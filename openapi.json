--- conflicted
+++ resolved
@@ -7175,35 +7175,6 @@
           "GetMap"
         ]
       },
-<<<<<<< HEAD
-      "GridBoundingBox2D": {
-        "type": "object",
-        "required": [
-          "topLeftIdx",
-          "bottomRightIdx"
-        ],
-        "properties": {
-          "bottomRightIdx": {
-            "$ref": "#/components/schemas/GridIdx2D"
-          },
-          "topLeftIdx": {
-            "$ref": "#/components/schemas/GridIdx2D"
-          }
-        }
-      },
-      "GridIdx2D": {
-        "type": "object",
-        "required": [
-          "yIdx",
-          "xIdx"
-        ],
-        "properties": {
-          "xIdx": {
-            "type": "integer"
-          },
-          "yIdx": {
-            "type": "integer"
-=======
       "GfbioAbcdDataProviderDefinition": {
         "type": "object",
         "required": [
@@ -7287,7 +7258,36 @@
             "enum": [
               "GfbioCollections"
             ]
->>>>>>> a67f76af
+          }
+        }
+      },
+      "GridBoundingBox2D": {
+        "type": "object",
+        "required": [
+          "topLeftIdx",
+          "bottomRightIdx"
+        ],
+        "properties": {
+          "bottomRightIdx": {
+            "$ref": "#/components/schemas/GridIdx2D"
+          },
+          "topLeftIdx": {
+            "$ref": "#/components/schemas/GridIdx2D"
+          }
+        }
+      },
+      "GridIdx2D": {
+        "type": "object",
+        "required": [
+          "yIdx",
+          "xIdx"
+        ],
+        "properties": {
+          "xIdx": {
+            "type": "integer"
+          },
+          "yIdx": {
+            "type": "integer"
           }
         }
       },
@@ -9534,19 +9534,11 @@
           "name",
           "id",
           "description",
-          "apiUrl",
-          "bands",
-          "zones"
+          "apiUrl"
         ],
         "properties": {
           "apiUrl": {
             "type": "string"
-          },
-          "bands": {
-            "type": "array",
-            "items": {
-              "$ref": "#/components/schemas/StacBand"
-            }
           },
           "cacheTtl": {
             "$ref": "#/components/schemas/CacheTtlSeconds"
@@ -9582,12 +9574,6 @@
             "enum": [
               "SentinelS2L2ACogs"
             ]
-          },
-          "zones": {
-            "type": "array",
-            "items": {
-              "$ref": "#/components/schemas/StacZone"
-            }
           }
         }
       },
@@ -9790,28 +9776,6 @@
           }
         }
       },
-      "StacBand": {
-        "type": "object",
-        "required": [
-          "name",
-          "dataType"
-        ],
-        "properties": {
-          "dataType": {
-            "$ref": "#/components/schemas/RasterDataType"
-          },
-          "name": {
-            "type": "string"
-          },
-          "noDataValue": {
-            "type": [
-              "number",
-              "null"
-            ],
-            "format": "double"
-          }
-        }
-      },
       "StacQueryBuffer": {
         "type": "object",
         "description": "A struct that represents buffers to apply to stac requests",
@@ -9827,23 +9791,6 @@
           "startSeconds": {
             "type": "integer",
             "format": "int64"
-          }
-        }
-      },
-      "StacZone": {
-        "type": "object",
-        "required": [
-          "name",
-          "epsg"
-        ],
-        "properties": {
-          "epsg": {
-            "type": "integer",
-            "format": "int32",
-            "minimum": 0
-          },
-          "name": {
-            "type": "string"
           }
         }
       },
