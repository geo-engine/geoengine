use crate::engine::{
    CanonicOperatorName, ExecutionContext, InitializedVectorOperator, MetaData, OperatorData,
    OperatorName, QueryContext, ResultDescriptor, SourceOperator, TypedVectorQueryProcessor,
    VectorOperator, VectorQueryProcessor, VectorResultDescriptor, WorkflowOperatorPath,
};
use crate::util::Result;
use async_trait::async_trait;
use futures::StreamExt;
use futures::stream;
use futures::stream::BoxStream;
use geoengine_datatypes::collections::{MultiPointCollection, VectorDataType};
use geoengine_datatypes::dataset::NamedData;
use geoengine_datatypes::primitives::CacheHint;
use geoengine_datatypes::primitives::{Coordinate2D, TimeInterval, VectorQueryRectangle};
use geoengine_datatypes::spatial_reference::SpatialReferenceOption;
use postgres_types::{FromSql, ToSql};
use serde::{Deserialize, Serialize};
use std::collections::HashMap;

// TODO: generify this to support all data types
#[derive(PartialEq, Debug, Clone, Serialize, Deserialize, FromSql, ToSql)]
pub struct MockDatasetDataSourceLoadingInfo {
    pub points: Vec<Coordinate2D>,
}

#[async_trait]
impl MetaData<MockDatasetDataSourceLoadingInfo, VectorResultDescriptor, VectorQueryRectangle>
    for MockDatasetDataSourceLoadingInfo
{
    async fn loading_info(
        &self,
        _query: VectorQueryRectangle,
    ) -> Result<MockDatasetDataSourceLoadingInfo> {
        Ok(self.clone()) // TODO: intersect points with query rectangle
    }

    async fn result_descriptor(&self) -> Result<VectorResultDescriptor> {
        Ok(VectorResultDescriptor {
            data_type: VectorDataType::MultiPoint,
            spatial_reference: SpatialReferenceOption::Unreferenced,
            columns: Default::default(),
            time: None,
            bbox: None,
        })
    }

    fn box_clone(
        &self,
    ) -> Box<
        dyn MetaData<MockDatasetDataSourceLoadingInfo, VectorResultDescriptor, VectorQueryRectangle>,
    > {
        Box::new(self.clone())
    }
}

// impl LoadingInfoProvider<MockDatasetDataSourceLoadingInfo, VectorResultDescriptor>
//     for MockExecutionContext
// {
//     fn loading_info(
//         &self,
//         _dataset: &DatasetId,
//     ) -> Result<Box<dyn LoadingInfo<MockDatasetDataSourceLoadingInfo, VectorResultDescriptor>>>
//     {
//         Ok(Box::new(self.loading_info.as_ref().unwrap().clone())
//             as Box<
//                 dyn LoadingInfo<MockDatasetDataSourceLoadingInfo, VectorResultDescriptor>,
//             >)
//     }
// }

pub struct MockDatasetDataSourceProcessor {
    result_descriptor: VectorResultDescriptor,
    loading_info: Box<
        dyn MetaData<MockDatasetDataSourceLoadingInfo, VectorResultDescriptor, VectorQueryRectangle>,
    >,
}

#[async_trait]
impl VectorQueryProcessor for MockDatasetDataSourceProcessor {
    type VectorType = MultiPointCollection;
    async fn vector_query<'a>(
        &'a self,
        query: VectorQueryRectangle,
        _ctx: &'a dyn QueryContext,
    ) -> Result<BoxStream<'a, Result<Self::VectorType>>> {
        // TODO: split into `chunk_byte_size`d chunks
        // let chunk_size = ctx.chunk_byte_size() / std::mem::size_of::<Coordinate2D>();

        let loading_info = self.loading_info.loading_info(query).await?;

        Ok(stream::once(async move {
            Ok(MultiPointCollection::from_data(
                loading_info.points.iter().map(Into::into).collect(),
                vec![TimeInterval::default(); loading_info.points.len()],
                HashMap::new(),
                CacheHint::max_duration(),
            )?)
        })
        .boxed())
    }

    fn vector_result_descriptor(&self) -> &VectorResultDescriptor {
        &self.result_descriptor
    }
}

#[derive(Debug, Clone, PartialEq, Eq, Serialize, Deserialize)]
pub struct MockDatasetDataSourceParams {
    pub data: NamedData,
}

pub type MockDatasetDataSource = SourceOperator<MockDatasetDataSourceParams>;

impl OperatorName for MockDatasetDataSource {
    const TYPE_NAME: &'static str = "MockDatasetDataSource";
}

#[typetag::serde]
#[async_trait]
impl VectorOperator for MockDatasetDataSource {
    async fn _initialize(
        self: Box<Self>,
        path: WorkflowOperatorPath,
        context: &dyn ExecutionContext,
    ) -> Result<Box<dyn InitializedVectorOperator>> {
        let data_id = context.resolve_named_data(&self.params.data).await?;
        let loading_info = context.meta_data(&data_id).await?;

        Ok(InitializedMockDatasetDataSource {
            name: CanonicOperatorName::from(&self),
            path,
            result_descriptor: loading_info.result_descriptor().await?,
            loading_info,
        }
        .boxed())
    }

    span_fn!(MockDatasetDataSource);
}

impl OperatorData for MockDatasetDataSource {
    fn data_names_collect(&self, data_names: &mut Vec<NamedData>) {
        data_names.push(self.params.data.clone());
    }
}

struct InitializedMockDatasetDataSource<R: ResultDescriptor, Q> {
    name: CanonicOperatorName,
    path: WorkflowOperatorPath,
    result_descriptor: R,
    loading_info: Box<dyn MetaData<MockDatasetDataSourceLoadingInfo, R, Q>>,
}

impl InitializedVectorOperator
    for InitializedMockDatasetDataSource<VectorResultDescriptor, VectorQueryRectangle>
{
    fn query_processor(&self) -> Result<TypedVectorQueryProcessor> {
        Ok(TypedVectorQueryProcessor::MultiPoint(
            MockDatasetDataSourceProcessor {
                result_descriptor: self.result_descriptor.clone(),
                loading_info: self.loading_info.clone(),
            }
            .boxed(),
        ))
    }

    fn result_descriptor(&self) -> &VectorResultDescriptor {
        &self.result_descriptor
    }

    fn canonic_name(&self) -> CanonicOperatorName {
        self.name.clone()
    }

    fn name(&self) -> &'static str {
        MockDatasetDataSource::TYPE_NAME
    }

    fn path(&self) -> WorkflowOperatorPath {
        self.path.clone()
    }
}

#[cfg(test)]
mod tests {
    use super::*;
    use crate::engine::MockExecutionContext;
    use crate::engine::QueryProcessor;
    use futures::executor::block_on_stream;
    use geoengine_datatypes::collections::FeatureCollectionInfos;
    use geoengine_datatypes::dataset::{DataId, DatasetId, NamedData};
<<<<<<< HEAD
    use geoengine_datatypes::primitives::{BoundingBox2D, ColumnSelection};
    use geoengine_datatypes::util::test::TestDefault;
=======
    use geoengine_datatypes::primitives::{BoundingBox2D, ColumnSelection, SpatialResolution};
>>>>>>> 55ff63a6
    use geoengine_datatypes::util::Identifier;
    use geoengine_datatypes::util::test::TestDefault;

    #[tokio::test]
    async fn test() {
        let mut execution_context = MockExecutionContext::test_default();

        let id: DataId = DatasetId::new().into();
        execution_context.add_meta_data(
            id.clone(),
            NamedData::with_system_name("points"),
            Box::new(MockDatasetDataSourceLoadingInfo {
                points: vec![Coordinate2D::new(1., 2.); 3],
            }),
        );

        let mps = MockDatasetDataSource {
            params: MockDatasetDataSourceParams {
                data: NamedData::with_system_name("points"),
            },
        }
        .boxed();
        let initialized = mps
            .initialize(WorkflowOperatorPath::initialize_root(), &execution_context)
            .await
            .unwrap();

        let typed_processor = initialized.query_processor();
        let Ok(TypedVectorQueryProcessor::MultiPoint(point_processor)) = typed_processor else {
            panic!()
        };

        let query_rectangle = VectorQueryRectangle::with_bounds(
            BoundingBox2D::new((0., 0.).into(), (4., 4.).into()).unwrap(),
            TimeInterval::default(),
            ColumnSelection::all(),
        );
        let ctx =
            execution_context.mock_query_context((2 * std::mem::size_of::<Coordinate2D>()).into());

        let stream = point_processor.query(query_rectangle, &ctx).await.unwrap();

        let blocking_stream = block_on_stream(stream);
        let collections: Vec<MultiPointCollection> = blocking_stream.map(Result::unwrap).collect();
        assert_eq!(collections.len(), 1);
        assert_eq!(collections[0].len(), 3);
    }
}<|MERGE_RESOLUTION|>--- conflicted
+++ resolved
@@ -189,13 +189,9 @@
     use futures::executor::block_on_stream;
     use geoengine_datatypes::collections::FeatureCollectionInfos;
     use geoengine_datatypes::dataset::{DataId, DatasetId, NamedData};
-<<<<<<< HEAD
     use geoengine_datatypes::primitives::{BoundingBox2D, ColumnSelection};
+    use geoengine_datatypes::util::Identifier;
     use geoengine_datatypes::util::test::TestDefault;
-=======
-    use geoengine_datatypes::primitives::{BoundingBox2D, ColumnSelection, SpatialResolution};
->>>>>>> 55ff63a6
-    use geoengine_datatypes::util::Identifier;
     use geoengine_datatypes::util::test::TestDefault;
 
     #[tokio::test]
