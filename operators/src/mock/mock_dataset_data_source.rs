--- conflicted
+++ resolved
@@ -137,11 +137,8 @@
 
         Ok(InitializedMockDatasetDataSource {
             name: CanonicOperatorName::from(&self),
-<<<<<<< HEAD
+            path,
             data: self.params.data.clone(),
-=======
-            path,
->>>>>>> 82ef5cf9
             result_descriptor: loading_info.result_descriptor().await?,
             loading_info,
         }
@@ -159,11 +156,8 @@
 
 struct InitializedMockDatasetDataSource<R: ResultDescriptor, Q> {
     name: CanonicOperatorName,
-<<<<<<< HEAD
+    path: WorkflowOperatorPath,
     data: NamedData,
-=======
-    path: WorkflowOperatorPath,
->>>>>>> 82ef5cf9
     result_descriptor: R,
     loading_info: Box<dyn MetaData<MockDatasetDataSourceLoadingInfo, R, Q>>,
 }
@@ -189,7 +183,14 @@
         self.name.clone()
     }
 
-<<<<<<< HEAD
+    fn name(&self) -> &'static str {
+        MockDatasetDataSource::TYPE_NAME
+    }
+
+    fn path(&self) -> WorkflowOperatorPath {
+        self.path.clone()
+    }
+
     fn optimize(
         &self,
         _target_resolution: SpatialResolution,
@@ -200,14 +201,6 @@
             },
         }
         .boxed())
-=======
-    fn name(&self) -> &'static str {
-        MockDatasetDataSource::TYPE_NAME
-    }
-
-    fn path(&self) -> WorkflowOperatorPath {
-        self.path.clone()
->>>>>>> 82ef5cf9
     }
 }
 
