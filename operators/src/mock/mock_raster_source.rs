use crate::adapters::{FillerTileCacheExpirationStrategy, SparseTilesFillAdapter};
use crate::engine::{
    CanonicOperatorName, InitializedRasterOperator, OperatorData, OperatorName, RasterOperator,
    RasterQueryProcessor, RasterResultDescriptor, SourceOperator, TypedRasterQueryProcessor,
    WorkflowOperatorPath,
};
use crate::util::Result;
use async_trait::async_trait;
use futures::{stream, stream::StreamExt};
use geoengine_datatypes::dataset::NamedData;
use geoengine_datatypes::primitives::{CacheExpiration, RasterQueryRectangle, SpatialPartitioned};
use geoengine_datatypes::raster::{
    GridShape2D, GridShapeAccess, GridSize, Pixel, RasterTile2D, TilingSpecification,
    TilingStrategy,
};
use serde::{Deserialize, Serialize};
use snafu::Snafu;

#[derive(Debug, Snafu)]
pub enum MockRasterSourceError {
    #[snafu(display(
        "A tile has a shape [y: {}, x: {}] which does not match the tiling speciications tile shape (y,x) [y: {}, x: {}].",
        tiling_specification_yx.axis_size()[0],
        tiling_specification_yx.axis_size()[1],
        tile_size_yx.axis_size()[0],
        tile_size_yx.axis_size()[1],
    ))]
    TileSizeDiffersFromTilingSpecification {
        tiling_specification_yx: GridShape2D,
        tile_size_yx: GridShape2D,
    },
}

#[derive(Debug, Clone)]
pub struct MockRasterSourceProcessor<T>
where
    T: Pixel,
{
    pub result_descriptor: RasterResultDescriptor,
    pub data: Vec<RasterTile2D<T>>,
    pub tiling_specification: TilingSpecification,
}

impl<T> MockRasterSourceProcessor<T>
where
    T: Pixel,
{
    fn new_unchecked(
        result_descriptor: RasterResultDescriptor,
        data: Vec<RasterTile2D<T>>,
        tiling_specification: TilingSpecification,
    ) -> Self {
        Self {
            result_descriptor,
            data,
            tiling_specification,
        }
    }

    fn _new(
        result_descriptor: RasterResultDescriptor,
        data: Vec<RasterTile2D<T>>,
        tiling_specification: TilingSpecification,
    ) -> Result<Self, MockRasterSourceError> {
        if let Some(tile_shape) =
            first_tile_shape_not_matching_tiling_spec(&data, tiling_specification)
        {
            return Err(
                MockRasterSourceError::TileSizeDiffersFromTilingSpecification {
                    tiling_specification_yx: tiling_specification.grid_shape(),
                    tile_size_yx: tile_shape,
                },
            );
        };

        Ok(Self {
            result_descriptor,
            data,
            tiling_specification,
        })
    }
}

fn first_tile_shape_not_matching_tiling_spec<T>(
    tiles: &[RasterTile2D<T>],
    tiling_spec: TilingSpecification,
) -> Option<GridShape2D>
where
    T: Pixel,
{
    for tile in tiles {
        if tile.grid_shape() != tiling_spec.grid_shape() {
            return Some(tile.grid_shape());
        }
    }

    None
}

#[async_trait]
impl<T> RasterQueryProcessor for MockRasterSourceProcessor<T>
where
    T: Pixel,
{
    type RasterType = T;
    async fn raster_query<'a>(
        &'a self,
        query: RasterQueryRectangle,
        _ctx: &'a dyn crate::engine::QueryContext,
    ) -> Result<futures::stream::BoxStream<crate::util::Result<RasterTile2D<Self::RasterType>>>>
    {
        // FIXME: The query origin must match the tiling strategy's origin for now. Also use grid bounds not spatial bounds.
        assert_eq!(
            query.spatial_query().geo_transform.origin_coordinate(),
            self.tiling_specification.origin_coordinate,
            "The query origin coordinate must match the tiling strategy's origin for now."
        );

        let query_spatial_partition = query.spatial_query().spatial_partition();

        let inner_stream = stream::iter(
            self.data
                .iter()
                .filter(move |t| {
                    t.time.intersects(&query.time_interval)
                        && t.tile_information()
                            .spatial_partition()
                            .intersects(&query_spatial_partition) // TODO: use tile pixel bounds.
                })
                .cloned()
                .map(Result::Ok),
        );

        let tiling_strategy = TilingStrategy::new(
            self.tiling_specification.tile_size_in_pixels,
            query.spatial_query().geo_transform,
        );
        // use SparseTilesFillAdapter to fill all the gaps
        Ok(SparseTilesFillAdapter::new(
            inner_stream,
<<<<<<< HEAD
            tiling_strategy.tile_grid_box(query_spatial_partition),
=======
            tiling_strategy.tile_grid_box(query.spatial_partition()),
            self.result_descriptor.bands.count(),
>>>>>>> 9ebde23d
            tiling_strategy.geo_transform,
            tiling_strategy.tile_size_in_pixels,
            FillerTileCacheExpirationStrategy::FixedValue(CacheExpiration::max()), // cache forever because we know all mock data
        )
        .boxed())
    }

    fn raster_result_descriptor(&self) -> &RasterResultDescriptor {
        &self.result_descriptor
    }
}

#[derive(Debug, Serialize, Deserialize, PartialEq, Clone)]
#[serde(rename_all = "camelCase")]
pub struct MockRasterSourceParams<T: Pixel> {
    pub data: Vec<RasterTile2D<T>>,
    pub result_descriptor: RasterResultDescriptor,
}

pub type MockRasterSource<T> = SourceOperator<MockRasterSourceParams<T>>;

impl<T: Pixel> OperatorData for MockRasterSource<T> {
    fn data_names_collect(&self, _data_names: &mut Vec<NamedData>) {}
}

/// Implement a mock raster source with typetag for a specific generic type
///
/// TODO: use single implementation once
///      "deserialization of generic impls is not supported yet; use `#[typetag::serialize]` to generate serialization only"
///      is solved
///
/// TODO: implementation is done with `paste!`, but we can use `core::concat_idents` once its stable
///
/// ```ignore
/// #[typetag::serde]
/// #[async_trait]
/// impl<T: Pixel> RasterOperator for MockRasterSource<T> {
///     async fn initialize(
///         self: Box<Self>,
///         _path: WorkflowOperatorPath,
///         _context: &dyn crate::engine::ExecutionContext,
///     ) -> Result<Box<dyn InitializedRasterOperator>> {
///         Ok(InitializedMockRasterSource {
///             result_descriptor: self.params.result_descriptor,
///             data: self.params.data,
///         }
///         .boxed())
///     }
/// }
/// ```
///
macro_rules! impl_mock_raster_source {
    ($pixel_type:ty) => {
        paste::paste! {
            impl_mock_raster_source!(
                $pixel_type,
                [<MockRasterSource$pixel_type>]
            );
        }
    };

    ($pixel_type:ty, $newtype:ident) => {
        type $newtype = MockRasterSource<$pixel_type>;

        #[typetag::serde]
        #[async_trait]
        impl RasterOperator for $newtype {
            async fn _initialize(
                self: Box<Self>,
                _path: WorkflowOperatorPath,
                context: &dyn crate::engine::ExecutionContext,
            ) -> Result<Box<dyn InitializedRasterOperator>> {
                let name = CanonicOperatorName::from(&self);

                let data = self.params.data;
                let tiling_specification = context.tiling_specification();

                if let Some(tile_shape) =
                    first_tile_shape_not_matching_tiling_spec(&data, tiling_specification)
                {
                    return Err(
                        MockRasterSourceError::TileSizeDiffersFromTilingSpecification {
                            tiling_specification_yx: tiling_specification.grid_shape(),
                            tile_size_yx: tile_shape,
                        }
                        .into(),
                    );
                };

                Ok(InitializedMockRasterSource {
                    name,
                    result_descriptor: self.params.result_descriptor,
                    data,
                    tiling_specification,
                }
                .boxed())
            }

            span_fn!($newtype);
        }

        impl OperatorName for $newtype {
            const TYPE_NAME: &'static str = "MockRasterSource";
        }
    };
}

impl_mock_raster_source!(u8);
impl_mock_raster_source!(u16);
impl_mock_raster_source!(u32);
impl_mock_raster_source!(u64);
impl_mock_raster_source!(i8);
impl_mock_raster_source!(i16);
impl_mock_raster_source!(i32);
impl_mock_raster_source!(i64);
impl_mock_raster_source!(f32);
impl_mock_raster_source!(f64);

pub struct InitializedMockRasterSource<T: Pixel> {
    name: CanonicOperatorName,
    result_descriptor: RasterResultDescriptor,
    data: Vec<RasterTile2D<T>>,
    tiling_specification: TilingSpecification,
}

impl<T: Pixel> InitializedRasterOperator for InitializedMockRasterSource<T>
where
    TypedRasterQueryProcessor: From<std::boxed::Box<dyn RasterQueryProcessor<RasterType = T>>>,
{
    fn query_processor(&self) -> Result<TypedRasterQueryProcessor> {
        let processor = TypedRasterQueryProcessor::from(
            MockRasterSourceProcessor::new_unchecked(
                self.result_descriptor.clone(),
                self.data.clone(),
                self.tiling_specification,
            )
            .boxed(),
        );

        Ok(processor)
    }

    fn result_descriptor(&self) -> &RasterResultDescriptor {
        &self.result_descriptor
    }

    fn canonic_name(&self) -> CanonicOperatorName {
        self.name.clone()
    }
}

#[cfg(test)]
mod tests {
    use super::*;
<<<<<<< HEAD
    use crate::engine::{MockExecutionContext, MockQueryContext, QueryProcessor};
    use geoengine_datatypes::primitives::CacheHint;
    use geoengine_datatypes::primitives::{Measurement, SpatialPartition2D, SpatialResolution};
    use geoengine_datatypes::raster::{
        BoundedGrid, GeoTransform, Grid, MaskedGrid, RasterDataType, RasterProperties,
    };
=======
    use crate::engine::{
        MockExecutionContext, MockQueryContext, QueryProcessor, RasterBandDescriptors,
    };
    use geoengine_datatypes::primitives::{BandSelection, CacheHint};
    use geoengine_datatypes::primitives::{SpatialPartition2D, SpatialResolution};
    use geoengine_datatypes::raster::{Grid, MaskedGrid, RasterDataType, RasterProperties};
>>>>>>> 9ebde23d
    use geoengine_datatypes::util::test::TestDefault;
    use geoengine_datatypes::{
        primitives::TimeInterval,
        raster::{Grid2D, TileInformation},
        spatial_reference::SpatialReference,
    };

    #[tokio::test]
    #[allow(clippy::too_many_lines)]
    async fn serde() {
        let raster =
            MaskedGrid::from(Grid2D::new([3, 2].into(), vec![1_u8, 2, 3, 4, 5, 6]).unwrap());

        let cache_hint = CacheHint::default();
        let raster_tile = RasterTile2D::new_with_tile_info(
            TimeInterval::default(),
            TileInformation {
                global_geo_transform: TestDefault::test_default(),
                global_tile_position: [0, 0].into(),
                tile_size_in_pixels: [3, 2].into(),
            },
            0,
            raster.into(),
            cache_hint,
        );

        let mrs = MockRasterSource {
            params: MockRasterSourceParams {
                data: vec![raster_tile],
                result_descriptor: RasterResultDescriptor {
                    data_type: RasterDataType::U8,
                    spatial_reference: SpatialReference::epsg_4326().into(),
                    time: None,
<<<<<<< HEAD
                    geo_transform: GeoTransform::new((0., 0.).into(), 1., -1.),
                    pixel_bounds: GridShape2D::new_2d(3, 2).bounding_box(),
=======
                    bbox: None,
                    resolution: None,
                    bands: RasterBandDescriptors::new_single_band(),
>>>>>>> 9ebde23d
                },
            },
        }
        .boxed();

        let serialized = serde_json::to_value(&mrs).unwrap();

        let spec = serde_json::json!({
            "type": "MockRasterSourceu8",
            "params": {
                "data": [{
                    "time": {
                        "start": -8_334_632_851_200_000_i64,
                        "end": 8_210_298_412_799_999_i64
                    },
                    "tilePosition": [0, 0],
                    "band": 0,
                    "globalGeoTransform": {
                        "originCoordinate": {
                            "x": 0.0,
                            "y": 0.0
                        },
                        "xPixelSize": 1.0,
                        "yPixelSize": -1.0
                    },
                    "gridArray": {
                        "type": "grid",
                        "innerGrid" : {
                            "shape": {
                                "shapeArray": [3, 2]
                            },
                            "data": [1, 2, 3, 4, 5, 6],
                        },
                        "validityMask": {
                            "shape": {
                                "shapeArray": [3, 2]
                            },
                            "data": [true, true, true, true, true, true],
                        }
                    },
                    "properties":{
                        "scale":null,
                        "offset":null,
                        "description":null,
                        "propertiesMap": []
                    },
                    "cacheHint": cache_hint,
                }],
                "resultDescriptor": {
                    "dataType": "U8",
                    "spatialReference": "EPSG:4326",
                    "time": null,
                    "bbox": null,
                    "resolution": null,
                    "bands": [
                        {
                            "name": "band",
                            "measurement":  {
                                "type": "unitless"
                            }
                        }
                    ],
                }
            }
        });
        assert_eq!(serialized, spec);

        let deserialized: Box<dyn RasterOperator> = serde_json::from_value(serialized).unwrap();

        let tile_size_in_pixels = [3, 2].into();
        let tiling_specification = TilingSpecification {
            origin_coordinate: [0.0, 0.0].into(),
            tile_size_in_pixels,
        };

        let execution_context = MockExecutionContext::new_with_tiling_spec(tiling_specification);

        let initialized = deserialized
            .initialize(WorkflowOperatorPath::initialize_root(), &execution_context)
            .await
            .unwrap();

        match initialized.query_processor().unwrap() {
            crate::engine::TypedRasterQueryProcessor::U8(..) => {}
            _ => panic!("wrong raster type"),
        }
    }

    #[tokio::test]
    #[allow(clippy::too_many_lines)]
    async fn zero_length_intervals() {
        let raster_source = MockRasterSource {
            params: MockRasterSourceParams::<u8> {
                data: vec![
                    RasterTile2D {
                        time: TimeInterval::new_unchecked(1, 1),
                        tile_position: [-1, 0].into(),
                        band: 0,
                        global_geo_transform: TestDefault::test_default(),
                        grid_array: Grid::new([3, 2].into(), vec![1, 2, 3, 4, 5, 6])
                            .unwrap()
                            .into(),
                        properties: RasterProperties::default(),
                        cache_hint: CacheHint::default(),
                    },
                    RasterTile2D {
                        time: TimeInterval::new_unchecked(1, 1),
                        tile_position: [-1, 1].into(),
                        band: 0,
                        global_geo_transform: TestDefault::test_default(),
                        grid_array: Grid::new([3, 2].into(), vec![7, 8, 9, 10, 11, 12])
                            .unwrap()
                            .into(),
                        properties: RasterProperties::default(),
                        cache_hint: CacheHint::default(),
                    },
                    RasterTile2D {
                        time: TimeInterval::new_unchecked(2, 2),
                        tile_position: [-1, 0].into(),
                        band: 0,
                        global_geo_transform: TestDefault::test_default(),
                        grid_array: Grid::new([3, 2].into(), vec![13, 14, 15, 16, 17, 18])
                            .unwrap()
                            .into(),
                        properties: RasterProperties::default(),
                        cache_hint: CacheHint::default(),
                    },
                    RasterTile2D {
                        time: TimeInterval::new_unchecked(2, 2),
                        tile_position: [-1, 1].into(),
                        band: 0,
                        global_geo_transform: TestDefault::test_default(),
                        grid_array: Grid::new([3, 2].into(), vec![19, 20, 21, 22, 23, 24])
                            .unwrap()
                            .into(),
                        properties: RasterProperties::default(),
                        cache_hint: CacheHint::default(),
                    },
                ],
                result_descriptor: RasterResultDescriptor {
                    data_type: RasterDataType::U8,
                    spatial_reference: SpatialReference::epsg_4326().into(),
                    time: None,
<<<<<<< HEAD
                    geo_transform: GeoTransform::new((0., -3.).into(), 1., -1.),
                    pixel_bounds: GridShape2D::new_2d(3, 4).bounding_box(),
=======
                    bbox: None,
                    resolution: None,
                    bands: RasterBandDescriptors::new_single_band(),
>>>>>>> 9ebde23d
                },
            },
        }
        .boxed();

        let execution_context = MockExecutionContext::new_with_tiling_spec(
            TilingSpecification::new((0., 0.).into(), [3, 2].into()),
        );

        let query_processor = raster_source
            .initialize(WorkflowOperatorPath::initialize_root(), &execution_context)
            .await
            .unwrap()
            .query_processor()
            .unwrap()
            .get_u8()
            .unwrap();

        let query_ctx = MockQueryContext::test_default();

        // QUERY 1

<<<<<<< HEAD
        let query_rect = RasterQueryRectangle::with_partition_and_resolution_and_origin(
            SpatialPartition2D::new_unchecked((0., 3.).into(), (4., 0.).into()),
            SpatialResolution::one(),
            execution_context.tiling_specification.origin_coordinate,
            TimeInterval::new_unchecked(1, 3),
        );
=======
        let query_rect = RasterQueryRectangle {
            spatial_bounds: SpatialPartition2D::new_unchecked((0., 3.).into(), (4., 0.).into()),
            time_interval: TimeInterval::new_unchecked(1, 3),
            spatial_resolution: SpatialResolution::one(),
            attributes: BandSelection::first(),
        };
>>>>>>> 9ebde23d

        let result_stream = query_processor.query(query_rect, &query_ctx).await.unwrap();

        let result = result_stream.map(Result::unwrap).collect::<Vec<_>>().await;

        assert_eq!(
            result.iter().map(|tile| tile.time).collect::<Vec<_>>(),
            [
                TimeInterval::new_unchecked(1, 1),
                TimeInterval::new_unchecked(1, 1),
                TimeInterval::new_unchecked(2, 2),
                TimeInterval::new_unchecked(2, 2),
            ]
        );

        // QUERY 2

<<<<<<< HEAD
        let query_rect = RasterQueryRectangle::with_partition_and_resolution_and_origin(
            SpatialPartition2D::new_unchecked((0., 3.).into(), (4., 0.).into()),
            SpatialResolution::one(),
            execution_context.tiling_specification.origin_coordinate,
            TimeInterval::new_unchecked(2, 3),
        );
=======
        let query_rect = RasterQueryRectangle {
            spatial_bounds: SpatialPartition2D::new_unchecked((0., 3.).into(), (4., 0.).into()),
            time_interval: TimeInterval::new_unchecked(2, 3),
            spatial_resolution: SpatialResolution::one(),
            attributes: BandSelection::first(),
        };
>>>>>>> 9ebde23d

        let result_stream = query_processor.query(query_rect, &query_ctx).await.unwrap();

        let result = result_stream.map(Result::unwrap).collect::<Vec<_>>().await;

        assert_eq!(
            result.iter().map(|tile| tile.time).collect::<Vec<_>>(),
            [
                TimeInterval::new_unchecked(2, 2),
                TimeInterval::new_unchecked(2, 2),
            ]
        );
    }
}<|MERGE_RESOLUTION|>--- conflicted
+++ resolved
@@ -138,12 +138,8 @@
         // use SparseTilesFillAdapter to fill all the gaps
         Ok(SparseTilesFillAdapter::new(
             inner_stream,
-<<<<<<< HEAD
             tiling_strategy.tile_grid_box(query_spatial_partition),
-=======
-            tiling_strategy.tile_grid_box(query.spatial_partition()),
             self.result_descriptor.bands.count(),
->>>>>>> 9ebde23d
             tiling_strategy.geo_transform,
             tiling_strategy.tile_size_in_pixels,
             FillerTileCacheExpirationStrategy::FixedValue(CacheExpiration::max()), // cache forever because we know all mock data
@@ -298,27 +294,18 @@
 #[cfg(test)]
 mod tests {
     use super::*;
-<<<<<<< HEAD
-    use crate::engine::{MockExecutionContext, MockQueryContext, QueryProcessor};
-    use geoengine_datatypes::primitives::CacheHint;
-    use geoengine_datatypes::primitives::{Measurement, SpatialPartition2D, SpatialResolution};
-    use geoengine_datatypes::raster::{
-        BoundedGrid, GeoTransform, Grid, MaskedGrid, RasterDataType, RasterProperties,
-    };
-=======
     use crate::engine::{
         MockExecutionContext, MockQueryContext, QueryProcessor, RasterBandDescriptors,
     };
-    use geoengine_datatypes::primitives::{BandSelection, CacheHint};
-    use geoengine_datatypes::primitives::{SpatialPartition2D, SpatialResolution};
-    use geoengine_datatypes::raster::{Grid, MaskedGrid, RasterDataType, RasterProperties};
->>>>>>> 9ebde23d
+    use geoengine_datatypes::primitives::{
+        BandSelection, CacheHint, SpatialPartition2D, SpatialResolution, TimeInterval,
+    };
+    use geoengine_datatypes::raster::{
+        BoundedGrid, GeoTransform, Grid, Grid2D, MaskedGrid, RasterDataType, RasterProperties,
+        TileInformation,
+    };
+    use geoengine_datatypes::spatial_reference::SpatialReference;
     use geoengine_datatypes::util::test::TestDefault;
-    use geoengine_datatypes::{
-        primitives::TimeInterval,
-        raster::{Grid2D, TileInformation},
-        spatial_reference::SpatialReference,
-    };
 
     #[tokio::test]
     #[allow(clippy::too_many_lines)]
@@ -346,14 +333,9 @@
                     data_type: RasterDataType::U8,
                     spatial_reference: SpatialReference::epsg_4326().into(),
                     time: None,
-<<<<<<< HEAD
                     geo_transform: GeoTransform::new((0., 0.).into(), 1., -1.),
                     pixel_bounds: GridShape2D::new_2d(3, 2).bounding_box(),
-=======
-                    bbox: None,
-                    resolution: None,
                     bands: RasterBandDescriptors::new_single_band(),
->>>>>>> 9ebde23d
                 },
             },
         }
@@ -406,8 +388,18 @@
                     "dataType": "U8",
                     "spatialReference": "EPSG:4326",
                     "time": null,
-                    "bbox": null,
-                    "resolution": null,
+                    "geoTransform": {
+                        "originCoordinate": {
+                            "x": 0.0,
+                            "y": 0.0
+                        },
+                        "xPixelSize": 1.0,
+                        "yPixelSize": -1.0
+                    },
+                    "pixelBounds": {
+                        "max": [2, 1],
+                        "min": [0, 0]
+                    },
                     "bands": [
                         {
                             "name": "band",
@@ -497,14 +489,9 @@
                     data_type: RasterDataType::U8,
                     spatial_reference: SpatialReference::epsg_4326().into(),
                     time: None,
-<<<<<<< HEAD
                     geo_transform: GeoTransform::new((0., -3.).into(), 1., -1.),
                     pixel_bounds: GridShape2D::new_2d(3, 4).bounding_box(),
-=======
-                    bbox: None,
-                    resolution: None,
                     bands: RasterBandDescriptors::new_single_band(),
->>>>>>> 9ebde23d
                 },
             },
         }
@@ -527,21 +514,13 @@
 
         // QUERY 1
 
-<<<<<<< HEAD
         let query_rect = RasterQueryRectangle::with_partition_and_resolution_and_origin(
             SpatialPartition2D::new_unchecked((0., 3.).into(), (4., 0.).into()),
             SpatialResolution::one(),
             execution_context.tiling_specification.origin_coordinate,
             TimeInterval::new_unchecked(1, 3),
-        );
-=======
-        let query_rect = RasterQueryRectangle {
-            spatial_bounds: SpatialPartition2D::new_unchecked((0., 3.).into(), (4., 0.).into()),
-            time_interval: TimeInterval::new_unchecked(1, 3),
-            spatial_resolution: SpatialResolution::one(),
-            attributes: BandSelection::first(),
-        };
->>>>>>> 9ebde23d
+            BandSelection::first(),
+        );
 
         let result_stream = query_processor.query(query_rect, &query_ctx).await.unwrap();
 
@@ -559,21 +538,13 @@
 
         // QUERY 2
 
-<<<<<<< HEAD
         let query_rect = RasterQueryRectangle::with_partition_and_resolution_and_origin(
             SpatialPartition2D::new_unchecked((0., 3.).into(), (4., 0.).into()),
             SpatialResolution::one(),
             execution_context.tiling_specification.origin_coordinate,
             TimeInterval::new_unchecked(2, 3),
-        );
-=======
-        let query_rect = RasterQueryRectangle {
-            spatial_bounds: SpatialPartition2D::new_unchecked((0., 3.).into(), (4., 0.).into()),
-            time_interval: TimeInterval::new_unchecked(2, 3),
-            spatial_resolution: SpatialResolution::one(),
-            attributes: BandSelection::first(),
-        };
->>>>>>> 9ebde23d
+            BandSelection::first(),
+        );
 
         let result_stream = query_processor.query(query_rect, &query_ctx).await.unwrap();
 
