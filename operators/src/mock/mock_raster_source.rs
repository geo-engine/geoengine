--- conflicted
+++ resolved
@@ -312,12 +312,8 @@
                     data_type: RasterDataType::U8,
                     spatial_reference: SpatialReference::epsg_4326().into(),
                     measurement: Measurement::Unitless,
-<<<<<<< HEAD
-=======
-                    no_data_value: no_data_value.map(AsPrimitive::as_),
                     time: None,
                     bbox: None,
->>>>>>> e315c411
                 },
             },
         }
@@ -362,14 +358,9 @@
                     "spatialReference": "EPSG:4326",
                     "measurement": {
                         "type": "unitless"
-<<<<<<< HEAD
-                    }
-=======
                     },
-                    "noDataValue": null,
                     "time": null,
                     "bbox": null
->>>>>>> e315c411
                 }
             }
         })
