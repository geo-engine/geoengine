--- conflicted
+++ resolved
@@ -126,11 +126,8 @@
 
         Ok(InitializedMockPointSource {
             name: CanonicOperatorName::from(&self),
-<<<<<<< HEAD
+            path,
             spatial_bounds: self.params.spatial_bounds.clone(),
-=======
-            path,
->>>>>>> 82ef5cf9
             result_descriptor: VectorResultDescriptor {
                 data_type: VectorDataType::MultiPoint,
                 spatial_reference: SpatialReference::epsg_4326().into(),
@@ -148,11 +145,8 @@
 
 pub struct InitializedMockPointSource {
     name: CanonicOperatorName,
-<<<<<<< HEAD
+    path: WorkflowOperatorPath,
     spatial_bounds: SpatialBoundsDerive,
-=======
-    path: WorkflowOperatorPath,
->>>>>>> 82ef5cf9
     result_descriptor: VectorResultDescriptor,
     points: Vec<Coordinate2D>,
 }
@@ -176,7 +170,14 @@
         self.name.clone()
     }
 
-<<<<<<< HEAD
+    fn name(&self) -> &'static str {
+        MockPointSource::TYPE_NAME
+    }
+
+    fn path(&self) -> WorkflowOperatorPath {
+        self.path.clone()
+    }
+
     fn optimize(
         &self,
         _target_resolution: SpatialResolution,
@@ -188,14 +189,6 @@
             },
         }
         .boxed())
-=======
-    fn name(&self) -> &'static str {
-        MockPointSource::TYPE_NAME
-    }
-
-    fn path(&self) -> WorkflowOperatorPath {
-        self.path.clone()
->>>>>>> 82ef5cf9
     }
 }
 
