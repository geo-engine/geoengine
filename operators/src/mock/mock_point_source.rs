use crate::engine::{CanonicOperatorName, OperatorData, QueryContext};
use crate::{
    engine::{
        ExecutionContext, InitializedVectorOperator, OperatorName, SourceOperator,
        TypedVectorQueryProcessor, VectorOperator, VectorQueryProcessor, VectorResultDescriptor,
        WorkflowOperatorPath,
    },
    util::Result,
};
use async_trait::async_trait;
use futures::stream::{self, BoxStream, StreamExt};
use geoengine_datatypes::collections::VectorDataType;
use geoengine_datatypes::dataset::NamedData;
use geoengine_datatypes::primitives::{CacheHint, VectorQueryRectangle};
use geoengine_datatypes::{
    collections::MultiPointCollection,
    primitives::{Coordinate2D, TimeInterval},
    spatial_reference::SpatialReference,
};
use serde::{Deserialize, Serialize};
use std::collections::HashMap;

pub struct MockPointSourceProcessor {
    result_descriptor: VectorResultDescriptor,
    points: Vec<Coordinate2D>,
}

#[async_trait]
impl VectorQueryProcessor for MockPointSourceProcessor {
    type VectorType = MultiPointCollection;
    async fn vector_query<'a>(
        &'a self,
        query: VectorQueryRectangle,
        ctx: &'a dyn QueryContext,
    ) -> Result<BoxStream<'a, Result<Self::VectorType>>> {
        let chunk_size = usize::from(ctx.chunk_byte_size()) / std::mem::size_of::<Coordinate2D>();
        let spatial_query = query.spatial_query();

        Ok(stream::iter(&self.points)
            .filter(move |&coord| {
                std::future::ready(spatial_query.spatial_bounds.contains_coordinate(coord))
            })
            .chunks(chunk_size)
            .map(move |chunk| {
                Ok(MultiPointCollection::from_data(
                    chunk.iter().copied().map(Into::into).collect(),
                    vec![TimeInterval::default(); chunk.len()],
                    HashMap::new(),
                    CacheHint::max_duration(),
                )?)
            })
            .boxed())
    }

    fn vector_result_descriptor(&self) -> &VectorResultDescriptor {
        &self.result_descriptor
    }
}

#[derive(Debug, Clone, PartialEq, Serialize, Deserialize)]
pub struct MockPointSourceParams {
    pub points: Vec<Coordinate2D>,
}

pub type MockPointSource = SourceOperator<MockPointSourceParams>;

impl OperatorName for MockPointSource {
    const TYPE_NAME: &'static str = "MockPointSource";
}

impl OperatorData for MockPointSource {
    fn data_names_collect(&self, _data_names: &mut Vec<NamedData>) {}
}

#[typetag::serde]
#[async_trait]
impl VectorOperator for MockPointSource {
    async fn _initialize(
        self: Box<Self>,
        _path: WorkflowOperatorPath,
        _context: &dyn ExecutionContext,
    ) -> Result<Box<dyn InitializedVectorOperator>> {
        Ok(InitializedMockPointSource {
            name: CanonicOperatorName::from(&self),
            result_descriptor: VectorResultDescriptor {
                data_type: VectorDataType::MultiPoint,
                spatial_reference: SpatialReference::epsg_4326().into(),
                columns: Default::default(),
                time: None,
                bbox: None,
            },
            points: self.params.points,
        }
        .boxed())
    }

    span_fn!(MockPointSource);
}

pub struct InitializedMockPointSource {
    name: CanonicOperatorName,
    result_descriptor: VectorResultDescriptor,
    points: Vec<Coordinate2D>,
}

impl InitializedVectorOperator for InitializedMockPointSource {
    fn query_processor(&self) -> Result<TypedVectorQueryProcessor> {
        Ok(TypedVectorQueryProcessor::MultiPoint(
            MockPointSourceProcessor {
                result_descriptor: self.result_descriptor.clone(),
                points: self.points.clone(),
            }
            .boxed(),
        ))
    }

    fn result_descriptor(&self) -> &VectorResultDescriptor {
        &self.result_descriptor
    }

    fn canonic_name(&self) -> CanonicOperatorName {
        self.name.clone()
    }
}

#[cfg(test)]
mod tests {
    use super::*;
    use crate::engine::QueryProcessor;
    use crate::engine::{MockExecutionContext, MockQueryContext};
    use futures::executor::block_on_stream;
    use geoengine_datatypes::collections::FeatureCollectionInfos;
    use geoengine_datatypes::primitives::{BoundingBox2D, ColumnSelection, SpatialResolution};
    use geoengine_datatypes::util::test::TestDefault;

    #[test]
    fn serde() {
        let points = vec![Coordinate2D::new(1., 2.); 3];

        let mps = MockPointSource {
            params: MockPointSourceParams { points },
        }
        .boxed();
        let serialized = serde_json::to_string(&mps).unwrap();
        let expect = "{\"type\":\"MockPointSource\",\"params\":{\"points\":[{\"x\":1.0,\"y\":2.0},{\"x\":1.0,\"y\":2.0},{\"x\":1.0,\"y\":2.0}]}}";
        assert_eq!(serialized, expect);

        let _operator: Box<dyn VectorOperator> = serde_json::from_str(&serialized).unwrap();
    }

    #[tokio::test]
    async fn execute() {
        let execution_context = MockExecutionContext::test_default();
        let points = vec![Coordinate2D::new(1., 2.); 3];

        let mps = MockPointSource {
            params: MockPointSourceParams { points },
        }
        .boxed();
        let initialized = mps
            .initialize(WorkflowOperatorPath::initialize_root(), &execution_context)
            .await
            .unwrap();

        let typed_processor = initialized.query_processor();
        let Ok(TypedVectorQueryProcessor::MultiPoint(point_processor)) = typed_processor else {
            panic!()
        };

<<<<<<< HEAD
        let query_rectangle = VectorQueryRectangle::with_bounds_and_resolution(
            BoundingBox2D::new((0., 0.).into(), (4., 4.).into()).unwrap(),
            TimeInterval::default(),
            SpatialResolution::zero_point_one(),
        );
=======
        let query_rectangle = VectorQueryRectangle {
            spatial_bounds: BoundingBox2D::new((0., 0.).into(), (4., 4.).into()).unwrap(),
            time_interval: TimeInterval::default(),
            spatial_resolution: SpatialResolution::zero_point_one(),
            attributes: ColumnSelection::all(),
        };
>>>>>>> 9ebde23d
        let ctx = MockQueryContext::new((2 * std::mem::size_of::<Coordinate2D>()).into());

        let stream = point_processor.query(query_rectangle, &ctx).await.unwrap();

        let blocking_stream = block_on_stream(stream);
        let collections: Vec<MultiPointCollection> = blocking_stream.map(Result::unwrap).collect();
        assert_eq!(collections.len(), 2);
        assert_eq!(collections[0].len(), 2);
        assert_eq!(collections[1].len(), 1);
    }
}<|MERGE_RESOLUTION|>--- conflicted
+++ resolved
@@ -167,20 +167,12 @@
             panic!()
         };
 
-<<<<<<< HEAD
         let query_rectangle = VectorQueryRectangle::with_bounds_and_resolution(
             BoundingBox2D::new((0., 0.).into(), (4., 4.).into()).unwrap(),
             TimeInterval::default(),
             SpatialResolution::zero_point_one(),
+            ColumnSelection::all(),
         );
-=======
-        let query_rectangle = VectorQueryRectangle {
-            spatial_bounds: BoundingBox2D::new((0., 0.).into(), (4., 4.).into()).unwrap(),
-            time_interval: TimeInterval::default(),
-            spatial_resolution: SpatialResolution::zero_point_one(),
-            attributes: ColumnSelection::all(),
-        };
->>>>>>> 9ebde23d
         let ctx = MockQueryContext::new((2 * std::mem::size_of::<Coordinate2D>()).into());
 
         let stream = point_processor.query(query_rectangle, &ctx).await.unwrap();
