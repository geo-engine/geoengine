--- conflicted
+++ resolved
@@ -1,19 +1,11 @@
-<<<<<<< HEAD
 pub mod input;
 pub mod math;
 pub mod number_statistics;
+pub mod string_token;
 
 use crate::error::Error;
-=======
->>>>>>> b09ae17b
 use std::ops::Deref;
 use std::sync::{Mutex, MutexGuard};
-
-use crate::error::Error;
-
-pub mod input;
-pub mod number_statistics;
-pub mod string_token;
 
 pub type Result<T, E = Error> = std::result::Result<T, E>;
 
