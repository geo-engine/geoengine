--- conflicted
+++ resolved
@@ -35,9 +35,14 @@
     path::{Path, PathBuf},
     str::FromStr,
 };
+use tracing::warn;
 
 // TODO: move test helper somewhere else?
 pub fn create_ndvi_meta_data() -> GdalMetaDataRegular {
+    create_ndvi_meta_data_with_cache_ttl(CacheTtlSeconds::default())
+}
+
+pub fn create_ndvi_meta_data_cropped_to_valid_webmercator_bounds() -> GdalMetaDataRegular {
     create_ndvi_meta_data_with_cache_ttl(CacheTtlSeconds::default())
 }
 
@@ -192,7 +197,6 @@
 }
 
 #[allow(clippy::missing_panics_doc)]
-<<<<<<< HEAD
 pub fn create_ndvi_downscaled_3x_meta_data_with_cache_ttl(
     cache_ttl: CacheTtlSeconds,
 ) -> GdalMetaDataRegular {
@@ -276,12 +280,8 @@
 }
 
 #[allow(clippy::missing_panics_doc)]
-pub fn create_ports_meta_data(
-) -> StaticMetaData<OgrSourceDataset, VectorResultDescriptor, VectorQueryRectangle> {
-=======
 pub fn create_ports_meta_data()
 -> StaticMetaData<OgrSourceDataset, VectorResultDescriptor, VectorQueryRectangle> {
->>>>>>> db8685e5
     StaticMetaData {
         loading_info: OgrSourceDataset {
             file_name: test_data!("vector/data/ne_10m_ports/ne_10m_ports.shp").into(),
@@ -520,6 +520,6 @@
         let mut drivers: Vec<String> = drivers.into_iter().collect();
         drivers.sort();
         let remaining_drivers = drivers.into_iter().join(", ");
-        tracing::warn!("Could not register drivers: {remaining_drivers}");
+        warn!("Could not register drivers: {remaining_drivers}");
     }
 }