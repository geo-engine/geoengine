use crate::{
    engine::{
        MockExecutionContext, RasterBandDescriptor, RasterBandDescriptors, RasterResultDescriptor,
        SpatialGridDescriptor, StaticMetaData, TimeDescriptor, VectorColumnInfo,
        VectorResultDescriptor,
    },
    error::{self, Error},
    source::{
        FileNotFoundHandling, GdalDatasetGeoTransform, GdalDatasetParameters, GdalMetaDataRegular,
        GdalSourceTimePlaceholder, OgrSourceColumnSpec, OgrSourceDataset, OgrSourceDatasetTimeType,
        OgrSourceErrorSpec, TimeReference,
    },
    test_data,
    util::Result,
};
use gdal::{Dataset, DatasetOptions, DriverManager};
use geoengine_datatypes::{
    collections::VectorDataType,
    dataset::{DataId, DatasetId, NamedData},
    hashmap,
    primitives::{
        BoundingBox2D, CacheTtlSeconds, ContinuousMeasurement, DateTimeParseFormat,
        FeatureDataType, Measurement, TimeGranularity, TimeInstance, TimeInterval, TimeStep,
        VectorQueryRectangle,
    },
    raster::{BoundedGrid, GeoTransform, GridBoundingBox2D, GridShape2D, RasterDataType},
    spatial_reference::SpatialReference,
    util::Identifier,
};
use itertools::Itertools;
use snafu::ResultExt;
use std::{
    collections::HashSet,
    convert::TryInto,
    hash::BuildHasher,
    path::{Path, PathBuf},
    str::FromStr,
};
use tracing::warn;

// TODO: move test helper somewhere else?
pub fn create_ndvi_meta_data() -> GdalMetaDataRegular {
    create_ndvi_meta_data_with_cache_ttl(CacheTtlSeconds::default())
}

pub fn create_ndvi_meta_data_cropped_to_valid_webmercator_bounds() -> GdalMetaDataRegular {
    create_ndvi_meta_data_with_cache_ttl(CacheTtlSeconds::default())
}

#[allow(clippy::missing_panics_doc)]
pub fn create_ndvi_meta_data_with_cache_ttl(cache_ttl: CacheTtlSeconds) -> GdalMetaDataRegular {
    let no_data_value = Some(0.); // TODO: is it really 0?
    let time_bounds = TimeInterval::new_unchecked(
        TimeInstance::from_str("2014-01-01T00:00:00.000Z")
            .expect("it should only be used in tests"),
        TimeInstance::from_str("2014-07-01T00:00:00.000Z")
            .expect("it should only be used in tests"),
    );
    let time_step = TimeStep {
        granularity: TimeGranularity::Months,
        step: 1,
    };

    GdalMetaDataRegular {
        data_time: time_bounds,
        step: time_step,
        time_placeholders: hashmap! {
            "%_START_TIME_%".to_string() => GdalSourceTimePlaceholder {
                format: DateTimeParseFormat::custom("%Y-%m-%d".to_string()),
                reference: TimeReference::Start,
            },
        },
        params: GdalDatasetParameters {
            file_path: test_data!("raster/modis_ndvi/MOD13A2_M_NDVI_%_START_TIME_%.TIFF").into(),
            rasterband_channel: 1,
            geo_transform: GdalDatasetGeoTransform {
                origin_coordinate: (-180., 90.).into(),
                x_pixel_size: 0.1,
                y_pixel_size: -0.1,
            },
            width: 3600,
            height: 1800,
            file_not_found_handling: FileNotFoundHandling::NoData,
            no_data_value,
            properties_mapping: None,
            gdal_open_options: None,
            gdal_config_options: None,
            allow_alphaband_as_mask: true,
            retry: None,
        },
<<<<<<< HEAD
        result_descriptor: create_ndvi_result_descriptor(),
=======
        result_descriptor: RasterResultDescriptor {
            data_type: RasterDataType::U8,
            spatial_reference: SpatialReference::epsg_4326().into(),
            time: TimeDescriptor::new_regular_with_epoch(Some(time_bounds), time_step),
            spatial_grid: SpatialGridDescriptor::source_from_parts(
                GeoTransform::new((-180., 90.).into(), 0.1, -0.1),
                GridBoundingBox2D::new([0, 0], [1799, 3599]).expect("should only be used in tests"),
            ),
            bands: vec![RasterBandDescriptor {
                name: "ndvi".to_string(),
                measurement: Measurement::Continuous(ContinuousMeasurement {
                    measurement: "vegetation".to_string(),
                    unit: None,
                }),
            }]
            .try_into()
            .expect("it should only be used in tests"),
        },
>>>>>>> 3d9be486
        cache_ttl,
    }
}

#[allow(clippy::missing_panics_doc)]
pub fn create_ndvi_result_descriptor() -> RasterResultDescriptor {
    RasterResultDescriptor {
        data_type: RasterDataType::U8,
        spatial_reference: SpatialReference::epsg_4326().into(),
        time: Some(TimeInterval::new_unchecked(
            TimeInstance::from_str("2014-01-01T00:00:00.000Z")
                .expect("it should only be used in tests"),
            TimeInstance::from_str("2014-07-01T00:00:00.000Z")
                .expect("it should only be used in tests"),
        )),
        spatial_grid: SpatialGridDescriptor::source_from_parts(
            GeoTransform::new((-180., 90.).into(), 0.1, -0.1),
            GridBoundingBox2D::new([0, 0], [1799, 3599]).expect("should only be used in tests"),
        ),
        bands: vec![RasterBandDescriptor {
            name: "ndvi".to_string(),
            measurement: Measurement::Continuous(ContinuousMeasurement {
                measurement: "vegetation".to_string(),
                unit: None,
            }),
        }]
        .try_into()
        .expect("it should only be used in tests"),
    }
}

#[allow(clippy::missing_panics_doc)]
pub fn create_ndvi_meta_data_cropped_to_valid_webmercator_bounds_with_cache_ttl(
    cache_ttl: CacheTtlSeconds,
) -> GdalMetaDataRegular {
    let no_data_value = Some(0.); // TODO: is it really 0?
    let time_bounds = TimeInterval::new_unchecked(
        TimeInstance::from_str("2014-01-01T00:00:00.000Z").expect("should only be used in tests"),
        TimeInstance::from_str("2014-07-01T00:00:00.000Z").expect("should only be used in tests"),
    );
    let time_step = TimeStep {
        granularity: TimeGranularity::Months,
        step: 1,
    };
    GdalMetaDataRegular {
        data_time: time_bounds,
        step: time_step,
        time_placeholders: hashmap! {
            "%_START_TIME_%".to_string() => GdalSourceTimePlaceholder {
                format: DateTimeParseFormat::custom("%Y-%m-%d".to_string()),
                reference: TimeReference::Start,
            },
        },
        params: GdalDatasetParameters {
            file_path: test_data!("raster/modis_ndvi/MOD13A2_M_NDVI_%_START_TIME_%.TIFF").into(),
            rasterband_channel: 1,
            geo_transform: GdalDatasetGeoTransform {
                origin_coordinate: (-180., 85.).into(),
                x_pixel_size: 0.1,
                y_pixel_size: -0.1,
            },
            width: 3600,
            height: 1700,
            file_not_found_handling: FileNotFoundHandling::NoData,
            no_data_value,
            properties_mapping: None,
            gdal_open_options: None,
            gdal_config_options: None,
            allow_alphaband_as_mask: true,
            retry: None,
        },
        result_descriptor: RasterResultDescriptor {
            data_type: RasterDataType::U8,
            spatial_reference: SpatialReference::epsg_4326().into(),
            spatial_grid: SpatialGridDescriptor::source_from_parts(
                GeoTransform::new((0., 0.).into(), 0.1, -0.1),
                GridBoundingBox2D::new([-850, -1800], [-845, -1799])
                    .expect("should only be used in tests"),
            ),
            time: TimeDescriptor::new_regular_with_epoch(Some(time_bounds), time_step),
            bands: vec![RasterBandDescriptor {
                name: "ndvi".to_string(),
                measurement: Measurement::Continuous(ContinuousMeasurement {
                    measurement: "vegetation".to_string(),
                    unit: None,
                }),
            }]
            .try_into()
            .expect("it should only be used in tests"),
        },
        cache_ttl,
    }
}

// TODO: move test helper somewhere else?
pub fn add_ndvi_dataset(ctx: &mut MockExecutionContext) -> NamedData {
    let id: DataId = DatasetId::new().into();
    let name = NamedData::with_system_name("ndvi");
    ctx.add_meta_data(id, name.clone(), Box::new(create_ndvi_meta_data()));
    name
}

pub fn add_ndvi_dataset_cropped_to_valid_webmercator_bounds(
    ctx: &mut MockExecutionContext,
) -> NamedData {
    let id: DataId = DatasetId::new().into();
    let name = NamedData::with_system_name("ndvi_crop_y_85");
    ctx.add_meta_data(id, name.clone(), Box::new(create_ndvi_meta_data()));
    name
}

#[allow(clippy::missing_panics_doc)]
pub fn create_ndvi_downscaled_3x_meta_data_with_cache_ttl(
    cache_ttl: CacheTtlSeconds,
) -> GdalMetaDataRegular {
    let no_data_value = Some(0.);
    GdalMetaDataRegular {
        data_time: TimeInterval::new_unchecked(
            TimeInstance::from_str("2014-01-01T00:00:00.000Z")
                .expect("it should only be used in tests"),
            TimeInstance::from_str("2014-01-01T00:00:00.000Z")
                .expect("it should only be used in tests"),
        ),
        step: TimeStep {
            granularity: TimeGranularity::Months,
            step: 1,
        },
        time_placeholders: hashmap! {
            "%_START_TIME_%".to_string() => GdalSourceTimePlaceholder {
                format: DateTimeParseFormat::custom("%Y-%m-%d".to_string()),
                reference: TimeReference::Start,
            },
        },
        params: GdalDatasetParameters {
            file_path: test_data!(
                "raster/modis_ndvi/downscaled_3x/MOD13A2_M_NDVI_%_START_TIME_%.TIFF"
            )
            .into(),
            rasterband_channel: 1,
            geo_transform: GdalDatasetGeoTransform {
                origin_coordinate: (-180., 90.).into(),
                x_pixel_size: 0.3,
                y_pixel_size: -0.3,
            },
            width: 1200,
            height: 600,
            file_not_found_handling: FileNotFoundHandling::NoData,
            no_data_value,
            properties_mapping: None,
            gdal_open_options: None,
            gdal_config_options: None,
            allow_alphaband_as_mask: true,
            retry: None,
        },
        result_descriptor: RasterResultDescriptor {
            data_type: RasterDataType::U8,
            spatial_reference: SpatialReference::epsg_4326().into(),
            time: Some(TimeInterval::new_unchecked(
                TimeInstance::from_str("2014-01-01T00:00:00.000Z")
                    .expect("it should only be used in tests"),
                TimeInstance::from_str("2014-07-01T00:00:00.000Z")
                    .expect("it should only be used in tests"),
            )),
            spatial_grid: SpatialGridDescriptor::source_from_parts(
                GeoTransform::new((-180., 90.).into(), 0.3, -0.3),
                GridBoundingBox2D::new([0, 0], [599, 1199]).expect("should only be used in tests"),
            ),
            bands: vec![RasterBandDescriptor {
                name: "ndvi".to_string(),
                measurement: Measurement::Continuous(ContinuousMeasurement {
                    measurement: "vegetation".to_string(),
                    unit: None,
                }),
            }]
            .try_into()
            .expect("it should only be used in tests"),
        },
        cache_ttl,
    }
}

pub fn add_ndvi_downscaled_3x_dataset(ctx: &mut MockExecutionContext) -> NamedData {
    let id: DataId = DatasetId::new().into();
    let name = NamedData::with_system_name("ndvi_downscaled_3x");
    ctx.add_meta_data(
        id,
        name.clone(),
        Box::new(create_ndvi_downscaled_3x_meta_data_with_cache_ttl(
            CacheTtlSeconds::default(),
        )),
    );
    name
}

#[allow(clippy::missing_panics_doc)]
pub fn create_ports_meta_data()
-> StaticMetaData<OgrSourceDataset, VectorResultDescriptor, VectorQueryRectangle> {
    StaticMetaData {
        loading_info: OgrSourceDataset {
            file_name: test_data!("vector/data/ne_10m_ports/ne_10m_ports.shp").into(),
            layer_name: "ne_10m_ports".to_string(),
            data_type: Some(VectorDataType::MultiPoint),
            time: OgrSourceDatasetTimeType::None,
            columns: Some(OgrSourceColumnSpec {
                format_specifics: None,
                x: String::new(),
                y: None,
                int: vec!["natlscale".to_string()],
                float: vec!["scalerank".to_string()],
                text: vec![
                    "featurecla".to_string(),
                    "name".to_string(),
                    "website".to_string(),
                ],
                bool: vec![],
                datetime: vec![],
                rename: None,
            }),
            force_ogr_time_filter: false,
            force_ogr_spatial_filter: false,
            on_error: OgrSourceErrorSpec::Ignore,
            sql_query: None,
            attribute_query: None,
            default_geometry: None,
            cache_ttl: CacheTtlSeconds::default(),
        },
        result_descriptor: VectorResultDescriptor {
            data_type: VectorDataType::MultiPoint,
            spatial_reference: SpatialReference::epsg_4326().into(),
            columns: [
                (
                    "natlscale".to_string(),
                    VectorColumnInfo {
                        data_type: FeatureDataType::Int,
                        measurement: Measurement::Unitless,
                    },
                ),
                (
                    "scalerank".to_string(),
                    VectorColumnInfo {
                        data_type: FeatureDataType::Int,
                        measurement: Measurement::Unitless,
                    },
                ),
                (
                    "featurecla".to_string(),
                    VectorColumnInfo {
                        data_type: FeatureDataType::Int,
                        measurement: Measurement::Unitless,
                    },
                ),
                (
                    "name".to_string(),
                    VectorColumnInfo {
                        data_type: FeatureDataType::Int,
                        measurement: Measurement::Unitless,
                    },
                ),
                (
                    "website".to_string(),
                    VectorColumnInfo {
                        data_type: FeatureDataType::Int,
                        measurement: Measurement::Unitless,
                    },
                ),
            ]
            .into_iter()
            .collect(),
            time: Some(TimeInterval::default()),
            bbox: Some(BoundingBox2D::new_unchecked(
                (-171.75795, -54.809_444).into(),
                (179.309_364, 78.226_111).into(),
            )),
        },
        phantom: std::marker::PhantomData,
    }
}

pub fn add_ports_dataset(ctx: &mut MockExecutionContext) -> NamedData {
    let id: DataId = DatasetId::new().into();
    let name = NamedData::with_system_name("ne_10m_ports");
    ctx.add_meta_data(id, name.clone(), Box::new(create_ports_meta_data()));
    name
}

/// Opens a Gdal Dataset with the given `path`.
/// Other crates should use this method for Gdal Dataset access as a workaround to avoid strange errors.
pub fn gdal_open_dataset(path: &Path) -> Result<Dataset> {
    gdal_open_dataset_ex(path, DatasetOptions::default())
}

/// Opens a Gdal Dataset with the given `path` and `dataset_options`.
/// Other crates should use this method for Gdal Dataset access as a workaround to avoid strange errors.
pub fn gdal_open_dataset_ex(path: &Path, dataset_options: DatasetOptions) -> Result<Dataset> {
    let dataset_options = {
        let mut dataset_options = dataset_options;
        dataset_options.open_flags |= gdal::GdalOpenFlags::GDAL_OF_VERBOSE_ERROR;
        dataset_options
    };

    Dataset::open_ex(path, dataset_options).context(error::Gdal)
}

/// Create a `RasterResultDescriptor` for the given `band` and `dataset`. If the raster data type is
/// unknown, the default is F64 unless it is otherwise specified by `default_data_type`. If the data
/// type is a complex floating point type, an error is returned
pub fn raster_descriptor_from_dataset(
    dataset: &Dataset,
    band: usize,
) -> Result<RasterResultDescriptor> {
    let rasterband = &dataset.rasterband(band)?;

    let spatial_ref: SpatialReference = dataset.spatial_ref()?.try_into()?;

    let data_type = RasterDataType::from_gdal_data_type(rasterband.band_type())
        .map_err(|_| Error::GdalRasterDataTypeNotSupported)?;

    let data_geo_transfrom = GeoTransform::from(dataset.geo_transform()?);
    let data_shape = GridShape2D::new([dataset.raster_size().1, dataset.raster_size().0]);

    Ok(RasterResultDescriptor {
        data_type,
        spatial_reference: spatial_ref.into(),
        time: TimeDescriptor::new_irregular(None), // TODO: can we parse the time info from the dataset?
        spatial_grid: SpatialGridDescriptor::source_from_parts(
            data_geo_transfrom,
            data_shape.bounding_box(),
        ),
        bands: RasterBandDescriptors::new(vec![RasterBandDescriptor::new(
            "band".into(), // TODO: derive better name?
            measurement_from_rasterband(dataset, band)?,
        )])?,
    })
}

// a version of `raster_descriptor_from_dataset` that does not read the sref from the dataset but takes it as an argument
pub fn raster_descriptor_from_dataset_and_sref(
    dataset: &Dataset,
    band: usize,
    spatial_ref: SpatialReference,
) -> Result<RasterResultDescriptor> {
    let rasterband = &dataset.rasterband(band)?;

    let data_type = RasterDataType::from_gdal_data_type(rasterband.band_type())
        .map_err(|_| Error::GdalRasterDataTypeNotSupported)?;

    let data_geo_transfrom = GeoTransform::from(dataset.geo_transform()?);
    let data_shape = GridShape2D::new([dataset.raster_size().1, dataset.raster_size().0]);

    Ok(RasterResultDescriptor {
        data_type,
        spatial_reference: spatial_ref.into(),
        time: TimeDescriptor::new_irregular(None), // TODO: can we parse the time info from the dataset?
        spatial_grid: SpatialGridDescriptor::source_from_parts(
            data_geo_transfrom,
            data_shape.bounding_box(),
        ),
        bands: RasterBandDescriptors::new(vec![RasterBandDescriptor::new(
            "band".into(), // TODO derive better name?
            measurement_from_rasterband(dataset, band)?,
        )])?,
    })
}

pub fn measurement_from_rasterband(dataset: &Dataset, band: usize) -> Result<Measurement> {
    let unit = dataset.rasterband(band)?.unit();

    if unit.trim().is_empty() || unit == "no unit" {
        return Ok(Measurement::Unitless);
    }

    // TODO: how to check if the measurement is contiuous vs. classification?

    Ok(Measurement::continuous(String::new(), Some(unit)))
}

/// Create `GdalDatasetParameters` from the infos in the given `dataset` and its `band`.
/// `path` is the location of the actual data, `band_out` allows optionally specifying a different
/// band in the resulting parameters, otherwise `band` is used.
pub fn gdal_parameters_from_dataset(
    dataset: &Dataset,
    band: usize,
    path: &Path,
    band_out: Option<usize>,
    open_options: Option<Vec<String>>,
) -> Result<GdalDatasetParameters> {
    let rasterband = &dataset.rasterband(band)?;

    Ok(GdalDatasetParameters {
        file_path: PathBuf::from(path),
        rasterband_channel: band_out.unwrap_or(band),
        geo_transform: dataset.geo_transform().context(error::Gdal)?.into(),
        file_not_found_handling: FileNotFoundHandling::Error,
        no_data_value: rasterband.no_data_value(),
        properties_mapping: None,
        width: rasterband.x_size(),
        height: rasterband.y_size(),
        gdal_open_options: open_options,
        gdal_config_options: None,
        allow_alphaband_as_mask: true,
        retry: None,
    })
}

/// This method registers all GDAL drivers from the `drivers` list.
/// It also de-registers all other drivers.
///
/// It makes sure to call `GDALAllRegister` at least once.
/// Unfortunately, calling this method does not prevent registering other drivers afterwards.
///
pub fn register_gdal_drivers_from_list<S: BuildHasher>(mut drivers: HashSet<String, S>) {
    // this calls `GDALAllRegister` internally
    let number_of_drivers = DriverManager::count();
    let mut start_index = 0;

    for _ in 0..number_of_drivers {
        let Ok(driver) = DriverManager::get_driver(start_index) else {
            // in the unlikely case that we cannot fetch a driver, we will just skip it
            continue;
        };

        // do not unregister the drivers we want to keep
        if drivers.remove(&driver.short_name()) {
            // driver was found in list --> keep it
            start_index += 1;
        } else {
            // driver was not found in list --> unregister the driver
            DriverManager::deregister_driver(&driver);
        }
    }

    if !drivers.is_empty() {
        let mut drivers: Vec<String> = drivers.into_iter().collect();
        drivers.sort();
        let remaining_drivers = drivers.into_iter().join(", ");
        warn!("Could not register drivers: {remaining_drivers}");
    }
}<|MERGE_RESOLUTION|>--- conflicted
+++ resolved
@@ -88,43 +88,27 @@
             allow_alphaband_as_mask: true,
             retry: None,
         },
-<<<<<<< HEAD
         result_descriptor: create_ndvi_result_descriptor(),
-=======
-        result_descriptor: RasterResultDescriptor {
-            data_type: RasterDataType::U8,
-            spatial_reference: SpatialReference::epsg_4326().into(),
-            time: TimeDescriptor::new_regular_with_epoch(Some(time_bounds), time_step),
-            spatial_grid: SpatialGridDescriptor::source_from_parts(
-                GeoTransform::new((-180., 90.).into(), 0.1, -0.1),
-                GridBoundingBox2D::new([0, 0], [1799, 3599]).expect("should only be used in tests"),
-            ),
-            bands: vec![RasterBandDescriptor {
-                name: "ndvi".to_string(),
-                measurement: Measurement::Continuous(ContinuousMeasurement {
-                    measurement: "vegetation".to_string(),
-                    unit: None,
-                }),
-            }]
-            .try_into()
-            .expect("it should only be used in tests"),
-        },
->>>>>>> 3d9be486
         cache_ttl,
     }
 }
 
 #[allow(clippy::missing_panics_doc)]
 pub fn create_ndvi_result_descriptor() -> RasterResultDescriptor {
+    let time_bounds = TimeInterval::new_unchecked(
+        TimeInstance::from_str("2014-01-01T00:00:00.000Z")
+            .expect("it should only be used in tests"),
+        TimeInstance::from_str("2014-07-01T00:00:00.000Z")
+            .expect("it should only be used in tests"),
+    );
+    let time_step = TimeStep {
+        granularity: TimeGranularity::Months,
+        step: 1,
+    };
     RasterResultDescriptor {
         data_type: RasterDataType::U8,
         spatial_reference: SpatialReference::epsg_4326().into(),
-        time: Some(TimeInterval::new_unchecked(
-            TimeInstance::from_str("2014-01-01T00:00:00.000Z")
-                .expect("it should only be used in tests"),
-            TimeInstance::from_str("2014-07-01T00:00:00.000Z")
-                .expect("it should only be used in tests"),
-        )),
+        time: TimeDescriptor::new_regular_with_epoch(Some(time_bounds), time_step),
         spatial_grid: SpatialGridDescriptor::source_from_parts(
             GeoTransform::new((-180., 90.).into(), 0.1, -0.1),
             GridBoundingBox2D::new([0, 0], [1799, 3599]).expect("should only be used in tests"),
@@ -226,6 +210,14 @@
     cache_ttl: CacheTtlSeconds,
 ) -> GdalMetaDataRegular {
     let no_data_value = Some(0.);
+    let time_bounds = TimeInterval::new_unchecked(
+        TimeInstance::from_str("2014-01-01T00:00:00.000Z").expect("should only be used in tests"),
+        TimeInstance::from_str("2014-07-01T00:00:00.000Z").expect("should only be used in tests"),
+    );
+    let time_step = TimeStep {
+        granularity: TimeGranularity::Months,
+        step: 1,
+    };
     GdalMetaDataRegular {
         data_time: TimeInterval::new_unchecked(
             TimeInstance::from_str("2014-01-01T00:00:00.000Z")
@@ -267,12 +259,7 @@
         result_descriptor: RasterResultDescriptor {
             data_type: RasterDataType::U8,
             spatial_reference: SpatialReference::epsg_4326().into(),
-            time: Some(TimeInterval::new_unchecked(
-                TimeInstance::from_str("2014-01-01T00:00:00.000Z")
-                    .expect("it should only be used in tests"),
-                TimeInstance::from_str("2014-07-01T00:00:00.000Z")
-                    .expect("it should only be used in tests"),
-            )),
+            time: TimeDescriptor::new_regular_with_epoch(Some(time_bounds), time_step),
             spatial_grid: SpatialGridDescriptor::source_from_parts(
                 GeoTransform::new((-180., 90.).into(), 0.3, -0.3),
                 GridBoundingBox2D::new([0, 0], [599, 1199]).expect("should only be used in tests"),
