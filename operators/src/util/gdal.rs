use std::{
    collections::HashSet,
    convert::TryInto,
    hash::BuildHasher,
    path::{Path, PathBuf},
    str::FromStr,
};

use gdal::{Dataset, DatasetOptions, DriverManager};
use geoengine_datatypes::{
    collections::VectorDataType,
    dataset::{DataId, DatasetId, NamedData},
    hashmap,
    primitives::{
<<<<<<< HEAD
        BoundingBox2D, CacheTtlSeconds, DateTimeParseFormat, FeatureDataType, Measurement,
        TimeGranularity, TimeInstance, TimeInterval, TimeStep, VectorQueryRectangle,
=======
        BoundingBox2D, CacheTtlSeconds, ContinuousMeasurement, DateTimeParseFormat,
        FeatureDataType, Measurement, SpatialPartition2D, SpatialResolution, TimeGranularity,
        TimeInstance, TimeInterval, TimeStep, VectorQueryRectangle,
>>>>>>> d782815c
    },
    raster::{BoundedGrid, GeoTransform, GridBoundingBox2D, GridShape2D, RasterDataType},
    spatial_reference::SpatialReference,
    util::Identifier,
};
use itertools::Itertools;
use log::Level::Debug;
use log::{debug, log_enabled};
use snafu::ResultExt;

use crate::{
    engine::{
        MockExecutionContext, RasterBandDescriptor, RasterBandDescriptors, RasterResultDescriptor,
        StaticMetaData, VectorColumnInfo, VectorResultDescriptor,
    },
    error::{self, Error},
    source::{
        FileNotFoundHandling, GdalDatasetGeoTransform, GdalDatasetParameters, GdalMetaDataRegular,
        GdalSourceTimePlaceholder, OgrSourceColumnSpec, OgrSourceDataset, OgrSourceDatasetTimeType,
        OgrSourceErrorSpec, TimeReference,
    },
    test_data,
    util::Result,
};

// TODO: move test helper somewhere else?
pub fn create_ndvi_meta_data() -> GdalMetaDataRegular {
    create_ndvi_meta_data_with_cache_ttl(CacheTtlSeconds::default())
}

pub fn create_ndvi_meta_data_cropped_to_valid_webmercator_bounds() -> GdalMetaDataRegular {
    create_ndvi_meta_data_with_cache_ttl(CacheTtlSeconds::default())
}

#[allow(clippy::missing_panics_doc)]
pub fn create_ndvi_meta_data_with_cache_ttl(cache_ttl: CacheTtlSeconds) -> GdalMetaDataRegular {
    let no_data_value = Some(0.); // TODO: is it really 0?
    GdalMetaDataRegular {
        data_time: TimeInterval::new_unchecked(
            TimeInstance::from_str("2014-01-01T00:00:00.000Z")
                .expect("it should only be used in tests"),
            TimeInstance::from_str("2014-07-01T00:00:00.000Z")
                .expect("it should only be used in tests"),
        ),
        step: TimeStep {
            granularity: TimeGranularity::Months,
            step: 1,
        },
        time_placeholders: hashmap! {
            "%_START_TIME_%".to_string() => GdalSourceTimePlaceholder {
                format: DateTimeParseFormat::custom("%Y-%m-%d".to_string()),
                reference: TimeReference::Start,
            },
        },
        params: GdalDatasetParameters {
            file_path: test_data!("raster/modis_ndvi/MOD13A2_M_NDVI_%_START_TIME_%.TIFF").into(),
            rasterband_channel: 1,
            geo_transform: GdalDatasetGeoTransform {
                origin_coordinate: (-180., 90.).into(),
                x_pixel_size: 0.1,
                y_pixel_size: -0.1,
            },
            width: 3600,
            height: 1800,
            file_not_found_handling: FileNotFoundHandling::NoData,
            no_data_value,
            properties_mapping: None,
            gdal_open_options: None,
            gdal_config_options: None,
            allow_alphaband_as_mask: true,
            retry: None,
        },
        result_descriptor: RasterResultDescriptor {
            data_type: RasterDataType::U8,
            spatial_reference: SpatialReference::epsg_4326().into(),
            time: Some(TimeInterval::new_unchecked(
                TimeInstance::from_str("2014-01-01T00:00:00.000Z")
                    .expect("it should only be used in tests"),
                TimeInstance::from_str("2014-07-01T00:00:00.000Z")
                    .expect("it should only be used in tests"),
            )),
            geo_transform_x: GeoTransform::new((0., 0.).into(), 0.1, -0.1),
            pixel_bounds_x: GridBoundingBox2D::new_min_max(-900, 899, -1800, 1799).unwrap(),
            bands: RasterBandDescriptors::new_single_band(),
        },
        cache_ttl,
    }
}

#[allow(clippy::missing_panics_doc)]
pub fn create_ndvi_meta_data_cropped_to_valid_webmercator_bounds_with_cache_ttl(
    cache_ttl: CacheTtlSeconds,
) -> GdalMetaDataRegular {
    let no_data_value = Some(0.); // TODO: is it really 0?
    GdalMetaDataRegular {
        data_time: TimeInterval::new_unchecked(
            TimeInstance::from_str("2014-01-01T00:00:00.000Z").unwrap(),
            TimeInstance::from_str("2014-07-01T00:00:00.000Z").unwrap(),
        ),
        step: TimeStep {
            granularity: TimeGranularity::Months,
            step: 1,
        },
        time_placeholders: hashmap! {
            "%_START_TIME_%".to_string() => GdalSourceTimePlaceholder {
                format: DateTimeParseFormat::custom("%Y-%m-%d".to_string()),
                reference: TimeReference::Start,
            },
        },
        params: GdalDatasetParameters {
            file_path: test_data!("raster/modis_ndvi/MOD13A2_M_NDVI_%_START_TIME_%.TIFF").into(),
            rasterband_channel: 1,
            geo_transform: GdalDatasetGeoTransform {
                origin_coordinate: (-180., 85.).into(),
                x_pixel_size: 0.1,
                y_pixel_size: -0.1,
            },
            width: 3600,
            height: 1700,
            file_not_found_handling: FileNotFoundHandling::NoData,
            no_data_value,
            properties_mapping: None,
            gdal_open_options: None,
            gdal_config_options: None,
            allow_alphaband_as_mask: true,
            retry: None,
        },
        result_descriptor: RasterResultDescriptor {
            data_type: RasterDataType::U8,
            spatial_reference: SpatialReference::epsg_4326().into(),
            time: Some(TimeInterval::new_unchecked(
                TimeInstance::from_str("2014-01-01T00:00:00.000Z").unwrap(),
                TimeInstance::from_str("2014-07-01T00:00:00.000Z").unwrap(),
            )),
<<<<<<< HEAD
            geo_transform_x: GeoTransform::new((-180., 85.0).into(), 0.1, -0.1),
            pixel_bounds_x: GridShape2D::new([1700, 3600]).bounding_box(),
            bands: RasterBandDescriptors::new_single_band(),
=======
            resolution: Some(SpatialResolution::new_unchecked(0.1, 0.1)),
            bands: vec![RasterBandDescriptor {
                name: "ndvi".to_string(),
                measurement: Measurement::Continuous(ContinuousMeasurement {
                    measurement: "vegetation".to_string(),
                    unit: None,
                }),
            }]
            .try_into()
            .expect("it should only be used in tests"),
>>>>>>> d782815c
        },
        cache_ttl,
    }
}

// TODO: move test helper somewhere else?
pub fn add_ndvi_dataset(ctx: &mut MockExecutionContext) -> NamedData {
    let id: DataId = DatasetId::new().into();
    let name = NamedData::with_system_name("ndvi");
    ctx.add_meta_data(id, name.clone(), Box::new(create_ndvi_meta_data()));
    name
}

pub fn add_ndvi_dataset_cropped_to_valid_webmercator_bounds(
    ctx: &mut MockExecutionContext,
) -> NamedData {
    let id: DataId = DatasetId::new().into();
    let name = NamedData::with_system_name("ndvi_crop_y_85");
    ctx.add_meta_data(
        id,
        name.clone(),
        Box::new(create_ndvi_meta_data_cropped_to_valid_webmercator_bounds()),
    );
    name
}

#[allow(clippy::missing_panics_doc)]
pub fn create_ports_meta_data(
) -> StaticMetaData<OgrSourceDataset, VectorResultDescriptor, VectorQueryRectangle> {
    StaticMetaData {
        loading_info: OgrSourceDataset {
            file_name: test_data!("vector/data/ne_10m_ports/ne_10m_ports.shp").into(),
            layer_name: "ne_10m_ports".to_string(),
            data_type: Some(VectorDataType::MultiPoint),
            time: OgrSourceDatasetTimeType::None,
            columns: Some(OgrSourceColumnSpec {
                format_specifics: None,
                x: String::new(),
                y: None,
                int: vec!["natlscale".to_string()],
                float: vec!["scalerank".to_string()],
                text: vec![
                    "featurecla".to_string(),
                    "name".to_string(),
                    "website".to_string(),
                ],
                bool: vec![],
                datetime: vec![],
                rename: None,
            }),
            force_ogr_time_filter: false,
            force_ogr_spatial_filter: false,
            on_error: OgrSourceErrorSpec::Ignore,
            sql_query: None,
            attribute_query: None,
            default_geometry: None,
            cache_ttl: CacheTtlSeconds::default(),
        },
        result_descriptor: VectorResultDescriptor {
            data_type: VectorDataType::MultiPoint,
            spatial_reference: SpatialReference::epsg_4326().into(),
            columns: [
                (
                    "natlscale".to_string(),
                    VectorColumnInfo {
                        data_type: FeatureDataType::Int,
                        measurement: Measurement::Unitless,
                    },
                ),
                (
                    "scalerank".to_string(),
                    VectorColumnInfo {
                        data_type: FeatureDataType::Int,
                        measurement: Measurement::Unitless,
                    },
                ),
                (
                    "featurecla".to_string(),
                    VectorColumnInfo {
                        data_type: FeatureDataType::Int,
                        measurement: Measurement::Unitless,
                    },
                ),
                (
                    "name".to_string(),
                    VectorColumnInfo {
                        data_type: FeatureDataType::Int,
                        measurement: Measurement::Unitless,
                    },
                ),
                (
                    "website".to_string(),
                    VectorColumnInfo {
                        data_type: FeatureDataType::Int,
                        measurement: Measurement::Unitless,
                    },
                ),
            ]
            .into_iter()
            .collect(),
            time: Some(TimeInterval::default()),
            bbox: Some(BoundingBox2D::new_unchecked(
                (-171.75795, -54.809_444).into(),
                (179.309_364, 78.226_111).into(),
            )),
        },
        phantom: std::marker::PhantomData,
    }
}

pub fn add_ports_dataset(ctx: &mut MockExecutionContext) -> NamedData {
    let id: DataId = DatasetId::new().into();
    let name = NamedData::with_system_name("ne_10m_ports");
    ctx.add_meta_data(id, name.clone(), Box::new(create_ports_meta_data()));
    name
}

/// Opens a Gdal Dataset with the given `path`.
/// Other crates should use this method for Gdal Dataset access as a workaround to avoid strange errors.
pub fn gdal_open_dataset(path: &Path) -> Result<Dataset> {
    gdal_open_dataset_ex(path, DatasetOptions::default())
}

/// Opens a Gdal Dataset with the given `path` and `dataset_options`.
/// Other crates should use this method for Gdal Dataset access as a workaround to avoid strange errors.
pub fn gdal_open_dataset_ex(path: &Path, dataset_options: DatasetOptions) -> Result<Dataset> {
    let dataset_options = {
        let mut dataset_options = dataset_options;
        dataset_options.open_flags |= gdal::GdalOpenFlags::GDAL_OF_VERBOSE_ERROR;
        dataset_options
    };

    Dataset::open_ex(path, dataset_options).context(error::Gdal)
}

/// Create a `RasterResultDescriptor` for the given `band` and `dataset`. If the raster data type is
/// unknown, the default is F64 unless it is otherwise specified by `default_data_type`. If the data
/// type is a complex floating point type, an error is returned
pub fn raster_descriptor_from_dataset(
    dataset: &Dataset,
    band: isize,
) -> Result<RasterResultDescriptor> {
    let rasterband = &dataset.rasterband(band)?;

    let spatial_ref: SpatialReference =
        dataset.spatial_ref()?.try_into().context(error::DataType)?;

    let data_type = RasterDataType::from_gdal_data_type(rasterband.band_type())
        .map_err(|_| Error::GdalRasterDataTypeNotSupported)?;

    let data_geo_transfrom = GeoTransform::from(dataset.geo_transform()?);
    let data_shape = GridShape2D::new([dataset.raster_size().1, dataset.raster_size().0]);

    Ok(RasterResultDescriptor {
        data_type,
        spatial_reference: spatial_ref.into(),
        time: None,
        geo_transform_x: data_geo_transfrom,
        pixel_bounds_x: data_shape.bounding_box(),
        bands: RasterBandDescriptors::new(vec![RasterBandDescriptor::new(
            "band".into(), // TODO: derive better name?
            measurement_from_rasterband(dataset, band)?,
        )])?,
    })
}

// a version of `raster_descriptor_from_dataset` that does not read the sref from the dataset but takes it as an argument
pub fn raster_descriptor_from_dataset_and_sref(
    dataset: &Dataset,
    band: isize,
    spatial_ref: SpatialReference,
) -> Result<RasterResultDescriptor> {
    let rasterband = &dataset.rasterband(band)?;

    let data_type = RasterDataType::from_gdal_data_type(rasterband.band_type())
        .map_err(|_| Error::GdalRasterDataTypeNotSupported)?;

    let data_geo_transfrom = GeoTransform::from(dataset.geo_transform()?);
    let data_shape = GridShape2D::new([dataset.raster_size().1, dataset.raster_size().0]);

    Ok(RasterResultDescriptor {
        data_type,
        spatial_reference: spatial_ref.into(),
        time: None,
        geo_transform_x: data_geo_transfrom,
        pixel_bounds_x: data_shape.bounding_box(),
        bands: RasterBandDescriptors::new(vec![RasterBandDescriptor::new(
            "band".into(), // TODO derive better name?
            measurement_from_rasterband(dataset, band)?,
        )])?,
    })
}

// TODO: use https://github.com/georust/gdal/pull/271 when merged and released
fn measurement_from_rasterband(dataset: &Dataset, band: isize) -> Result<Measurement> {
    unsafe fn _string(raw_ptr: *const std::os::raw::c_char) -> String {
        let c_str = std::ffi::CStr::from_ptr(raw_ptr);
        c_str.to_string_lossy().into_owned()
    }

    unsafe fn _last_null_pointer_err(method_name: &'static str) -> gdal::errors::GdalError {
        let last_err_msg = _string(gdal_sys::CPLGetLastErrorMsg());
        gdal_sys::CPLErrorReset();
        gdal::errors::GdalError::NullPointer {
            method_name,
            msg: last_err_msg,
        }
    }

    let unit: String = unsafe {
        // taken from `pub fn rasterband(&self, band_index: isize) -> Result<RasterBand>`
        let c_band = gdal_sys::GDALGetRasterBand(dataset.c_dataset(), band as std::os::raw::c_int);
        if c_band.is_null() {
            Err(_last_null_pointer_err("GDALGetRasterBand"))?;
        }

        let str_ptr = gdal_sys::GDALGetRasterUnitType(c_band);
        Result::<String>::Ok(_string(str_ptr))
    }?;

    if unit.trim().is_empty() || unit == "no unit" {
        return Ok(Measurement::Unitless);
    }

    // TODO: how to check if the measurement is contiuous vs. classification?

    Ok(Measurement::continuous(String::new(), Some(unit)))
}

/// Create `GdalDatasetParameters` from the infos in the given `dataset` and its `band`.
/// `path` is the location of the actual data, `band_out` allows optionally specifying a different
/// band in the resulting parameters, otherwise `band` is used.
pub fn gdal_parameters_from_dataset(
    dataset: &Dataset,
    band: usize,
    path: &Path,
    band_out: Option<usize>,
    open_options: Option<Vec<String>>,
) -> Result<GdalDatasetParameters> {
    let rasterband = &dataset.rasterband(band as isize)?;

    Ok(GdalDatasetParameters {
        file_path: PathBuf::from(path),
        rasterband_channel: band_out.unwrap_or(band),
        geo_transform: dataset.geo_transform().context(error::Gdal)?.into(),
        file_not_found_handling: FileNotFoundHandling::Error,
        no_data_value: rasterband.no_data_value(),
        properties_mapping: None,
        width: rasterband.x_size(),
        height: rasterband.y_size(),
        gdal_open_options: open_options,
        gdal_config_options: None,
        allow_alphaband_as_mask: true,
        retry: None,
    })
}

/// This method registers all GDAL drivers from the `drivers` list.
/// It also de-registers all other drivers.
///
/// It makes sure to call `GDALAllRegister` at least once.
/// Unfortunately, calling this method does not prevent registering other drivers afterwards.
///
pub fn register_gdal_drivers_from_list<S: BuildHasher>(mut drivers: HashSet<String, S>) {
    // this calls `GDALAllRegister` internally
    let number_of_drivers = DriverManager::count();
    let mut start_index = 0;

    for _ in 0..number_of_drivers {
        let Ok(driver) = DriverManager::get_driver(start_index) else {
            // in the unlikely case that we cannot fetch a driver, we will just skip it
            continue;
        };

        // do not unregister the drivers we want to keep
        if drivers.remove(&driver.short_name()) {
            // driver was found in list --> keep it
            start_index += 1;
        } else {
            // driver was not found in list --> unregister the driver
            DriverManager::deregister_driver(&driver);
        }
    }

    if !drivers.is_empty() && log_enabled!(Debug) {
        let mut drivers: Vec<String> = drivers.into_iter().collect();
        drivers.sort();
        let remaining_drivers = drivers.into_iter().join(", ");
        debug!("Could not register drivers: {remaining_drivers}");
    }
}<|MERGE_RESOLUTION|>--- conflicted
+++ resolved
@@ -1,35 +1,3 @@
-use std::{
-    collections::HashSet,
-    convert::TryInto,
-    hash::BuildHasher,
-    path::{Path, PathBuf},
-    str::FromStr,
-};
-
-use gdal::{Dataset, DatasetOptions, DriverManager};
-use geoengine_datatypes::{
-    collections::VectorDataType,
-    dataset::{DataId, DatasetId, NamedData},
-    hashmap,
-    primitives::{
-<<<<<<< HEAD
-        BoundingBox2D, CacheTtlSeconds, DateTimeParseFormat, FeatureDataType, Measurement,
-        TimeGranularity, TimeInstance, TimeInterval, TimeStep, VectorQueryRectangle,
-=======
-        BoundingBox2D, CacheTtlSeconds, ContinuousMeasurement, DateTimeParseFormat,
-        FeatureDataType, Measurement, SpatialPartition2D, SpatialResolution, TimeGranularity,
-        TimeInstance, TimeInterval, TimeStep, VectorQueryRectangle,
->>>>>>> d782815c
-    },
-    raster::{BoundedGrid, GeoTransform, GridBoundingBox2D, GridShape2D, RasterDataType},
-    spatial_reference::SpatialReference,
-    util::Identifier,
-};
-use itertools::Itertools;
-use log::Level::Debug;
-use log::{debug, log_enabled};
-use snafu::ResultExt;
-
 use crate::{
     engine::{
         MockExecutionContext, RasterBandDescriptor, RasterBandDescriptors, RasterResultDescriptor,
@@ -43,6 +11,31 @@
     },
     test_data,
     util::Result,
+};
+use gdal::{Dataset, DatasetOptions, DriverManager};
+use geoengine_datatypes::{
+    collections::VectorDataType,
+    dataset::{DataId, DatasetId, NamedData},
+    hashmap,
+    primitives::{
+        BoundingBox2D, CacheTtlSeconds, ContinuousMeasurement, DateTimeParseFormat,
+        FeatureDataType, Measurement, TimeGranularity, TimeInstance, TimeInterval, TimeStep,
+        VectorQueryRectangle,
+    },
+    raster::{BoundedGrid, GeoTransform, GridBoundingBox2D, GridShape2D, RasterDataType},
+    spatial_reference::SpatialReference,
+    util::Identifier,
+};
+use itertools::Itertools;
+use log::Level::Debug;
+use log::{debug, log_enabled};
+use snafu::ResultExt;
+use std::{
+    collections::HashSet,
+    convert::TryInto,
+    hash::BuildHasher,
+    path::{Path, PathBuf},
+    str::FromStr,
 };
 
 // TODO: move test helper somewhere else?
@@ -150,16 +143,12 @@
         result_descriptor: RasterResultDescriptor {
             data_type: RasterDataType::U8,
             spatial_reference: SpatialReference::epsg_4326().into(),
+            geo_transform_x: GeoTransform::new((-180., 85.0).into(), 0.1, -0.1),
+            pixel_bounds_x: GridShape2D::new([1700, 3600]).bounding_box(),
             time: Some(TimeInterval::new_unchecked(
                 TimeInstance::from_str("2014-01-01T00:00:00.000Z").unwrap(),
                 TimeInstance::from_str("2014-07-01T00:00:00.000Z").unwrap(),
             )),
-<<<<<<< HEAD
-            geo_transform_x: GeoTransform::new((-180., 85.0).into(), 0.1, -0.1),
-            pixel_bounds_x: GridShape2D::new([1700, 3600]).bounding_box(),
-            bands: RasterBandDescriptors::new_single_band(),
-=======
-            resolution: Some(SpatialResolution::new_unchecked(0.1, 0.1)),
             bands: vec![RasterBandDescriptor {
                 name: "ndvi".to_string(),
                 measurement: Measurement::Continuous(ContinuousMeasurement {
@@ -169,7 +158,6 @@
             }]
             .try_into()
             .expect("it should only be used in tests"),
->>>>>>> d782815c
         },
         cache_ttl,
     }
