--- conflicted
+++ resolved
@@ -1,11 +1,6 @@
 use geoengine_datatypes::{
-<<<<<<< HEAD
-    dataset::{DataSetId, InternalDataSetId},
+    dataset::{DatasetId, InternalDatasetId},
     primitives::{BoundingBox2D, Measurement, TimeGranularity, TimeInstance, TimeStep},
-=======
-    dataset::{DatasetId, InternalDatasetId},
-    primitives::{BoundingBox2D, Measurement, TimeGranularity, TimeStep},
->>>>>>> 19c13f8c
     raster::{GeoTransform, RasterDataType},
     spatial_reference::SpatialReference,
     util::Identifier,
