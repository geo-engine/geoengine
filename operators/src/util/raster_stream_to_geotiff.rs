use crate::error;
use crate::source::{
    FileNotFoundHandling, GdalDatasetGeoTransform, GdalDatasetParameters,
    GdalLoadingInfoTemporalSlice, GdalSourceTimePlaceholder, TimeReference,
};
use crate::util::{Result, TemporaryGdalThreadLocalConfigOptions};
use crate::{
    engine::{QueryContext, RasterQueryProcessor},
    error::Error,
};
use futures::future::BoxFuture;
use futures::{StreamExt, TryFutureExt};
use gdal::raster::{Buffer, GdalType, RasterBand, RasterCreationOption};
use gdal::{Dataset, DriverManager, Metadata};
use geoengine_datatypes::primitives::{
<<<<<<< HEAD
    AxisAlignedRectangle, DateTimeParseFormat, RasterQueryRectangle, SpatialPartition2D,
    SpatialPartitioned, TimeInterval,
=======
    AxisAlignedRectangle, BandSelection, DateTimeParseFormat, QueryRectangle, RasterQueryRectangle,
    SpatialPartition2D, TimeInterval,
>>>>>>> 9ebde23d
};
use geoengine_datatypes::primitives::{CacheHint, CacheTtlSeconds};
use geoengine_datatypes::raster::{
    ChangeGridBounds, EmptyGrid2D, GeoTransform, GridBlit, GridBounds, GridIdx, GridIdx2D,
    GridSize, MapElements, MaskedGrid2D, NoDataValueGrid, Pixel, RasterTile2D, TilingSpecification,
    TilingStrategy,
};
use geoengine_datatypes::spatial_reference::SpatialReference;
use log::debug;
use serde::{Deserialize, Serialize};
use snafu::ensure;
use std::convert::TryInto;
use std::path::Path;
use std::path::PathBuf;

use super::{abortable_query_execution, spawn_blocking};

/// consume a raster stream and write it to a geotiff file, one band for each time step
/// Note: the entire process is done in memory, and will take 2x the size of the raster
///       time series
#[allow(clippy::too_many_arguments)]
pub async fn raster_stream_to_multiband_geotiff_bytes<T, C: QueryContext + 'static>(
    processor: Box<dyn RasterQueryProcessor<RasterType = T>>,
    query_rect: RasterQueryRectangle,
    mut query_ctx: C,
    gdal_tiff_metadata: GdalGeoTiffDatasetMetadata,
    gdal_tiff_options: GdalGeoTiffOptions,
    tile_limit: Option<usize>,
    conn_closed: BoxFuture<'_, ()>,
    tiling_specification: TilingSpecification,
) -> Result<(Vec<u8>, CacheHint)>
where
    T: Pixel + GdalType,
{
    let query_abort_trigger = query_ctx.abort_trigger()?;

    let tiles = abortable_query_execution(
        consume_stream_into_vec(processor, query_rect.clone(), query_ctx, tile_limit),
        conn_closed,
        query_abort_trigger,
    )
    .await?;

    let (initial_tile_time, file_path, dataset, writer) = create_multiband_dataset_and_writer(
        &tiles,
        &query_rect,
        tiling_specification,
        gdal_tiff_options,
        gdal_tiff_metadata,
    )?;

    let cache_hint = spawn_blocking(move || {
        let mut band_idx = 1;
        let mut time = initial_tile_time;

        let mut cache_hint = CacheHint::max_duration();

        for tile in tiles {
            if tile.time != time {
                // new time step => next band
                time = tile.time;
                band_idx += 1;

                let mut band = dataset.rasterband(band_idx)?;

                band.set_metadata_item(
                    "start",
                    &time.start().as_datetime_string_with_millis(),
                    "time",
                )?;
                band.set_metadata_item(
                    "end",
                    &time.end().as_datetime_string_with_millis(),
                    "time",
                )?;
            }

            cache_hint.merge_with(&tile.cache_hint);

            writer.write_tile_into_band(tile, dataset.rasterband(band_idx)?)?;
        }

        Result::<CacheHint, Error>::Ok(cache_hint)
    })
    .await??;

    Ok((
        gdal::vsi::get_vsi_mem_file_bytes_owned(file_path)?,
        cache_hint,
    ))
}

fn create_multiband_dataset_and_writer<T>(
    tiles: &Vec<RasterTile2D<T>>,
<<<<<<< HEAD
    query_rect: RasterQueryRectangle,
=======
    query_rect: &QueryRectangle<SpatialPartition2D, BandSelection>,
>>>>>>> 9ebde23d
    tiling_specification: TilingSpecification,
    gdal_tiff_options: GdalGeoTiffOptions,
    gdal_tiff_metadata: GdalGeoTiffDatasetMetadata,
) -> Result<(TimeInterval, PathBuf, Dataset, GdalDatasetWriter<T>), Error>
where
    T: Pixel + GdalType,
{
    let (initial_tile_info, initial_tile_time) = {
        let tile = &tiles
            .first()
            .expect("tiles should not be empty because query rectangle in not empty");
        (tile.tile_information(), tile.time)
    };

    let strat = TilingStrategy {
        tile_size_in_pixels: initial_tile_info.tile_size_in_pixels,
        geo_transform: initial_tile_info.global_geo_transform,
    };
    let num_tiles_per_timestep = strat
        .tile_grid_box(query_rect.spatial_query().spatial_partition())
        .number_of_elements();
    let num_timesteps = tiles.len() / num_tiles_per_timestep;

    let spatial_query = query_rect.spatial_query();

    let x_pixel_size = spatial_query.spatial_resolution().x;
    let y_pixel_size = spatial_query.spatial_resolution().y;
    let width = spatial_query.grid_bounds.axis_size_x();
    let height = spatial_query.grid_bounds.axis_size_y();
    let output_geo_transform = GeoTransform::new(
        spatial_query.spatial_partition().upper_left(),
        x_pixel_size,
        -y_pixel_size,
    );

    let global_geo_transform = tiling_specification
        .strategy(x_pixel_size, -y_pixel_size)
        .geo_transform;
    let window_start = global_geo_transform
        .coordinate_to_grid_idx_2d(spatial_query.spatial_partition().upper_left());
    let window_end = window_start + GridIdx2D::from([height as isize, width as isize]);

    let uncompressed_byte_size = width * height * std::mem::size_of::<T>();

    let use_big_tiff =
        gdal_tiff_options.force_big_tiff || uncompressed_byte_size >= BIG_TIFF_BYTE_THRESHOLD;

    let gdal_compression_num_threads = gdal_tiff_options.compression_num_threads.to_string();

    let options = create_gdal_tiff_options(
        &gdal_compression_num_threads,
        gdal_tiff_options.as_cog,
        use_big_tiff,
    );

    let driver = DriverManager::get_driver_by_name("GTiff")?;

    let file_path = PathBuf::from(format!("/vsimem/{}/", uuid::Uuid::new_v4()));

    let gdal_config_options = if gdal_tiff_metadata.no_data_value.is_none() {
        // If we want to write a mask into the geotiff we need to do that internaly because of vismem.
        Some(vec![(
            "GDAL_TIFF_INTERNAL_MASK".to_string(),
            "YES".to_string(),
        )])
    } else {
        None
    };

    gdal_config_options
        .as_deref()
        .map(TemporaryGdalThreadLocalConfigOptions::new);

    let mut dataset = driver.create_with_band_type_with_options::<T, _>(
        &file_path,
        width as isize,
        height as isize,
        num_timesteps as isize,
        &options,
    )?;
    dataset.set_spatial_ref(&gdal_tiff_metadata.spatial_reference.try_into()?)?;
    dataset.set_geo_transform(&output_geo_transform.into())?;

    for band_idx in 0..dataset.raster_count() {
        let mut band = dataset.rasterband(band_idx + 1)?;
        if let Some(no_data) = gdal_tiff_metadata.no_data_value {
            band.set_no_data_value(Some(no_data))?;
        } else {
            band.create_mask_band(false)?;
        }
    }

    let writer = GdalDatasetWriter::<T> {
        gdal_tiff_options,
        gdal_tiff_metadata,
        _output_bounds: query_rect.spatial_query().spatial_partition(),
        output_geo_transform,
        use_big_tiff,
        _type: Default::default(),
        window_start,
        window_end,
    };

    Ok((initial_tile_time, file_path, dataset, writer))
}

async fn consume_stream_into_vec<T, C: QueryContext + 'static>(
    processor: Box<dyn RasterQueryProcessor<RasterType = T>>,
<<<<<<< HEAD
    query_rect: geoengine_datatypes::primitives::RasterQueryRectangle,
=======
    query_rect: geoengine_datatypes::primitives::QueryRectangle<SpatialPartition2D, BandSelection>,
>>>>>>> 9ebde23d
    query_ctx: C,
    tile_limit: Option<usize>,
) -> Result<Vec<RasterTile2D<T>>>
where
    T: Pixel + GdalType,
{
    let mut tile_stream = processor
        .raster_query(query_rect, &query_ctx)
        .await?
        .enumerate();
    let mut tiles = Vec::new();
    while let Some((tile_index, tile)) = tile_stream.next().await {
        if tile_limit.map_or_else(|| false, |limit| tile_index >= limit) {
            return Err(Error::TileLimitExceeded {
                limit: tile_limit.expect("limit exist because it is exceeded"),
            });
        }

        tiles.push(tile?);
    }
    Ok(tiles)
}

#[allow(clippy::too_many_arguments, clippy::missing_panics_doc)]
pub async fn single_timestep_raster_stream_to_geotiff_bytes<T, C: QueryContext + 'static>(
    processor: Box<dyn RasterQueryProcessor<RasterType = T>>,
    query_rect: RasterQueryRectangle,
    query_ctx: C,
    gdal_tiff_metadata: GdalGeoTiffDatasetMetadata,
    gdal_tiff_options: GdalGeoTiffOptions,
    tile_limit: Option<usize>,
    conn_closed: BoxFuture<'_, ()>,
    tiling_specification: TilingSpecification,
) -> Result<Vec<u8>>
where
    T: Pixel + GdalType,
{
    let mut timesteps = raster_stream_to_geotiff_bytes(
        processor,
        query_rect,
        query_ctx,
        gdal_tiff_metadata,
        gdal_tiff_options,
        tile_limit,
        conn_closed,
        tiling_specification,
    )
    .await?;

    if timesteps.len() == 1 {
        Ok(timesteps
            .pop()
            .expect("there should be exactly one timestep"))
    } else {
        Err(Error::InvalidNumberOfTimeSteps {
            expected: 1,
            found: timesteps.len(),
        })
    }
}

#[allow(clippy::too_many_arguments)]
pub async fn raster_stream_to_geotiff_bytes<T, C: QueryContext + 'static>(
    processor: Box<dyn RasterQueryProcessor<RasterType = T>>,
    query_rect: RasterQueryRectangle,
    query_ctx: C,
    gdal_tiff_metadata: GdalGeoTiffDatasetMetadata,
    gdal_tiff_options: GdalGeoTiffOptions,
    tile_limit: Option<usize>,
    conn_closed: BoxFuture<'_, ()>,
    tiling_specification: TilingSpecification,
) -> Result<Vec<Vec<u8>>>
where
    T: Pixel + GdalType,
{
    let file_path = PathBuf::from(format!("/vsimem/{}/", uuid::Uuid::new_v4()));

    let result = raster_stream_to_geotiff(
        &file_path,
        processor,
        query_rect,
        query_ctx,
        gdal_tiff_metadata,
        gdal_tiff_options,
        tile_limit,
        conn_closed,
        tiling_specification,
    )
    .await?
    .into_iter()
    .map(|x| match x.params {
        Some(p) => gdal::vsi::get_vsi_mem_file_bytes_owned(p.file_path),
        None => Ok(vec![]),
    })
    .collect::<Result<Vec<_>, _>>()?;

    Ok(result)
}

#[allow(clippy::too_many_arguments, clippy::missing_panics_doc)]
pub async fn raster_stream_to_geotiff<P, C: QueryContext + 'static>(
    file_path: &Path,
    processor: Box<dyn RasterQueryProcessor<RasterType = P>>,
    query_rect: RasterQueryRectangle,
    mut query_ctx: C,
    gdal_tiff_metadata: GdalGeoTiffDatasetMetadata,
    gdal_tiff_options: GdalGeoTiffOptions,
    tile_limit: Option<usize>,
    conn_closed: BoxFuture<'_, ()>,
    tiling_specification: TilingSpecification,
) -> Result<Vec<GdalLoadingInfoTemporalSlice>>
where
    P: Pixel + GdalType,
{
    // TODO: support multi band geotiffs
    ensure!(
        query_rect.attributes.count() == 1,
        crate::error::OperationDoesNotSupportMultiBandQueriesYet {
            operation: "raster_stream_to_geotiff"
        }
    );

    let query_abort_trigger = query_ctx.abort_trigger()?;

    // TODO: create file path if it doesn't exist

    let file_path = file_path.to_owned();

    let gdal_config_options = if gdal_tiff_metadata.no_data_value.is_none() {
        // If we want to write a mask into the geotiff we need to do that internaly because of vismem.
        Some(vec![(
            "GDAL_TIFF_INTERNAL_MASK".to_string(),
            "YES".to_string(),
        )])
    } else {
        None
    };

    let dataset_holder: Result<GdalDatasetHolder<P>> = Ok(GdalDatasetHolder::new_with_tiling_spec(
        tiling_specification,
        &file_path,
        &query_rect,
        gdal_tiff_metadata,
        gdal_tiff_options,
        gdal_config_options,
    ));

    let tile_stream = processor
        .raster_query(query_rect.clone(), &query_ctx)
        .await?;

    let mut dataset_holder = tile_stream
        .enumerate()
        .fold(
            dataset_holder,
            move |dataset_holder, (tile_index, tile)| async move {
                if tile_limit.map_or_else(|| false, |limit| tile_index >= limit) {
                    return Err(Error::TileLimitExceeded {
                        limit: tile_limit.expect("limit exist because it is exceeded"),
                    });
                }

                let mut dataset_holder = dataset_holder?;
                let tile = tile?;

                let current_interval = tile.time;

                let dataset_holder =
                    crate::util::spawn_blocking(move || -> Result<GdalDatasetHolder<P>> {
                        dataset_holder
                            .update_intermediate_dataset_from_time_interval(current_interval)?;
                        Ok(dataset_holder)
                    })
                    .await??;

                crate::util::spawn_blocking(move || -> Result<GdalDatasetHolder<P>> {
                    let raster_band = dataset_holder
                        .intermediate_dataset
                        .as_ref()
                        .expect("dataset should exist after successfully creating/updating it based on the tile's time interval")
                        .dataset
                        .rasterband(dataset_holder.create_meta.raster_band_index)?;
                    dataset_holder
                        .dataset_writer
                        .write_tile_into_band(tile, raster_band)?;
                    Ok(dataset_holder)
                })
                .await?
            },
        )
        .await?;

    let intermediate_dataset = dataset_holder
        .intermediate_dataset
        .take()
        .expect("dataset should exist after writing all tiles");

    let result = dataset_holder.result.clone();

    let written = crate::util::spawn_blocking(move || {
        dataset_holder
            .dataset_writer
            .finish_dataset(intermediate_dataset)
    })
    .map_err(|e| error::Error::TokioJoin { source: e });

    abortable_query_execution(written, conn_closed, query_abort_trigger).await??;

    Ok(result)
}

const COG_BLOCK_SIZE: &str = "512";
const COMPRESSION_FORMAT: &str = "LZW";
const COMPRESSION_LEVEL: &str = "9"; // maximum compression
const BIG_TIFF_BYTE_THRESHOLD: usize = 2_000_000_000; // ~ 2GB + 2GB for overviews + buffer for headers

#[derive(Debug)]
pub struct PathWithPlaceholder {
    full_path: PathBuf,
    placeholder: String,
    time_placeholder: GdalSourceTimePlaceholder,
}

impl PathWithPlaceholder {
    fn translate_path_for_interval(&self, interval: TimeInterval) -> Result<PathBuf> {
        let time = match self.time_placeholder.reference {
            TimeReference::Start => interval.start(),
            TimeReference::End => interval.end(),
        };
        let time_string = time
            .as_date_time()
            .ok_or(Error::TimeInstanceNotDisplayable)?
            .format(&self.time_placeholder.format);

        Ok(PathBuf::from(
            // TODO: use more efficient algorithm for replacing multiple placeholders, e.g. aho-corasick
            self.full_path
                .to_string_lossy()
                .to_string()
                .replace(&self.placeholder, &time_string),
        ))
    }
}

#[derive(Debug)]
struct IntermediateDataset {
    dataset: Dataset,
    time_interval: TimeInterval,
    intermediate_path: PathBuf,
    destination_path: PathBuf,
}

#[derive(Debug)]
struct IntermediateDatasetMetadata {
    raster_band_index: isize,
    width: u32,
    height: u32,
    use_big_tiff: bool,
    path_with_placeholder: PathWithPlaceholder,
    gdal_config_options: Option<Vec<(String, String)>>,
    intermediate_dataset_parameters: GdalDatasetParameters,
}

struct GdalDatasetHolder<P: Pixel + GdalType> {
    intermediate_dataset: Option<IntermediateDataset>,
    create_meta: IntermediateDatasetMetadata,
    dataset_writer: GdalDatasetWriter<P>,
    result: Vec<GdalLoadingInfoTemporalSlice>,
}

impl<P: Pixel + GdalType> GdalDatasetHolder<P> {
    fn new(
        file_path: &Path,
        query_rect: &RasterQueryRectangle,
        gdal_tiff_metadata: GdalGeoTiffDatasetMetadata,
        gdal_tiff_options: GdalGeoTiffOptions,
        gdal_config_options: Option<Vec<(String, String)>>,
        window_start: GridIdx2D,
        window_end: GridIdx2D,
    ) -> Self {
        const INTERMEDIATE_FILE_SUFFIX: &str = "GEO-ENGINE-TMP";

        //TODO: Consider making placeholder and time_placeholder format configurable
        let placeholder = "%_START_TIME_%";
        let placeholder_path = file_path.join(format!("raster_{placeholder}.tiff"));
        let path_with_placeholder = PathWithPlaceholder {
            full_path: placeholder_path,
            placeholder: placeholder.to_string(),
            time_placeholder: GdalSourceTimePlaceholder {
                format: DateTimeParseFormat::custom("%Y-%m-%dT%H-%M-%S-%3f".to_string()),
                reference: TimeReference::Start,
            },
        };

        let file_path = file_path.join("raster.tiff");
        let intermediate_file_path = file_path.with_extension(INTERMEDIATE_FILE_SUFFIX);

        let width = query_rect.spatial_query().grid_bounds.axis_size_x();
        let height = query_rect.spatial_query().grid_bounds.axis_size_y();

        let query_spatial_partition = query_rect.spatial_query().spatial_partition();

        let output_geo_transform = GeoTransform::new(
            query_spatial_partition.upper_left(),
            query_rect.spatial_query().geo_transform.x_pixel_size(),
            query_rect.spatial_query().geo_transform.y_pixel_size(),
        );

        let intermediate_dataset_parameters = GdalDatasetParameters {
            file_path: intermediate_file_path,
            rasterband_channel: 1,
            geo_transform: GdalDatasetGeoTransform {
                origin_coordinate: query_spatial_partition.upper_left(),
                x_pixel_size: query_rect.spatial_query().geo_transform.x_pixel_size(),
                y_pixel_size: query_rect.spatial_query().geo_transform.y_pixel_size(),
            },
            width,
            height,
            file_not_found_handling: FileNotFoundHandling::Error,
            no_data_value: None, // `None` will let the GdalSource detect the correct no-data value.
            properties_mapping: None, // TODO: add properties
            gdal_open_options: None,
            gdal_config_options: None,
            allow_alphaband_as_mask: true,
            retry: None,
        };

        let uncompressed_byte_size = intermediate_dataset_parameters.width
            * intermediate_dataset_parameters.height
            * std::mem::size_of::<P>();
        let use_big_tiff =
            gdal_tiff_options.force_big_tiff || uncompressed_byte_size >= BIG_TIFF_BYTE_THRESHOLD;

        debug!(
            "use_big_tiff: {}, forced: {}",
            use_big_tiff, gdal_tiff_options.force_big_tiff
        );

        let rasterband_index = 1;

        Self {
            intermediate_dataset: None,
            create_meta: IntermediateDatasetMetadata {
                raster_band_index: rasterband_index,
                width: width as u32,
                height: height as u32,
                use_big_tiff,
                path_with_placeholder,
                gdal_config_options,
                intermediate_dataset_parameters,
            },
            dataset_writer: GdalDatasetWriter {
                gdal_tiff_options,
                gdal_tiff_metadata,
                _output_bounds: query_spatial_partition,
                output_geo_transform,
                use_big_tiff,
                _type: Default::default(),
                window_start,
                window_end,
            },
            result: vec![],
        }
    }

    fn create_data_set(
        intermediate_dataset_metadata: &IntermediateDatasetMetadata,
        gdal_tiff_metadata: &GdalGeoTiffDatasetMetadata,
        gdal_tiff_options: GdalGeoTiffOptions,
        output_geo_transform: GeoTransform,
    ) -> Result<Dataset> {
        let compression_num_threads = gdal_tiff_options.compression_num_threads.to_string();

        // reverts the thread local configs on drop
        let thread_local_configs = intermediate_dataset_metadata
            .gdal_config_options
            .as_deref()
            .map(TemporaryGdalThreadLocalConfigOptions::new);

        let driver = DriverManager::get_driver_by_name("GTiff")?;
        let options = create_gdal_tiff_options(
            &compression_num_threads,
            gdal_tiff_options.as_cog,
            intermediate_dataset_metadata.use_big_tiff,
        );

        let mut dataset = driver.create_with_band_type_with_options::<P, _>(
            &intermediate_dataset_metadata
                .intermediate_dataset_parameters
                .file_path,
            intermediate_dataset_metadata.width as isize,
            intermediate_dataset_metadata.height as isize,
            1,
            &options,
        )?;

        dataset.set_spatial_ref(&gdal_tiff_metadata.spatial_reference.try_into()?)?;
        dataset.set_geo_transform(&output_geo_transform.into())?;
        let mut band = dataset.rasterband(intermediate_dataset_metadata.raster_band_index)?;

        // Check if the gdal_tiff_metadata no-data value is set.
        // If it is set, set the no-data value for the output geotiff.
        // Otherwise add a mask band to the output geotiff.
        if let Some(no_data) = gdal_tiff_metadata.no_data_value {
            band.set_no_data_value(Some(no_data))?;
        } else {
            band.create_mask_band(true)?;
        }

        drop(thread_local_configs); // ensure that we drop here

        Ok(dataset)
    }

    fn init_new_intermediate_dataset(
        &mut self,
        time_interval: TimeInterval,
        intermediate_path: PathBuf,
        destination_path: PathBuf,
    ) -> Result<()> {
        let dataset = Self::create_data_set(
            &self.create_meta,
            &self.dataset_writer.gdal_tiff_metadata,
            self.dataset_writer.gdal_tiff_options,
            self.dataset_writer.output_geo_transform,
        )?;
        self.intermediate_dataset = Some(IntermediateDataset {
            dataset,
            time_interval,
            intermediate_path,
            destination_path,
        });

        Ok(())
    }

    fn new_with_tiling_spec(
        tiling_specification: TilingSpecification,
        file_path: &Path,
        query_rect: &RasterQueryRectangle,
        gdal_tiff_metadata: GdalGeoTiffDatasetMetadata,
        gdal_tiff_options: GdalGeoTiffOptions,
        gdal_config_options: Option<Vec<(String, String)>>,
    ) -> Self {
        // FIXME: The query origin must match the tiling strategy's origin for now. Also use grid bounds not spatial bounds.
        assert_eq!(
            query_rect.spatial_query().geo_transform.origin_coordinate(),
            tiling_specification.origin_coordinate,
            "The query origin coordinate must match the tiling strategy's origin for now."
        );

        let window_start = query_rect.spatial_query().grid_bounds.min_index();
        let window_end = query_rect.spatial_query().grid_bounds.max_index() + 1; // +1 since grid bounds is inclusiv.

        Self::new(
            file_path,
            query_rect,
            gdal_tiff_metadata,
            gdal_tiff_options,
            gdal_config_options,
            window_start,
            window_end,
        )
    }

    fn update_intermediate_dataset_from_time_interval(
        &mut self,
        time_interval: TimeInterval,
    ) -> Result<()> {
        if self
            .intermediate_dataset
            .as_ref()
            .map_or(true, |x| x.time_interval != time_interval)
        {
            if let Some(intermediate_dataset) = self.intermediate_dataset.take() {
                self.dataset_writer.finish_dataset(intermediate_dataset)?;
            }
            let dataset_path = self
                .create_meta
                .path_with_placeholder
                .translate_path_for_interval(time_interval)?;

            let mut dataset_parameters = self.create_meta.intermediate_dataset_parameters.clone();
            dataset_parameters.file_path = dataset_path.clone();
            self.result.push(GdalLoadingInfoTemporalSlice {
                time: time_interval,
                params: Some(dataset_parameters),
                cache_ttl: CacheTtlSeconds::max(), // not relevant for writing tiffs, but required for persistent datasets. Since persistent datasets are constant, we can set this to max (for now)
            });
            self.init_new_intermediate_dataset(
                time_interval,
                self.create_meta
                    .intermediate_dataset_parameters
                    .file_path
                    .clone(),
                dataset_path,
            )?;
        }
        Ok(())
    }
}

#[derive(Debug, Clone, Copy)]
pub struct GdalGeoTiffDatasetMetadata {
    pub no_data_value: Option<f64>,
    pub spatial_reference: SpatialReference,
}

#[derive(Debug)]
struct GdalDatasetWriter<P: Pixel + GdalType> {
    gdal_tiff_metadata: GdalGeoTiffDatasetMetadata,
    gdal_tiff_options: GdalGeoTiffOptions,
    _output_bounds: SpatialPartition2D, // currently unused due to workaround for intersection and contained because of float precision
    output_geo_transform: GeoTransform,
    use_big_tiff: bool,
    _type: std::marker::PhantomData<P>,
    window_start: GridIdx2D,
    window_end: GridIdx2D,
}

impl<P: Pixel + GdalType> GdalDatasetWriter<P> {
    fn write_tile_into_band(&self, tile: RasterTile2D<P>, raster_band: RasterBand) -> Result<()> {
        let tile_info = tile.tile_information();

        let tile_start = tile_info.global_upper_left_pixel_idx();
        let [tile_height, tile_width] = tile_info.tile_size_in_pixels.shape_array;
        let tile_end = tile_start + GridIdx2D::from([tile_height as isize, tile_width as isize]);

        let GridIdx([tile_start_y, tile_start_x]) = tile_start;
        let GridIdx([tile_end_y, tile_end_x]) = tile_end;
        let GridIdx([window_start_y, window_start_x]) = self.window_start;
        let GridIdx([window_end_y, window_end_x]) = self.window_end;

        // compute the upper left pixel index in the output raster and extract the input data
        let (GridIdx([output_ul_y, output_ul_x]), grid_array) =
            // TODO: check contains on the `SpatialPartition2D`s once the float precision issue is fixed
            if tile_start_x >= window_start_x && tile_start_y >= window_start_y && tile_end_x <= window_end_x && tile_end_y <= window_end_y {
                // tile is completely inside the output raster
                (
                    tile_info.global_upper_left_pixel_idx() - self.window_start,
                    tile.into_materialized_tile().grid_array,
                )
            } else {
                // extract relevant data from tile (intersection with output_bounds)

                // TODO: compute the intersection on the `SpatialPartition2D`s once the float precision issue is fixed

                if tile_end_y < window_start_y
                    || tile_end_x < window_start_x
                    || tile_start_y >= window_end_y
                    || tile_start_x >= window_end_x
                {
                    // tile is outside of output bounds
                    return Ok(());
                }

                let intersection_start = GridIdx2D::from([
                    std::cmp::max(tile_start_y, window_start_y),
                    std::cmp::max(tile_start_x, window_start_x),
                ]);
                let GridIdx([intersection_start_y, intersection_start_x]) = intersection_start;

                let width = std::cmp::min(
                    tile_info.tile_size_in_pixels.axis_size_x() as isize,
                    window_end_x - intersection_start_x,
                );

                let height = std::cmp::min(
                    tile_info.tile_size_in_pixels.axis_size_y() as isize,
                    window_end_y - intersection_start_y,
                );

                let mut output_grid =
                    MaskedGrid2D::from(EmptyGrid2D::new([height as usize, width as usize].into()));

                let shift_offset = intersection_start - tile_start;
                let shifted_source = tile
                    .grid_array
                    .shift_by_offset(GridIdx([-1, -1]) * shift_offset);

                output_grid.grid_blit_from(&shifted_source);

                (intersection_start - self.window_start, output_grid)
            };

        let window = (output_ul_x, output_ul_y);
        let [shape_y, shape_x] = grid_array.axis_size();
        let window_size = (shape_x, shape_y);

        // Check if the gdal_tiff_metadata no-data value is set.
        // If it is set write a geotiff with no-data values.
        // Otherwise write a geotiff with a mask band.
        if let Some(out_no_data_value) = self.gdal_tiff_metadata.no_data_value {
            Self::write_no_data_value_grid(
                &grid_array,
                out_no_data_value,
                window,
                window_size,
                raster_band,
            )?;
        } else {
            Self::write_masked_data_grid(grid_array, window, window_size, raster_band)?;
        }
        Ok(())
    }

    fn write_no_data_value_grid(
        grid_array: &MaskedGrid2D<P>,
        no_data_value: f64,
        window: (isize, isize),
        window_size: (usize, usize),
        mut raster_band: RasterBand,
    ) -> Result<()> {
        let out_no_data_value_p: P = P::from_(no_data_value);
        let no_data_value_grid = NoDataValueGrid::from_masked_grid(grid_array, out_no_data_value_p);

        let buffer = Buffer::new(window_size, no_data_value_grid.inner_grid.data); // TODO: also write mask!

        raster_band.write(window, window_size, &buffer)?;
        Ok(())
    }

    fn write_masked_data_grid(
        masked_grid: MaskedGrid2D<P>,
        window: (isize, isize),
        window_size: (usize, usize),
        mut raster_band: RasterBand,
    ) -> Result<()> {
        // Write the MaskedGrid data and mask if no no-data value is set.
        let data_buffer = Buffer::new(window_size, masked_grid.inner_grid.data);

        raster_band.write(window, window_size, &data_buffer)?;

        // No-data masks are described by the rasterio docs as:
        // "One is the the valid data mask from GDAL, an unsigned byte array with the same number of rows and columns as the dataset in which non-zero elements (typically 255) indicate that the corresponding data elements are valid. Other elements are invalid, or nodata elements."

        let mask_grid_gdal_values =
            masked_grid
                .validity_mask
                .map_elements(|is_valid| if is_valid { 255_u8 } else { 0 }); // TODO: investigate if we can transmute the vec of bool to u8.
        let mask_buffer = Buffer::new(window_size, mask_grid_gdal_values.data);

        let mut mask_band = raster_band.open_mask_band()?;
        mask_band.write(window, window_size, &mask_buffer)?;

        Ok(())
    }

    fn finish_dataset(&self, intermediate_dataset: IntermediateDataset) -> Result<()> {
        let input_dataset = intermediate_dataset.dataset;
        let input_file_path = intermediate_dataset.intermediate_path;
        let output_file_path = intermediate_dataset.destination_path;
        if self.gdal_tiff_options.as_cog {
            geotiff_to_cog(
                input_dataset,
                &input_file_path,
                &output_file_path,
                self.gdal_tiff_options.compression_num_threads,
                self.use_big_tiff,
            )
        } else {
            let driver = input_dataset.driver();

            // close file before renaming
            drop(input_dataset);

            driver.rename(&output_file_path, &input_file_path)?;

            Ok(())
        }
    }
}

fn create_gdal_tiff_options(
    compression_num_threads: &str,
    as_cog: bool,
    as_big_tiff: bool,
) -> Vec<RasterCreationOption<'_>> {
    let mut options = vec![
        RasterCreationOption {
            key: "COMPRESS",
            value: COMPRESSION_FORMAT,
        },
        RasterCreationOption {
            key: "TILED",
            value: "YES",
        },
        RasterCreationOption {
            key: "ZLEVEL",
            value: COMPRESSION_LEVEL,
        },
        RasterCreationOption {
            key: "NUM_THREADS",
            value: compression_num_threads,
        },
        RasterCreationOption {
            key: "INTERLEAVE",
            value: "BAND",
        },
    ];
    if as_cog {
        // COGs require a block size of 512x512, so we enforce it now so that we do the work only once.
        options.push(RasterCreationOption {
            key: "BLOCKXSIZE",
            value: COG_BLOCK_SIZE,
        });
        options.push(RasterCreationOption {
            key: "BLOCKYSIZE",
            value: COG_BLOCK_SIZE,
        });
    }
    if as_big_tiff {
        options.push(RasterCreationOption {
            key: "BIGTIFF",
            value: "YES",
        });
    }
    options
}

#[derive(Debug, Clone, Copy, Serialize, Deserialize)]
pub struct GdalGeoTiffOptions {
    pub compression_num_threads: GdalCompressionNumThreads,
    pub as_cog: bool,
    pub force_big_tiff: bool,
}

/// Number of threads for GDAL to use when compressing files.
#[derive(Debug, Clone, Copy)]
pub enum GdalCompressionNumThreads {
    AllCpus,
    NumThreads(u16),
}

impl<'de> Deserialize<'de> for GdalCompressionNumThreads {
    fn deserialize<D>(deserializer: D) -> Result<Self, D::Error>
    where
        D: serde::Deserializer<'de>,
    {
        let number_of_threads = u16::deserialize(deserializer)?;

        if number_of_threads == 0 {
            Ok(GdalCompressionNumThreads::AllCpus)
        } else {
            Ok(GdalCompressionNumThreads::NumThreads(number_of_threads))
        }
    }
}

impl Serialize for GdalCompressionNumThreads {
    fn serialize<S>(&self, serializer: S) -> Result<S::Ok, S::Error>
    where
        S: serde::Serializer,
    {
        match self {
            Self::AllCpus => serializer.serialize_u16(0),
            Self::NumThreads(number_of_threads) => serializer.serialize_u16(*number_of_threads),
        }
    }
}

impl std::fmt::Display for GdalCompressionNumThreads {
    fn fmt(&self, f: &mut std::fmt::Formatter<'_>) -> std::fmt::Result {
        match self {
            Self::AllCpus => write!(f, "ALL_CPUS"),
            Self::NumThreads(n) => write!(f, "{n}"),
        }
    }
}

/// Override file with COG driver
///
/// Since COGs are written "overviews first, data second", we cannot generate a `GeoTiff` (where we first have to
/// write the data in order to generate overviews) that fulfills this property. So, we have to do it as a
/// separate step.
///
fn geotiff_to_cog(
    input_dataset: Dataset,
    input_file_path: &Path,
    output_file_path: &Path,
    compression_num_threads: GdalCompressionNumThreads,
    as_big_tiff: bool,
) -> Result<()> {
    let input_driver = input_dataset.driver();
    let output_driver = DriverManager::get_driver_by_name("COG")?;
    let num_threads = &compression_num_threads.to_string();

    let mut options = vec![
        RasterCreationOption {
            key: "COMPRESS",
            value: COMPRESSION_FORMAT,
        },
        RasterCreationOption {
            key: "LEVEL",
            value: COMPRESSION_LEVEL,
        },
        RasterCreationOption {
            key: "NUM_THREADS",
            value: num_threads,
        },
        RasterCreationOption {
            key: "BLOCKSIZE",
            value: COG_BLOCK_SIZE,
        },
    ];

    if as_big_tiff {
        options.push(RasterCreationOption {
            key: "BIGTIFF",
            value: "YES",
        });
    }

    input_dataset.create_copy(&output_driver, output_file_path, &options)?;

    drop(input_dataset);

    input_driver.delete(input_file_path)?;

    Ok(())
}

#[cfg(test)]
mod tests {
    use std::marker::PhantomData;
    use std::ops::Add;

    use geoengine_datatypes::primitives::CacheHint;
    use geoengine_datatypes::primitives::{DateTime, Duration};
    use geoengine_datatypes::raster::{Grid, RasterDataType};
    use geoengine_datatypes::{
        primitives::{Coordinate2D, SpatialPartition2D, SpatialResolution, TimeInterval},
        raster::TilingSpecification,
        util::test::TestDefault,
    };

    use crate::engine::RasterResultDescriptor;
    use crate::mock::MockRasterSourceProcessor;
    use crate::util::gdal::gdal_open_dataset;
    use crate::{
        engine::MockQueryContext, source::GdalSourceProcessor, util::gdal::create_ndvi_meta_data,
    };

    use super::*;

    #[tokio::test]
    async fn geotiff_with_no_data_from_stream() {
        let ctx = MockQueryContext::test_default();
        let tiling_specification =
            TilingSpecification::new(Coordinate2D::default(), [600, 600].into());

        let metadata = create_ndvi_meta_data();

        let gdal_source = GdalSourceProcessor::<u8> {
            result_descriptor: RasterResultDescriptor::with_datatype_and_num_bands(
                RasterDataType::U8,
                1,
            ),
            tiling_specification,
            meta_data: Box::new(metadata),
            _phantom_data: PhantomData,
        };

        let query_bbox = SpatialPartition2D::new((-10., 80.).into(), (50., 20.).into()).unwrap();

        let bytes = single_timestep_raster_stream_to_geotiff_bytes(
            gdal_source.boxed(),
            RasterQueryRectangle::with_partition_and_resolution_and_origin(
                query_bbox,
                SpatialResolution::new_unchecked(
                    query_bbox.size_x() / 600.,
                    query_bbox.size_y() / 600.,
                ),
<<<<<<< HEAD
                Coordinate2D::default(), // this is the default tiling strategy origin
                TimeInterval::new(1_388_534_400_000, 1_388_534_400_000 + 1000).unwrap(),
            ),
=======
                attributes: BandSelection::first(),
            },
>>>>>>> 9ebde23d
            ctx,
            GdalGeoTiffDatasetMetadata {
                no_data_value: Some(0.),
                spatial_reference: SpatialReference::epsg_4326(),
            },
            GdalGeoTiffOptions {
                as_cog: false,
                compression_num_threads: GdalCompressionNumThreads::NumThreads(2),
                force_big_tiff: false,
            },
            None,
            Box::pin(futures::future::pending()),
            tiling_specification,
        )
        .await
        .unwrap();

        // geoengine_datatypes::util::test::save_test_bytes(
        //    &bytes,
        //    "../test_data/raster/geotiff_from_stream_compressed.tiff",
        // );

        assert_eq!(
            include_bytes!("../../../test_data/raster/geotiff_from_stream_compressed.tiff")
                as &[u8],
            bytes.as_slice()
        );
    }

    #[tokio::test]
    async fn geotiff_with_mask_from_stream() {
        let ctx = MockQueryContext::test_default();
        let tiling_specification =
            TilingSpecification::new(Coordinate2D::default(), [600, 600].into());

        let metadata = create_ndvi_meta_data();

        let gdal_source = GdalSourceProcessor::<u8> {
            result_descriptor: RasterResultDescriptor::with_datatype_and_num_bands(
                RasterDataType::U8,
                1,
            ),
            tiling_specification,
            meta_data: Box::new(metadata),
            _phantom_data: PhantomData,
        };

        let query_bbox = SpatialPartition2D::new((-10., 80.).into(), (50., 20.).into()).unwrap();

        let bytes = single_timestep_raster_stream_to_geotiff_bytes(
            gdal_source.boxed(),
            RasterQueryRectangle::with_partition_and_resolution_and_origin(
                query_bbox,
                SpatialResolution::new_unchecked(
                    query_bbox.size_x() / 600.,
                    query_bbox.size_y() / 600.,
                ),
<<<<<<< HEAD
                Coordinate2D::default(), // this is the default tiling strategy origin
                TimeInterval::new(1_388_534_400_000, 1_388_534_400_000 + 1000).unwrap(),
            ),
=======
                attributes: BandSelection::first(),
            },
>>>>>>> 9ebde23d
            ctx,
            GdalGeoTiffDatasetMetadata {
                no_data_value: None,
                spatial_reference: SpatialReference::epsg_4326(),
            },
            GdalGeoTiffOptions {
                as_cog: false,
                compression_num_threads: GdalCompressionNumThreads::NumThreads(2),
                force_big_tiff: false,
            },
            None,
            Box::pin(futures::future::pending()),
            tiling_specification,
        )
        .await
        .unwrap();

        assert_eq!(
            include_bytes!(
                "../../../test_data/raster/geotiff_with_mask_from_stream_compressed.tiff"
            ) as &[u8],
            bytes.as_slice()
        );
    }

    #[tokio::test]
    async fn geotiff_big_tiff_from_stream() {
        let ctx = MockQueryContext::test_default();
        let tiling_specification =
            TilingSpecification::new(Coordinate2D::default(), [600, 600].into());

        let metadata = create_ndvi_meta_data();

        let gdal_source = GdalSourceProcessor::<u8> {
            result_descriptor: RasterResultDescriptor::with_datatype_and_num_bands(
                RasterDataType::U8,
                1,
            ),
            tiling_specification,
            meta_data: Box::new(metadata),
            _phantom_data: PhantomData,
        };

        let query_bbox = SpatialPartition2D::new((-10., 80.).into(), (50., 20.).into()).unwrap();

        let bytes = single_timestep_raster_stream_to_geotiff_bytes(
            gdal_source.boxed(),
            RasterQueryRectangle::with_partition_and_resolution_and_origin(
                query_bbox,
                SpatialResolution::new_unchecked(
                    query_bbox.size_x() / 600.,
                    query_bbox.size_y() / 600.,
                ),
<<<<<<< HEAD
                Coordinate2D::default(), // this is the default tiling strategy origin
                TimeInterval::new(1_388_534_400_000, 1_388_534_400_000 + 1000).unwrap(),
            ),
=======
                attributes: BandSelection::first(),
            },
>>>>>>> 9ebde23d
            ctx,
            GdalGeoTiffDatasetMetadata {
                no_data_value: Some(0.),
                spatial_reference: SpatialReference::epsg_4326(),
            },
            GdalGeoTiffOptions {
                as_cog: false,
                compression_num_threads: GdalCompressionNumThreads::NumThreads(2),
                force_big_tiff: true,
            },
            None,
            Box::pin(futures::future::pending()),
            tiling_specification,
        )
        .await
        .unwrap();

        // geoengine_datatypes::util::test::save_test_bytes(
        //    &bytes,
        //    "../test_data/raster/geotiff_big_tiff_from_stream_compressed.tiff",
        // );

        assert_eq!(
            include_bytes!("../../../test_data/raster/geotiff_big_tiff_from_stream_compressed.tiff")
                as &[u8],
            bytes.as_slice()
        );
    }

    #[tokio::test]
    async fn cloud_optimized_geotiff_big_tiff_from_stream() {
        let ctx = MockQueryContext::test_default();
        let tiling_specification =
            TilingSpecification::new(Coordinate2D::default(), [600, 600].into());

        let metadata = create_ndvi_meta_data();

        let gdal_source = GdalSourceProcessor::<u8> {
            result_descriptor: RasterResultDescriptor::with_datatype_and_num_bands(
                RasterDataType::U8,
                1,
            ),
            tiling_specification,
            meta_data: Box::new(metadata),
            _phantom_data: PhantomData,
        };

        let query_bbox = SpatialPartition2D::new((-10., 80.).into(), (50., 20.).into()).unwrap();

        let bytes = single_timestep_raster_stream_to_geotiff_bytes(
            gdal_source.boxed(),
            RasterQueryRectangle::with_partition_and_resolution_and_origin(
                query_bbox,
                SpatialResolution::new_unchecked(
                    query_bbox.size_x() / 600.,
                    query_bbox.size_y() / 600.,
                ),
<<<<<<< HEAD
                Coordinate2D::default(), // this is the default tiling strategy origin
                TimeInterval::new(1_388_534_400_000, 1_388_534_400_000 + 1000).unwrap(),
            ),
=======
                attributes: BandSelection::first(),
            },
>>>>>>> 9ebde23d
            ctx,
            GdalGeoTiffDatasetMetadata {
                no_data_value: Some(0.),
                spatial_reference: SpatialReference::epsg_4326(),
            },
            GdalGeoTiffOptions {
                as_cog: true,
                compression_num_threads: GdalCompressionNumThreads::AllCpus,
                force_big_tiff: true,
            },
            None,
            Box::pin(futures::future::pending()),
            tiling_specification,
        )
        .await
        .unwrap();

        // geoengine_datatypes::util::test::save_test_bytes(
        //    &bytes,
        //    "../test_data/raster/cloud_optimized_geotiff_big_tiff_from_stream_compressed.tiff",
        //);

        assert_eq!(
            include_bytes!(
                "../../../test_data/raster/cloud_optimized_geotiff_big_tiff_from_stream_compressed.tiff"
            ) as &[u8],
            bytes.as_slice()
        );

        // TODO: check programmatically that intermediate file is gone
    }

    #[tokio::test]
    async fn cloud_optimized_geotiff_from_stream() {
        let ctx = MockQueryContext::test_default();
        let tiling_specification =
            TilingSpecification::new(Coordinate2D::default(), [600, 600].into());

        let metadata = create_ndvi_meta_data();

        let gdal_source = GdalSourceProcessor::<u8> {
            result_descriptor: RasterResultDescriptor::with_datatype_and_num_bands(
                RasterDataType::U8,
                1,
            ),
            tiling_specification,
            meta_data: Box::new(metadata),
            _phantom_data: PhantomData,
        };

        let query_bbox = SpatialPartition2D::new((-10., 80.).into(), (50., 20.).into()).unwrap();

        let bytes = single_timestep_raster_stream_to_geotiff_bytes(
            gdal_source.boxed(),
            RasterQueryRectangle::with_partition_and_resolution_and_origin(
                query_bbox,
                SpatialResolution::new_unchecked(
                    query_bbox.size_x() / 600.,
                    query_bbox.size_y() / 600.,
                ),
<<<<<<< HEAD
                Coordinate2D::default(), // this is the default tiling strategy origin
                TimeInterval::new(1_388_534_400_000, 1_388_534_400_000 + 1000).unwrap(),
            ),
=======
                attributes: BandSelection::first(),
            },
>>>>>>> 9ebde23d
            ctx,
            GdalGeoTiffDatasetMetadata {
                no_data_value: Some(0.),
                spatial_reference: SpatialReference::epsg_4326(),
            },
            GdalGeoTiffOptions {
                as_cog: true,
                compression_num_threads: GdalCompressionNumThreads::AllCpus,
                force_big_tiff: false,
            },
            None,
            Box::pin(futures::future::pending()),
            tiling_specification,
        )
        .await
        .unwrap();

        // geoengine_datatypes::util::test::save_test_bytes(
        //     &bytes,
        //     "../test_data/raster/cloud_optimized_geotiff_from_stream_compressed.tiff",
        // );

        assert_eq!(
            include_bytes!(
                "../../../test_data/raster/cloud_optimized_geotiff_from_stream_compressed.tiff"
            ) as &[u8],
            bytes.as_slice()
        );

        // TODO: check programmatically that intermediate file is gone
    }

    #[tokio::test]
    async fn cloud_optimized_geotiff_multiple_timesteps_from_stream() {
        let ctx = MockQueryContext::test_default();
        let tiling_specification =
            TilingSpecification::new(Coordinate2D::default(), [600, 600].into());

        let metadata = create_ndvi_meta_data();

        let gdal_source = GdalSourceProcessor::<u8> {
            result_descriptor: RasterResultDescriptor::with_datatype_and_num_bands(
                RasterDataType::U8,
                1,
            ),
            tiling_specification,
            meta_data: Box::new(metadata),
            _phantom_data: PhantomData,
        };

        let query_bbox = SpatialPartition2D::new((-10., 80.).into(), (50., 20.).into()).unwrap();

        let mut bytes = raster_stream_to_geotiff_bytes(
            gdal_source.boxed(),
            RasterQueryRectangle::with_partition_and_resolution_and_origin(
                query_bbox,
                SpatialResolution::new_unchecked(
                    query_bbox.size_x() / 600.,
                    query_bbox.size_y() / 600.,
                ),
<<<<<<< HEAD
                Coordinate2D::default(), // this is the default tiling strategy origin
                TimeInterval::new(1_388_534_400_000, 1_388_534_400_000 + 7_776_000_000).unwrap(),
            ),
=======
                attributes: BandSelection::first(),
            },
>>>>>>> 9ebde23d
            ctx,
            GdalGeoTiffDatasetMetadata {
                no_data_value: Some(0.),
                spatial_reference: SpatialReference::epsg_4326(),
            },
            GdalGeoTiffOptions {
                as_cog: true,
                compression_num_threads: GdalCompressionNumThreads::AllCpus,
                force_big_tiff: false,
            },
            None,
            Box::pin(futures::future::pending()),
            tiling_specification,
        )
        .await
        .unwrap();

        assert_eq!(bytes.len(), 3);

        // for i in 0..3 {
        //     let file_name = format!(
        //         "../test_data/raster/cloud_optimized_geotiff_timestep_{}_from_stream_compressed.tiff",
        //         i
        //     );
        //     geoengine_datatypes::util::test::save_test_bytes(
        //         &bytes.pop().expect("bytes should have length 3"),
        //         file_name.as_str(),
        //     );
        // }

        assert_eq!(
            include_bytes!("../../../test_data/raster/cloud_optimized_geotiff_timestep_0_from_stream_compressed.tiff") as &[u8],
            bytes.pop().expect("bytes should have length 3").as_slice()
        );
        assert_eq!(
            include_bytes!("../../../test_data/raster/cloud_optimized_geotiff_timestep_1_from_stream_compressed.tiff") as &[u8],
            bytes.pop().expect("bytes should have length 3").as_slice()
        );
        assert_eq!(
            include_bytes!("../../../test_data/raster/cloud_optimized_geotiff_timestep_2_from_stream_compressed.tiff") as &[u8],
            bytes.pop().expect("bytes should have length 3").as_slice()
        );

        // TODO: check programmatically that intermediate file is gone
    }

    #[tokio::test]
    async fn cloud_optimized_geotiff_multiple_timesteps_from_stream_wrong_request() {
        let ctx = MockQueryContext::test_default();
        let tiling_specification =
            TilingSpecification::new(Coordinate2D::default(), [600, 600].into());

        let metadata = create_ndvi_meta_data();

        let gdal_source = GdalSourceProcessor::<u8> {
            result_descriptor: RasterResultDescriptor::with_datatype_and_num_bands(
                RasterDataType::U8,
                1,
            ),
            tiling_specification,
            meta_data: Box::new(metadata),
            _phantom_data: PhantomData,
        };

        let query_bbox = SpatialPartition2D::new((-10., 80.).into(), (50., 20.).into()).unwrap();

        let bytes = single_timestep_raster_stream_to_geotiff_bytes(
            gdal_source.boxed(),
            RasterQueryRectangle::with_partition_and_resolution_and_origin(
                query_bbox,
                SpatialResolution::new_unchecked(
                    query_bbox.size_x() / 600.,
                    query_bbox.size_y() / 600.,
                ),
<<<<<<< HEAD
                Coordinate2D::default(), // this is the default tiling strategy origin
                TimeInterval::new(1_388_534_400_000, 1_388_534_400_000 + 7_776_000_000).unwrap(),
            ),
=======
                attributes: BandSelection::first(),
            },
>>>>>>> 9ebde23d
            ctx,
            GdalGeoTiffDatasetMetadata {
                no_data_value: Some(0.),
                spatial_reference: SpatialReference::epsg_4326(),
            },
            GdalGeoTiffOptions {
                as_cog: true,
                compression_num_threads: GdalCompressionNumThreads::AllCpus,
                force_big_tiff: false,
            },
            None,
            Box::pin(futures::future::pending()),
            tiling_specification,
        )
        .await;

        assert!(bytes.is_err());
    }

    #[tokio::test]
    async fn geotiff_from_stream_limit() {
        let ctx = MockQueryContext::test_default();
        let tiling_specification =
            TilingSpecification::new(Coordinate2D::default(), [600, 600].into());

        let metadata = create_ndvi_meta_data();

        let gdal_source = GdalSourceProcessor::<u8> {
            result_descriptor: RasterResultDescriptor::with_datatype_and_num_bands(
                RasterDataType::U8,
                1,
            ),
            tiling_specification,
            meta_data: Box::new(metadata),
            _phantom_data: PhantomData,
        };

        let query_bbox = SpatialPartition2D::new((-10., 80.).into(), (50., 20.).into()).unwrap();

        let bytes = single_timestep_raster_stream_to_geotiff_bytes(
            gdal_source.boxed(),
            RasterQueryRectangle::with_partition_and_resolution_and_origin(
                query_bbox,
                SpatialResolution::new_unchecked(
                    query_bbox.size_x() / 600.,
                    query_bbox.size_y() / 600.,
                ),
<<<<<<< HEAD
                Coordinate2D::default(), // this is the default tiling strategy origin
                TimeInterval::new(1_388_534_400_000, 1_388_534_400_000 + 1000).unwrap(),
            ),
=======
                attributes: BandSelection::first(),
            },
>>>>>>> 9ebde23d
            ctx,
            GdalGeoTiffDatasetMetadata {
                no_data_value: Some(0.),
                spatial_reference: SpatialReference::epsg_4326(),
            },
            GdalGeoTiffOptions {
                as_cog: false,
                compression_num_threads: GdalCompressionNumThreads::NumThreads(1),
                force_big_tiff: false,
            },
            Some(1),
            Box::pin(futures::future::pending()),
            tiling_specification,
        )
        .await;

        assert!(bytes.is_err());
    }

    #[tokio::test]
    async fn geotiff_from_stream_in_range_of_window() {
        let ctx = MockQueryContext::test_default();
        let tiling_specification =
            TilingSpecification::new(Coordinate2D::default(), [600, 600].into());

        let metadata = create_ndvi_meta_data();

        let gdal_source = GdalSourceProcessor::<u8> {
            result_descriptor: RasterResultDescriptor::with_datatype_and_num_bands(
                RasterDataType::U8,
                1,
            ),
            tiling_specification,
            meta_data: Box::new(metadata),
            _phantom_data: PhantomData,
        };

        let query_bbox =
            SpatialPartition2D::new((-180., -66.227_224_576_271_84).into(), (180., -90.).into())
                .unwrap();

        let bytes = single_timestep_raster_stream_to_geotiff_bytes(
            gdal_source.boxed(),
            RasterQueryRectangle::with_partition_and_resolution_and_origin(
                query_bbox,
                SpatialResolution::new_unchecked(
                    0.228_716_645_489_199_48,
                    0.226_407_384_987_887_26,
                ),
<<<<<<< HEAD
                Coordinate2D::default(),
                TimeInterval::new(1_388_534_400_000, 1_388_534_400_000 + 1000).unwrap(),
            ),
=======
                attributes: BandSelection::first(),
            },
>>>>>>> 9ebde23d
            ctx,
            GdalGeoTiffDatasetMetadata {
                no_data_value: Some(0.),
                spatial_reference: SpatialReference::epsg_4326(),
            },
            GdalGeoTiffOptions {
                as_cog: false,
                compression_num_threads: GdalCompressionNumThreads::AllCpus,
                force_big_tiff: false,
            },
            None,
            Box::pin(futures::future::pending()),
            tiling_specification,
        )
        .await;

        assert!(bytes.is_ok());
    }

    fn generate_time_intervals(
        start_time: DateTime,
        time_step: Duration,
        num_time_step: usize,
    ) -> Result<Vec<TimeInterval>> {
        let mut result = Vec::new();
        let mut counter = num_time_step;
        let mut tmp_start_time = start_time;
        while counter > 0 {
            let end_time = tmp_start_time.add(time_step);
            let start_interval = TimeInterval::new(tmp_start_time, end_time)?;
            result.push(start_interval);
            counter -= 1;
            tmp_start_time = end_time;
        }
        Ok(result)
    }

    async fn test_output_for_time_interval(
        num_time_steps: usize,
        base_start_time: DateTime,
        time_step: Duration,
        file_suffixes: Vec<&str>,
    ) {
        let time_intervals =
            generate_time_intervals(base_start_time, time_step, num_time_steps).unwrap();
        let data = vec![
            RasterTile2D {
                time: *time_intervals.first().unwrap(),
                tile_position: [-1, 0].into(),
                band: 0,
                global_geo_transform: TestDefault::test_default(),
                grid_array: Grid::new([2, 2].into(), vec![1, 2, 3, 4]).unwrap().into(),
                properties: Default::default(),
                cache_hint: CacheHint::default(),
            },
            RasterTile2D {
                time: *time_intervals.get(1).unwrap(),
                tile_position: [-1, 0].into(),
                band: 0,
                global_geo_transform: TestDefault::test_default(),
                grid_array: Grid::new([2, 2].into(), vec![7, 8, 9, 10]).unwrap().into(),
                properties: Default::default(),
                cache_hint: CacheHint::default(),
            },
        ];

        let ctx = MockQueryContext::test_default();
        let tiling_specification =
            TilingSpecification::new(Coordinate2D::default(), [600, 600].into());
        let processor = MockRasterSourceProcessor {
            result_descriptor: RasterResultDescriptor::with_datatype_and_num_bands(
                RasterDataType::U8,
                1,
            ),
            data,
            tiling_specification,
        }
        .boxed();
<<<<<<< HEAD
        let query_rectangle = RasterQueryRectangle::with_partition_and_resolution_and_origin(
            SpatialPartition2D::new((0., 2.).into(), (2., 0.).into()).unwrap(),
            GeoTransform::test_default().spatial_resolution(),
            GeoTransform::test_default().origin_coordinate(),
            TimeInterval::new_unchecked(1_596_109_801_000, 1_659_181_801_000),
        );
=======
        let query_rectangle = RasterQueryRectangle {
            spatial_bounds: SpatialPartition2D::new((0., 2.).into(), (2., 0.).into()).unwrap(),
            time_interval: TimeInterval::new_unchecked(1_596_109_801_000, 1_659_181_801_000),
            spatial_resolution: GeoTransform::test_default().spatial_resolution(),
            attributes: BandSelection::first(),
        };
>>>>>>> 9ebde23d

        let file_path = PathBuf::from(format!("/vsimem/{}/", uuid::Uuid::new_v4()));
        let expected_paths = file_suffixes
            .iter()
            .map(|x| file_path.join(x))
            .collect::<Vec<_>>();
        let result = raster_stream_to_geotiff(
            &file_path,
            processor,
            query_rectangle,
            ctx,
            GdalGeoTiffDatasetMetadata {
                no_data_value: Some(0.),
                spatial_reference: SpatialReference::epsg_4326(),
            },
            GdalGeoTiffOptions {
                as_cog: true,
                compression_num_threads: GdalCompressionNumThreads::AllCpus,
                force_big_tiff: false,
            },
            None,
            Box::pin(futures::future::pending()),
            tiling_specification,
        )
        .await
        .unwrap();
        assert_eq!(result.len(), num_time_steps);

        for x in result.iter().zip(expected_paths) {
            assert_eq!(x.0.params.as_ref().unwrap().file_path, x.1);
        }

        for x in result.iter().zip(time_intervals) {
            assert_eq!(x.0.time, x.1);
        }
    }

    #[tokio::test]
    async fn output_time_intervals_for_varying_time_step_granularity() {
        let num_time_steps = 2;

        let base_start_time = DateTime::new_utc(2020, 7, 30, 11, 50, 1);

        let time_steps = [
            Duration::days(365),
            Duration::days(31),
            Duration::days(1),
            Duration::hours(1),
            Duration::minutes(1),
            Duration::seconds(1),
            Duration::milliseconds(1),
        ];

        let all_expected_file_suffixes = vec![
            vec![
                "raster_2020-07-30T11-50-01-000.tiff",
                "raster_2021-07-30T11-50-01-000.tiff",
            ], //year
            vec![
                "raster_2020-07-30T11-50-01-000.tiff",
                "raster_2020-08-30T11-50-01-000.tiff",
            ], //month
            vec![
                "raster_2020-07-30T11-50-01-000.tiff",
                "raster_2020-07-31T11-50-01-000.tiff",
            ], //day
            vec![
                "raster_2020-07-30T11-50-01-000.tiff",
                "raster_2020-07-30T12-50-01-000.tiff",
            ], //hour
            vec![
                "raster_2020-07-30T11-50-01-000.tiff",
                "raster_2020-07-30T11-51-01-000.tiff",
            ], //minute
            vec![
                "raster_2020-07-30T11-50-01-000.tiff",
                "raster_2020-07-30T11-50-02-000.tiff",
            ], //second
            vec![
                "raster_2020-07-30T11-50-01-000.tiff",
                "raster_2020-07-30T11-50-01-001.tiff",
            ], //millisecond
        ];

        for (time_step, file_suffixes) in time_steps.iter().zip(all_expected_file_suffixes) {
            test_output_for_time_interval(
                num_time_steps,
                base_start_time,
                *time_step,
                file_suffixes,
            )
            .await;
        }
    }

    #[tokio::test]
    async fn multi_band_geotriff() {
        let ctx = MockQueryContext::test_default();

        let tiling_origin_coordinate = Coordinate2D::default();
        let tiling_specification =
            TilingSpecification::new(tiling_origin_coordinate, [512, 512].into());

        let metadata = create_ndvi_meta_data();

        let gdal_source = GdalSourceProcessor::<u8> {
            result_descriptor: RasterResultDescriptor::with_datatype_and_num_bands(
                RasterDataType::U8,
                1,
            ),
            tiling_specification,
            meta_data: Box::new(metadata),
            _phantom_data: PhantomData,
        };

        let query_bbox = SpatialPartition2D::new((-180., 90.).into(), (180., -90.).into()).unwrap();

        let (mut bytes, _) = raster_stream_to_multiband_geotiff_bytes(
            gdal_source.boxed(),
            RasterQueryRectangle::with_partition_and_resolution_and_origin(
                query_bbox,
                // 1.1.2014 - 1.4.2014
<<<<<<< HEAD
                SpatialResolution::new_unchecked(0.1, 0.1),
                tiling_origin_coordinate,
                TimeInterval::new(1_388_534_400_000, 1_396_306_800_000).unwrap(),
            ),
=======
                time_interval: TimeInterval::new(1_388_534_400_000, 1_396_306_800_000).unwrap(),
                spatial_resolution: SpatialResolution::new_unchecked(0.1, 0.1),
                attributes: BandSelection::first(),
            },
>>>>>>> 9ebde23d
            ctx,
            GdalGeoTiffDatasetMetadata {
                no_data_value: None,
                spatial_reference: SpatialReference::epsg_4326(),
            },
            GdalGeoTiffOptions {
                as_cog: false,
                compression_num_threads: GdalCompressionNumThreads::AllCpus,
                force_big_tiff: false,
            },
            None,
            Box::pin(futures::future::pending()),
            tiling_specification,
        )
        .await
        .unwrap();

        let file_path = PathBuf::from(format!("/vsimem/{}/", uuid::Uuid::new_v4()));
        let _mem_file =
            gdal::vsi::create_mem_file_from_ref(&file_path, bytes.as_mut_slice()).unwrap();
        let ds = gdal_open_dataset(&file_path).unwrap();

        // three bands for Jan, Feb, Mar
        assert_eq!(ds.raster_count(), 3);

        // TODO: check that the time is encoded in the geotiff band metadata

        drop(ds);
    }
}<|MERGE_RESOLUTION|>--- conflicted
+++ resolved
@@ -13,13 +13,8 @@
 use gdal::raster::{Buffer, GdalType, RasterBand, RasterCreationOption};
 use gdal::{Dataset, DriverManager, Metadata};
 use geoengine_datatypes::primitives::{
-<<<<<<< HEAD
     AxisAlignedRectangle, DateTimeParseFormat, RasterQueryRectangle, SpatialPartition2D,
     SpatialPartitioned, TimeInterval,
-=======
-    AxisAlignedRectangle, BandSelection, DateTimeParseFormat, QueryRectangle, RasterQueryRectangle,
-    SpatialPartition2D, TimeInterval,
->>>>>>> 9ebde23d
 };
 use geoengine_datatypes::primitives::{CacheHint, CacheTtlSeconds};
 use geoengine_datatypes::raster::{
@@ -114,11 +109,7 @@
 
 fn create_multiband_dataset_and_writer<T>(
     tiles: &Vec<RasterTile2D<T>>,
-<<<<<<< HEAD
-    query_rect: RasterQueryRectangle,
-=======
-    query_rect: &QueryRectangle<SpatialPartition2D, BandSelection>,
->>>>>>> 9ebde23d
+    query_rect: &RasterQueryRectangle,
     tiling_specification: TilingSpecification,
     gdal_tiff_options: GdalGeoTiffOptions,
     gdal_tiff_metadata: GdalGeoTiffDatasetMetadata,
@@ -227,11 +218,7 @@
 
 async fn consume_stream_into_vec<T, C: QueryContext + 'static>(
     processor: Box<dyn RasterQueryProcessor<RasterType = T>>,
-<<<<<<< HEAD
     query_rect: geoengine_datatypes::primitives::RasterQueryRectangle,
-=======
-    query_rect: geoengine_datatypes::primitives::QueryRectangle<SpatialPartition2D, BandSelection>,
->>>>>>> 9ebde23d
     query_ctx: C,
     tile_limit: Option<usize>,
 ) -> Result<Vec<RasterTile2D<T>>>
@@ -1059,9 +1046,9 @@
     use std::marker::PhantomData;
     use std::ops::Add;
 
-    use geoengine_datatypes::primitives::CacheHint;
+    use geoengine_datatypes::primitives::{BandSelection, CacheHint};
     use geoengine_datatypes::primitives::{DateTime, Duration};
-    use geoengine_datatypes::raster::{Grid, RasterDataType};
+    use geoengine_datatypes::raster::{Grid, GridBoundingBox2D, RasterDataType};
     use geoengine_datatypes::{
         primitives::{Coordinate2D, SpatialPartition2D, SpatialResolution, TimeInterval},
         raster::TilingSpecification,
@@ -1086,10 +1073,7 @@
         let metadata = create_ndvi_meta_data();
 
         let gdal_source = GdalSourceProcessor::<u8> {
-            result_descriptor: RasterResultDescriptor::with_datatype_and_num_bands(
-                RasterDataType::U8,
-                1,
-            ),
+            result_descriptor: metadata.result_descriptor.clone(),
             tiling_specification,
             meta_data: Box::new(metadata),
             _phantom_data: PhantomData,
@@ -1105,14 +1089,10 @@
                     query_bbox.size_x() / 600.,
                     query_bbox.size_y() / 600.,
                 ),
-<<<<<<< HEAD
                 Coordinate2D::default(), // this is the default tiling strategy origin
                 TimeInterval::new(1_388_534_400_000, 1_388_534_400_000 + 1000).unwrap(),
+                BandSelection::first(),
             ),
-=======
-                attributes: BandSelection::first(),
-            },
->>>>>>> 9ebde23d
             ctx,
             GdalGeoTiffDatasetMetadata {
                 no_data_value: Some(0.),
@@ -1151,10 +1131,7 @@
         let metadata = create_ndvi_meta_data();
 
         let gdal_source = GdalSourceProcessor::<u8> {
-            result_descriptor: RasterResultDescriptor::with_datatype_and_num_bands(
-                RasterDataType::U8,
-                1,
-            ),
+            result_descriptor: metadata.result_descriptor.clone(),
             tiling_specification,
             meta_data: Box::new(metadata),
             _phantom_data: PhantomData,
@@ -1170,14 +1147,10 @@
                     query_bbox.size_x() / 600.,
                     query_bbox.size_y() / 600.,
                 ),
-<<<<<<< HEAD
                 Coordinate2D::default(), // this is the default tiling strategy origin
                 TimeInterval::new(1_388_534_400_000, 1_388_534_400_000 + 1000).unwrap(),
+                BandSelection::first(),
             ),
-=======
-                attributes: BandSelection::first(),
-            },
->>>>>>> 9ebde23d
             ctx,
             GdalGeoTiffDatasetMetadata {
                 no_data_value: None,
@@ -1212,10 +1185,7 @@
         let metadata = create_ndvi_meta_data();
 
         let gdal_source = GdalSourceProcessor::<u8> {
-            result_descriptor: RasterResultDescriptor::with_datatype_and_num_bands(
-                RasterDataType::U8,
-                1,
-            ),
+            result_descriptor: metadata.result_descriptor.clone(),
             tiling_specification,
             meta_data: Box::new(metadata),
             _phantom_data: PhantomData,
@@ -1231,14 +1201,10 @@
                     query_bbox.size_x() / 600.,
                     query_bbox.size_y() / 600.,
                 ),
-<<<<<<< HEAD
                 Coordinate2D::default(), // this is the default tiling strategy origin
                 TimeInterval::new(1_388_534_400_000, 1_388_534_400_000 + 1000).unwrap(),
+                BandSelection::first(),
             ),
-=======
-                attributes: BandSelection::first(),
-            },
->>>>>>> 9ebde23d
             ctx,
             GdalGeoTiffDatasetMetadata {
                 no_data_value: Some(0.),
@@ -1277,10 +1243,7 @@
         let metadata = create_ndvi_meta_data();
 
         let gdal_source = GdalSourceProcessor::<u8> {
-            result_descriptor: RasterResultDescriptor::with_datatype_and_num_bands(
-                RasterDataType::U8,
-                1,
-            ),
+            result_descriptor: metadata.result_descriptor.clone(),
             tiling_specification,
             meta_data: Box::new(metadata),
             _phantom_data: PhantomData,
@@ -1296,14 +1259,10 @@
                     query_bbox.size_x() / 600.,
                     query_bbox.size_y() / 600.,
                 ),
-<<<<<<< HEAD
                 Coordinate2D::default(), // this is the default tiling strategy origin
                 TimeInterval::new(1_388_534_400_000, 1_388_534_400_000 + 1000).unwrap(),
+                BandSelection::first(),
             ),
-=======
-                attributes: BandSelection::first(),
-            },
->>>>>>> 9ebde23d
             ctx,
             GdalGeoTiffDatasetMetadata {
                 no_data_value: Some(0.),
@@ -1345,10 +1304,7 @@
         let metadata = create_ndvi_meta_data();
 
         let gdal_source = GdalSourceProcessor::<u8> {
-            result_descriptor: RasterResultDescriptor::with_datatype_and_num_bands(
-                RasterDataType::U8,
-                1,
-            ),
+            result_descriptor: metadata.result_descriptor.clone(),
             tiling_specification,
             meta_data: Box::new(metadata),
             _phantom_data: PhantomData,
@@ -1364,14 +1320,10 @@
                     query_bbox.size_x() / 600.,
                     query_bbox.size_y() / 600.,
                 ),
-<<<<<<< HEAD
                 Coordinate2D::default(), // this is the default tiling strategy origin
                 TimeInterval::new(1_388_534_400_000, 1_388_534_400_000 + 1000).unwrap(),
+                BandSelection::first(),
             ),
-=======
-                attributes: BandSelection::first(),
-            },
->>>>>>> 9ebde23d
             ctx,
             GdalGeoTiffDatasetMetadata {
                 no_data_value: Some(0.),
@@ -1413,10 +1365,7 @@
         let metadata = create_ndvi_meta_data();
 
         let gdal_source = GdalSourceProcessor::<u8> {
-            result_descriptor: RasterResultDescriptor::with_datatype_and_num_bands(
-                RasterDataType::U8,
-                1,
-            ),
+            result_descriptor: metadata.result_descriptor.clone(),
             tiling_specification,
             meta_data: Box::new(metadata),
             _phantom_data: PhantomData,
@@ -1432,14 +1381,10 @@
                     query_bbox.size_x() / 600.,
                     query_bbox.size_y() / 600.,
                 ),
-<<<<<<< HEAD
                 Coordinate2D::default(), // this is the default tiling strategy origin
                 TimeInterval::new(1_388_534_400_000, 1_388_534_400_000 + 7_776_000_000).unwrap(),
+                BandSelection::first(),
             ),
-=======
-                attributes: BandSelection::first(),
-            },
->>>>>>> 9ebde23d
             ctx,
             GdalGeoTiffDatasetMetadata {
                 no_data_value: Some(0.),
@@ -1495,10 +1440,7 @@
         let metadata = create_ndvi_meta_data();
 
         let gdal_source = GdalSourceProcessor::<u8> {
-            result_descriptor: RasterResultDescriptor::with_datatype_and_num_bands(
-                RasterDataType::U8,
-                1,
-            ),
+            result_descriptor: metadata.result_descriptor.clone(),
             tiling_specification,
             meta_data: Box::new(metadata),
             _phantom_data: PhantomData,
@@ -1514,14 +1456,10 @@
                     query_bbox.size_x() / 600.,
                     query_bbox.size_y() / 600.,
                 ),
-<<<<<<< HEAD
                 Coordinate2D::default(), // this is the default tiling strategy origin
                 TimeInterval::new(1_388_534_400_000, 1_388_534_400_000 + 7_776_000_000).unwrap(),
+                BandSelection::first(),
             ),
-=======
-                attributes: BandSelection::first(),
-            },
->>>>>>> 9ebde23d
             ctx,
             GdalGeoTiffDatasetMetadata {
                 no_data_value: Some(0.),
@@ -1550,10 +1488,7 @@
         let metadata = create_ndvi_meta_data();
 
         let gdal_source = GdalSourceProcessor::<u8> {
-            result_descriptor: RasterResultDescriptor::with_datatype_and_num_bands(
-                RasterDataType::U8,
-                1,
-            ),
+            result_descriptor: metadata.result_descriptor.clone(),
             tiling_specification,
             meta_data: Box::new(metadata),
             _phantom_data: PhantomData,
@@ -1569,14 +1504,10 @@
                     query_bbox.size_x() / 600.,
                     query_bbox.size_y() / 600.,
                 ),
-<<<<<<< HEAD
                 Coordinate2D::default(), // this is the default tiling strategy origin
                 TimeInterval::new(1_388_534_400_000, 1_388_534_400_000 + 1000).unwrap(),
+                BandSelection::first(),
             ),
-=======
-                attributes: BandSelection::first(),
-            },
->>>>>>> 9ebde23d
             ctx,
             GdalGeoTiffDatasetMetadata {
                 no_data_value: Some(0.),
@@ -1605,10 +1536,7 @@
         let metadata = create_ndvi_meta_data();
 
         let gdal_source = GdalSourceProcessor::<u8> {
-            result_descriptor: RasterResultDescriptor::with_datatype_and_num_bands(
-                RasterDataType::U8,
-                1,
-            ),
+            result_descriptor: metadata.result_descriptor.clone(),
             tiling_specification,
             meta_data: Box::new(metadata),
             _phantom_data: PhantomData,
@@ -1626,14 +1554,10 @@
                     0.228_716_645_489_199_48,
                     0.226_407_384_987_887_26,
                 ),
-<<<<<<< HEAD
                 Coordinate2D::default(),
                 TimeInterval::new(1_388_534_400_000, 1_388_534_400_000 + 1000).unwrap(),
+                BandSelection::first(),
             ),
-=======
-                attributes: BandSelection::first(),
-            },
->>>>>>> 9ebde23d
             ctx,
             GdalGeoTiffDatasetMetadata {
                 no_data_value: Some(0.),
@@ -1707,26 +1631,20 @@
             result_descriptor: RasterResultDescriptor::with_datatype_and_num_bands(
                 RasterDataType::U8,
                 1,
+                GridBoundingBox2D::new([-4, -4], [4, 4]).unwrap(),
+                GeoTransform::test_default(),
             ),
             data,
             tiling_specification,
         }
         .boxed();
-<<<<<<< HEAD
         let query_rectangle = RasterQueryRectangle::with_partition_and_resolution_and_origin(
             SpatialPartition2D::new((0., 2.).into(), (2., 0.).into()).unwrap(),
             GeoTransform::test_default().spatial_resolution(),
             GeoTransform::test_default().origin_coordinate(),
             TimeInterval::new_unchecked(1_596_109_801_000, 1_659_181_801_000),
+            BandSelection::first(),
         );
-=======
-        let query_rectangle = RasterQueryRectangle {
-            spatial_bounds: SpatialPartition2D::new((0., 2.).into(), (2., 0.).into()).unwrap(),
-            time_interval: TimeInterval::new_unchecked(1_596_109_801_000, 1_659_181_801_000),
-            spatial_resolution: GeoTransform::test_default().spatial_resolution(),
-            attributes: BandSelection::first(),
-        };
->>>>>>> 9ebde23d
 
         let file_path = PathBuf::from(format!("/vsimem/{}/", uuid::Uuid::new_v4()));
         let expected_paths = file_suffixes
@@ -1833,10 +1751,7 @@
         let metadata = create_ndvi_meta_data();
 
         let gdal_source = GdalSourceProcessor::<u8> {
-            result_descriptor: RasterResultDescriptor::with_datatype_and_num_bands(
-                RasterDataType::U8,
-                1,
-            ),
+            result_descriptor: metadata.result_descriptor.clone(),
             tiling_specification,
             meta_data: Box::new(metadata),
             _phantom_data: PhantomData,
@@ -1849,17 +1764,11 @@
             RasterQueryRectangle::with_partition_and_resolution_and_origin(
                 query_bbox,
                 // 1.1.2014 - 1.4.2014
-<<<<<<< HEAD
                 SpatialResolution::new_unchecked(0.1, 0.1),
                 tiling_origin_coordinate,
                 TimeInterval::new(1_388_534_400_000, 1_396_306_800_000).unwrap(),
+                BandSelection::first(),
             ),
-=======
-                time_interval: TimeInterval::new(1_388_534_400_000, 1_396_306_800_000).unwrap(),
-                spatial_resolution: SpatialResolution::new_unchecked(0.1, 0.1),
-                attributes: BandSelection::first(),
-            },
->>>>>>> 9ebde23d
             ctx,
             GdalGeoTiffDatasetMetadata {
                 no_data_value: None,
