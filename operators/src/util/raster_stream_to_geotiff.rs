--- conflicted
+++ resolved
@@ -1497,7 +1497,6 @@
             },
         ];
 
-<<<<<<< HEAD
         let result_descriptor = RasterResultDescriptor::with_datatype_and_num_bands(
             RasterDataType::U8,
             1,
@@ -1507,9 +1506,7 @@
         let tiling_specification = TilingSpecification::new([600, 600].into());
         let tiling_stratgy =
             tiling_specification.strategy(result_descriptor.tiling_geo_transform());
-=======
         let query_time = TimeInterval::new(data[0].time.start(), data[1].time.end()).unwrap();
->>>>>>> c97f87c5
 
         let ctx = MockQueryContext::test_default();
         let processor = MockRasterSourceProcessor {
@@ -1519,20 +1516,11 @@
         }
         .boxed();
 
-<<<<<<< HEAD
         let query_rectangle = RasterQueryRectangle::new_with_grid_bounds(
             GridBoundingBox2D::new([-2, -1], [0, 1]).unwrap(),
-            TimeInterval::new_unchecked(1_596_109_801_000, 1_659_181_801_000),
+            query_time,
             BandSelection::first(),
         );
-=======
-        let query_rectangle = RasterQueryRectangle {
-            spatial_bounds: SpatialPartition2D::new((0., 2.).into(), (2., 0.).into()).unwrap(),
-            time_interval: query_time,
-            spatial_resolution: GeoTransform::test_default().spatial_resolution(),
-            attributes: BandSelection::first(),
-        };
->>>>>>> c97f87c5
 
         let file_path = PathBuf::from(format!("/vsimem/{}/", uuid::Uuid::new_v4()));
         let expected_paths = file_suffixes
