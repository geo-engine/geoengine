use crate::engine::QueryProcessor;
use crate::error;
use crate::source::{
    FileNotFoundHandling, GdalDatasetGeoTransform, GdalDatasetParameters,
    GdalLoadingInfoTemporalSlice, GdalSourceTimePlaceholder, TimeReference,
};
use crate::util::{Result, TemporaryGdalThreadLocalConfigOptions};
use crate::{
    engine::{QueryContext, RasterQueryProcessor},
    error::Error,
};
use futures::future::BoxFuture;
use futures::{StreamExt, TryFutureExt};
use gdal::raster::{Buffer, GdalType, RasterBand, RasterCreationOptions};
use gdal::{Dataset, DriverManager, Metadata};
use geoengine_datatypes::primitives::{CacheHint, CacheTtlSeconds};
use geoengine_datatypes::primitives::{DateTimeParseFormat, RasterQueryRectangle, TimeInterval};
use geoengine_datatypes::raster::{
    ChangeGridBounds, GeoTransform, GridBlit, GridBoundingBox2D, GridBounds, GridIntersection,
    GridOrEmpty, GridSize, MapElements, MaskedGrid2D, NoDataValueGrid, Pixel, RasterTile2D,
    TilingSpecification, TilingStrategy,
};
use geoengine_datatypes::spatial_reference::SpatialReference;
use log::debug;
use serde::{Deserialize, Serialize};
use snafu::ensure;
use std::convert::TryInto;
use std::path::Path;
use std::path::PathBuf;

use super::{abortable_query_execution, spawn_blocking};

/// consume a raster stream and write it to a geotiff file, one band for each time step
/// Note: the entire process is done in memory, and will take 2x the size of the raster
///       time series
#[allow(clippy::too_many_arguments)]
pub async fn raster_stream_to_multiband_geotiff_bytes<T, C: QueryContext + 'static>(
    processor: Box<dyn RasterQueryProcessor<RasterType = T>>,
    query_rect: RasterQueryRectangle,
    mut query_ctx: C,
    gdal_tiff_metadata: GdalGeoTiffDatasetMetadata,
    gdal_tiff_options: GdalGeoTiffOptions,
    tile_limit: Option<usize>,
    conn_closed: BoxFuture<'_, ()>,
    tiling_specification: TilingSpecification,
) -> Result<(Vec<u8>, CacheHint)>
where
    T: Pixel + GdalType,
{
    let result_descriptor = processor.raster_result_descriptor(); // TODO: we can now push the "real" data bounds to the GTiff?
    let tiling_grid_def = result_descriptor.tiling_grid_definition(tiling_specification);
    let tiling_strategy = tiling_grid_def.generate_data_tiling_strategy();

    let query_abort_trigger = query_ctx.abort_trigger()?;

    let tiles = abortable_query_execution(
        consume_stream_into_vec(processor, query_rect.clone(), query_ctx, tile_limit),
        conn_closed,
        query_abort_trigger,
    )
    .await?;

    let (initial_tile_time, file_path, dataset, writer) = create_multiband_dataset_and_writer(
        &tiles,
        &query_rect,
        tiling_strategy,
        gdal_tiff_options,
        gdal_tiff_metadata,
    )?;

    let cache_hint = spawn_blocking(move || {
        let mut band_idx = 1;
        let mut time = initial_tile_time;

        let mut cache_hint = CacheHint::max_duration();

        for tile in tiles {
            if tile.time != time {
                // new time step => next band
                time = tile.time;
                band_idx += 1;

                let mut band = dataset.rasterband(band_idx)?;

                band.set_metadata_item(
                    "start",
                    &time.start().as_datetime_string_with_millis(),
                    "time",
                )?;
                band.set_metadata_item(
                    "end",
                    &time.end().as_datetime_string_with_millis(),
                    "time",
                )?;
            }

            cache_hint.merge_with(&tile.cache_hint);

            writer.write_tile_into_band(tile, dataset.rasterband(band_idx)?)?;
        }

        Result::<CacheHint, Error>::Ok(cache_hint)
    })
    .await??;

    Ok((
        gdal::vsi::get_vsi_mem_file_bytes_owned(file_path)?,
        cache_hint,
    ))
}

fn create_multiband_dataset_and_writer<T>(
    tiles: &[RasterTile2D<T>],
    query_rect: &RasterQueryRectangle,
    tiling_strategy: TilingStrategy,
    gdal_tiff_options: GdalGeoTiffOptions,
    gdal_tiff_metadata: GdalGeoTiffDatasetMetadata,
) -> Result<(TimeInterval, PathBuf, Dataset, GdalDatasetWriter<T>), Error>
where
    T: Pixel + GdalType,
{
    let (initial_tile_info, initial_tile_time) = {
        let tile = &tiles
            .first()
            .expect("tiles should not be empty because query rectangle in not empty");
        (tile.tile_information(), tile.time)
    };

    let strat = TilingStrategy {
        tile_size_in_pixels: initial_tile_info.tile_size_in_pixels,
        geo_transform: initial_tile_info.global_geo_transform,
    };
    let num_tiles_per_timestep = strat
        .global_pixel_grid_bounds_to_tile_grid_bounds(query_rect.spatial_query().grid_bounds())
        .number_of_elements();
    let num_timesteps = tiles.len() / num_tiles_per_timestep;

    let x_pixel_size = tiling_strategy.geo_transform.x_pixel_size();
    let y_pixel_size = tiling_strategy.geo_transform.y_pixel_size();

    let coordinate_of_ul_query_pixel = strat
        .geo_transform
        .grid_idx_to_pixel_upper_left_coordinate_2d(
            query_rect.spatial_query().grid_bounds().min_index(),
        );
    let output_geo_transform =
        GeoTransform::new(coordinate_of_ul_query_pixel, x_pixel_size, y_pixel_size);
    let out_pixel_bounds = query_rect.spatial_query().grid_bounds();

    let uncompressed_byte_size =
        query_rect.spatial_query.grid_bounds().number_of_elements() * std::mem::size_of::<T>();

    let use_big_tiff =
        gdal_tiff_options.force_big_tiff || uncompressed_byte_size >= BIG_TIFF_BYTE_THRESHOLD;

    let gdal_compression_num_threads = gdal_tiff_options.compression_num_threads.to_string();

    let options = create_gdal_tiff_options(
        &gdal_compression_num_threads,
        gdal_tiff_options.as_cog,
        use_big_tiff,
    )?;

    let driver = DriverManager::get_driver_by_name("GTiff")?;

    let file_path = PathBuf::from(format!("/vsimem/{}/", uuid::Uuid::new_v4()));

    let gdal_config_options = if gdal_tiff_metadata.no_data_value.is_none() {
        // If we want to write a mask into the geotiff we need to do that internaly because of vismem.
        Some(vec![(
            "GDAL_TIFF_INTERNAL_MASK".to_string(),
            "YES".to_string(),
        )])
    } else {
        None
    };

    gdal_config_options
        .as_deref()
        .map(TemporaryGdalThreadLocalConfigOptions::new);

    let mut dataset = driver.create_with_band_type_with_options::<T, _>(
        &file_path,
<<<<<<< HEAD
        query_rect.spatial_query().grid_bounds().axis_size_x() as isize,
        query_rect.spatial_query().grid_bounds().axis_size_y() as isize,
        num_timesteps as isize,
=======
        width,
        height,
        num_timesteps,
>>>>>>> 46a5336c
        &options,
    )?;
    dataset.set_spatial_ref(&gdal_tiff_metadata.spatial_reference.try_into()?)?;
    dataset.set_geo_transform(&output_geo_transform.into())?;

    for band_idx in 0..dataset.raster_count() {
        let mut band = dataset.rasterband(band_idx + 1)?;
        if let Some(no_data) = gdal_tiff_metadata.no_data_value {
            band.set_no_data_value(Some(no_data))?;
        } else {
            band.create_mask_band(false)?;
        }
    }

    let writer = GdalDatasetWriter::<T> {
        gdal_tiff_options,
        gdal_tiff_metadata,
        output_pixel_grid_bounds: out_pixel_bounds,
        output_geo_transform,
        use_big_tiff,
        _type: Default::default(),
    };

    Ok((initial_tile_time, file_path, dataset, writer))
}

async fn consume_stream_into_vec<T, C: QueryContext + 'static>(
    processor: Box<dyn RasterQueryProcessor<RasterType = T>>,
    query_rect: geoengine_datatypes::primitives::RasterQueryRectangle,
    query_ctx: C,
    tile_limit: Option<usize>,
) -> Result<Vec<RasterTile2D<T>>>
where
    T: Pixel + GdalType,
{
    let mut tile_stream = processor
        .raster_query(query_rect, &query_ctx)
        .await?
        .enumerate();
    let mut tiles = Vec::new();
    while let Some((tile_index, tile)) = tile_stream.next().await {
        if tile_limit.map_or_else(|| false, |limit| tile_index >= limit) {
            return Err(Error::TileLimitExceeded {
                limit: tile_limit.expect("limit exist because it is exceeded"),
            });
        }

        tiles.push(tile?);
    }
    Ok(tiles)
}

#[allow(clippy::too_many_arguments, clippy::missing_panics_doc)]
pub async fn single_timestep_raster_stream_to_geotiff_bytes<T, C: QueryContext + 'static>(
    processor: Box<dyn RasterQueryProcessor<RasterType = T>>,
    query_rect: RasterQueryRectangle,
    query_ctx: C,
    gdal_tiff_metadata: GdalGeoTiffDatasetMetadata,
    gdal_tiff_options: GdalGeoTiffOptions,
    tile_limit: Option<usize>,
    conn_closed: BoxFuture<'_, ()>,
) -> Result<Vec<u8>>
where
    T: Pixel + GdalType,
{
    let mut timesteps = raster_stream_to_geotiff_bytes(
        processor,
        query_rect,
        query_ctx,
        gdal_tiff_metadata,
        gdal_tiff_options,
        tile_limit,
        conn_closed,
    )
    .await?;

    if timesteps.len() == 1 {
        Ok(timesteps
            .pop()
            .expect("there should be exactly one timestep"))
    } else {
        Err(Error::InvalidNumberOfTimeSteps {
            expected: 1,
            found: timesteps.len(),
        })
    }
}

#[allow(clippy::too_many_arguments)]
pub async fn raster_stream_to_geotiff_bytes<T, C: QueryContext + 'static>(
    processor: Box<dyn RasterQueryProcessor<RasterType = T>>,
    query_rect: RasterQueryRectangle,
    query_ctx: C,
    gdal_tiff_metadata: GdalGeoTiffDatasetMetadata,
    gdal_tiff_options: GdalGeoTiffOptions,
    tile_limit: Option<usize>,
    conn_closed: BoxFuture<'_, ()>,
) -> Result<Vec<Vec<u8>>>
where
    T: Pixel + GdalType,
{
    let file_path = PathBuf::from(format!("/vsimem/{}/", uuid::Uuid::new_v4()));

    let result = raster_stream_to_geotiff(
        &file_path,
        processor,
        query_rect,
        query_ctx,
        gdal_tiff_metadata,
        gdal_tiff_options,
        tile_limit,
        conn_closed,
    )
    .await?
    .into_iter()
    .map(|x| match x.params {
        Some(p) => gdal::vsi::get_vsi_mem_file_bytes_owned(p.file_path),
        None => Ok(vec![]),
    })
    .collect::<Result<Vec<_>, _>>()?;

    Ok(result)
}

#[allow(clippy::too_many_arguments, clippy::missing_panics_doc)]
pub async fn raster_stream_to_geotiff<P, C: QueryContext + 'static>(
    file_path: &Path,
    processor: Box<dyn RasterQueryProcessor<RasterType = P>>,
    query_rect: RasterQueryRectangle,
    mut query_ctx: C,
    gdal_tiff_metadata: GdalGeoTiffDatasetMetadata,
    gdal_tiff_options: GdalGeoTiffOptions,
    tile_limit: Option<usize>,
    conn_closed: BoxFuture<'_, ()>,
) -> Result<Vec<GdalLoadingInfoTemporalSlice>>
where
    P: Pixel + GdalType,
{
    // TODO: support multi band geotiffs
    ensure!(
        query_rect.attributes.count() == 1,
        crate::error::OperationDoesNotSupportMultiBandQueriesYet {
            operation: "raster_stream_to_geotiff"
        }
    );

    let query_abort_trigger = query_ctx.abort_trigger()?;

    let tiling_strategy = processor
        .result_descriptor()
        .spatial_grid_descriptor()
        .tiling_grid_definition(query_ctx.tiling_specification())
        .generate_data_tiling_strategy();

    // TODO: create file path if it doesn't exist

    let file_path = file_path.to_owned();

    let gdal_config_options = if gdal_tiff_metadata.no_data_value.is_none() {
        // If we want to write a mask into the geotiff we need to do that internaly because of vismem.
        Some(vec![(
            "GDAL_TIFF_INTERNAL_MASK".to_string(),
            "YES".to_string(),
        )])
    } else {
        None
    };

    let dataset_holder: Result<GdalDatasetHolder<P>> =
        Ok(GdalDatasetHolder::new_with_tiling_strat(
            tiling_strategy,
            &file_path,
            &query_rect,
            gdal_tiff_metadata,
            gdal_tiff_options,
            gdal_config_options,
        ));

    let tile_stream = processor
        .raster_query(query_rect.clone(), &query_ctx)
        .await?;

    let mut dataset_holder = tile_stream
        .enumerate()
        .fold(
            dataset_holder,
            move |dataset_holder, (tile_index, tile)| async move {
                if tile_limit.map_or_else(|| false, |limit| tile_index >= limit) {
                    return Err(Error::TileLimitExceeded {
                        limit: tile_limit.expect("limit exist because it is exceeded"),
                    });
                }

                let mut dataset_holder = dataset_holder?;
                let tile = tile?;

                let current_interval = tile.time;

                let dataset_holder =
                    crate::util::spawn_blocking(move || -> Result<GdalDatasetHolder<P>> {
                        dataset_holder
                            .update_intermediate_dataset_from_time_interval(current_interval)?;
                        Ok(dataset_holder)
                    })
                    .await??;

                crate::util::spawn_blocking(move || -> Result<GdalDatasetHolder<P>> {
                    let raster_band = dataset_holder
                        .intermediate_dataset
                        .as_ref()
                        .expect("dataset should exist after successfully creating/updating it based on the tile's time interval")
                        .dataset
                        .rasterband(dataset_holder.create_meta.raster_band_index)?;
                    dataset_holder
                        .dataset_writer
                        .write_tile_into_band(tile, raster_band)?;
                    Ok(dataset_holder)
                })
                .await?
            },
        )
        .await?;

    let intermediate_dataset = dataset_holder
        .intermediate_dataset
        .take()
        .expect("dataset should exist after writing all tiles");

    let result = dataset_holder.result.clone();

    let written = crate::util::spawn_blocking(move || {
        dataset_holder
            .dataset_writer
            .finish_dataset(intermediate_dataset)
    })
    .map_err(|e| error::Error::TokioJoin { source: e });

    abortable_query_execution(written, conn_closed, query_abort_trigger).await??;

    Ok(result)
}

const COG_BLOCK_SIZE: &str = "512";
const COMPRESSION_FORMAT: &str = "LZW";
const COMPRESSION_LEVEL: &str = "9"; // maximum compression
const BIG_TIFF_BYTE_THRESHOLD: usize = 2_000_000_000; // ~ 2GB + 2GB for overviews + buffer for headers

#[derive(Debug)]
pub struct PathWithPlaceholder {
    full_path: PathBuf,
    placeholder: String,
    time_placeholder: GdalSourceTimePlaceholder,
}

impl PathWithPlaceholder {
    fn translate_path_for_interval(&self, interval: TimeInterval) -> Result<PathBuf> {
        let time = match self.time_placeholder.reference {
            TimeReference::Start => interval.start(),
            TimeReference::End => interval.end(),
        };
        let time_string = time
            .as_date_time()
            .ok_or(Error::TimeInstanceNotDisplayable)?
            .format(&self.time_placeholder.format);

        Ok(PathBuf::from(
            // TODO: use more efficient algorithm for replacing multiple placeholders, e.g. aho-corasick
            self.full_path
                .to_string_lossy()
                .to_string()
                .replace(&self.placeholder, &time_string),
        ))
    }
}

#[derive(Debug)]
struct IntermediateDataset {
    dataset: Dataset,
    time_interval: TimeInterval,
    intermediate_path: PathBuf,
    destination_path: PathBuf,
}

#[derive(Debug)]
struct IntermediateDatasetMetadata {
    raster_band_index: usize,
    width: u32,
    height: u32,
    use_big_tiff: bool,
    path_with_placeholder: PathWithPlaceholder,
    gdal_config_options: Option<Vec<(String, String)>>,
    intermediate_dataset_parameters: GdalDatasetParameters,
}

struct GdalDatasetHolder<P: Pixel + GdalType> {
    intermediate_dataset: Option<IntermediateDataset>,
    create_meta: IntermediateDatasetMetadata,
    dataset_writer: GdalDatasetWriter<P>,
    result: Vec<GdalLoadingInfoTemporalSlice>,
}

impl<P: Pixel + GdalType> GdalDatasetHolder<P> {
    fn new(
        file_path: &Path,
        query_rect: &RasterQueryRectangle,
        gdal_tiff_metadata: GdalGeoTiffDatasetMetadata,
        gdal_tiff_options: GdalGeoTiffOptions,
        gdal_config_options: Option<Vec<(String, String)>>,
        tiling_strategy: TilingStrategy,
    ) -> Self {
        const INTERMEDIATE_FILE_SUFFIX: &str = "GEO-ENGINE-TMP";

        //TODO: Consider making placeholder and time_placeholder format configurable
        let placeholder = "%_START_TIME_%";
        let placeholder_path = file_path.join(format!("raster_{placeholder}.tiff"));
        let path_with_placeholder = PathWithPlaceholder {
            full_path: placeholder_path,
            placeholder: placeholder.to_string(),
            time_placeholder: GdalSourceTimePlaceholder {
                format: DateTimeParseFormat::custom("%Y-%m-%dT%H-%M-%S-%3f".to_string()),
                reference: TimeReference::Start,
            },
        };

        let file_path = file_path.join("raster.tiff");
        let intermediate_file_path = file_path.with_extension(INTERMEDIATE_FILE_SUFFIX);

        let width = query_rect.spatial_query().grid_bounds().axis_size_x();
        let height = query_rect.spatial_query().grid_bounds().axis_size_y();

        let output_pixel_grid_bounds = query_rect.spatial_query().grid_bounds();

        let out_geo_transform_origin = tiling_strategy
            .geo_transform
            .grid_idx_to_pixel_upper_left_coordinate_2d(
                query_rect.spatial_query().grid_bounds().min_index(),
            );

        let output_geo_transform = GeoTransform::new(
            out_geo_transform_origin,
            tiling_strategy.geo_transform.x_pixel_size(),
            tiling_strategy.geo_transform.y_pixel_size(),
        );

        let output_gdal_geo_transform = GdalDatasetGeoTransform {
            origin_coordinate: out_geo_transform_origin,
            x_pixel_size: tiling_strategy.geo_transform.x_pixel_size(),
            y_pixel_size: tiling_strategy.geo_transform.y_pixel_size(),
        };

        let intermediate_dataset_parameters = GdalDatasetParameters {
            file_path: intermediate_file_path,
            rasterband_channel: 1,
            geo_transform: output_gdal_geo_transform,
            width,
            height,
            file_not_found_handling: FileNotFoundHandling::Error,
            no_data_value: None, // `None` will let the GdalSource detect the correct no-data value.
            properties_mapping: None, // TODO: add properties
            gdal_open_options: None,
            gdal_config_options: None,
            allow_alphaband_as_mask: true,
            retry: None,
        };

        let uncompressed_byte_size = intermediate_dataset_parameters.width
            * intermediate_dataset_parameters.height
            * std::mem::size_of::<P>();
        let use_big_tiff =
            gdal_tiff_options.force_big_tiff || uncompressed_byte_size >= BIG_TIFF_BYTE_THRESHOLD;

        debug!(
            "use_big_tiff: {}, forced: {}",
            use_big_tiff, gdal_tiff_options.force_big_tiff
        );

        let rasterband_index = 1;

        Self {
            intermediate_dataset: None,
            create_meta: IntermediateDatasetMetadata {
                raster_band_index: rasterband_index,
                width: width as u32,
                height: height as u32,
                use_big_tiff,
                path_with_placeholder,
                gdal_config_options,
                intermediate_dataset_parameters,
            },
            dataset_writer: GdalDatasetWriter {
                gdal_tiff_options,
                gdal_tiff_metadata,
                output_pixel_grid_bounds,
                output_geo_transform,
                use_big_tiff,
                _type: Default::default(),
            },
            result: vec![],
        }
    }

    fn create_data_set(
        intermediate_dataset_metadata: &IntermediateDatasetMetadata,
        gdal_tiff_metadata: &GdalGeoTiffDatasetMetadata,
        gdal_tiff_options: GdalGeoTiffOptions,
        output_geo_transform: GeoTransform,
    ) -> Result<Dataset> {
        let compression_num_threads = gdal_tiff_options.compression_num_threads.to_string();

        // reverts the thread local configs on drop
        let thread_local_configs = intermediate_dataset_metadata
            .gdal_config_options
            .as_deref()
            .map(TemporaryGdalThreadLocalConfigOptions::new);

        let driver = DriverManager::get_driver_by_name("GTiff")?;
        let options = create_gdal_tiff_options(
            &compression_num_threads,
            gdal_tiff_options.as_cog,
            intermediate_dataset_metadata.use_big_tiff,
        )?;

        let mut dataset = driver.create_with_band_type_with_options::<P, _>(
            &intermediate_dataset_metadata
                .intermediate_dataset_parameters
                .file_path,
            intermediate_dataset_metadata.width as usize,
            intermediate_dataset_metadata.height as usize,
            1,
            &options,
        )?;

        dataset.set_spatial_ref(&gdal_tiff_metadata.spatial_reference.try_into()?)?;
        dataset.set_geo_transform(&output_geo_transform.into())?;
        let mut band = dataset.rasterband(intermediate_dataset_metadata.raster_band_index)?;

        // Check if the gdal_tiff_metadata no-data value is set.
        // If it is set, set the no-data value for the output geotiff.
        // Otherwise add a mask band to the output geotiff.
        if let Some(no_data) = gdal_tiff_metadata.no_data_value {
            band.set_no_data_value(Some(no_data))?;
        } else {
            band.create_mask_band(true)?;
        }

        drop(thread_local_configs); // ensure that we drop here

        Ok(dataset)
    }

    fn init_new_intermediate_dataset(
        &mut self,
        time_interval: TimeInterval,
        intermediate_path: PathBuf,
        destination_path: PathBuf,
    ) -> Result<()> {
        let dataset = Self::create_data_set(
            &self.create_meta,
            &self.dataset_writer.gdal_tiff_metadata,
            self.dataset_writer.gdal_tiff_options,
            self.dataset_writer.output_geo_transform,
        )?;
        self.intermediate_dataset = Some(IntermediateDataset {
            dataset,
            time_interval,
            intermediate_path,
            destination_path,
        });

        Ok(())
    }

    fn new_with_tiling_strat(
        tiling_strategy: TilingStrategy,
        file_path: &Path,
        query_rect: &RasterQueryRectangle,
        gdal_tiff_metadata: GdalGeoTiffDatasetMetadata,
        gdal_tiff_options: GdalGeoTiffOptions,
        gdal_config_options: Option<Vec<(String, String)>>,
    ) -> Self {
        Self::new(
            file_path,
            query_rect,
            gdal_tiff_metadata,
            gdal_tiff_options,
            gdal_config_options,
            tiling_strategy,
        )
    }

    fn update_intermediate_dataset_from_time_interval(
        &mut self,
        time_interval: TimeInterval,
    ) -> Result<()> {
        if self
            .intermediate_dataset
            .as_ref()
            .map_or(true, |x| x.time_interval != time_interval)
        {
            if let Some(intermediate_dataset) = self.intermediate_dataset.take() {
                self.dataset_writer.finish_dataset(intermediate_dataset)?;
            }
            let dataset_path = self
                .create_meta
                .path_with_placeholder
                .translate_path_for_interval(time_interval)?;

            let mut dataset_parameters = self.create_meta.intermediate_dataset_parameters.clone();
            dataset_parameters.file_path.clone_from(&dataset_path);
            self.result.push(GdalLoadingInfoTemporalSlice {
                time: time_interval,
                params: Some(dataset_parameters),
                cache_ttl: CacheTtlSeconds::max(), // not relevant for writing tiffs, but required for persistent datasets. Since persistent datasets are constant, we can set this to max (for now)
            });
            self.init_new_intermediate_dataset(
                time_interval,
                self.create_meta
                    .intermediate_dataset_parameters
                    .file_path
                    .clone(),
                dataset_path,
            )?;
        }
        Ok(())
    }
}

#[derive(Debug, Clone, Copy)]
pub struct GdalGeoTiffDatasetMetadata {
    pub no_data_value: Option<f64>,
    pub spatial_reference: SpatialReference,
}

#[derive(Debug)]
struct GdalDatasetWriter<P: Pixel + GdalType> {
    gdal_tiff_metadata: GdalGeoTiffDatasetMetadata,
    gdal_tiff_options: GdalGeoTiffOptions,
    output_pixel_grid_bounds: GridBoundingBox2D,
    output_geo_transform: GeoTransform,
    use_big_tiff: bool,
    _type: std::marker::PhantomData<P>,
}

impl<P: Pixel + GdalType> GdalDatasetWriter<P> {
    fn write_tile_into_band(&self, tile: RasterTile2D<P>, raster_band: RasterBand) -> Result<()> {
        let tile_info = tile.tile_information();

        let tile_grid_bounds = tile_info.global_pixel_bounds();

        let out_data_bounds = self
            .output_pixel_grid_bounds
            .intersection(&tile_grid_bounds);

        if out_data_bounds.is_none() {
            return Ok(());
        }

        let out_data_bounds = out_data_bounds.expect("was checked before");

        let mut write_buffer_grid = GridOrEmpty::<_, P>::new_empty_shape(out_data_bounds);

        write_buffer_grid.grid_blit_from(&tile.into_inner_positioned_grid());

        let window_start = out_data_bounds.min_index() - self.output_pixel_grid_bounds.min_index();
        let window = (window_start.x(), window_start.y());

        let window_size = (
            write_buffer_grid.shape_ref().axis_size_x(),
            write_buffer_grid.shape_ref().axis_size_y(),
        );

        let grid_array = write_buffer_grid
            .into_materialized_masked_grid()
            .unbounded();

        // Check if the gdal_tiff_metadata no-data value is set.
        // If it is set write a geotiff with no-data values.
        // Otherwise write a geotiff with a mask band.
        if let Some(out_no_data_value) = self.gdal_tiff_metadata.no_data_value {
            Self::write_no_data_value_grid(
                &grid_array,
                out_no_data_value,
                window,
                window_size,
                raster_band,
            )?;
        } else {
            Self::write_masked_data_grid(grid_array, window, window_size, raster_band)?;
        }
        Ok(())
    }

    fn write_no_data_value_grid(
        grid_array: &MaskedGrid2D<P>,
        no_data_value: f64,
        window: (isize, isize),
        window_size: (usize, usize),
        mut raster_band: RasterBand,
    ) -> Result<()> {
        let out_no_data_value_p: P = P::from_(no_data_value);
        let no_data_value_grid = NoDataValueGrid::from_masked_grid(grid_array, out_no_data_value_p);

        let mut buffer = Buffer::new(window_size, no_data_value_grid.inner_grid.data); // TODO: also write mask!

        raster_band.write(window, window_size, &mut buffer)?;
        Ok(())
    }

    fn write_masked_data_grid(
        masked_grid: MaskedGrid2D<P>,
        window: (isize, isize),
        window_size: (usize, usize),
        mut raster_band: RasterBand,
    ) -> Result<()> {
        // Write the MaskedGrid data and mask if no no-data value is set.
        let mut data_buffer = Buffer::new(window_size, masked_grid.inner_grid.data);

        raster_band.write(window, window_size, &mut data_buffer)?;

        // No-data masks are described by the rasterio docs as:
        // "One is the the valid data mask from GDAL, an unsigned byte array with the same number of rows and columns as the dataset in which non-zero elements (typically 255) indicate that the corresponding data elements are valid. Other elements are invalid, or nodata elements."

        let mask_grid_gdal_values =
            masked_grid
                .validity_mask
                .map_elements(|is_valid| if is_valid { 255_u8 } else { 0 }); // TODO: investigate if we can transmute the vec of bool to u8.
        let mut mask_buffer = Buffer::new(window_size, mask_grid_gdal_values.data);

        let mut mask_band = raster_band.open_mask_band()?;
        mask_band.write(window, window_size, &mut mask_buffer)?;

        Ok(())
    }

    fn finish_dataset(&self, intermediate_dataset: IntermediateDataset) -> Result<()> {
        let input_dataset = intermediate_dataset.dataset;
        let input_file_path = intermediate_dataset.intermediate_path;
        let output_file_path = intermediate_dataset.destination_path;
        if self.gdal_tiff_options.as_cog {
            geotiff_to_cog(
                input_dataset,
                &input_file_path,
                &output_file_path,
                self.gdal_tiff_options.compression_num_threads,
                self.use_big_tiff,
            )
        } else {
            let driver = input_dataset.driver();

            // close file before renaming
            drop(input_dataset);

            driver.rename(&output_file_path, &input_file_path)?;

            Ok(())
        }
    }
}

fn create_gdal_tiff_options(
    compression_num_threads: &str,
    as_cog: bool,
    as_big_tiff: bool,
) -> Result<RasterCreationOptions> {
    let mut options = RasterCreationOptions::new();
    options.add_name_value("COMPRESS", COMPRESSION_FORMAT)?;
    options.add_name_value("TILED", "YES")?;
    options.add_name_value("ZLEVEL", COMPRESSION_LEVEL)?;
    options.add_name_value("NUM_THREADS", compression_num_threads)?;
    options.add_name_value("INTERLEAVE", "BAND")?;

    if as_cog {
        // COGs require a block size of 512x512, so we enforce it now so that we do the work only once.
        options.add_name_value("BLOCKXSIZE", COG_BLOCK_SIZE)?;
        options.add_name_value("BLOCKYSIZE", COG_BLOCK_SIZE)?;
    }

    if as_big_tiff {
        options.add_name_value("BIGTIFF", "YES")?;
    }

    Ok(options)
}

#[derive(Debug, Clone, Copy, Serialize, Deserialize)]
pub struct GdalGeoTiffOptions {
    pub compression_num_threads: GdalCompressionNumThreads,
    pub as_cog: bool,
    pub force_big_tiff: bool,
}

/// Number of threads for GDAL to use when compressing files.
#[derive(Debug, Clone, Copy)]
pub enum GdalCompressionNumThreads {
    AllCpus,
    NumThreads(u16),
}

impl<'de> Deserialize<'de> for GdalCompressionNumThreads {
    fn deserialize<D>(deserializer: D) -> Result<Self, D::Error>
    where
        D: serde::Deserializer<'de>,
    {
        let number_of_threads = u16::deserialize(deserializer)?;

        if number_of_threads == 0 {
            Ok(GdalCompressionNumThreads::AllCpus)
        } else {
            Ok(GdalCompressionNumThreads::NumThreads(number_of_threads))
        }
    }
}

impl Serialize for GdalCompressionNumThreads {
    fn serialize<S>(&self, serializer: S) -> Result<S::Ok, S::Error>
    where
        S: serde::Serializer,
    {
        match self {
            Self::AllCpus => serializer.serialize_u16(0),
            Self::NumThreads(number_of_threads) => serializer.serialize_u16(*number_of_threads),
        }
    }
}

impl std::fmt::Display for GdalCompressionNumThreads {
    fn fmt(&self, f: &mut std::fmt::Formatter<'_>) -> std::fmt::Result {
        match self {
            Self::AllCpus => write!(f, "ALL_CPUS"),
            Self::NumThreads(n) => write!(f, "{n}"),
        }
    }
}

/// Override file with COG driver
///
/// Since COGs are written "overviews first, data second", we cannot generate a `GeoTiff` (where we first have to
/// write the data in order to generate overviews) that fulfills this property. So, we have to do it as a
/// separate step.
///
fn geotiff_to_cog(
    input_dataset: Dataset,
    input_file_path: &Path,
    output_file_path: &Path,
    compression_num_threads: GdalCompressionNumThreads,
    as_big_tiff: bool,
) -> Result<()> {
    let input_driver = input_dataset.driver();
    let output_driver = DriverManager::get_driver_by_name("COG")?;
    let num_threads = &compression_num_threads.to_string();

    let mut options = RasterCreationOptions::new();
    options.add_name_value("COMPRESS", COMPRESSION_FORMAT)?;
    options.add_name_value("TILED", "YES")?;
    options.add_name_value("NUM_THREADS", num_threads)?;
    options.add_name_value("BLOCKSIZE", COG_BLOCK_SIZE)?;

    if as_big_tiff {
        options.add_name_value("BIGTIFF", "YES")?;
    }

    input_dataset.create_copy(&output_driver, output_file_path, &options)?;

    drop(input_dataset);

    input_driver.delete(input_file_path)?;

    Ok(())
}

#[cfg(test)]
mod tests {
    use std::marker::PhantomData;
    use std::ops::Add;

    use crate::engine::{ChunkByteSize, RasterResultDescriptor};
    use crate::mock::MockRasterSourceProcessor;
    use crate::util::gdal::gdal_open_dataset;
    use crate::{
        engine::MockQueryContext, source::GdalSourceProcessor, util::gdal::create_ndvi_meta_data,
    };
    use geoengine_datatypes::primitives::{
        BandSelection, CacheHint, DateTime, Duration, TimeInterval,
    };
    use geoengine_datatypes::raster::{Grid, GridBoundingBox2D, RasterDataType};
    use geoengine_datatypes::util::test::TestDefault;

    use super::*;

    #[tokio::test]
    async fn geotiff_with_no_data_from_stream() {
        let ctx = MockQueryContext::new(
            ChunkByteSize::test_default(),
            TilingSpecification::new([600, 600].into()),
        );
        let metadata = create_ndvi_meta_data();

        let gdal_source = GdalSourceProcessor::<u8> {
            result_descriptor: metadata.result_descriptor.clone(),
            tiling_specification: ctx.tiling_specification(),
            overview_level: 0,
            meta_data: Box::new(metadata),
            _phantom_data: PhantomData,
        };

        let bytes = single_timestep_raster_stream_to_geotiff_bytes(
            gdal_source.boxed(),
            RasterQueryRectangle::new_with_grid_bounds(
                GridBoundingBox2D::new([-800, -100], [-201, 499]).unwrap(),
                TimeInterval::new(1_388_534_400_000, 1_388_534_400_000 + 1000).unwrap(),
                BandSelection::first(),
            ),
            ctx,
            GdalGeoTiffDatasetMetadata {
                no_data_value: Some(0.),
                spatial_reference: SpatialReference::epsg_4326(),
            },
            GdalGeoTiffOptions {
                as_cog: false,
                compression_num_threads: GdalCompressionNumThreads::NumThreads(2),
                force_big_tiff: false,
            },
            None,
            Box::pin(futures::future::pending()),
        )
        .await
        .unwrap();

        // geoengine_datatypes::util::test::save_test_bytes(
        //    &bytes,
        //    "../test_data/raster/geotiff_from_stream_compressed.tiff",
        // );

        // FIXME: this will fail since we no longer use scaling sources which causes this to write a subset of the data not a scaled version of all data
        assert_eq!(
            include_bytes!("../../../test_data/raster/geotiff_from_stream_compressed.tiff")
                as &[u8],
            bytes.as_slice()
        );
    }

    #[tokio::test]
    async fn geotiff_with_mask_from_stream() {
        let ctx = MockQueryContext::new(
            ChunkByteSize::test_default(),
            TilingSpecification::new([600, 600].into()),
        );

        let metadata = create_ndvi_meta_data();

        let gdal_source = GdalSourceProcessor::<u8> {
            result_descriptor: metadata.result_descriptor.clone(),
            tiling_specification: ctx.tiling_specification(),
            overview_level: 0,
            meta_data: Box::new(metadata),
            _phantom_data: PhantomData,
        };

        let bytes = single_timestep_raster_stream_to_geotiff_bytes(
            gdal_source.boxed(),
            RasterQueryRectangle::new_with_grid_bounds(
                GridBoundingBox2D::new([-800, -100], [-201, 499]).unwrap(),
                TimeInterval::new(1_388_534_400_000, 1_388_534_400_000 + 1000).unwrap(),
                BandSelection::first(),
            ),
            ctx,
            GdalGeoTiffDatasetMetadata {
                no_data_value: None,
                spatial_reference: SpatialReference::epsg_4326(),
            },
            GdalGeoTiffOptions {
                as_cog: false,
                compression_num_threads: GdalCompressionNumThreads::NumThreads(2),
                force_big_tiff: false,
            },
            None,
            Box::pin(futures::future::pending()),
        )
        .await
        .unwrap();

        assert_eq!(
            include_bytes!(
                "../../../test_data/raster/geotiff_with_mask_from_stream_compressed.tiff"
            ) as &[u8],
            bytes.as_slice()
        );
    }

    #[tokio::test]
    async fn geotiff_big_tiff_from_stream() {
        let ctx = MockQueryContext::new(
            ChunkByteSize::test_default(),
            TilingSpecification::new([600, 600].into()),
        );

        let metadata = create_ndvi_meta_data();

        let gdal_source = GdalSourceProcessor::<u8> {
            result_descriptor: metadata.result_descriptor.clone(),
            tiling_specification: ctx.tiling_specification(),
            overview_level: 0,
            meta_data: Box::new(metadata),
            _phantom_data: PhantomData,
        };

        let bytes = single_timestep_raster_stream_to_geotiff_bytes(
            gdal_source.boxed(),
            RasterQueryRectangle::new_with_grid_bounds(
                GridBoundingBox2D::new([-800, -100], [-201, 499]).unwrap(),
                TimeInterval::new(1_388_534_400_000, 1_388_534_400_000 + 1000).unwrap(),
                BandSelection::first(),
            ),
            ctx,
            GdalGeoTiffDatasetMetadata {
                no_data_value: Some(0.),
                spatial_reference: SpatialReference::epsg_4326(),
            },
            GdalGeoTiffOptions {
                as_cog: false,
                compression_num_threads: GdalCompressionNumThreads::NumThreads(2),
                force_big_tiff: true,
            },
            None,
            Box::pin(futures::future::pending()),
        )
        .await
        .unwrap();

        // geoengine_datatypes::util::test::save_test_bytes(
        //    &bytes,
        //    "../test_data/raster/geotiff_big_tiff_from_stream_compressed.tiff",
        // );

        assert_eq!(
            include_bytes!("../../../test_data/raster/geotiff_big_tiff_from_stream_compressed.tiff")
                as &[u8],
            bytes.as_slice()
        );
    }

    #[tokio::test]
    async fn cloud_optimized_geotiff_big_tiff_from_stream() {
        let ctx = MockQueryContext::new(
            ChunkByteSize::test_default(),
            TilingSpecification::new([600, 600].into()),
        );

        let metadata = create_ndvi_meta_data();

        let gdal_source = GdalSourceProcessor::<u8> {
            result_descriptor: metadata.result_descriptor.clone(),
            tiling_specification: ctx.tiling_specification(),
            overview_level: 0,
            meta_data: Box::new(metadata),
            _phantom_data: PhantomData,
        };

        let bytes = single_timestep_raster_stream_to_geotiff_bytes(
            gdal_source.boxed(),
            RasterQueryRectangle::new_with_grid_bounds(
                GridBoundingBox2D::new([-800, -100], [-201, 499]).unwrap(),
                TimeInterval::new(1_388_534_400_000, 1_388_534_400_000 + 1000).unwrap(),
                BandSelection::first(),
            ),
            ctx,
            GdalGeoTiffDatasetMetadata {
                no_data_value: Some(0.),
                spatial_reference: SpatialReference::epsg_4326(),
            },
            GdalGeoTiffOptions {
                as_cog: true,
                compression_num_threads: GdalCompressionNumThreads::AllCpus,
                force_big_tiff: true,
            },
            None,
            Box::pin(futures::future::pending()),
        )
        .await
        .unwrap();

        // geoengine_datatypes::util::test::save_test_bytes(
        //    &bytes,
        //    "../test_data/raster/cloud_optimized_geotiff_big_tiff_from_stream_compressed.tiff",
        //);

        assert_eq!(
            include_bytes!(
                "../../../test_data/raster/cloud_optimized_geotiff_big_tiff_from_stream_compressed.tiff"
            ) as &[u8],
            bytes.as_slice()
        );

        // TODO: check programmatically that intermediate file is gone
    }

    #[tokio::test]
    async fn cloud_optimized_geotiff_from_stream() {
        let ctx = MockQueryContext::new(
            ChunkByteSize::test_default(),
            TilingSpecification::new([600, 600].into()),
        );

        let metadata = create_ndvi_meta_data();

        let gdal_source = GdalSourceProcessor::<u8> {
            result_descriptor: metadata.result_descriptor.clone(),
            tiling_specification: ctx.tiling_specification(),
            overview_level: 0,
            meta_data: Box::new(metadata),
            _phantom_data: PhantomData,
        };

        let bytes = single_timestep_raster_stream_to_geotiff_bytes(
            gdal_source.boxed(),
            RasterQueryRectangle::new_with_grid_bounds(
                GridBoundingBox2D::new([-800, -100], [-201, 499]).unwrap(),
                TimeInterval::new(1_388_534_400_000, 1_388_534_400_000 + 1000).unwrap(),
                BandSelection::first(),
            ),
            ctx,
            GdalGeoTiffDatasetMetadata {
                no_data_value: Some(0.),
                spatial_reference: SpatialReference::epsg_4326(),
            },
            GdalGeoTiffOptions {
                as_cog: true,
                compression_num_threads: GdalCompressionNumThreads::AllCpus,
                force_big_tiff: false,
            },
            None,
            Box::pin(futures::future::pending()),
        )
        .await
        .unwrap();

        // geoengine_datatypes::util::test::save_test_bytes(
        //     &bytes,
        //     "../test_data/raster/cloud_optimized_geotiff_from_stream_compressed.tiff",
        // );

        assert_eq!(
            include_bytes!(
                "../../../test_data/raster/cloud_optimized_geotiff_from_stream_compressed.tiff"
            ) as &[u8],
            bytes.as_slice()
        );

        // TODO: check programmatically that intermediate file is gone
    }

    #[tokio::test]
    async fn cloud_optimized_geotiff_multiple_timesteps_from_stream() {
        let ctx = MockQueryContext::new(
            ChunkByteSize::test_default(),
            TilingSpecification::new([600, 600].into()),
        );

        let metadata = create_ndvi_meta_data();

        let gdal_source = GdalSourceProcessor::<u8> {
            result_descriptor: metadata.result_descriptor.clone(),
            tiling_specification: ctx.tiling_specification(),
            overview_level: 0,
            meta_data: Box::new(metadata),
            _phantom_data: PhantomData,
        };

        let mut bytes = raster_stream_to_geotiff_bytes(
            gdal_source.boxed(),
            RasterQueryRectangle::new_with_grid_bounds(
                GridBoundingBox2D::new([-800, -100], [-201, 499]).unwrap(),
                TimeInterval::new(1_388_534_400_000, 1_388_534_400_000 + 7_776_000_000).unwrap(),
                BandSelection::first(),
            ),
            ctx,
            GdalGeoTiffDatasetMetadata {
                no_data_value: Some(0.),
                spatial_reference: SpatialReference::epsg_4326(),
            },
            GdalGeoTiffOptions {
                as_cog: true,
                compression_num_threads: GdalCompressionNumThreads::AllCpus,
                force_big_tiff: false,
            },
            None,
            Box::pin(futures::future::pending()),
        )
        .await
        .unwrap();

        assert_eq!(bytes.len(), 3);

        // for i in 0..3 {
        //     let file_name = format!(
        //         "../test_data/raster/cloud_optimized_geotiff_timestep_{}_from_stream_compressed.tiff",
        //         i
        //     );
        //     geoengine_datatypes::util::test::save_test_bytes(
        //         &bytes.pop().expect("bytes should have length 3"),
        //         file_name.as_str(),
        //     );
        // }

        assert_eq!(
            include_bytes!("../../../test_data/raster/cloud_optimized_geotiff_timestep_0_from_stream_compressed.tiff") as &[u8],
            bytes.pop().expect("bytes should have length 3").as_slice()
        );
        assert_eq!(
            include_bytes!("../../../test_data/raster/cloud_optimized_geotiff_timestep_1_from_stream_compressed.tiff") as &[u8],
            bytes.pop().expect("bytes should have length 3").as_slice()
        );
        assert_eq!(
            include_bytes!("../../../test_data/raster/cloud_optimized_geotiff_timestep_2_from_stream_compressed.tiff") as &[u8],
            bytes.pop().expect("bytes should have length 3").as_slice()
        );

        // TODO: check programmatically that intermediate file is gone
    }

    #[tokio::test]
    async fn cloud_optimized_geotiff_multiple_timesteps_from_stream_wrong_request() {
        let ctx = MockQueryContext::new(
            ChunkByteSize::test_default(),
            TilingSpecification::new([600, 600].into()),
        );

        let metadata = create_ndvi_meta_data();

        let gdal_source = GdalSourceProcessor::<u8> {
            result_descriptor: metadata.result_descriptor.clone(),
            tiling_specification: ctx.tiling_specification(),
            overview_level: 0,
            meta_data: Box::new(metadata),
            _phantom_data: PhantomData,
        };

        let bytes = single_timestep_raster_stream_to_geotiff_bytes(
            gdal_source.boxed(),
            RasterQueryRectangle::new_with_grid_bounds(
                GridBoundingBox2D::new([-800, -100], [-201, 499]).unwrap(),
                TimeInterval::new(1_388_534_400_000, 1_388_534_400_000 + 7_776_000_000).unwrap(),
                BandSelection::first(),
            ),
            ctx,
            GdalGeoTiffDatasetMetadata {
                no_data_value: Some(0.),
                spatial_reference: SpatialReference::epsg_4326(),
            },
            GdalGeoTiffOptions {
                as_cog: true,
                compression_num_threads: GdalCompressionNumThreads::AllCpus,
                force_big_tiff: false,
            },
            None,
            Box::pin(futures::future::pending()),
        )
        .await;

        assert!(bytes.is_err());
    }

    #[tokio::test]
    async fn geotiff_from_stream_limit() {
        let ctx = MockQueryContext::new(
            ChunkByteSize::test_default(),
            TilingSpecification::new([600, 600].into()),
        );

        let metadata = create_ndvi_meta_data();

        let gdal_source = GdalSourceProcessor::<u8> {
            result_descriptor: metadata.result_descriptor.clone(),
            tiling_specification: ctx.tiling_specification(),
            overview_level: 0,
            meta_data: Box::new(metadata),
            _phantom_data: PhantomData,
        };

        let bytes = single_timestep_raster_stream_to_geotiff_bytes(
            gdal_source.boxed(),
            RasterQueryRectangle::new_with_grid_bounds(
                GridBoundingBox2D::new([-800, -100], [-201, 499]).unwrap(),
                TimeInterval::new(1_388_534_400_000, 1_388_534_400_000 + 1000).unwrap(),
                BandSelection::first(),
            ),
            ctx,
            GdalGeoTiffDatasetMetadata {
                no_data_value: Some(0.),
                spatial_reference: SpatialReference::epsg_4326(),
            },
            GdalGeoTiffOptions {
                as_cog: false,
                compression_num_threads: GdalCompressionNumThreads::NumThreads(1),
                force_big_tiff: false,
            },
            Some(1),
            Box::pin(futures::future::pending()),
        )
        .await;

        assert!(bytes.is_err());
    }

    fn generate_time_intervals(
        start_time: DateTime,
        time_step: Duration,
        num_time_step: usize,
    ) -> Result<Vec<TimeInterval>> {
        let mut result = Vec::new();
        let mut counter = num_time_step;
        let mut tmp_start_time = start_time;
        while counter > 0 {
            let end_time = tmp_start_time.add(time_step);
            let start_interval = TimeInterval::new(tmp_start_time, end_time)?;
            result.push(start_interval);
            counter -= 1;
            tmp_start_time = end_time;
        }
        Ok(result)
    }

    async fn test_output_for_time_interval(
        num_time_steps: usize,
        base_start_time: DateTime,
        time_step: Duration,
        file_suffixes: Vec<&str>,
    ) {
        let time_intervals =
            generate_time_intervals(base_start_time, time_step, num_time_steps).unwrap();
        let data = vec![
            RasterTile2D {
                time: *time_intervals.first().unwrap(),
                tile_position: [-1, 0].into(),
                band: 0,
                global_geo_transform: TestDefault::test_default(),
                grid_array: Grid::new([2, 2].into(), vec![1, 2, 3, 4]).unwrap().into(),
                properties: Default::default(),
                cache_hint: CacheHint::default(),
            },
            RasterTile2D {
                time: *time_intervals.get(1).unwrap(),
                tile_position: [-1, 0].into(),
                band: 0,
                global_geo_transform: TestDefault::test_default(),
                grid_array: Grid::new([2, 2].into(), vec![7, 8, 9, 10]).unwrap().into(),
                properties: Default::default(),
                cache_hint: CacheHint::default(),
            },
        ];

        let ctx = MockQueryContext::new(
            ChunkByteSize::test_default(),
            TilingSpecification::new([600, 600].into()),
        );

        let result_descriptor = RasterResultDescriptor::with_datatype_and_num_bands(
            RasterDataType::U8,
            1,
            GridBoundingBox2D::new([-4, -4], [4, 4]).unwrap(),
            GeoTransform::test_default(),
        );

        let query_time = TimeInterval::new(data[0].time.start(), data[1].time.end()).unwrap();

        let processor = MockRasterSourceProcessor {
            result_descriptor,
            data,
            tiling_specification: ctx.tiling_specification(),
        }
        .boxed();

        let query_rectangle = RasterQueryRectangle::new_with_grid_bounds(
            GridBoundingBox2D::new([-2, -1], [0, 1]).unwrap(),
            query_time,
            BandSelection::first(),
        );

        let file_path = PathBuf::from(format!("/vsimem/{}/", uuid::Uuid::new_v4()));
        let expected_paths = file_suffixes
            .iter()
            .map(|x| file_path.join(x))
            .collect::<Vec<_>>();
        let result = raster_stream_to_geotiff(
            &file_path,
            processor,
            query_rectangle,
            ctx,
            GdalGeoTiffDatasetMetadata {
                no_data_value: Some(0.),
                spatial_reference: SpatialReference::epsg_4326(),
            },
            GdalGeoTiffOptions {
                as_cog: true,
                compression_num_threads: GdalCompressionNumThreads::AllCpus,
                force_big_tiff: false,
            },
            None,
            Box::pin(futures::future::pending()),
        )
        .await
        .unwrap();

        for x in result.iter().zip(expected_paths) {
            assert_eq!(x.0.params.as_ref().unwrap().file_path, x.1);
        }

        for x in result.iter().zip(time_intervals) {
            assert_eq!(x.0.time, x.1);
        }
    }

    #[tokio::test]
    async fn output_time_intervals_for_varying_time_step_granularity() {
        let num_time_steps = 2;

        let base_start_time = DateTime::new_utc(2020, 7, 30, 11, 50, 1);

        let time_steps = [
            Duration::days(365),
            Duration::days(31),
            Duration::days(1),
            Duration::hours(1),
            Duration::minutes(1),
            Duration::seconds(1),
            Duration::milliseconds(1),
        ];

        let all_expected_file_suffixes = vec![
            vec![
                "raster_2020-07-30T11-50-01-000.tiff", //1596109801000
                "raster_2021-07-30T11-50-01-000.tiff", //1627645801000
            ], //year
            vec![
                "raster_2020-07-30T11-50-01-000.tiff", //1596109801000
                "raster_2020-08-30T11-50-01-000.tiff", //1598788201000
            ], //month
            vec![
                "raster_2020-07-30T11-50-01-000.tiff",
                "raster_2020-07-31T11-50-01-000.tiff",
            ], //day
            vec![
                "raster_2020-07-30T11-50-01-000.tiff",
                "raster_2020-07-30T12-50-01-000.tiff",
            ], //hour
            vec![
                "raster_2020-07-30T11-50-01-000.tiff",
                "raster_2020-07-30T11-51-01-000.tiff",
            ], //minute
            vec![
                "raster_2020-07-30T11-50-01-000.tiff",
                "raster_2020-07-30T11-50-02-000.tiff",
            ], //second
            vec![
                "raster_2020-07-30T11-50-01-000.tiff",
                "raster_2020-07-30T11-50-01-001.tiff",
            ], //millisecond
        ];

        for (time_step, file_suffixes) in time_steps.iter().zip(all_expected_file_suffixes) {
            test_output_for_time_interval(
                num_time_steps,
                base_start_time,
                *time_step,
                file_suffixes,
            )
            .await;
        }
    }

    #[tokio::test]
    async fn multi_band_geotriff() {
        let ctx = MockQueryContext::test_default();

        let metadata = create_ndvi_meta_data();

        let tiling_specification = TilingSpecification::new([512, 512].into());

        let gdal_source = GdalSourceProcessor::<u8> {
            result_descriptor: metadata.result_descriptor.clone(),
            tiling_specification,
            overview_level: 0,
            meta_data: Box::new(metadata),
            _phantom_data: PhantomData,
        };

        let (mut bytes, _) = raster_stream_to_multiband_geotiff_bytes(
            gdal_source.boxed(),
            RasterQueryRectangle::new_with_grid_bounds(
                GridBoundingBox2D::new_min_max(0, 1799, 0, 3599).unwrap(),
                // 1.1.2014 - 1.4.2014
                TimeInterval::new(1_388_534_400_000, 1_396_306_800_000).unwrap(),
                BandSelection::first(),
            ),
            ctx,
            GdalGeoTiffDatasetMetadata {
                no_data_value: None,
                spatial_reference: SpatialReference::epsg_4326(),
            },
            GdalGeoTiffOptions {
                as_cog: false,
                compression_num_threads: GdalCompressionNumThreads::AllCpus,
                force_big_tiff: false,
            },
            None,
            Box::pin(futures::future::pending()),
            tiling_specification,
        )
        .await
        .unwrap();

        let file_path = PathBuf::from(format!("/vsimem/{}/", uuid::Uuid::new_v4()));
        let _mem_file =
            gdal::vsi::create_mem_file_from_ref(&file_path, bytes.as_mut_slice()).unwrap();
        let ds = gdal_open_dataset(&file_path).unwrap();

        // three bands for Jan, Feb, Mar
        assert_eq!(ds.raster_count(), 3);

        // TODO: check that the time is encoded in the geotiff band metadata

        drop(ds);
    }
}<|MERGE_RESOLUTION|>--- conflicted
+++ resolved
@@ -181,15 +181,9 @@
 
     let mut dataset = driver.create_with_band_type_with_options::<T, _>(
         &file_path,
-<<<<<<< HEAD
-        query_rect.spatial_query().grid_bounds().axis_size_x() as isize,
-        query_rect.spatial_query().grid_bounds().axis_size_y() as isize,
-        num_timesteps as isize,
-=======
-        width,
-        height,
+        query_rect.spatial_query().grid_bounds().axis_size_x(),
+        query_rect.spatial_query().grid_bounds().axis_size_y(),
         num_timesteps,
->>>>>>> 46a5336c
         &options,
     )?;
     dataset.set_spatial_ref(&gdal_tiff_metadata.spatial_reference.try_into()?)?;
