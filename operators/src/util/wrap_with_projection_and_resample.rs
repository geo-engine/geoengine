--- conflicted
+++ resolved
@@ -10,14 +10,10 @@
     ReprojectionParams,
 };
 use crate::util::Result;
-<<<<<<< HEAD
+use crate::util::input::RasterOrVectorOperator;
 use geoengine_datatypes::primitives::{
-    find_next_best_overview_level_resolution, Coordinate2D, SpatialResolution,
+    Coordinate2D, SpatialResolution, find_next_best_overview_level_resolution,
 };
-=======
-use crate::util::input::RasterOrVectorOperator;
-use geoengine_datatypes::primitives::{Coordinate2D, SpatialResolution};
->>>>>>> db8685e5
 use geoengine_datatypes::raster::TilingSpecification;
 use geoengine_datatypes::spatial_reference::SpatialReference;
 use snafu::ResultExt;
@@ -187,17 +183,10 @@
             let rd = iip.result_descriptor().clone();
             return Ok(Self::new(iop.boxed(), iip.boxed(), rd));
         } else {
-<<<<<<< HEAD
             // Query resolution is larger than workflow => compute on overview level and append downsampling to increase resolution
 
-            log::debug!(
-                "Query res: {:?}, workflow res: {:?} --> optimize workflow and push-down downsampling",
-                target_spatial_resolution,
-                rd_resolution
-=======
             tracing::debug!(
-                "Query res: {target_spatial_resolution:?}, workflow res: {rd_resolution:?} --> injecting downsampling"
->>>>>>> db8685e5
+                "Query res: {target_spatial_resolution:?}, workflow res: {rd_resolution:?} --> optimize workflow and push-down downsampling"
             );
 
             let snapped_resolution = find_next_best_overview_level_resolution(
