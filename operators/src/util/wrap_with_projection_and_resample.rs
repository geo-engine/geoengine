use crate::engine::{
<<<<<<< HEAD
    CanonicOperatorName, ExecutionContext, InitializedRasterOperator, RasterOperator,
    RasterResultDescriptor, ResultDescriptor, SingleRasterOrVectorSource, WorkflowOperatorPath,
=======
    CanonicOperatorName, InitializedRasterOperator, RasterOperator, RasterResultDescriptor,
    ResultDescriptor, SingleRasterOrVectorSource, WorkflowOperatorPath,
>>>>>>> 82ef5cf9
};
use crate::error::{self, Optimization};
use crate::processing::{
    DeriveOutRasterSpecsSource, Downsampling, DownsamplingMethod, DownsamplingParams,
    DownsamplingResolution, InitializedInterpolation, InitializedRasterReprojection, Interpolation,
    InterpolationMethod, InterpolationParams, InterpolationResolution, Reprojection,
    ReprojectionParams,
};
use crate::util::input::RasterOrVectorOperator;
use crate::util::Result;
use geoengine_datatypes::primitives::{
    find_next_best_overview_level_resolution, Coordinate2D, SpatialResolution,
};
use geoengine_datatypes::raster::TilingSpecification;
use geoengine_datatypes::spatial_reference::SpatialReference;
use snafu::ResultExt;

pub struct WrapWithProjectionAndResample {
    pub operator: Box<dyn RasterOperator>,
    pub initialized_operator: Box<dyn InitializedRasterOperator>,
    pub result_descriptor: RasterResultDescriptor,
}

impl WrapWithProjectionAndResample {
    pub fn new_create_result_descriptor(
        operator: Box<dyn RasterOperator>,
        initialized: Box<dyn InitializedRasterOperator>,
    ) -> Self {
        let result_descriptor = initialized.result_descriptor().clone();
        Self::new(operator, initialized, result_descriptor)
    }

    pub fn new(
        operator: Box<dyn RasterOperator>,
        initialized: Box<dyn InitializedRasterOperator>,
        result_descriptor: RasterResultDescriptor,
    ) -> Self {
        Self {
            operator,
            initialized_operator: initialized,
            result_descriptor,
        }
    }

    pub fn wrap_with_projection(
        self,
        target_sref: SpatialReference,
        _target_origin_reference: Option<Coordinate2D>, // TODO: add resampling if origin does not match! Could also do that in projection and avoid extra operation?
        tiling_spec: TilingSpecification,
    ) -> Result<Self> {
        let result_sref = self
            .result_descriptor
            .spatial_reference()
            .as_option()
            .ok_or(error::Error::SpatialReferenceMustNotBeUnreferenced)?;

        // perform reprojection if necessary
        let res = if target_sref == result_sref {
            self
        } else {
            log::debug!(
                "Target srs: {}, workflow srs: {} --> injecting reprojection",
                target_sref,
                result_sref
            );

            let reprojection_params = ReprojectionParams {
                target_spatial_reference: target_sref,
                derive_out_spec: DeriveOutRasterSpecsSource::ProjectionBounds,
            };

            // create the reprojection operator in order to get the canonic operator name
            let reprojected_workflow = Reprojection {
                params: reprojection_params,
                sources: SingleRasterOrVectorSource {
                    source: RasterOrVectorOperator::Raster(self.operator),
                },
            };

            // create the inititalized operator directly, to avoid re-initializing everything
            // TODO: update the workflow operator path in all operators of the graph!
            let irp = InitializedRasterReprojection::try_new_with_input(
                CanonicOperatorName::from(&reprojected_workflow),
                WorkflowOperatorPath::initialize_root(), // FIXME: this is not correct since the root is the child operator
                reprojection_params,
                self.initialized_operator,
                tiling_spec,
            )?;
            let rd = irp.result_descriptor().clone();

            Self::new(reprojected_workflow.boxed(), irp.boxed(), rd)
        };
        Ok(res)
    }

    pub async fn wrap_with_resample(
        self,
        target_origin_reference: Option<Coordinate2D>,
        target_spatial_resolution: Option<SpatialResolution>,
        tiling_spec: TilingSpecification,
        exe_ctx: &dyn ExecutionContext,
    ) -> Result<Self> {
        if target_origin_reference.is_none() && target_spatial_resolution.is_none() {
            return Ok(self);
        }

        let rd_resolution = self
            .result_descriptor
            .spatial_grid_descriptor()
            .spatial_resolution();

        let target_spatial_grid = if let Some(tsr) = target_spatial_resolution {
            self.result_descriptor
                .spatial_grid_descriptor()
                .with_changed_resolution(tsr)
        } else {
            *self.result_descriptor.spatial_grid_descriptor()
        };

        let target_spatial_grid = if let Some(tor) = target_origin_reference {
            // if the request is to move the origin of the query to a different point, we generate a new grid aligned to that point.
            target_spatial_grid
                .with_moved_origin_to_nearest_grid_edge(tor)
                .as_derived()
                .replace_origin(tor)
        } else {
            target_spatial_grid
        };

        if self
            .result_descriptor
            .spatial_grid_descriptor()
            .is_compatible_grid(&target_spatial_grid)
        {
            // TODO: resample if origin is not allgned to query? (maybe n
            return Ok(self);
        }

        // Query resolution is smaller than workflow => compute on full resolution and append interpolation to decrease resolution
        if target_spatial_grid.spatial_resolution().x <= rd_resolution.x
            && target_spatial_grid.spatial_resolution().y <= rd_resolution.y
        //TODO: we should allow to use the "interpolation" as long as the fraction is > 0.5. This would require to keep 4 tiles which seems to be fine. The edge case of resampling with same resolution should also use the interpolation since bilieaner woudl make sense here?
        {
            log::debug!(
                "Target res: {:?}, workflow res: {:?} --> injecting interpolation",
                target_spatial_resolution,
                rd_resolution
            );
            /*
            let interpolation_method = if self
                .result_descriptor
                .bands
                .bands()
                .iter()
                .all(|b| b.measurement.is_continuous())
            {
                InterpolationMethod::BiLinear
            } else {
                InterpolationMethod::NearestNeighbor
            };
            */

            let interpolation_params = InterpolationParams {
                interpolation: InterpolationMethod::NearestNeighbor,
                output_resolution: InterpolationResolution::Resolution(
                    target_spatial_grid.spatial_resolution(),
                ),
                output_origin_reference: None,
            };

            let iop = Interpolation {
                params: interpolation_params.clone(),
                sources: self.operator.into(),
            };

            // TODO: update the workflow operator path in all operators of the graph!
            let iip = InitializedInterpolation::new_with_source_and_params(
                CanonicOperatorName::from(&iop),
                WorkflowOperatorPath::initialize_root(), // FIXME: this is not correct since the root is the child operator
                self.initialized_operator,
                &interpolation_params,
                tiling_spec,
            )?;
            let rd = iip.result_descriptor().clone();
            return Ok(Self::new(iop.boxed(), iip.boxed(), rd));
        } else {
            // Query resolution is larger than workflow => compute on overview level and append downsampling to increase resolution

            log::debug!(
                "Query res: {:?}, workflow res: {:?} --> optimize workflow and push-down downsampling",
                target_spatial_resolution,
                rd_resolution
            );

            let snapped_resolution = find_next_best_overview_level_resolution(
                self.result_descriptor.spatial_grid.spatial_resolution(),
                target_spatial_grid.spatial_resolution(),
            );

            debug_assert!(snapped_resolution <= target_spatial_grid.spatial_resolution());

            let optimized_operator = self
                .initialized_operator
                .optimize(snapped_resolution)
                .context(Optimization)?;

            if snapped_resolution == target_spatial_grid.spatial_resolution() {
                // target resolution is an overview level, so we can use the optimized operator directly
                let initialized_raster_operator = optimized_operator
                    .clone()
                    .initialize(WorkflowOperatorPath::initialize_root(), exe_ctx)
                    .await?;

                let rd: RasterResultDescriptor =
                    initialized_raster_operator.result_descriptor().clone();
                return Ok(Self::new(
                    optimized_operator,
                    initialized_raster_operator,
                    rd,
                ));
            }

            // target resolution is not an overview level, so we need to downsample the optimized operator
            let downsample_params = DownsamplingParams {
                sampling_method: DownsamplingMethod::NearestNeighbor,
                output_resolution: DownsamplingResolution::Resolution(
                    target_spatial_grid.spatial_resolution(),
                ),
                output_origin_reference: None,
            };
            let dop = Downsampling {
                params: downsample_params,
                sources: optimized_operator.into(),
            }
            .boxed();

            let ido = dop
                .clone()
                .initialize(WorkflowOperatorPath::initialize_root(), exe_ctx)
                .await?;

<<<<<<< HEAD
=======
            let ido = InitializedDownsampling::new_with_source_and_params(
                CanonicOperatorName::from(&dop),
                WorkflowOperatorPath::initialize_root(), // FIXME: this is not correct since the root is the child operator
                self.initialized_operator,
                downsample_params,
                tiling_spec,
            )?;
>>>>>>> 82ef5cf9
            let rd = ido.result_descriptor().clone();
            return Ok(Self::new(dop, ido.boxed(), rd));
        };
    }

    pub async fn wrap_with_projection_and_resample(
        self,
        target_origin_reference: Option<Coordinate2D>,
        target_spatial_resolution: Option<SpatialResolution>,
        target_sref: SpatialReference,
        tiling_spec: TilingSpecification,
        exe_ctx: &dyn ExecutionContext,
    ) -> Result<Self> {
        self.wrap_with_projection(target_sref, target_origin_reference, tiling_spec)?
            .wrap_with_resample(
                target_origin_reference,
                target_spatial_resolution,
                tiling_spec,
                exe_ctx,
            )
            .await
    }
}<|MERGE_RESOLUTION|>--- conflicted
+++ resolved
@@ -1,11 +1,6 @@
 use crate::engine::{
-<<<<<<< HEAD
     CanonicOperatorName, ExecutionContext, InitializedRasterOperator, RasterOperator,
     RasterResultDescriptor, ResultDescriptor, SingleRasterOrVectorSource, WorkflowOperatorPath,
-=======
-    CanonicOperatorName, InitializedRasterOperator, RasterOperator, RasterResultDescriptor,
-    ResultDescriptor, SingleRasterOrVectorSource, WorkflowOperatorPath,
->>>>>>> 82ef5cf9
 };
 use crate::error::{self, Optimization};
 use crate::processing::{
@@ -247,16 +242,6 @@
                 .initialize(WorkflowOperatorPath::initialize_root(), exe_ctx)
                 .await?;
 
-<<<<<<< HEAD
-=======
-            let ido = InitializedDownsampling::new_with_source_and_params(
-                CanonicOperatorName::from(&dop),
-                WorkflowOperatorPath::initialize_root(), // FIXME: this is not correct since the root is the child operator
-                self.initialized_operator,
-                downsample_params,
-                tiling_spec,
-            )?;
->>>>>>> 82ef5cf9
             let rd = ido.result_descriptor().clone();
             return Ok(Self::new(dop, ido.boxed(), rd));
         };
