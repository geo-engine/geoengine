--- conflicted
+++ resolved
@@ -1,14 +1,9 @@
 use futures::{future::BoxFuture, StreamExt};
 use geoengine_datatypes::{
-<<<<<<< HEAD
-    operations::image::{Colorizer, DefaultColors, RgbaColor, ToPng},
+    operations::image::{Colorizer, RgbaColor, ToPng},
     primitives::{
         AxisAlignedRectangle, CacheHint, RasterQueryRectangle, SpatialPartitioned, TimeInterval,
     },
-=======
-    operations::image::{Colorizer, RgbaColor, ToPng},
-    primitives::{AxisAlignedRectangle, CacheHint, RasterQueryRectangle, TimeInterval},
->>>>>>> 9ebde23d
     raster::{Blit, EmptyGrid2D, GeoTransform, GridOrEmpty, Pixel, RasterTile2D},
 };
 use num_traits::AsPrimitive;
@@ -121,16 +116,13 @@
 mod tests {
     use std::marker::PhantomData;
 
+    use crate::{
+        engine::MockQueryContext, source::GdalSourceProcessor, util::gdal::create_ndvi_meta_data,
+    };
     use geoengine_datatypes::{
         primitives::{BandSelection, Coordinate2D, SpatialPartition2D, SpatialResolution},
-        raster::{RasterDataType, TilingSpecification},
+        raster::TilingSpecification,
         util::test::TestDefault,
-    };
-
-    use crate::{
-        engine::{MockQueryContext, RasterResultDescriptor},
-        source::GdalSourceProcessor,
-        util::gdal::create_ndvi_meta_data,
     };
 
     use super::*;
@@ -141,13 +133,12 @@
         let tiling_specification =
             TilingSpecification::new(Coordinate2D::default(), [600, 600].into());
 
+        let meta_data = create_ndvi_meta_data();
+
         let gdal_source = GdalSourceProcessor::<u8> {
-            result_descriptor: RasterResultDescriptor::with_datatype_and_num_bands(
-                RasterDataType::U8,
-                1,
-            ),
+            result_descriptor: meta_data.result_descriptor.clone(),
             tiling_specification,
-            meta_data: Box::new(create_ndvi_meta_data()),
+            meta_data: Box::new(meta_data),
             _phantom_data: PhantomData,
         };
 
@@ -156,22 +147,13 @@
 
         let (image_bytes, _) = raster_stream_to_png_bytes(
             gdal_source.boxed(),
-<<<<<<< HEAD
             RasterQueryRectangle::with_partition_and_resolution_and_origin(
                 query_partition,
                 SpatialResolution::zero_point_one(),
                 Coordinate2D::new(0., 0.), // FIXME: check if this is correct here.
                 TimeInterval::new(1_388_534_400_000, 1_388_534_400_000 + 1000).unwrap(),
+                BandSelection::first(),
             ),
-=======
-            RasterQueryRectangle {
-                spatial_bounds: query_partition,
-                time_interval: TimeInterval::new(1_388_534_400_000, 1_388_534_400_000 + 1000)
-                    .unwrap(),
-                spatial_resolution: SpatialResolution::zero_point_one(),
-                attributes: BandSelection::first(),
-            },
->>>>>>> 9ebde23d
             ctx,
             600,
             600,
