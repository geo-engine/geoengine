use crate::util::Result;
use futures::ready;
use futures::stream::FusedStream;
use futures::Stream;
use geoengine_datatypes::collections::{
    FeatureCollection, FeatureCollectionInfos, FeatureCollectionModifications,
};
use geoengine_datatypes::primitives::Geometry;
use geoengine_datatypes::util::arrow::ArrowTyped;
use pin_project::pin_project;
use std::pin::Pin;
use std::task::{Context, Poll};

/// Merges a stream of `FeatureCollection` so that they are at least `chunk_byte_size` large.
///     This merger outputs an empty collection if all collections are empty
///     Do we need an empty collection with column info as output instead?
///     Do we put the columns to the stream's `VectorQueryContext` instead?
#[pin_project(project = FeatureCollectionChunkMergerProjection)]
pub struct FeatureCollectionChunkMerger<St, G>
where
    St: Stream<Item = Result<FeatureCollection<G>>> + FusedStream,
    G: Geometry + ArrowTyped,
{
    #[pin]
    stream: St,
    accum: Option<FeatureCollection<G>>,
    chunk_size_bytes: usize,
    chunks_emitted: usize,
}

impl<St, G> FeatureCollectionChunkMerger<St, G>
where
    St: Stream<Item = Result<FeatureCollection<G>>> + FusedStream,
    G: Geometry + ArrowTyped + 'static,
{
    pub fn new(stream: St, chunk_size_bytes: usize) -> Self {
        Self {
            stream,
            accum: None,
            chunk_size_bytes,
            chunks_emitted: 0,
        }
    }

    fn merge_and_proceed(
        accum: &mut Option<FeatureCollection<G>>,
        chunk_size_bytes: usize,
        new_collection: St::Item,
    ) -> Option<Poll<Option<St::Item>>> {
        if new_collection.is_err() {
            // TODO: maybe first output existing chunk and then the error?
            return Some(Poll::Ready(Some(new_collection)));
        }

        let new_collection = new_collection.expect("checked");

        let merged_collection = if let Some(old_collection) = accum.take() {
            // TODO: execute on separate thread?
            old_collection.append(&new_collection)
        } else {
            Ok(new_collection)
        };

        match merged_collection {
            Ok(collection)
                if !collection.is_empty() && collection.byte_size() >= chunk_size_bytes =>
            {
                Some(Poll::Ready(Some(Ok(collection))))
            }
            Ok(collection) => {
                *accum = Some(collection);
                None
            }
            Err(error) => Some(Poll::Ready(Some(Err(error.into())))),
        }
    }

    fn output_remaining_chunk(
        accum: &mut Option<FeatureCollection<G>>,
        allow_empty: bool,
    ) -> Poll<Option<St::Item>> {
        match accum.take() {
            Some(last_chunk) if allow_empty || !last_chunk.is_empty() => {
                Poll::Ready(Some(Ok(last_chunk)))
            }
            _ => Poll::Ready(None),
        }
    }
}

impl<St, G> Stream for FeatureCollectionChunkMerger<St, G>
where
    St: Stream<Item = Result<FeatureCollection<G>>> + FusedStream,
    G: Geometry + ArrowTyped + 'static,
{
    type Item = St::Item;

    fn poll_next(mut self: Pin<&mut Self>, cx: &mut Context<'_>) -> Poll<Option<St::Item>> {
        let FeatureCollectionChunkMergerProjection {
            mut stream,
            accum,
            chunk_size_bytes,
            chunks_emitted,
        } = self.as_mut().project();

        let mut output: Option<Poll<Option<St::Item>>> = None;

        while output.is_none() {
            if stream.is_terminated() {
                return Self::output_remaining_chunk(accum, *chunks_emitted == 0);
            }

            let next = ready!(stream.as_mut().poll_next(cx));

            output = if let Some(collection) = next {
                Self::merge_and_proceed(accum, *chunk_size_bytes, collection)
            } else {
                Some(Self::output_remaining_chunk(accum, *chunks_emitted == 0))
            }
        }

        *chunks_emitted += 1;

        output.expect("checked")
    }
}

impl<St, G> FusedStream for FeatureCollectionChunkMerger<St, G>
where
    St: Stream<Item = Result<FeatureCollection<G>>> + FusedStream,
    G: Geometry + ArrowTyped + 'static,
{
    fn is_terminated(&self) -> bool {
        self.stream.is_terminated() && self.accum.is_none()
    }
}

#[cfg(test)]
mod tests {
    use super::*;

    use crate::engine::{
        MockExecutionContext, MockQueryContext, QueryProcessor, TypedVectorQueryProcessor,
        VectorOperator, WorkflowOperatorPath,
    };
    use crate::error::Error;
    use crate::mock::{MockFeatureCollectionSource, MockPointSource, MockPointSourceParams};
    use futures::{StreamExt, TryStreamExt};
    use geoengine_datatypes::collections::ChunksEqualIgnoringCacheHint;
    use geoengine_datatypes::primitives::{
        BoundingBox2D, Coordinate2D, MultiPoint, TimeInterval, VectorQueryRectangle,
    };
    use geoengine_datatypes::primitives::{CacheHint, ColumnSelection};
    use geoengine_datatypes::util::test::TestDefault;
    use geoengine_datatypes::{
        collections::{DataCollection, MultiPointCollection},
        primitives::SpatialResolution,
    };

    #[tokio::test]
    async fn simple() {
        let coordinates: Vec<Coordinate2D> = (0..10)
            .map(f64::from)
            .map(|v| Coordinate2D::new(v, v))
            .collect();

        let source = MockPointSource {
            params: MockPointSourceParams {
                points: coordinates.clone(),
            },
        };

        let source = source
            .boxed()
            .initialize(
                WorkflowOperatorPath::initialize_root(),
                &MockExecutionContext::test_default(),
            )
            .await
            .unwrap();

        let TypedVectorQueryProcessor::MultiPoint(processor) = source.query_processor().unwrap()
        else {
            unreachable!();
        };

<<<<<<< HEAD
        let qrect = VectorQueryRectangle::with_bounds_and_resolution(
            BoundingBox2D::new((0.0, 0.0).into(), (10.0, 10.0).into()).unwrap(),
            Default::default(),
            SpatialResolution::zero_point_one(),
        );
=======
        let qrect = VectorQueryRectangle {
            spatial_bounds: BoundingBox2D::new((0.0, 0.0).into(), (10.0, 10.0).into()).unwrap(),
            time_interval: Default::default(),
            spatial_resolution: SpatialResolution::zero_point_one(),
            attributes: ColumnSelection::all(),
        };
>>>>>>> 9ebde23d
        let cx = MockQueryContext::new((std::mem::size_of::<Coordinate2D>() * 2).into());

        let number_of_source_chunks = processor
            .query(qrect.clone(), &cx)
            .await
            .unwrap()
            .fold(0_usize, |i, _| async move { i + 1 })
            .await;
        assert_eq!(number_of_source_chunks, 5);

        let stream = processor.query(qrect, &cx).await.unwrap();

        let chunk_byte_size = MultiPointCollection::from_data(
            MultiPoint::many(coordinates[0..5].to_vec()).unwrap(),
            vec![TimeInterval::default(); 5],
            Default::default(),
            CacheHint::default(),
        )
        .unwrap()
        .byte_size();

        let stream = FeatureCollectionChunkMerger::new(stream.fuse(), chunk_byte_size);

        let collections: Vec<MultiPointCollection> = stream
            .collect::<Vec<Result<MultiPointCollection>>>()
            .await
            .into_iter()
            .map(Result::unwrap)
            .collect();

        assert_eq!(collections.len(), 2);

        assert!(collections[0].chunks_equal_ignoring_cache_hint(
            &MultiPointCollection::from_data(
                MultiPoint::many(coordinates[0..6].to_vec()).unwrap(),
                vec![TimeInterval::default(); 6],
                Default::default(),
                CacheHint::default()
            )
            .unwrap()
        ));

        assert!(collections[1].chunks_equal_ignoring_cache_hint(
            &MultiPointCollection::from_data(
                MultiPoint::many(coordinates[6..10].to_vec()).unwrap(),
                vec![TimeInterval::default(); 4],
                Default::default(),
                CacheHint::default()
            )
            .unwrap()
        ));
    }

    #[tokio::test]
    async fn empty() {
        let source = MockFeatureCollectionSource::single(DataCollection::empty())
            .boxed()
            .initialize(
                WorkflowOperatorPath::initialize_root(),
                &MockExecutionContext::test_default(),
            )
            .await
            .unwrap();

        let TypedVectorQueryProcessor::Data(processor) = source.query_processor().unwrap() else {
            unreachable!();
        };

<<<<<<< HEAD
        let qrect = VectorQueryRectangle::with_bounds_and_resolution(
            BoundingBox2D::new((0.0, 0.0).into(), (0.0, 0.0).into()).unwrap(),
            Default::default(),
            SpatialResolution::zero_point_one(),
        );
=======
        let qrect = VectorQueryRectangle {
            spatial_bounds: BoundingBox2D::new((0.0, 0.0).into(), (0.0, 0.0).into()).unwrap(),
            time_interval: Default::default(),
            spatial_resolution: SpatialResolution::zero_point_one(),
            attributes: ColumnSelection::all(),
        };
>>>>>>> 9ebde23d
        let cx = MockQueryContext::new((0).into());

        let collections =
            FeatureCollectionChunkMerger::new(processor.query(qrect, &cx).await.unwrap().fuse(), 0)
                .collect::<Vec<Result<DataCollection>>>()
                .await;

        assert_eq!(collections.len(), 1);
        assert!(collections[0].is_ok());
        assert!(collections[0].as_ref().unwrap().is_empty());
    }

    #[tokio::test]
    async fn intermediate_errors() {
        let source = futures::stream::iter(vec![
            MultiPointCollection::from_data(
                MultiPoint::many(vec![(0.0, 0.1)]).unwrap(),
                vec![TimeInterval::new(0, 1).unwrap()],
                Default::default(),
                CacheHint::default(),
            ),
            MultiPointCollection::from_data(
                vec![], // should fail
                vec![TimeInterval::new(0, 1).unwrap()],
                Default::default(),
                CacheHint::default(),
            ),
            MultiPointCollection::from_data(
                MultiPoint::many(vec![(1.0, 1.1)]).unwrap(),
                vec![TimeInterval::new(0, 1).unwrap()],
                Default::default(),
                CacheHint::default(),
            ),
        ])
        .map_err(Error::from);

        let merged_collections = FeatureCollectionChunkMerger::new(source.fuse(), 0)
            .collect::<Vec<Result<MultiPointCollection>>>()
            .await;

        assert_eq!(merged_collections.len(), 3);
        assert!(merged_collections[0]
            .as_ref()
            .unwrap()
            .chunks_equal_ignoring_cache_hint(
                &MultiPointCollection::from_data(
                    MultiPoint::many(vec![(0.0, 0.1)]).unwrap(),
                    vec![TimeInterval::new(0, 1).unwrap()],
                    Default::default(),
                    CacheHint::default()
                )
                .unwrap()
            ));
        assert!(merged_collections[1].is_err());
        assert!(merged_collections[2]
            .as_ref()
            .unwrap()
            .chunks_equal_ignoring_cache_hint(
                &MultiPointCollection::from_data(
                    MultiPoint::many(vec![(1.0, 1.1)]).unwrap(),
                    vec![TimeInterval::new(0, 1).unwrap()],
                    Default::default(),
                    CacheHint::default()
                )
                .unwrap()
            ));
    }

    #[tokio::test(flavor = "current_thread")]
    async fn interleaving_pendings() {
        let mut stream_history: Vec<Poll<Option<Result<MultiPointCollection>>>> = vec![
            Poll::Pending,
            Poll::Ready(Some(
                MultiPointCollection::from_data(
                    MultiPoint::many(vec![(0.0, 0.1)]).unwrap(),
                    vec![TimeInterval::new(0, 1).unwrap()],
                    Default::default(),
                    CacheHint::default(),
                )
                .map_err(Error::from),
            )),
            Poll::Pending,
            Poll::Ready(Some(
                MultiPointCollection::from_data(
                    MultiPoint::many(vec![(1.0, 1.1)]).unwrap(),
                    vec![TimeInterval::new(0, 1).unwrap()],
                    Default::default(),
                    CacheHint::default(),
                )
                .map_err(Error::from),
            )),
        ];
        stream_history.reverse();

        let stream = futures::stream::poll_fn(move |cx| {
            let item = stream_history.pop().unwrap_or(Poll::Ready(None));

            if item.is_pending() {
                cx.waker().wake_by_ref();
            }

            item
        });

        let merged_collections = FeatureCollectionChunkMerger::new(stream.fuse(), usize::MAX)
            .collect::<Vec<Result<MultiPointCollection>>>()
            .await;

        assert_eq!(merged_collections.len(), 1);
        assert!(merged_collections[0]
            .as_ref()
            .unwrap()
            .chunks_equal_ignoring_cache_hint(
                &MultiPointCollection::from_data(
                    MultiPoint::many(vec![(0.0, 0.1), (1.0, 1.1)]).unwrap(),
                    vec![TimeInterval::new(0, 1).unwrap(); 2],
                    Default::default(),
                    CacheHint::default()
                )
                .unwrap()
            ));
    }
}<|MERGE_RESOLUTION|>--- conflicted
+++ resolved
@@ -184,20 +184,12 @@
             unreachable!();
         };
 
-<<<<<<< HEAD
         let qrect = VectorQueryRectangle::with_bounds_and_resolution(
             BoundingBox2D::new((0.0, 0.0).into(), (10.0, 10.0).into()).unwrap(),
             Default::default(),
             SpatialResolution::zero_point_one(),
+            ColumnSelection::all(),
         );
-=======
-        let qrect = VectorQueryRectangle {
-            spatial_bounds: BoundingBox2D::new((0.0, 0.0).into(), (10.0, 10.0).into()).unwrap(),
-            time_interval: Default::default(),
-            spatial_resolution: SpatialResolution::zero_point_one(),
-            attributes: ColumnSelection::all(),
-        };
->>>>>>> 9ebde23d
         let cx = MockQueryContext::new((std::mem::size_of::<Coordinate2D>() * 2).into());
 
         let number_of_source_chunks = processor
@@ -266,20 +258,12 @@
             unreachable!();
         };
 
-<<<<<<< HEAD
         let qrect = VectorQueryRectangle::with_bounds_and_resolution(
             BoundingBox2D::new((0.0, 0.0).into(), (0.0, 0.0).into()).unwrap(),
             Default::default(),
             SpatialResolution::zero_point_one(),
+            ColumnSelection::all(),
         );
-=======
-        let qrect = VectorQueryRectangle {
-            spatial_bounds: BoundingBox2D::new((0.0, 0.0).into(), (0.0, 0.0).into()).unwrap(),
-            time_interval: Default::default(),
-            spatial_resolution: SpatialResolution::zero_point_one(),
-            attributes: ColumnSelection::all(),
-        };
->>>>>>> 9ebde23d
         let cx = MockQueryContext::new((0).into());
 
         let collections =
