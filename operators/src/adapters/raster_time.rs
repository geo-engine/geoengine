--- conflicted
+++ resolved
@@ -576,18 +576,13 @@
     };
     use crate::mock::{MockRasterSource, MockRasterSourceParams};
     use futures::StreamExt;
-<<<<<<< HEAD
-    use geoengine_datatypes::primitives::CacheHint;
+    use geoengine_datatypes::primitives::{BandSelection, CacheHint, SpatialResolution};
     use geoengine_datatypes::raster::{
         BoundedGrid, EmptyGrid, GeoTransform, Grid, GridShape2D, RasterDataType, RasterProperties,
+        TilingSpecification,
     };
-=======
-    use geoengine_datatypes::primitives::{BandSelection, CacheHint};
-    use geoengine_datatypes::raster::{EmptyGrid, Grid, RasterDataType, RasterProperties};
->>>>>>> 9ebde23d
     use geoengine_datatypes::spatial_reference::SpatialReference;
     use geoengine_datatypes::util::test::TestDefault;
-    use geoengine_datatypes::{primitives::SpatialResolution, raster::TilingSpecification};
 
     #[tokio::test]
     #[allow(clippy::too_many_lines)]
@@ -644,14 +639,9 @@
                     data_type: RasterDataType::U8,
                     spatial_reference: SpatialReference::epsg_4326().into(),
                     time: None,
-<<<<<<< HEAD
                     geo_transform: GeoTransform::new((0., -3.).into(), 1., -1.),
                     pixel_bounds: GridShape2D::new_2d(3, 4).bounding_box(),
-=======
-                    bbox: None,
-                    resolution: None,
                     bands: RasterBandDescriptors::new_single_band(),
->>>>>>> 9ebde23d
                 },
             },
         }
@@ -731,14 +721,9 @@
                     data_type: RasterDataType::U8,
                     spatial_reference: SpatialReference::epsg_4326().into(),
                     time: None,
-<<<<<<< HEAD
                     geo_transform: GeoTransform::new((0., -3.).into(), 1., -1.),
                     pixel_bounds: GridShape2D::new_2d(3, 4).bounding_box(),
-=======
-                    bbox: None,
-                    resolution: None,
                     bands: RasterBandDescriptors::new_single_band(),
->>>>>>> 9ebde23d
                 },
             },
         }
@@ -748,21 +733,13 @@
             (0., 0.).into(),
             [3, 2].into(),
         ));
-<<<<<<< HEAD
         let query_rect = RasterQueryRectangle::with_partition_and_resolution_and_origin(
             SpatialPartition2D::new_unchecked((0., 3.).into(), (4., 0.).into()),
             SpatialResolution::one(),
             exe_ctx.tiling_specification.origin_coordinate,
             TimeInterval::new_unchecked(0, 10),
+            BandSelection::first(),
         );
-=======
-        let query_rect = RasterQueryRectangle {
-            spatial_bounds: SpatialPartition2D::new_unchecked((0., 3.).into(), (4., 0.).into()),
-            time_interval: TimeInterval::new_unchecked(0, 10),
-            spatial_resolution: SpatialResolution::one(),
-            attributes: BandSelection::first(),
-        };
->>>>>>> 9ebde23d
         let query_ctx = MockQueryContext::test_default();
 
         let qp1 = mrs1
@@ -895,14 +872,9 @@
                     data_type: RasterDataType::U8,
                     spatial_reference: SpatialReference::epsg_4326().into(),
                     time: None,
-<<<<<<< HEAD
                     geo_transform: GeoTransform::new((0., -3.).into(), 1., -1.),
                     pixel_bounds: GridShape2D::new_2d(3, 4).bounding_box(),
-=======
-                    bbox: None,
-                    resolution: None,
                     bands: RasterBandDescriptors::new_single_band(),
->>>>>>> 9ebde23d
                 },
             },
         }
@@ -982,14 +954,9 @@
                     data_type: RasterDataType::U8,
                     spatial_reference: SpatialReference::epsg_4326().into(),
                     time: None,
-<<<<<<< HEAD
                     geo_transform: GeoTransform::new((0., -3.).into(), 1., -1.),
                     pixel_bounds: GridShape2D::new_2d(3, 4).bounding_box(),
-=======
-                    bbox: None,
-                    resolution: None,
                     bands: RasterBandDescriptors::new_single_band(),
->>>>>>> 9ebde23d
                 },
             },
         }
@@ -999,21 +966,13 @@
             (0., 0.).into(),
             [3, 2].into(),
         ));
-<<<<<<< HEAD
         let query_rect = RasterQueryRectangle::with_partition_and_resolution_and_origin(
             SpatialPartition2D::new_unchecked((0., 3.).into(), (4., 0.).into()),
             SpatialResolution::one(),
             exe_ctx.tiling_specification.origin_coordinate,
             TimeInterval::new_unchecked(0, 10),
+            BandSelection::first(),
         );
-=======
-        let query_rect = RasterQueryRectangle {
-            spatial_bounds: SpatialPartition2D::new_unchecked((0., 3.).into(), (4., 0.).into()),
-            time_interval: TimeInterval::new_unchecked(0, 10),
-            spatial_resolution: SpatialResolution::one(),
-            attributes: BandSelection::first(),
-        };
->>>>>>> 9ebde23d
         let query_ctx = MockQueryContext::test_default();
 
         let qp1 = mrs1
@@ -1146,14 +1105,9 @@
                     data_type: RasterDataType::U8,
                     spatial_reference: SpatialReference::epsg_4326().into(),
                     time: None,
-<<<<<<< HEAD
                     geo_transform: GeoTransform::new((0., -3.).into(), 1., -1.),
                     pixel_bounds: GridShape2D::new_2d(3, 4).bounding_box(),
-=======
-                    bbox: None,
-                    resolution: None,
                     bands: RasterBandDescriptors::new_single_band(),
->>>>>>> 9ebde23d
                 },
             },
         }
@@ -1211,14 +1165,9 @@
                     data_type: RasterDataType::U8,
                     spatial_reference: SpatialReference::epsg_4326().into(),
                     time: None,
-<<<<<<< HEAD
                     geo_transform: GeoTransform::new((0., -3.).into(), 1., -1.),
                     pixel_bounds: GridShape2D::new_2d(3, 4).bounding_box(),
-=======
-                    bbox: None,
-                    resolution: None,
                     bands: RasterBandDescriptors::new_single_band(),
->>>>>>> 9ebde23d
                 },
             },
         }
@@ -1228,21 +1177,13 @@
             (0., 0.).into(),
             [3, 2].into(),
         ));
-<<<<<<< HEAD
         let query_rect = RasterQueryRectangle::with_partition_and_resolution_and_origin(
             SpatialPartition2D::new_unchecked((0., 3.).into(), (4., 0.).into()),
             SpatialResolution::one(),
             exe_ctx.tiling_specification.origin_coordinate,
             TimeInterval::new_unchecked(0, 10),
+            BandSelection::first(),
         );
-=======
-        let query_rect = RasterQueryRectangle {
-            spatial_bounds: SpatialPartition2D::new_unchecked((0., 3.).into(), (4., 0.).into()),
-            time_interval: TimeInterval::new_unchecked(0, 10),
-            spatial_resolution: SpatialResolution::one(),
-            attributes: BandSelection::first(),
-        };
->>>>>>> 9ebde23d
         let query_ctx = MockQueryContext::test_default();
 
         let qp1 = mrs1
@@ -1359,14 +1300,9 @@
                     data_type: RasterDataType::U8,
                     spatial_reference: SpatialReference::epsg_4326().into(),
                     time: None,
-<<<<<<< HEAD
                     geo_transform: GeoTransform::new((0., -3.).into(), 1., -1.),
                     pixel_bounds: GridShape2D::new_2d(3, 4).bounding_box(),
-=======
-                    bbox: None,
-                    resolution: None,
                     bands: RasterBandDescriptors::new_single_band(),
->>>>>>> 9ebde23d
                 },
             },
         }
@@ -1424,14 +1360,9 @@
                     data_type: RasterDataType::U8,
                     spatial_reference: SpatialReference::epsg_4326().into(),
                     time: None,
-<<<<<<< HEAD
                     geo_transform: GeoTransform::new((0., -3.).into(), 1., -1.),
                     pixel_bounds: GridShape2D::new_2d(3, 4).bounding_box(),
-=======
-                    bbox: None,
-                    resolution: None,
                     bands: RasterBandDescriptors::new_single_band(),
->>>>>>> 9ebde23d
                 },
             },
         }
@@ -1441,21 +1372,13 @@
             (0., 0.).into(),
             [3, 2].into(),
         ));
-<<<<<<< HEAD
         let query_rect = RasterQueryRectangle::with_partition_and_resolution_and_origin(
             SpatialPartition2D::new_unchecked((0., 3.).into(), (4., 0.).into()),
             SpatialResolution::one(),
             exe_ctx.tiling_specification.origin_coordinate,
             TimeInterval::new_unchecked(0, 10),
+            BandSelection::first(),
         );
-=======
-        let query_rect = RasterQueryRectangle {
-            spatial_bounds: SpatialPartition2D::new_unchecked((0., 3.).into(), (4., 0.).into()),
-            time_interval: TimeInterval::new_unchecked(0, 10),
-            spatial_resolution: SpatialResolution::one(),
-            attributes: BandSelection::first(),
-        };
->>>>>>> 9ebde23d
         let query_ctx = MockQueryContext::test_default();
 
         let qp1 = mrs1
@@ -1550,14 +1473,9 @@
                     data_type: RasterDataType::U8,
                     spatial_reference: SpatialReference::epsg_4326().into(),
                     time: None,
-<<<<<<< HEAD
                     geo_transform: GeoTransform::new((0., -3.).into(), 1., -1.),
                     pixel_bounds: GridShape2D::new_2d(3, 4).bounding_box(),
-=======
-                    bbox: None,
-                    resolution: None,
                     bands: RasterBandDescriptors::new_single_band(),
->>>>>>> 9ebde23d
                 },
             },
         }
@@ -1611,14 +1529,9 @@
                     data_type: RasterDataType::U8,
                     spatial_reference: SpatialReference::epsg_4326().into(),
                     time: None,
-<<<<<<< HEAD
                     geo_transform: GeoTransform::new((0., -3.).into(), 1., -1.),
                     pixel_bounds: GridShape2D::new_2d(3, 4).bounding_box(),
-=======
-                    bbox: None,
-                    resolution: None,
                     bands: RasterBandDescriptors::new_single_band(),
->>>>>>> 9ebde23d
                 },
             },
         }
@@ -1628,21 +1541,13 @@
             (0., 0.).into(),
             [3, 2].into(),
         ));
-<<<<<<< HEAD
         let query_rect = RasterQueryRectangle::with_partition_and_resolution_and_origin(
             SpatialPartition2D::new_unchecked((0., 3.).into(), (4., 0.).into()),
             SpatialResolution::one(),
             exe_ctx.tiling_specification.origin_coordinate,
             TimeInterval::new_unchecked(2, 4),
+            BandSelection::first(),
         );
-=======
-        let query_rect = RasterQueryRectangle {
-            spatial_bounds: SpatialPartition2D::new_unchecked((0., 3.).into(), (4., 0.).into()),
-            time_interval: TimeInterval::new_unchecked(2, 4),
-            spatial_resolution: SpatialResolution::one(),
-            attributes: BandSelection::first(),
-        };
->>>>>>> 9ebde23d
         let query_ctx = MockQueryContext::test_default();
 
         let qp1 = mrs1
@@ -1732,14 +1637,9 @@
                     data_type: RasterDataType::U8,
                     spatial_reference: SpatialReference::epsg_4326().into(),
                     time: None,
-<<<<<<< HEAD
                     geo_transform: GeoTransform::new((0., -3.).into(), 1., -1.),
                     pixel_bounds: GridShape2D::new_2d(3, 4).bounding_box(),
-=======
-                    bbox: None,
-                    resolution: None,
                     bands: RasterBandDescriptors::new_single_band(),
->>>>>>> 9ebde23d
                 },
             },
         }
@@ -1797,14 +1697,9 @@
                     data_type: RasterDataType::U8,
                     spatial_reference: SpatialReference::epsg_4326().into(),
                     time: None,
-<<<<<<< HEAD
                     geo_transform: GeoTransform::new((0., -3.).into(), 1., -1.),
                     pixel_bounds: GridShape2D::new_2d(3, 4).bounding_box(),
-=======
-                    bbox: None,
-                    resolution: None,
                     bands: RasterBandDescriptors::new_single_band(),
->>>>>>> 9ebde23d
                 },
             },
         }
@@ -1814,21 +1709,13 @@
             (0., 0.).into(),
             [3, 2].into(),
         ));
-<<<<<<< HEAD
         let query_rect = RasterQueryRectangle::with_partition_and_resolution_and_origin(
             SpatialPartition2D::new_unchecked((0., 3.).into(), (4., 0.).into()),
             SpatialResolution::one(),
             exe_ctx.tiling_specification.origin_coordinate,
             TimeInterval::new_unchecked(2, 4),
+            BandSelection::first(),
         );
-=======
-        let query_rect = RasterQueryRectangle {
-            spatial_bounds: SpatialPartition2D::new_unchecked((0., 3.).into(), (4., 0.).into()),
-            time_interval: TimeInterval::new_unchecked(2, 4),
-            spatial_resolution: SpatialResolution::one(),
-            attributes: BandSelection::first(),
-        };
->>>>>>> 9ebde23d
         let query_ctx = MockQueryContext::test_default();
 
         let qp1 = mrs1
@@ -1935,14 +1822,9 @@
                     data_type: RasterDataType::U8,
                     spatial_reference: SpatialReference::epsg_4326().into(),
                     time: None,
-<<<<<<< HEAD
                     geo_transform: GeoTransform::new((0., -3.).into(), 1., -1.),
                     pixel_bounds: GridShape2D::new_2d(3, 4).bounding_box(),
-=======
-                    bbox: None,
-                    resolution: None,
                     bands: RasterBandDescriptors::new_single_band(),
->>>>>>> 9ebde23d
                 },
             },
         }
@@ -1996,14 +1878,9 @@
                     data_type: RasterDataType::U8,
                     spatial_reference: SpatialReference::epsg_4326().into(),
                     time: None,
-<<<<<<< HEAD
                     geo_transform: GeoTransform::new((0., -3.).into(), 1., -1.),
                     pixel_bounds: GridShape2D::new_2d(3, 4).bounding_box(),
-=======
-                    bbox: None,
-                    resolution: None,
                     bands: RasterBandDescriptors::new_single_band(),
->>>>>>> 9ebde23d
                 },
             },
         }
@@ -2013,21 +1890,13 @@
             (0., 0.).into(),
             [3, 2].into(),
         ));
-<<<<<<< HEAD
         let query_rect = RasterQueryRectangle::with_partition_and_resolution_and_origin(
             SpatialPartition2D::new_unchecked((0., 3.).into(), (4., 0.).into()),
             SpatialResolution::one(),
             exe_ctx.tiling_specification.origin_coordinate,
             TimeInterval::new_unchecked(2, 8),
+            BandSelection::first(),
         );
-=======
-        let query_rect = RasterQueryRectangle {
-            spatial_bounds: SpatialPartition2D::new_unchecked((0., 3.).into(), (4., 0.).into()),
-            time_interval: TimeInterval::new_unchecked(2, 8),
-            spatial_resolution: SpatialResolution::one(),
-            attributes: BandSelection::first(),
-        };
->>>>>>> 9ebde23d
         let query_ctx = MockQueryContext::test_default();
 
         let qp1 = mrs1
@@ -2139,14 +2008,9 @@
                     data_type: RasterDataType::U8,
                     spatial_reference: SpatialReference::epsg_4326().into(),
                     time: None,
-<<<<<<< HEAD
                     geo_transform: GeoTransform::new((0., -3.).into(), 1., -1.),
                     pixel_bounds: GridShape2D::new_2d(3, 4).bounding_box(),
-=======
-                    bbox: None,
-                    resolution: None,
                     bands: RasterBandDescriptors::new_single_band(),
->>>>>>> 9ebde23d
                 },
             },
         }
@@ -2204,14 +2068,9 @@
                     data_type: RasterDataType::U8,
                     spatial_reference: SpatialReference::epsg_4326().into(),
                     time: None,
-<<<<<<< HEAD
                     geo_transform: GeoTransform::new((0., -3.).into(), 1., -1.),
                     pixel_bounds: GridShape2D::new_2d(3, 4).bounding_box(),
-=======
-                    bbox: None,
-                    resolution: None,
                     bands: RasterBandDescriptors::new_single_band(),
->>>>>>> 9ebde23d
                 },
             },
         }
@@ -2221,22 +2080,13 @@
             (0., 0.).into(),
             [3, 2].into(),
         ));
-<<<<<<< HEAD
         let query_rect = RasterQueryRectangle::with_partition_and_resolution_and_origin(
             SpatialPartition2D::new_unchecked((0., 3.).into(), (4., 0.).into()),
             SpatialResolution::one(),
             exe_ctx.tiling_specification.origin_coordinate,
             TimeInterval::new_unchecked(2, 8),
+            BandSelection::first(),
         );
-=======
-
-        let query_rect = RasterQueryRectangle {
-            spatial_bounds: SpatialPartition2D::new_unchecked((0., 3.).into(), (4., 0.).into()),
-            time_interval: TimeInterval::new_unchecked(2, 8),
-            spatial_resolution: SpatialResolution::one(),
-            attributes: BandSelection::first(),
-        };
->>>>>>> 9ebde23d
         let query_ctx = MockQueryContext::test_default();
 
         let qp1 = mrs1
@@ -2347,14 +2197,9 @@
                     data_type: RasterDataType::U8,
                     spatial_reference: SpatialReference::epsg_4326().into(),
                     time: None,
-<<<<<<< HEAD
                     geo_transform: GeoTransform::new((0., -3.).into(), 1., -1.),
                     pixel_bounds: GridShape2D::new_2d(3, 4).bounding_box(),
-=======
-                    bbox: None,
-                    resolution: None,
                     bands: RasterBandDescriptors::new_single_band(),
->>>>>>> 9ebde23d
                 },
             },
         }
@@ -2390,14 +2235,9 @@
                     data_type: RasterDataType::U8,
                     spatial_reference: SpatialReference::epsg_4326().into(),
                     time: None,
-<<<<<<< HEAD
                     geo_transform: GeoTransform::new((0., -3.).into(), 1., -1.),
                     pixel_bounds: GridShape2D::new_2d(3, 4).bounding_box(),
-=======
-                    bbox: None,
-                    resolution: None,
                     bands: RasterBandDescriptors::new_single_band(),
->>>>>>> 9ebde23d
                 },
             },
         }
@@ -2407,21 +2247,13 @@
             (0., 0.).into(),
             [3, 2].into(),
         ));
-<<<<<<< HEAD
         let query_rect = RasterQueryRectangle::with_partition_and_resolution_and_origin(
             SpatialPartition2D::new_unchecked((0., 3.).into(), (4., 0.).into()),
             SpatialResolution::one(),
             exe_ctx.tiling_specification.origin_coordinate,
             TimeInterval::new_unchecked(1, 3),
+            BandSelection::first(),
         );
-=======
-        let query_rect = RasterQueryRectangle {
-            spatial_bounds: SpatialPartition2D::new_unchecked((0., 3.).into(), (4., 0.).into()),
-            time_interval: TimeInterval::new_unchecked(1, 3),
-            spatial_resolution: SpatialResolution::one(),
-            attributes: BandSelection::first(),
-        };
->>>>>>> 9ebde23d
         let query_ctx = MockQueryContext::test_default();
 
         let query_processor_a = raster_source_a
