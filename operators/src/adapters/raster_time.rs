use crate::engine::QueryRectangle;
use crate::util::Result;
use futures::stream::{FusedStream, Zip};
use futures::Stream;
use futures::{ready, StreamExt};
use geoengine_datatypes::primitives::{BoundingBox2D, TimeInstance, TimeInterval};
use geoengine_datatypes::raster::{GridSize, Pixel, RasterTile2D, TileInformation, TilingStrategy};
use pin_project::pin_project;
use std::cmp::min;
use std::pin::Pin;
use std::task::{Context, Poll};

/// Merges two raster sources by aligning the temporal validity.
/// Assumes that the raster tiles already align spatially.
/// Assumes that raster tiles are contiguous temporally, with no-data-tiles filling gaps.
/// Potentially queries the same tiles multiple times from its sources.
#[pin_project(project = RasterTimeAdapterProjection)]
pub struct RasterTimeAdapter<T1, T2, St1, St2, F1, F2>
where
    T1: Pixel,
    T2: Pixel,
    St1: Stream<Item = Result<RasterTile2D<T1>>>,
    St2: Stream<Item = Result<RasterTile2D<T2>>>,
    F1: Fn(QueryRectangle) -> St1,
    F2: Fn(QueryRectangle) -> St2,
{
    source_a: F1,
    source_b: F2,
    query_rect: QueryRectangle,
    time_end: Option<(TimeInstance, TimeInstance)>,
    // TODO: calculate at start when tiling info is available before querying first tile
    num_spatial_tiles: Option<usize>,
    current_spatial_tile: usize,
    #[pin]
    stream: Zip<St1, St2>,
    ended: bool,
}

impl<T1, T2, St1, St2, F1, F2> RasterTimeAdapter<T1, T2, St1, St2, F1, F2>
where
    T1: Pixel,
    T2: Pixel,
    St1: Stream<Item = Result<RasterTile2D<T1>>>,
    St2: Stream<Item = Result<RasterTile2D<T2>>>,
    F1: Fn(QueryRectangle) -> St1,
    F2: Fn(QueryRectangle) -> St2,
{
    pub fn new(source_a: F1, source_b: F2, query_rect: QueryRectangle) -> Self {
        Self {
            stream: source_a(query_rect).zip(source_b(query_rect)),
            source_a,
            source_b,
            query_rect,
            num_spatial_tiles: None,
            current_spatial_tile: 0,
            time_end: None,
            ended: false,
        }
    }

    fn align_tiles(
        mut tile_a: RasterTile2D<T1>,
        mut tile_b: RasterTile2D<T2>,
    ) -> (RasterTile2D<T1>, RasterTile2D<T2>) {
        // TODO: scale data if measurement unit requires it?
        let time = tile_a
            .time
            .intersect(&tile_b.time)
            .expect("intervals must overlap");
        tile_a.time = time;
        tile_b.time = time;
        (tile_a, tile_b)
    }

    fn number_of_tiles_in_bbox(tile_info: &TileInformation, bbox: BoundingBox2D) -> usize {
        // TODO: get tiling strategy from stream or execution context instead of creating it here
        let strat = TilingStrategy {
            tile_size_in_pixels: tile_info.tile_size_in_pixels,
            geo_transform: tile_info.global_geo_transform,
        };

        strat.tile_grid_box(bbox).number_of_elements()
    }
}

impl<T1, T2, St1, St2, F1, F2> Stream for RasterTimeAdapter<T1, T2, St1, St2, F1, F2>
where
    T1: Pixel,
    T2: Pixel,
    St1: Stream<Item = Result<RasterTile2D<T1>>>,
    St2: Stream<Item = Result<RasterTile2D<T2>>>,
    F1: Fn(QueryRectangle) -> St1,
    F2: Fn(QueryRectangle) -> St2,
{
    type Item = Result<(RasterTile2D<T1>, RasterTile2D<T2>)>;

    fn poll_next(self: Pin<&mut Self>, cx: &mut Context<'_>) -> Poll<Option<Self::Item>> {
        if self.is_terminated() {
            return Poll::Ready(None);
        }

        let RasterTimeAdapterProjection {
            source_a,
            source_b,
            query_rect,
            time_end,
            num_spatial_tiles,
            current_spatial_tile,
            mut stream,
            ended,
        } = self.project();

        let next = ready!(stream.as_mut().poll_next(cx));

        match next {
            Some((Ok(tile_a), Ok(tile_b))) => {
                // TODO: calculate at start when tiling info is available before querying first tile
                if num_spatial_tiles.is_none() {
                    *num_spatial_tiles = Some(Self::number_of_tiles_in_bbox(
                        &tile_a.tile_information(),
                        query_rect.bbox,
                    ));
                }

                if *current_spatial_tile >= num_spatial_tiles.expect("checked") {
                    // time slice ended => query next time slice of sources
                    let mut next_qrect = *query_rect;
                    next_qrect.time_interval = TimeInterval::new_unchecked(
                        min(tile_a.time.end(), tile_b.time.end()),
                        query_rect.time_interval.end(),
                    );
                    *time_end = None;

                    stream.set(source_a(next_qrect).zip(source_b(next_qrect)));
                    *current_spatial_tile = 0;
                } else {
                    *current_spatial_tile += 1;
                }

                Poll::Ready(Some(Ok(Self::align_tiles(tile_a, tile_b))))
            }
            Some((Ok(_), Err(e))) | Some((Err(e), Ok(_))) | Some((Err(e), Err(_))) => {
                *ended = true;
                Poll::Ready(Some(Err(e)))
            }
            None => {
                *ended = true;
                Poll::Ready(None)
            }
        }
    }
}

impl<T1, T2, St1, St2, F1, F2> FusedStream for RasterTimeAdapter<T1, T2, St1, St2, F1, F2>
where
    T1: Pixel,
    T2: Pixel,
    St1: Stream<Item = Result<RasterTile2D<T1>>>,
    St2: Stream<Item = Result<RasterTile2D<T2>>>,
    F1: Fn(QueryRectangle) -> St1,
    F2: Fn(QueryRectangle) -> St2,
{
    fn is_terminated(&self) -> bool {
        self.ended
    }
}

#[cfg(test)]
mod tests {
    use super::*;
    use crate::engine::{
        MockExecutionContext, MockQueryContext, QueryProcessor, QueryRectangle, RasterOperator,
        RasterResultDescriptor,
    };
    use crate::mock::{MockRasterSource, MockRasterSourceParams};
    use futures::StreamExt;
    use geoengine_datatypes::primitives::{BoundingBox2D, SpatialResolution};
    use geoengine_datatypes::spatial_reference::SpatialReference;
    use geoengine_datatypes::{
        primitives::Coordinate2D,
        raster::{Grid, GridShape2D, RasterDataType, TilingSpecification},
    };

    #[tokio::test]
    async fn adapter() {
        let mrs1 = MockRasterSource {
            params: MockRasterSourceParams {
                data: vec![
                    RasterTile2D {
                        time: TimeInterval::new_unchecked(0, 5),
                        tile_position: [0, 0].into(),
                        global_geo_transform: Default::default(),
                        grid_array: Grid::new([3, 2].into(), vec![1, 2, 3, 4, 5, 6], Some(0))
                            .unwrap(),
                    },
                    RasterTile2D {
                        time: TimeInterval::new_unchecked(0, 5),
                        tile_position: [0, 1].into(),
                        global_geo_transform: Default::default(),
                        grid_array: Grid::new([3, 2].into(), vec![7, 8, 9, 10, 11, 12], Some(0))
                            .unwrap(),
                    },
                    RasterTile2D {
                        time: TimeInterval::new_unchecked(5, 10),
                        tile_position: [0, 0].into(),
                        global_geo_transform: Default::default(),
                        grid_array: Grid::new([3, 2].into(), vec![13, 14, 15, 16, 17, 18], Some(0))
                            .unwrap(),
                    },
                    RasterTile2D {
                        time: TimeInterval::new_unchecked(5, 10),
                        tile_position: [0, 1].into(),
                        global_geo_transform: Default::default(),
                        grid_array: Grid::new([3, 2].into(), vec![19, 20, 21, 22, 23, 24], Some(0))
                            .unwrap(),
                    },
                ],
                result_descriptor: RasterResultDescriptor {
                    data_type: RasterDataType::U8,
                    spatial_reference: SpatialReference::wgs84().into(),
                },
            },
        }
        .boxed();

        let mrs2 = MockRasterSource {
            params: MockRasterSourceParams {
                data: vec![
                    RasterTile2D {
                        time: TimeInterval::new_unchecked(0, 3),
                        tile_position: [0, 0].into(),
                        global_geo_transform: Default::default(),
                        grid_array: Grid::new(
                            [3, 2].into(),
                            vec![101, 102, 103, 104, 105, 106],
                            Some(0),
                        )
                        .unwrap(),
                    },
                    RasterTile2D {
                        time: TimeInterval::new_unchecked(0, 3),
                        tile_position: [0, 1].into(),
                        global_geo_transform: Default::default(),
                        grid_array: Grid::new(
                            [3, 2].into(),
                            vec![107, 108, 109, 110, 111, 112],
                            Some(0),
                        )
                        .unwrap(),
                    },
                    RasterTile2D {
                        time: TimeInterval::new_unchecked(3, 6),
                        tile_position: [0, 0].into(),
                        global_geo_transform: Default::default(),
                        grid_array: Grid::new(
                            [3, 2].into(),
                            vec![113, 114, 115, 116, 117, 118],
                            Some(0),
                        )
                        .unwrap(),
                    },
                    RasterTile2D {
                        time: TimeInterval::new_unchecked(3, 6),
                        tile_position: [0, 1].into(),
                        global_geo_transform: Default::default(),
                        grid_array: Grid::new(
                            [3, 2].into(),
                            vec![119, 120, 121, 122, 123, 124],
                            Some(0),
                        )
                        .unwrap(),
                    },
                    RasterTile2D {
                        time: TimeInterval::new_unchecked(6, 10),
                        tile_position: [0, 0].into(),
                        global_geo_transform: Default::default(),
                        grid_array: Grid::new(
                            [3, 2].into(),
                            vec![125, 126, 127, 128, 129, 130],
                            Some(0),
                        )
                        .unwrap(),
                    },
                    RasterTile2D {
                        time: TimeInterval::new_unchecked(6, 10),
                        tile_position: [0, 1].into(),
                        global_geo_transform: Default::default(),
                        grid_array: Grid::new(
                            [3, 2].into(),
                            vec![131, 132, 133, 134, 135, 136],
                            Some(0),
                        )
                        .unwrap(),
                    },
                ],
                result_descriptor: RasterResultDescriptor {
                    data_type: RasterDataType::U8,
                    spatial_reference: SpatialReference::wgs84().into(),
                },
            },
        }
        .boxed();

<<<<<<< HEAD
        let exe_ctx = MockExecutionContext::default();
=======
        let thread_pool = ThreadPool::new(2);
        let exe_ctx = ExecutionContext {
            raster_data_root: Default::default(),
            thread_pool: thread_pool.create_context(),
            tiling_specification: TilingSpecification {
                origin_coordinate: Coordinate2D::default(),
                tile_size_in_pixels: GridShape2D::from([600, 600]),
            },
        };
>>>>>>> 493b7894
        let query_rect = QueryRectangle {
            bbox: BoundingBox2D::new_unchecked((0., 0.).into(), (1., 1.).into()),
            time_interval: TimeInterval::new_unchecked(0, 10),
            spatial_resolution: SpatialResolution::one(),
        };
        let query_ctx = MockQueryContext {
            chunk_byte_size: 1024 * 1024,
        };

        let qp1 = mrs1
            .initialize(&exe_ctx)
            .unwrap()
            .query_processor()
            .unwrap()
            .get_u8()
            .unwrap();

        let qp2 = mrs2
            .initialize(&exe_ctx)
            .unwrap()
            .query_processor()
            .unwrap()
            .get_u8()
            .unwrap();

        let source_a = |query_rect| qp1.query(query_rect, &query_ctx);

        let source_b = |query_rect| qp2.query(query_rect, &query_ctx);

        let adapter = RasterTimeAdapter::new(source_a, source_b, query_rect);

        let result = adapter
            .map(Result::unwrap)
            .collect::<Vec<(RasterTile2D<u8>, RasterTile2D<u8>)>>()
            .await;

        let times: Vec<_> = result.iter().map(|(a, b)| (a.time, b.time)).collect();
        assert_eq!(
            &times,
            &[
                (
                    TimeInterval::new_unchecked(0, 3),
                    TimeInterval::new_unchecked(0, 3)
                ),
                (
                    TimeInterval::new_unchecked(0, 3),
                    TimeInterval::new_unchecked(0, 3)
                ),
                (
                    TimeInterval::new_unchecked(3, 5),
                    TimeInterval::new_unchecked(3, 5)
                ),
                (
                    TimeInterval::new_unchecked(3, 5),
                    TimeInterval::new_unchecked(3, 5)
                ),
                (
                    TimeInterval::new_unchecked(5, 6),
                    TimeInterval::new_unchecked(5, 6)
                ),
                (
                    TimeInterval::new_unchecked(5, 6),
                    TimeInterval::new_unchecked(5, 6)
                ),
                (
                    TimeInterval::new_unchecked(6, 10),
                    TimeInterval::new_unchecked(6, 10)
                ),
                (
                    TimeInterval::new_unchecked(6, 10),
                    TimeInterval::new_unchecked(6, 10)
                )
            ]
        );
    }
}<|MERGE_RESOLUTION|>--- conflicted
+++ resolved
@@ -175,11 +175,8 @@
     use crate::mock::{MockRasterSource, MockRasterSourceParams};
     use futures::StreamExt;
     use geoengine_datatypes::primitives::{BoundingBox2D, SpatialResolution};
+    use geoengine_datatypes::raster::{Grid, RasterDataType};
     use geoengine_datatypes::spatial_reference::SpatialReference;
-    use geoengine_datatypes::{
-        primitives::Coordinate2D,
-        raster::{Grid, GridShape2D, RasterDataType, TilingSpecification},
-    };
 
     #[tokio::test]
     async fn adapter() {
@@ -301,19 +298,7 @@
         }
         .boxed();
 
-<<<<<<< HEAD
         let exe_ctx = MockExecutionContext::default();
-=======
-        let thread_pool = ThreadPool::new(2);
-        let exe_ctx = ExecutionContext {
-            raster_data_root: Default::default(),
-            thread_pool: thread_pool.create_context(),
-            tiling_specification: TilingSpecification {
-                origin_coordinate: Coordinate2D::default(),
-                tile_size_in_pixels: GridShape2D::from([600, 600]),
-            },
-        };
->>>>>>> 493b7894
         let query_rect = QueryRectangle {
             bbox: BoundingBox2D::new_unchecked((0., 0.).into(), (1., 1.).into()),
             time_interval: TimeInterval::new_unchecked(0, 10),
