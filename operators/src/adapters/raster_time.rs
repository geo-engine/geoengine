--- conflicted
+++ resolved
@@ -1942,21 +1942,12 @@
             (0., 0.).into(),
             [3, 2].into(),
         ));
-<<<<<<< HEAD
         let query_rect = RasterQueryRectangle::with_partition_and_resolution_and_origin(
             SpatialPartition2D::new_unchecked((0., 3.).into(), (4., 0.).into()),
             SpatialResolution::one(),
             exe_ctx.tiling_specification.origin_coordinate,
             TimeInterval::new_unchecked(2, 8),
         );
-=======
-
-        let query_rect = RasterQueryRectangle {
-            spatial_bounds: SpatialPartition2D::new_unchecked((0., 3.).into(), (4., 0.).into()),
-            time_interval: TimeInterval::new_unchecked(2, 8),
-            spatial_resolution: SpatialResolution::one(),
-        };
->>>>>>> 0763b176
         let query_ctx = MockQueryContext::test_default();
 
         let qp1 = mrs1
@@ -2105,11 +2096,12 @@
             (0., 0.).into(),
             [3, 2].into(),
         ));
-        let query_rect = RasterQueryRectangle {
-            spatial_bounds: SpatialPartition2D::new_unchecked((0., 3.).into(), (4., 0.).into()),
-            time_interval: TimeInterval::new_unchecked(1, 3),
-            spatial_resolution: SpatialResolution::one(),
-        };
+        let query_rect = RasterQueryRectangle::with_partition_and_resolution_and_origin(
+            SpatialPartition2D::new_unchecked((0., 3.).into(), (4., 0.).into()),
+            SpatialResolution::one(),
+            exe_ctx.tiling_specification.origin_coordinate,
+            TimeInterval::new_unchecked(1, 3),
+        );
         let query_ctx = MockQueryContext::test_default();
 
         let query_processor_a = raster_source_a
