--- conflicted
+++ resolved
@@ -328,28 +328,21 @@
                         );
 
                         debug_assert_eq!(
-<<<<<<< HEAD
-                                Some(tile.tile_position), Self::grid_idx_for_nth_tile(&tile.tile_information(), query_rect.spatial_query.grid_bounds(), *current_spatial_tile),
-                                "RasteStacker got tile with unexpected tile_position: expected {:?}, got {:?} for source {}",
-                                Self::grid_idx_for_nth_tile(&tile.tile_information(), query_rect.spatial_query.grid_bounds(), *current_spatial_tile), tile.tile_position, current_stream
-                            );
-=======
                             Some(tile.tile_position),
                             Self::grid_idx_for_nth_tile(
                                 &tile.tile_information(),
-                                query_rect.spatial_bounds,
+                                query_rect.spatial_query.grid_bounds(),
                                 *current_spatial_tile
                             ),
                             "RasteStacker got tile with unexpected tile_position: expected {:?}, got {:?} for source {}",
                             Self::grid_idx_for_nth_tile(
                                 &tile.tile_information(),
-                                query_rect.spatial_bounds,
+                                query_rect.spatial_query.grid_bounds(),
                                 *current_spatial_tile
                             ),
                             tile.tile_position,
                             current_stream
                         );
->>>>>>> 55ff63a6
 
                         tile.band = sources
                             .iter()
