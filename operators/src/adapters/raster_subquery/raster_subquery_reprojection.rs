--- conflicted
+++ resolved
@@ -96,23 +96,15 @@
             let projected_bounds = bounds.reproject(&proj);
 
             match projected_bounds {
-<<<<<<< HEAD
                 Ok(pb) => Ok(Some(
                     RasterQueryRectangle::with_partition_and_resolution_and_origin(
                         pb,
                         self.in_spatial_res,
                         query_rect.spatial_query().origin_coordinate(), // FIXME: this should be the tiling spec origin OR the source origin.
                         TimeInterval::new_instant(start_time)?,
+                        band_idx.into(),
                     ),
                 )),
-=======
-                Ok(pb) => Ok(Some(RasterQueryRectangle {
-                    spatial_bounds: pb,
-                    time_interval: TimeInterval::new_instant(start_time)?,
-                    spatial_resolution: self.in_spatial_res,
-                    attributes: band_idx.into(),
-                })),
->>>>>>> 9ebde23d
                 // In some strange cases the reprojection can return an empty box.
                 // We ignore it since it contains no pixels.
                 Err(geoengine_datatypes::error::Error::OutputBboxEmpty { bbox: _ }) => Ok(None),
@@ -371,15 +363,10 @@
 mod tests {
     use futures::StreamExt;
     use geoengine_datatypes::{
-<<<<<<< HEAD
-        primitives::Measurement,
+        primitives::BandSelection,
         raster::{
             BoundedGrid, GeoTransform, Grid, GridShape, RasterDataType, TilesEqualIgnoringCacheHint,
         },
-=======
-        primitives::BandSelection,
-        raster::{Grid, GridShape, RasterDataType, TilesEqualIgnoringCacheHint},
->>>>>>> 9ebde23d
         util::test::TestDefault,
     };
 
@@ -448,14 +435,9 @@
                     data_type: RasterDataType::U8,
                     spatial_reference: SpatialReference::epsg_4326().into(),
                     time: None,
-<<<<<<< HEAD
                     geo_transform: GeoTransform::new(Coordinate2D::new(0., -2.), 1., -1.),
                     pixel_bounds: GridShape::new_2d(2, 4).bounding_box(),
-=======
-                    bbox: None,
-                    resolution: None,
                     bands: RasterBandDescriptors::new_single_band(),
->>>>>>> 9ebde23d
                 },
             },
         }
@@ -466,21 +448,13 @@
             shape_array: [2, 2],
         };
 
-<<<<<<< HEAD
         let query_rect = RasterQueryRectangle::with_partition_and_resolution_and_origin(
             SpatialPartition2D::new_unchecked((0., 1.).into(), (3., 0.).into()),
             SpatialResolution::one(),
             exe_ctx.tiling_specification.origin_coordinate,
             TimeInterval::new_unchecked(0, 10),
+            BandSelection::first(),
         );
-=======
-        let query_rect = RasterQueryRectangle {
-            spatial_bounds: SpatialPartition2D::new_unchecked((0., 1.).into(), (3., 0.).into()),
-            time_interval: TimeInterval::new_unchecked(0, 10),
-            spatial_resolution: SpatialResolution::one(),
-            attributes: BandSelection::first(),
-        };
->>>>>>> 9ebde23d
 
         let query_ctx = MockQueryContext::test_default();
         let tiling_strat = exe_ctx.tiling_specification;
