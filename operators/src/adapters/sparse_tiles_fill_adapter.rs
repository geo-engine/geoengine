use crate::util::Result;
use futures::{ready, Stream};
use geoengine_datatypes::{
<<<<<<< HEAD
    primitives::{CacheExpiration, CacheHint, RasterQueryRectangle, TimeInterval},
=======
    primitives::{
        CacheExpiration, CacheHint, RasterQueryRectangle, SpatialPartitioned, TimeInstance,
        TimeInterval,
    },
>>>>>>> c97f87c5
    raster::{
        EmptyGrid2D, GeoTransform, GridBoundingBox2D, GridBounds, GridIdx2D, GridShape2D, GridStep,
        Pixel, RasterTile2D, TilingStrategy,
    },
};
use pin_project::pin_project;
use snafu::Snafu;
use std::{pin::Pin, task::Poll};

#[derive(Debug, Snafu)]
pub enum SparseTilesFillAdapterError {
    #[snafu(display(
        "Received tile TimeInterval ({}) starts before current TimeInterval: {}. This is probably a bug in a child operator.",
        tile_start,
        current_start
    ))]
    TileTimeIntervalStartBeforeCurrentStart {
        tile_start: TimeInterval,
        current_start: TimeInterval,
    },
    #[snafu(display(
        "Received tile TimeInterval ({}) length differs from received TimeInterval with equal start: {}. This is probably a bug in a child operator.",
        tile_interval,
        current_interval
    ))]
    TileTimeIntervalLengthMissmatch {
        tile_interval: TimeInterval,
        current_interval: TimeInterval,
    },
    #[snafu(display(
        "Received tile TimeInterval ({}) is the first in a grid run but does no time progress. (Old time: {}). This is probably a bug in a child operator.",
        tile_interval,
        current_interval
    ))]
    GridWrapMustDoTimeProgress {
        tile_interval: TimeInterval,
        current_interval: TimeInterval,
    },
}

#[derive(Debug, PartialEq, Eq, Clone, Copy)]
enum State {
    Initial,
    PollingForNextTile,
    FillAndProduceNextTile,
    FillToEnd,
    Ended,
}

#[derive(Debug, PartialEq, Eq, Clone, Copy)]
pub struct FillerTimeBounds {
    start: TimeInstance,
    end: TimeInstance,
}

impl From<TimeInterval> for FillerTimeBounds {
    fn from(time: TimeInterval) -> FillerTimeBounds {
        FillerTimeBounds {
            start: time.start(),
            end: time.end(),
        }
    }
}

impl FillerTimeBounds {
    fn start(&self) -> TimeInstance {
        self.start
    }
    fn end(&self) -> TimeInstance {
        self.end
    }

    pub fn new(start: TimeInstance, end: TimeInstance) -> Self {
        Self::new_unchecked(start, end)
    }

    pub fn new_unchecked(start: TimeInstance, end: TimeInstance) -> Self {
        Self { start, end }
    }
}

#[derive(Debug, PartialEq, Clone)]
struct StateContainer<T> {
    current_idx: GridIdx2D,
    current_band_idx: u32,
    current_time: Option<TimeInterval>,
    next_tile: Option<RasterTile2D<T>>,
    no_data_grid: EmptyGrid2D<T>,
    grid_bounds: GridBoundingBox2D,
    num_bands: u32,
    global_geo_transform: GeoTransform,
    state: State,
    cache_hint: FillerTileCacheHintProvider,
    time_bounds: FillerTimeBounds,
}

struct GridIdxAndBand {
    idx: GridIdx2D,
    band_idx: u32,
}

impl<T: Pixel> StateContainer<T> {
    /// Create a new no-data `RasterTile2D` with `GridIdx` and time from the current state
    fn current_no_data_tile(&self) -> RasterTile2D<T> {
        RasterTile2D::new(
            self.current_time
                .expect("time must exist when a tile is stored."),
            self.current_idx,
            self.current_band_idx,
            self.global_geo_transform,
            self.no_data_grid.into(),
            self.cache_hint.next_hint(),
        )
    }

    /// Check if the next tile to produce is the stored one
    fn stored_tile_is_next(&self) -> bool {
        if let Some(t) = &self.next_tile {
            // The stored tile is the one we are looking for if the tile position is the next to produce
            self.grid_idx_and_band_is_the_next_to_produce(t.tile_position, t.band) &&
            // and the time equals the current state time
                (self.time_equals_current_state(t.time)
                // or it starts a new time step, and the time directly follows the current state time
                || (self.current_idx_and_band_is_first_in_grid_run() && self.time_directly_following_current_state(t.time)))
        } else {
            false
        }
    }

    /// Get the next `GridIdxAndBand` following the current state `GridIdx` and band. None if the current `GridIdx` is the max `GridIdx` of the grid.
    fn maybe_next_idx_and_band(&self) -> Option<GridIdxAndBand> {
        if self.current_band_idx + 1 < self.num_bands {
            // next band
            Some(GridIdxAndBand {
                idx: self.current_idx,
                band_idx: self.current_band_idx + 1,
            })
        } else {
            // next tile
            self.grid_bounds
                .inc_idx_unchecked(self.current_idx, 1)
                .map(|idx| GridIdxAndBand { idx, band_idx: 0 })
        }
    }

    /// Get the next `GridIdxAndBand` following the current state `GridIdx` and band. Returns the minimal `GridIdx` if the current `GridIdx` is the max `GridIdx`.
    fn wrapped_next_idx_and_band(&self) -> GridIdxAndBand {
        if self.current_band_idx + 1 < self.num_bands {
            // next band
            GridIdxAndBand {
                idx: self.current_idx,
                band_idx: self.current_band_idx + 1,
            }
        } else {
            // next tile
            GridIdxAndBand {
                idx: self
                    .grid_bounds
                    .inc_idx_unchecked(self.current_idx, 1)
                    .unwrap_or_else(|| self.min_index()),
                band_idx: 0,
            }
        }
    }

    /// Get the minimal `GridIdx` of the grid.
    fn min_index(&self) -> GridIdx2D {
        self.grid_bounds.min_index()
    }

    /// Get the maximal `GridIdx` of the grid.
    fn max_index(&self) -> GridIdx2D {
        self.grid_bounds.max_index()
    }

    /// Check if any tile is stored in the state.
    fn is_any_tile_stored(&self) -> bool {
        self.next_tile.is_some()
    }

    /// Check if a `TimeInterval` starts before the current state `TimeInterval`.
    fn time_starts_before_current_state(&self, time: TimeInterval) -> bool {
        time.start()
            < self
                .current_time
                .expect("state time is set on initialize")
                .start()
    }

    /// Check if a `TimeInterval` start equals the start of the current state `TimeInterval`.
    fn time_starts_equals_current_state(&self, time: TimeInterval) -> bool {
        time.start()
            == self
                .current_time
                .expect("state time is set on initialize")
                .start()
    }

    /// Check if a `TimeInterval` duration equals the duration of the current state `TimeInterval`.
    fn time_duration_equals_current_state(&self, time: TimeInterval) -> bool {
        time.duration_ms()
            == self
                .current_time
                .expect("state time is set on initialize")
                .duration_ms()
    }

    /// Check if a `TimeInterval` equals the current state `TimeInterval`.
    fn time_equals_current_state(&self, time: TimeInterval) -> bool {
        time == self.current_time.expect("state time is set on initialize")
    }

    /// Check if a `GridIdx` is the next to produce i.e. the current state `GridIdx`.
    fn grid_idx_and_band_is_the_next_to_produce(&self, tile_idx: GridIdx2D, band_idx: u32) -> bool {
        tile_idx == self.current_idx && band_idx == self.current_band_idx
    }

    /// Check if a `TimeInterval` is directly connected to the end of the current state `TimeInterval`.
    fn time_directly_following_current_state(&self, time: TimeInterval) -> bool {
        let current_time = self.current_time.expect("state time is set on initialize");
        if current_time.is_instant() {
            current_time.end() + 1 == time.start()
        } else {
            current_time.end() == time.start()
        }
    }

    fn next_time_interval_from_stored_tile(&self) -> Option<TimeInterval> {
        // we wrapped around. We need to do time progress.
        if let Some(tile) = &self.next_tile {
            let stored_tile_time = tile.time;

            if self.time_directly_following_current_state(stored_tile_time) {
                Some(stored_tile_time)
            } else if let Some(current_time) = self.current_time {
                // we need to fill a time gap
                if current_time.is_instant() {
                    TimeInterval::new(current_time.end() + 1, stored_tile_time.start()).ok()
                } else {
                    TimeInterval::new(current_time.end(), stored_tile_time.start()).ok()
                }
            } else {
                None
            }
        } else {
            None
        }
    }

    /// Check if the current state `GridIdx`  is the first of a grid run i.e. it equals the minimal `GridIdx` .
    fn current_idx_and_band_is_first_in_grid_run(&self) -> bool {
        self.current_idx == self.min_index() && self.current_band_idx == 0
    }

    /// Check if the current state `GridIdx`  is the first of a grid run i.e. it equals the minimal `GridIdx` .
    fn current_idx_and_band_is_last_in_grid_run(&self) -> bool {
        self.current_idx == self.max_index() && self.current_band_idx == self.num_bands - 1
    }

    fn set_current_time_from_initial_tile(&mut self, first_tile_time: TimeInterval) {
        // if we know a bound we must use it to set the current time

        let start_bound = self.time_bounds.start();
        if start_bound < first_tile_time.start() {
            log::debug!(
                    "The initial tile starts ({}) after the start bound ({}), setting the current time to the start bound --> filling", first_tile_time.start(), start_bound
                );
            self.current_time = Some(TimeInterval::new_unchecked(
                start_bound,
                first_tile_time.start(),
            ));
            return;
        }
        if start_bound > first_tile_time.start() {
            log::debug!(
                    "The initial tile time start ({}) is before the exprected time bounds ({}). This means the data overflows the filler start bound.",
                    first_tile_time.start(),
                    start_bound
                );
        }
        self.current_time = Some(first_tile_time);
    }

    fn set_current_time_from_bounds(&mut self) {
        assert!(self.state == State::FillToEnd);
        self.current_time = Some(TimeInterval::new_unchecked(
            self.time_bounds.start(),
            self.time_bounds.end(),
        ));
    }

    fn update_current_time(&mut self, new_time: TimeInterval) {
        if let Some(old_time) = self.current_time {
            if old_time == new_time {
                return;
            }

            debug_assert!(
                old_time.end() <= new_time.start(),
                "Time progress must be positive"
            );

            debug_assert!(
                !old_time.is_instant() || old_time.end() < new_time.start(),
                "Instant progress must be > 1"
            );
        }
        self.current_time = Some(new_time);
    }

    fn current_time_fill_to_end_interval(&mut self) {
        let current_time: TimeInterval = self
            .current_time
            .expect("current time must exist for fill to end state.");
        debug_assert!(current_time.end() < self.time_bounds.end());

        let new_time = if current_time.is_instant() {
            TimeInterval::new_unchecked(current_time.end() + 1, self.time_bounds.end())
        } else {
            TimeInterval::new_unchecked(current_time.end(), self.time_bounds.end())
        };
        self.update_current_time(new_time);
    }

    fn current_time_is_valid_end_bound(&self) -> bool {
        let time_bounds_end = self.time_bounds.end();
        let current_time = self.current_time.expect("state time is set on initialize");

        if current_time.end() < time_bounds_end {
            return false;
        }
        if current_time.end() > time_bounds_end {
            log::debug!(
                    "The current time end ({}) is after the exprected time bounds ({}). This means the data overflows the filler end bound.",
                    current_time.end(),
                    time_bounds_end
                );
        }

        true
    }
}

#[pin_project(project=SparseTilesFillAdapterProjection)]
pub struct SparseTilesFillAdapter<T, S> {
    #[pin]
    stream: S,

    sc: StateContainer<T>,
}

impl<T, S> SparseTilesFillAdapter<T, S>
where
    T: Pixel,
    S: Stream<Item = Result<RasterTile2D<T>>>,
{
    pub fn new(
        stream: S,
        tile_grid_bounds: GridBoundingBox2D,
        num_bands: u32,
        global_geo_transform: GeoTransform,
        tile_shape: GridShape2D,
        cache_expiration: FillerTileCacheExpirationStrategy, // Specifies the cache expiration for the produced filler tiles. Set this to unlimited if the filler tiles will always be empty
        time_bounds: FillerTimeBounds,
    ) -> Self {
        SparseTilesFillAdapter {
            stream,
            sc: StateContainer {
                current_idx: tile_grid_bounds.min_index(),
                current_band_idx: 0,
                current_time: None,
                global_geo_transform,
                grid_bounds: tile_grid_bounds,
                num_bands,
                next_tile: None,
                no_data_grid: EmptyGrid2D::new(tile_shape),
                state: State::Initial,
                cache_hint: cache_expiration.into(),
                time_bounds,
            },
        }
    }

    /// Creates a new `SparseTilesFillAdapter` that fills the gaps of the input stream with empty tiles.
    /// The input stream must be sorted by `GridIdx` and `TimeInterval`.
    /// The adaper will fill the gaps within the `query_rect_to_answer` with empty tiles.
    ///
    /// # Panics
    /// If the `query_rect_to_answer` has a different `origin_coordinate` than the `tiling_spec`.
    ///
    pub fn new_like_subquery(
        stream: S,
        query_rect_to_answer: &RasterQueryRectangle,
        tiling_strat: TilingStrategy,
        cache_expiration: FillerTileCacheExpirationStrategy,
        time_bounds: FillerTimeBounds,
    ) -> Self {
        let grid_bounds = tiling_strat
            .raster_spatial_query_to_tiling_grid_box(&query_rect_to_answer.spatial_query());
        Self::new(
            stream,
            grid_bounds,
            query_rect_to_answer.attributes.count(),
            tiling_strat.geo_transform,
            tiling_strat.tile_size_in_pixels,
            cache_expiration,
            time_bounds,
        )
    }

    // TODO: return Result with SparseTilesFillAdapterError and map it to Error in the poll_next method if possible
    #[allow(clippy::too_many_lines, clippy::missing_panics_doc)]
    pub fn next_step(
        self: Pin<&mut Self>,
        cx: &mut std::task::Context<'_>,
    ) -> std::task::Poll<Option<Result<RasterTile2D<T>>>> {
        // TODO: we should check for unexpected bands in the input stream (like we do for time and space).

        let min_idx = self.sc.min_index();
        let wrapped_next = self.sc.wrapped_next_idx_and_band();
        let wrapped_next_idx = wrapped_next.idx;
        let wrapped_next_band = wrapped_next.band_idx;

        let mut this = self.project();

        match this.sc.state {
            // this is the initial state.
            State::Initial => {
                // there must not be a grid stored
                debug_assert!(!this.sc.is_any_tile_stored());
                // poll for a first (input) tile
                let result_tile = match ready!(this.stream.as_mut().poll_next(cx)) {
                    Some(Ok(tile)) => {
                        // this is the first tile ever
                        // now we have to inspect the time we got and the bound we need to fill. If there are bounds known, then we need to check if the tile starts with the bounds.
                        this.sc.set_current_time_from_initial_tile(tile.time);

                        this.sc
                            .cache_hint
                            .update_cache_expiration(tile.cache_hint.expires()); // save the expiration date to be used for the filler tiles, depending on the expiration strategy

                        if this.sc.time_equals_current_state(tile.time)
                            && this.sc.grid_idx_and_band_is_the_next_to_produce(
                                tile.tile_position,
                                tile.band,
                            )
                        {
                            this.sc.state = State::PollingForNextTile; // return the received tile and set state to polling for the next tile
                            tile
                        } else {
                            this.sc.next_tile = Some(tile);
                            this.sc.state = State::FillAndProduceNextTile; // save the tile and go to fill mode
                            this.sc.current_no_data_tile()
                        }
                    }
                    // an error ouccured, stop producing anything and return the error.
                    Some(Err(e)) => {
                        this.sc.state = State::Ended;
                        return Poll::Ready(Some(Err(e)));
                    }
                    // the source never produced a tile.
                    None => {
                        debug_assert!(this.sc.current_idx == min_idx);
                        this.sc.state = State::FillToEnd;
                        this.sc.set_current_time_from_bounds();
                        this.sc.current_no_data_tile()
                    }
                };
                // move the current_idx. There is no need to do time progress here. Either a new tile triggers that or it is never needed for an empty source.
                this.sc.current_idx = wrapped_next_idx;
                this.sc.current_band_idx = wrapped_next_band;
                Poll::Ready(Some(Ok(result_tile)))
            }
            // this is the state where we are waiting for the next tile to arrive.
            State::PollingForNextTile => {
                // there must not be a tile stored
                debug_assert!(!this.sc.is_any_tile_stored());

                // There are four cases we have to handle:
                // 1. The received tile has a TimeInterval that starts before the current tile. This must not happen and is probably a bug in the source.
                // 2. The received tile has a TimeInterval that matches the TimeInterval of the state. This TimeInterval is currently produced.
                // 3. The received tile has a TimeInterval that directly continues the current TimeInterval.
                //    This TimeInterval will be produced once all tiles of the current grid have been produced.
                // 4. The received tile has a TimeInterval that starts after the current TimeInterval and is not directly connected to the current TimeInterval.
                //    Before this TimeInterval is produced, an intermediate TimeInterval is produced.

                let res = match ready!(this.stream.as_mut().poll_next(cx)) {
                    Some(Ok(tile)) => {
                        // 1. The start of the recieved TimeInterval MUST NOT BE before the start of the current TimeInterval.
                        if this.sc.time_starts_before_current_state(tile.time) {
                            this.sc.state = State::Ended;
                            return Poll::Ready(Some(Err(
                            SparseTilesFillAdapterError::TileTimeIntervalStartBeforeCurrentStart {
                                current_start: this.sc.current_time.expect("time is set in initial step"),
                                tile_start: tile.time,
                            }
                            .into(),
                        )));
                        }
                        if tile.time.start() >= this.sc.time_bounds.end() {
                            log::warn!(
                                    "The tile time start ({}) is outside of the expected time bounds ({})!",
                                    tile.time.end(),
                                    this.sc.time_bounds.start()
                                );
                        }

                        // 1. b) This is a new grid run but the time is not increased
                        if this.sc.current_idx_and_band_is_first_in_grid_run()
                            && this.sc.time_equals_current_state(tile.time)
                        {
                            this.sc.state = State::Ended;
                            return Poll::Ready(Some(Err(
                                SparseTilesFillAdapterError::GridWrapMustDoTimeProgress {
                                    current_interval: this
                                        .sc
                                        .current_time
                                        .expect("time is set in initial step"),
                                    tile_interval: tile.time,
                                }
                                .into(),
                            )));
                        }

                        // 2. a) The received TimeInterval with start EQUAL to the current TimeInterval MUST NOT have a different duration / end.
                        if this.sc.time_starts_equals_current_state(tile.time)
                            && !this.sc.time_duration_equals_current_state(tile.time)
                        {
                            this.sc.state = State::Ended;
                            return Poll::Ready(Some(Err(
                                SparseTilesFillAdapterError::TileTimeIntervalLengthMissmatch {
                                    tile_interval: tile.time,
                                    current_interval: this
                                        .sc
                                        .current_time
                                        .expect("time is set in initial step"),
                                }
                                .into(),
                            )));
                        };

                        this.sc
                            .cache_hint
                            .update_cache_expiration(tile.cache_hint.expires()); // save the expiration date to be used for the filler tiles, depending on the expiration strategy

                        // 2 b) The received TimeInterval with start EQUAL to the current TimeInterval MUST NOT have a different duration / end.
                        let next_tile = if this.sc.time_equals_current_state(tile.time) {
                            if this.sc.grid_idx_and_band_is_the_next_to_produce(
                                tile.tile_position,
                                tile.band,
                            ) {
                                // the tile is the next to produce. Return it and set state to polling for the next tile.
                                this.sc.state = State::PollingForNextTile;
                                tile
                            } else {
                                // the tile is not the next to produce. Save it and go to fill mode.
                                this.sc.next_tile = Some(tile);
                                this.sc.state = State::FillAndProduceNextTile;
                                this.sc.current_no_data_tile()
                            }
                        }
                        // 3. The received tile has a TimeInterval that directly continues the current TimeInterval.
                        else if this.sc.time_directly_following_current_state(tile.time) {
                            // if the current_idx is the first in a new grid run then it is the first one with the new TimeInterval.
                            // this switches the time in the state to the time of the new tile.
                            if this.sc.current_idx_and_band_is_first_in_grid_run() {
                                if this.sc.grid_idx_and_band_is_the_next_to_produce(
                                    tile.tile_position,
                                    tile.band,
                                ) {
                                    // return the tile and set state to polling for the next tile.
                                    this.sc.update_current_time(tile.time);
                                    this.sc.state = State::PollingForNextTile;
                                    tile
                                } else {
                                    // save the tile and go to fill mode.
                                    this.sc.update_current_time(tile.time);
                                    this.sc.next_tile = Some(tile);
                                    this.sc.state = State::FillAndProduceNextTile;
                                    this.sc.current_no_data_tile()
                                }
                            } else {
                                // the received tile is in a new TimeInterval but we still need to finish the current one. Store tile and go to fill mode.
                                this.sc.next_tile = Some(tile);
                                this.sc.state = State::FillAndProduceNextTile;
                                this.sc.current_no_data_tile()
                            }
                        }
                        // 4. The received tile has a TimeInterval that starts after the current TimeInterval and is not directly connected to the current TimeInterval.
                        else {
                            // if the current_idx is the first in a new grid run then it is the first one with a new TimeInterval.
                            // We need to generate a fill TimeInterval since current and tile TimeInterval are not connected.
                            if this.sc.current_idx_and_band_is_first_in_grid_run() {
                                this.sc.update_current_time(TimeInterval::new(
                                    this.sc
                                        .current_time
                                        .expect("time is set in initial state")
                                        .end(),
                                    tile.time.start(),
                                )?);
                                this.sc.next_tile = Some(tile);
                                this.sc.state = State::FillAndProduceNextTile;
                                this.sc.current_no_data_tile()
                            } else {
                                // the received tile is in a new TimeInterval but we still need to finish the current one. Store tile and go to fill mode.
                                this.sc.next_tile = Some(tile);
                                this.sc.state = State::FillAndProduceNextTile;
                                this.sc.current_no_data_tile()
                            }
                        };
                        Some(Ok(next_tile))
                    }

                    // an error ouccured, stop producing anything and return the error.
                    Some(Err(e)) => {
                        this.sc.state = State::Ended;
                        return Poll::Ready(Some(Err(e)));
                    }
                    // the source is empty (now). Remember that.
                    None => {
                        if this.sc.current_idx_and_band_is_first_in_grid_run()
                            && this.sc.current_time_is_valid_end_bound()
                        {
                            // there was a tile and it flipped the state index to the first one. => we are done.
                            this.sc.state = State::Ended;
                            None
                        } else if this.sc.current_idx_and_band_is_last_in_grid_run()
                            && this.sc.current_time_is_valid_end_bound()
                        {
                            // this is the last tile
                            this.sc.state = State::Ended;
                            Some(Ok(this.sc.current_no_data_tile()))
                        } else if this.sc.current_idx_and_band_is_last_in_grid_run() {
                            // there was a tile and it was the last one but it does not cover the time bounds. => go to fill to end mode.
                            this.sc.state = State::FillToEnd;
                            let no_data_tile = this.sc.current_no_data_tile();
                            this.sc.current_time_fill_to_end_interval();
                            Some(Ok(no_data_tile))
                        } else if this.sc.current_idx_and_band_is_first_in_grid_run() {
                            // there was a tile and it was the last one but it does not cover the time bounds. => go to fill to end mode.
                            this.sc.state = State::FillToEnd;
                            this.sc.current_time_fill_to_end_interval();
                            Some(Ok(this.sc.current_no_data_tile()))
                        } else {
                            // there was a tile and it was not the last one. => go to fill to end mode.
                            this.sc.state = State::FillToEnd;
                            Some(Ok(this.sc.current_no_data_tile()))
                        }
                    }
                };
                // move the current_idx and band. There is no need to do time progress here. Either a new tile sets that or it is not needed to fill to the end of the grid.

                this.sc.current_idx = wrapped_next_idx;
                this.sc.current_band_idx = wrapped_next_band;

                if this.sc.current_idx_and_band_is_first_in_grid_run() {
                    if let Some(next_time) = this.sc.next_time_interval_from_stored_tile() {
                        this.sc.update_current_time(next_time);
                    }
                }

                Poll::Ready(res)
            }
            // the tile to produce is the the one stored
            State::FillAndProduceNextTile if this.sc.stored_tile_is_next() => {
                // take the tile (replace in state with NONE)
                let next_tile = this.sc.next_tile.take().expect("checked by case");
                debug_assert!(this.sc.current_idx == next_tile.tile_position);

                this.sc.update_current_time(next_tile.time);
                this.sc.current_idx = wrapped_next_idx;
                this.sc.current_band_idx = wrapped_next_band;
                this.sc.state = State::PollingForNextTile;

                Poll::Ready(Some(Ok(next_tile)))
            }
            // this is the state where we produce fill tiles until another state is reached.
            State::FillAndProduceNextTile => {
                let (next_idx, next_band, next_time) = match this.sc.maybe_next_idx_and_band() {
                    // the next GridIdx is in the current TimeInterval
                    Some(idx) => (
                        idx.idx,
                        idx.band_idx,
                        this.sc.current_time.expect("time is set by initial step"),
                    ),
                    // the next GridIdx is in the next TimeInterval
                    None => (
                        this.sc.min_index(),
                        0,
                        this.sc
                            .next_time_interval_from_stored_tile()
                            .expect("there must be a way to determine the new time"),
                    ),
                };

                let no_data_tile = this.sc.current_no_data_tile();

                this.sc.update_current_time(next_time);
                this.sc.current_idx = next_idx;
                this.sc.current_band_idx = next_band;

                Poll::Ready(Some(Ok(no_data_tile)))
            }
            // this is the last tile to produce ever
            State::FillToEnd
                if this.sc.current_idx_and_band_is_last_in_grid_run()
                    && this.sc.current_time_is_valid_end_bound() =>
            {
                this.sc.state = State::Ended;
                Poll::Ready(Some(Ok(this.sc.current_no_data_tile())))
            }
            State::FillToEnd if this.sc.current_idx_and_band_is_last_in_grid_run() => {
                // we have reached the end of the time interval but the bounds are not covered yet. We need to create a new intermediate TimeInterval.
                let no_data_tile = this.sc.current_no_data_tile();
                this.sc.current_idx = wrapped_next_idx;
                this.sc.current_band_idx = wrapped_next_band;
                this.sc.current_time_fill_to_end_interval();
                Poll::Ready(Some(Ok(no_data_tile)))
            }

            // there are more tiles to produce to fill the grid in this time step
            State::FillToEnd => {
                let no_data_tile = this.sc.current_no_data_tile();
                this.sc.current_idx = wrapped_next_idx;
                this.sc.current_band_idx = wrapped_next_band;
                Poll::Ready(Some(Ok(no_data_tile)))
            }
            State::Ended => Poll::Ready(None),
        }
    }
}

impl<T, S> Stream for SparseTilesFillAdapter<T, S>
where
    T: Pixel,
    S: Stream<Item = Result<RasterTile2D<T>>>,
{
    type Item = Result<RasterTile2D<T>>;

    #[allow(clippy::too_many_lines)]
    fn poll_next(
        self: Pin<&mut Self>,
        cx: &mut std::task::Context<'_>,
    ) -> std::task::Poll<Option<Self::Item>> {
        if self.sc.state == State::Ended {
            return Poll::Ready(None);
        }

        self.next_step(cx)
    }
}

/// The strategy determines how to set the cache expiration for filler tiles produced by the adapter.
///
/// It can either be a fixed value for all produced tiles, or it can be derived from the surrounding tiles that are not produced by the adapter.
/// In the latter case it will use the cache expiration of the preceeding tile if it is available, otherwise it will use the cache expiration of the following tile.
#[derive(Debug, Clone, PartialEq)]
pub enum FillerTileCacheExpirationStrategy {
    NoCache,
    FixedValue(CacheExpiration),
    DerivedFromSurroundingTiles,
}

#[derive(Debug, Clone, PartialEq)]
struct FillerTileCacheHintProvider {
    strategy: FillerTileCacheExpirationStrategy,
    state: FillerTileCacheHintState,
}

#[derive(Debug, Clone, PartialEq)]
enum FillerTileCacheHintState {
    Initial,
    FirstTile(CacheExpiration),
    OtherTile {
        current_cache_expiration: CacheExpiration,
        next_cache_expiration: CacheExpiration,
    },
}

impl FillerTileCacheHintState {
    fn cache_expiration(&self) -> Option<CacheExpiration> {
        match self {
            FillerTileCacheHintState::Initial => None,
            FillerTileCacheHintState::FirstTile(expiration) => Some(*expiration),
            FillerTileCacheHintState::OtherTile {
                current_cache_expiration,
                next_cache_expiration: _,
            } => Some(*current_cache_expiration),
        }
    }
}

impl FillerTileCacheHintProvider {
    fn update_cache_expiration(&mut self, expiration: CacheExpiration) {
        self.state = match self.state {
            FillerTileCacheHintState::Initial => FillerTileCacheHintState::FirstTile(expiration),
            FillerTileCacheHintState::FirstTile(current_cache_expiration) => {
                FillerTileCacheHintState::OtherTile {
                    current_cache_expiration,
                    next_cache_expiration: expiration,
                }
            }
            FillerTileCacheHintState::OtherTile {
                current_cache_expiration: _,
                next_cache_expiration,
            } => FillerTileCacheHintState::OtherTile {
                current_cache_expiration: next_cache_expiration,
                next_cache_expiration: expiration,
            },
        };
    }

    fn next_hint(&self) -> CacheHint {
        match self.strategy {
            FillerTileCacheExpirationStrategy::NoCache => CacheHint::no_cache(),
            FillerTileCacheExpirationStrategy::FixedValue(expiration) => expiration.into(),
            FillerTileCacheExpirationStrategy::DerivedFromSurroundingTiles => self
                .state
                .cache_expiration()
                .map_or(CacheHint::no_cache(), Into::into),
        }
    }
}

impl From<FillerTileCacheExpirationStrategy> for FillerTileCacheHintProvider {
    fn from(value: FillerTileCacheExpirationStrategy) -> Self {
        Self {
            strategy: value,
            state: FillerTileCacheHintState::Initial,
        }
    }
}

#[cfg(test)]
mod tests {
    use futures::{stream, StreamExt};
    use geoengine_datatypes::{
        primitives::{CacheHint, TimeInterval},
        raster::Grid,
        util::test::TestDefault,
    };

    use super::*;

    #[tokio::test]
    async fn test_gap_overlaps_time_step() {
        let data = vec![
            RasterTile2D {
                time: TimeInterval::new_unchecked(0, 5),
                tile_position: [-1, 0].into(),
                band: 0,
                global_geo_transform: TestDefault::test_default(),
                grid_array: Grid::new([2, 2].into(), vec![1, 2, 3, 4]).unwrap().into(),
                properties: Default::default(),
                cache_hint: CacheHint::default(),
            },
            RasterTile2D {
                time: TimeInterval::new_unchecked(0, 5),
                tile_position: [-1, 1].into(),
                band: 0,
                global_geo_transform: TestDefault::test_default(),
                grid_array: Grid::new([2, 2].into(), vec![7, 8, 9, 10]).unwrap().into(),
                properties: Default::default(),
                cache_hint: CacheHint::default(),
            },
            // GAP
            // GAP
            // GAP
            RasterTile2D {
                time: TimeInterval::new_unchecked(5, 10),
                tile_position: [-1, 1].into(),
                band: 0,
                global_geo_transform: TestDefault::test_default(),
                grid_array: Grid::new([2, 2].into(), vec![13, 14, 15, 16])
                    .unwrap()
                    .into(),
                properties: Default::default(),
                cache_hint: CacheHint::default(),
            },
            RasterTile2D {
                time: TimeInterval::new_unchecked(5, 10),
                tile_position: [0, 0].into(),
                band: 0,
                global_geo_transform: TestDefault::test_default(),
                grid_array: Grid::new([2, 2].into(), vec![19, 20, 21, 22])
                    .unwrap()
                    .into(),
                properties: Default::default(),
                cache_hint: CacheHint::default(),
            },
            // GAP
        ];

        let result_data = data.into_iter().map(Ok);

        let in_stream = stream::iter(result_data);
        let grid_bounding_box = GridBoundingBox2D::new([-1, 0], [0, 1]).unwrap();
        let global_geo_transform = GeoTransform::test_default();
        let tile_shape = [2, 2].into();

        let adapter = SparseTilesFillAdapter::new(
            in_stream,
            grid_bounding_box,
            1,
            global_geo_transform,
            tile_shape,
            FillerTileCacheExpirationStrategy::NoCache,
            FillerTimeBounds::from(TimeInterval::new_unchecked(5, 10)),
        );

        let tiles: Vec<Result<RasterTile2D<i32>>> = adapter.collect().await;

        let tile_time_positions: Vec<(GridIdx2D, TimeInterval)> = tiles
            .into_iter()
            .map(|t| {
                let g = t.unwrap();
                (g.tile_position, g.time)
            })
            .collect();

        let expected_positions = vec![
            ([-1, 0].into(), TimeInterval::new_unchecked(0, 5)),
            ([-1, 1].into(), TimeInterval::new_unchecked(0, 5)),
            ([0, 0].into(), TimeInterval::new_unchecked(0, 5)),
            ([0, 1].into(), TimeInterval::new_unchecked(0, 5)),
            ([-1, 0].into(), TimeInterval::new_unchecked(5, 10)),
            ([-1, 1].into(), TimeInterval::new_unchecked(5, 10)),
            ([0, 0].into(), TimeInterval::new_unchecked(5, 10)),
            ([0, 1].into(), TimeInterval::new_unchecked(5, 10)),
        ];

        assert_eq!(tile_time_positions, expected_positions);
    }

    #[tokio::test]
    async fn test_empty() {
        let data = vec![];
        // GAP
        // GAP
        // GAP
        // GAP

        let result_data = data.into_iter().map(Ok);

        let in_stream = stream::iter(result_data);
        let grid_bounding_box = GridBoundingBox2D::new([-1, 0], [0, 1]).unwrap();
        let global_geo_transform = GeoTransform::test_default();
        let tile_shape = [2, 2].into();

        let adapter = SparseTilesFillAdapter::new(
            in_stream,
            grid_bounding_box,
            1,
            global_geo_transform,
            tile_shape,
            FillerTileCacheExpirationStrategy::NoCache,
            FillerTimeBounds::from(TimeInterval::default()),
        );

        let tiles: Vec<Result<RasterTile2D<i32>>> = adapter.collect().await;

        let tile_time_positions: Vec<(GridIdx2D, TimeInterval)> = tiles
            .into_iter()
            .map(|t| {
                let g = t.unwrap();
                (g.tile_position, g.time)
            })
            .collect();

        let expected_positions = vec![
            ([-1, 0].into(), TimeInterval::default()),
            ([-1, 1].into(), TimeInterval::default()),
            ([0, 0].into(), TimeInterval::default()),
            ([0, 1].into(), TimeInterval::default()),
        ];

        assert_eq!(tile_time_positions, expected_positions);
    }

    #[tokio::test]
    async fn test_gaps_at_begin() {
        let data = vec![
            // GAP
            // GAP
            RasterTile2D {
                time: TimeInterval::new_unchecked(0, 5),
                tile_position: [0, 0].into(),
                band: 0,
                global_geo_transform: TestDefault::test_default(),
                grid_array: Grid::new([2, 2].into(), vec![1, 2, 3, 4]).unwrap().into(),
                properties: Default::default(),
                cache_hint: CacheHint::default(),
            },
            RasterTile2D {
                time: TimeInterval::new_unchecked(0, 5),
                tile_position: [0, 1].into(),
                band: 0,
                global_geo_transform: TestDefault::test_default(),
                grid_array: Grid::new([2, 2].into(), vec![7, 8, 9, 10]).unwrap().into(),
                properties: Default::default(),
                cache_hint: CacheHint::default(),
            },
            // GAP
            // GAP
            RasterTile2D {
                time: TimeInterval::new_unchecked(5, 10),
                tile_position: [0, 0].into(),
                band: 0,
                global_geo_transform: TestDefault::test_default(),
                grid_array: Grid::new([2, 2].into(), vec![13, 14, 15, 16])
                    .unwrap()
                    .into(),
                properties: Default::default(),
                cache_hint: CacheHint::default(),
            },
            RasterTile2D {
                time: TimeInterval::new_unchecked(5, 10),
                tile_position: [0, 1].into(),
                band: 0,
                global_geo_transform: TestDefault::test_default(),
                grid_array: Grid::new([2, 2].into(), vec![19, 20, 21, 22])
                    .unwrap()
                    .into(),
                properties: Default::default(),
                cache_hint: CacheHint::default(),
            },
        ];

        let result_data = data.into_iter().map(Ok);

        let in_stream = stream::iter(result_data);
        let grid_bounding_box = GridBoundingBox2D::new([-1, 0], [0, 1]).unwrap();
        let global_geo_transform = GeoTransform::test_default();
        let tile_shape = [2, 2].into();

        let adapter = SparseTilesFillAdapter::new(
            in_stream,
            grid_bounding_box,
            1,
            global_geo_transform,
            tile_shape,
            FillerTileCacheExpirationStrategy::NoCache,
            FillerTimeBounds::from(TimeInterval::new_unchecked(0, 10)),
        );

        let tiles: Vec<Result<RasterTile2D<i32>>> = adapter.collect().await;

        let tile_time_positions: Vec<(GridIdx2D, TimeInterval)> = tiles
            .into_iter()
            .map(|t| {
                let g = t.unwrap();
                (g.tile_position, g.time)
            })
            .collect();

        let expected_positions = vec![
            ([-1, 0].into(), TimeInterval::new_unchecked(0, 5)),
            ([-1, 1].into(), TimeInterval::new_unchecked(0, 5)),
            ([0, 0].into(), TimeInterval::new_unchecked(0, 5)),
            ([0, 1].into(), TimeInterval::new_unchecked(0, 5)),
            ([-1, 0].into(), TimeInterval::new_unchecked(5, 10)),
            ([-1, 1].into(), TimeInterval::new_unchecked(5, 10)),
            ([0, 0].into(), TimeInterval::new_unchecked(5, 10)),
            ([0, 1].into(), TimeInterval::new_unchecked(5, 10)),
        ];

        assert_eq!(tile_time_positions, expected_positions);
    }

    #[tokio::test]
    #[allow(clippy::too_many_lines)]
    async fn test_single_gap_at_end() {
        let data = vec![
            RasterTile2D {
                time: TimeInterval::new_unchecked(0, 5),
                tile_position: [-1, 0].into(),
                band: 0,
                global_geo_transform: TestDefault::test_default(),
                grid_array: Grid::new([2, 2].into(), vec![1, 1, 1, 1]).unwrap().into(),
                properties: Default::default(),
                cache_hint: CacheHint::default(),
            },
            RasterTile2D {
                time: TimeInterval::new_unchecked(0, 5),
                tile_position: [-1, 1].into(),
                band: 0,
                global_geo_transform: TestDefault::test_default(),
                grid_array: Grid::new([2, 2].into(), vec![2, 2, 2, 2]).unwrap().into(),
                properties: Default::default(),
                cache_hint: CacheHint::default(),
            },
            RasterTile2D {
                time: TimeInterval::new_unchecked(0, 5),
                tile_position: [0, 0].into(),
                band: 0,
                global_geo_transform: TestDefault::test_default(),
                grid_array: Grid::new([2, 2].into(), vec![3, 3, 3, 3]).unwrap().into(),
                properties: Default::default(),
                cache_hint: CacheHint::default(),
            },
            // GAP
            RasterTile2D {
                time: TimeInterval::new_unchecked(5, 10),
                tile_position: [-1, 0].into(),
                band: 0,
                global_geo_transform: TestDefault::test_default(),
                grid_array: Grid::new([2, 2].into(), vec![101, 101, 101, 110])
                    .unwrap()
                    .into(),
                properties: Default::default(),
                cache_hint: CacheHint::default(),
            },
            RasterTile2D {
                time: TimeInterval::new_unchecked(5, 10),
                tile_position: [-1, 1].into(),
                band: 0,
                global_geo_transform: TestDefault::test_default(),
                grid_array: Grid::new([2, 2].into(), vec![102, 102, 102, 102])
                    .unwrap()
                    .into(),
                properties: Default::default(),
                cache_hint: CacheHint::default(),
            },
            RasterTile2D {
                time: TimeInterval::new_unchecked(5, 10),
                tile_position: [0, 0].into(),
                band: 0,
                global_geo_transform: TestDefault::test_default(),
                grid_array: Grid::new([2, 2].into(), vec![103, 103, 103, 103])
                    .unwrap()
                    .into(),
                properties: Default::default(),
                cache_hint: CacheHint::default(),
            },
            RasterTile2D {
                time: TimeInterval::new_unchecked(5, 10),
                tile_position: [0, 1].into(),
                band: 0,
                global_geo_transform: TestDefault::test_default(),
                grid_array: Grid::new([2, 2].into(), vec![104, 104, 104, 104])
                    .unwrap()
                    .into(),
                properties: Default::default(),
                cache_hint: CacheHint::default(),
            },
        ];

        let result_data = data.into_iter().map(Ok);

        let in_stream = stream::iter(result_data);
        let grid_bounding_box = GridBoundingBox2D::new([-1, 0], [0, 1]).unwrap();
        let global_geo_transform = GeoTransform::test_default();
        let tile_shape = [2, 2].into();

        let adapter = SparseTilesFillAdapter::new(
            in_stream,
            grid_bounding_box,
            1,
            global_geo_transform,
            tile_shape,
            FillerTileCacheExpirationStrategy::NoCache,
            FillerTimeBounds::from(TimeInterval::new_unchecked(0, 10)),
        );

        let tiles: Vec<Result<RasterTile2D<i32>>> = adapter.collect().await;

        let tile_time_positions: Vec<(GridIdx2D, TimeInterval)> = tiles
            .into_iter()
            .map(|t| {
                let g = t.unwrap();
                (g.tile_position, g.time)
            })
            .collect();

        let expected_positions = vec![
            ([-1, 0].into(), TimeInterval::new_unchecked(0, 5)),
            ([-1, 1].into(), TimeInterval::new_unchecked(0, 5)),
            ([0, 0].into(), TimeInterval::new_unchecked(0, 5)),
            ([0, 1].into(), TimeInterval::new_unchecked(0, 5)),
            ([-1, 0].into(), TimeInterval::new_unchecked(5, 10)),
            ([-1, 1].into(), TimeInterval::new_unchecked(5, 10)),
            ([0, 0].into(), TimeInterval::new_unchecked(5, 10)),
            ([0, 1].into(), TimeInterval::new_unchecked(5, 10)),
        ];

        assert_eq!(tile_time_positions, expected_positions);
    }

    #[tokio::test]
    async fn test_gaps_at_end() {
        let data = vec![
            RasterTile2D {
                time: TimeInterval::new_unchecked(0, 5),
                tile_position: [-1, 0].into(),
                band: 0,
                global_geo_transform: TestDefault::test_default(),
                grid_array: Grid::new([2, 2].into(), vec![1, 2, 3, 4]).unwrap().into(),
                properties: Default::default(),
                cache_hint: CacheHint::default(),
            },
            RasterTile2D {
                time: TimeInterval::new_unchecked(0, 5),
                tile_position: [-1, 1].into(),
                band: 0,
                global_geo_transform: TestDefault::test_default(),
                grid_array: Grid::new([2, 2].into(), vec![7, 8, 9, 10]).unwrap().into(),
                properties: Default::default(),
                cache_hint: CacheHint::default(),
            },
            // GAP
            // GAP
            RasterTile2D {
                time: TimeInterval::new_unchecked(5, 10),
                tile_position: [-1, 0].into(),
                band: 0,
                global_geo_transform: TestDefault::test_default(),
                grid_array: Grid::new([2, 2].into(), vec![13, 14, 15, 16])
                    .unwrap()
                    .into(),
                properties: Default::default(),
                cache_hint: CacheHint::default(),
            },
            RasterTile2D {
                time: TimeInterval::new_unchecked(5, 10),
                tile_position: [-1, 1].into(),
                band: 0,
                global_geo_transform: TestDefault::test_default(),
                grid_array: Grid::new([2, 2].into(), vec![19, 20, 21, 22])
                    .unwrap()
                    .into(),
                properties: Default::default(),
                cache_hint: CacheHint::default(),
            },
            // GAP
            // GAP
        ];

        let result_data = data.into_iter().map(Ok);

        let in_stream = stream::iter(result_data);
        let grid_bounding_box = GridBoundingBox2D::new([-1, 0], [0, 1]).unwrap();
        let global_geo_transform = GeoTransform::test_default();
        let tile_shape = [2, 2].into();

        let adapter = SparseTilesFillAdapter::new(
            in_stream,
            grid_bounding_box,
            1,
            global_geo_transform,
            tile_shape,
            FillerTileCacheExpirationStrategy::NoCache,
            FillerTimeBounds::from(TimeInterval::new_unchecked(0, 10)),
        );

        let tiles: Vec<Result<RasterTile2D<i32>>> = adapter.collect().await;

        let tile_time_positions: Vec<(GridIdx2D, TimeInterval)> = tiles
            .into_iter()
            .map(|t| {
                let g = t.unwrap();
                (g.tile_position, g.time)
            })
            .collect();

        let expected_positions = vec![
            ([-1, 0].into(), TimeInterval::new_unchecked(0, 5)),
            ([-1, 1].into(), TimeInterval::new_unchecked(0, 5)),
            ([0, 0].into(), TimeInterval::new_unchecked(0, 5)),
            ([0, 1].into(), TimeInterval::new_unchecked(0, 5)),
            ([-1, 0].into(), TimeInterval::new_unchecked(5, 10)),
            ([-1, 1].into(), TimeInterval::new_unchecked(5, 10)),
            ([0, 0].into(), TimeInterval::new_unchecked(5, 10)),
            ([0, 1].into(), TimeInterval::new_unchecked(5, 10)),
        ];

        assert_eq!(tile_time_positions, expected_positions);
    }

    #[tokio::test]
    async fn test_one_cell_grid() {
        let data = vec![
            RasterTile2D {
                time: TimeInterval::new_unchecked(0, 5),
                tile_position: [0, 0].into(),
                band: 0,
                global_geo_transform: TestDefault::test_default(),
                grid_array: Grid::new([2, 2].into(), vec![1, 2, 3, 4]).unwrap().into(),
                properties: Default::default(),
                cache_hint: CacheHint::default(),
            },
            RasterTile2D {
                time: TimeInterval::new_unchecked(5, 10),
                tile_position: [0, 0].into(),
                band: 0,
                global_geo_transform: TestDefault::test_default(),
                grid_array: Grid::new([2, 2].into(), vec![13, 14, 15, 16])
                    .unwrap()
                    .into(),
                properties: Default::default(),
                cache_hint: CacheHint::default(),
            },
        ];

        let result_data = data.into_iter().map(Ok);

        let in_stream = stream::iter(result_data);
        let grid_bounding_box = GridBoundingBox2D::new([0, 0], [0, 0]).unwrap();
        let global_geo_transform = GeoTransform::test_default();
        let tile_shape = [2, 2].into();

        let adapter = SparseTilesFillAdapter::new(
            in_stream,
            grid_bounding_box,
            1,
            global_geo_transform,
            tile_shape,
            FillerTileCacheExpirationStrategy::NoCache,
            FillerTimeBounds::from(TimeInterval::new_unchecked(0, 10)),
        );

        let tiles: Vec<Result<RasterTile2D<i32>>> = adapter.collect().await;

        let tile_time_positions: Vec<(GridIdx2D, TimeInterval)> = tiles
            .into_iter()
            .map(|t| {
                let g = t.unwrap();
                (g.tile_position, g.time)
            })
            .collect();

        let expected_positions = vec![
            ([0, 0].into(), TimeInterval::new_unchecked(0, 5)),
            ([0, 0].into(), TimeInterval::new_unchecked(5, 10)),
        ];

        assert_eq!(tile_time_positions, expected_positions);
    }

    #[allow(clippy::too_many_lines)]
    #[tokio::test]
    async fn test_no_gaps() {
        let data = vec![
            RasterTile2D {
                time: TimeInterval::new_unchecked(0, 5),
                tile_position: [-1, 0].into(),
                band: 0,
                global_geo_transform: TestDefault::test_default(),
                grid_array: Grid::new([2, 2].into(), vec![1, 2, 3, 4]).unwrap().into(),
                properties: Default::default(),
                cache_hint: CacheHint::default(),
            },
            RasterTile2D {
                time: TimeInterval::new_unchecked(0, 5),
                tile_position: [-1, 1].into(),
                band: 0,
                global_geo_transform: TestDefault::test_default(),
                grid_array: Grid::new([2, 2].into(), vec![7, 8, 9, 10]).unwrap().into(),
                properties: Default::default(),
                cache_hint: CacheHint::default(),
            },
            RasterTile2D {
                time: TimeInterval::new_unchecked(0, 5),
                tile_position: [0, 0].into(),
                band: 0,
                global_geo_transform: TestDefault::test_default(),
                grid_array: Grid::new([2, 2].into(), vec![1, 2, 3, 4]).unwrap().into(),
                properties: Default::default(),
                cache_hint: CacheHint::default(),
            },
            RasterTile2D {
                time: TimeInterval::new_unchecked(0, 5),
                tile_position: [0, 1].into(),
                band: 0,
                global_geo_transform: TestDefault::test_default(),
                grid_array: Grid::new([2, 2].into(), vec![7, 8, 9, 10]).unwrap().into(),
                properties: Default::default(),
                cache_hint: CacheHint::default(),
            },
            RasterTile2D {
                time: TimeInterval::new_unchecked(5, 10),
                tile_position: [-1, 0].into(),
                band: 0,
                global_geo_transform: TestDefault::test_default(),
                grid_array: Grid::new([2, 2].into(), vec![13, 14, 15, 16])
                    .unwrap()
                    .into(),
                properties: Default::default(),
                cache_hint: CacheHint::default(),
            },
            RasterTile2D {
                time: TimeInterval::new_unchecked(5, 10),
                tile_position: [-1, 1].into(),
                band: 0,
                global_geo_transform: TestDefault::test_default(),
                grid_array: Grid::new([2, 2].into(), vec![19, 20, 21, 22])
                    .unwrap()
                    .into(),
                properties: Default::default(),
                cache_hint: CacheHint::default(),
            },
            RasterTile2D {
                time: TimeInterval::new_unchecked(5, 10),
                tile_position: [0, 0].into(),
                band: 0,
                global_geo_transform: TestDefault::test_default(),
                grid_array: Grid::new([2, 2].into(), vec![13, 14, 15, 16])
                    .unwrap()
                    .into(),
                properties: Default::default(),
                cache_hint: CacheHint::default(),
            },
            RasterTile2D {
                time: TimeInterval::new_unchecked(5, 10),
                tile_position: [0, 1].into(),
                band: 0,
                global_geo_transform: TestDefault::test_default(),
                grid_array: Grid::new([2, 2].into(), vec![19, 20, 21, 22])
                    .unwrap()
                    .into(),
                properties: Default::default(),
                cache_hint: CacheHint::default(),
            },
        ];

        let result_data = data.into_iter().map(Ok);

        let in_stream = stream::iter(result_data);
        let grid_bounding_box = GridBoundingBox2D::new([-1, 0], [0, 1]).unwrap();
        let global_geo_transform = GeoTransform::test_default();
        let tile_shape = [2, 2].into();

        let adapter = SparseTilesFillAdapter::new(
            in_stream,
            grid_bounding_box,
            1,
            global_geo_transform,
            tile_shape,
            FillerTileCacheExpirationStrategy::NoCache,
            FillerTimeBounds::from(TimeInterval::new_unchecked(0, 10)),
        );

        let tiles: Vec<Result<RasterTile2D<i32>>> = adapter.collect().await;

        let tile_time_positions: Vec<(GridIdx2D, TimeInterval)> = tiles
            .into_iter()
            .map(|t| {
                let g = t.unwrap();
                (g.tile_position, g.time)
            })
            .collect();

        let expected_positions = vec![
            ([-1, 0].into(), TimeInterval::new_unchecked(0, 5)),
            ([-1, 1].into(), TimeInterval::new_unchecked(0, 5)),
            ([0, 0].into(), TimeInterval::new_unchecked(0, 5)),
            ([0, 1].into(), TimeInterval::new_unchecked(0, 5)),
            ([-1, 0].into(), TimeInterval::new_unchecked(5, 10)),
            ([-1, 1].into(), TimeInterval::new_unchecked(5, 10)),
            ([0, 0].into(), TimeInterval::new_unchecked(5, 10)),
            ([0, 1].into(), TimeInterval::new_unchecked(5, 10)),
        ];

        assert_eq!(tile_time_positions, expected_positions);
    }

    #[tokio::test]
    async fn test_min_max_time() {
        let data = vec![
            RasterTile2D {
                time: TimeInterval::default(),
                tile_position: [-1, 0].into(),
                band: 0,
                global_geo_transform: TestDefault::test_default(),
                grid_array: Grid::new([2, 2].into(), vec![1, 2, 3, 4]).unwrap().into(),
                properties: Default::default(),
                cache_hint: CacheHint::default(),
            },
            // GAP
            // GAP
            RasterTile2D {
                time: TimeInterval::default(),
                tile_position: [0, 1].into(),
                band: 0,
                global_geo_transform: TestDefault::test_default(),
                grid_array: Grid::new([2, 2].into(), vec![7, 8, 9, 10]).unwrap().into(),
                properties: Default::default(),
                cache_hint: CacheHint::default(),
            },
        ];

        let result_data = data.into_iter().map(Ok);

        let in_stream = stream::iter(result_data);
        let grid_bounding_box = GridBoundingBox2D::new([-1, 0], [0, 1]).unwrap();
        let global_geo_transform = GeoTransform::test_default();
        let tile_shape = [2, 2].into();

        let adapter = SparseTilesFillAdapter::new(
            in_stream,
            grid_bounding_box,
            1,
            global_geo_transform,
            tile_shape,
            FillerTileCacheExpirationStrategy::NoCache,
            FillerTimeBounds::from(TimeInterval::default()),
        );

        let tiles: Vec<Result<RasterTile2D<i32>>> = adapter.collect().await;

        let tile_time_positions: Vec<(GridIdx2D, TimeInterval)> = tiles
            .into_iter()
            .map(|t| {
                let g = t.unwrap();
                (g.tile_position, g.time)
            })
            .collect();

        let expected_positions = vec![
            ([-1, 0].into(), TimeInterval::default()),
            ([-1, 1].into(), TimeInterval::default()),
            ([0, 0].into(), TimeInterval::default()),
            ([0, 1].into(), TimeInterval::default()),
        ];

        assert_eq!(tile_time_positions, expected_positions);
    }

    #[tokio::test]
    async fn test_error() {
        let data = vec![
            Ok(RasterTile2D {
                time: TimeInterval::new_unchecked(0, 5),
                tile_position: [-1, 0].into(),
                band: 0,
                global_geo_transform: TestDefault::test_default(),
                grid_array: Grid::new([2, 2].into(), vec![1, 2, 3, 4]).unwrap().into(),
                properties: Default::default(),
                cache_hint: CacheHint::default(),
            }),
            Err(crate::error::Error::NoSpatialBoundsAvailable),
        ];

        let result_data = data.into_iter();

        let in_stream = stream::iter(result_data);
        let grid_bounding_box = GridBoundingBox2D::new([-1, 0], [0, 1]).unwrap();
        let global_geo_transform = GeoTransform::test_default();
        let tile_shape = [2, 2].into();

        let adapter = SparseTilesFillAdapter::new(
            in_stream,
            grid_bounding_box,
            1,
            global_geo_transform,
            tile_shape,
            FillerTileCacheExpirationStrategy::NoCache,
            FillerTimeBounds::from(TimeInterval::new_unchecked(0, 5)),
        );

        let tiles: Vec<Result<RasterTile2D<i32>>> = adapter.collect().await;

        assert_eq!(tiles.len(), 2);
        assert!(tiles[0].is_ok());
        assert!(tiles[1].is_err());
    }

    #[allow(clippy::too_many_lines)]
    #[tokio::test]
    async fn test_timeinterval_gap() {
        let data = vec![
            RasterTile2D {
                time: TimeInterval::new_unchecked(0, 5),
                tile_position: [-1, 0].into(),
                band: 0,
                global_geo_transform: TestDefault::test_default(),
                grid_array: Grid::new([2, 2].into(), vec![1, 2, 3, 4]).unwrap().into(),
                properties: Default::default(),
                cache_hint: CacheHint::default(),
            },
            RasterTile2D {
                time: TimeInterval::new_unchecked(0, 5),
                tile_position: [-1, 1].into(),
                band: 0,
                global_geo_transform: TestDefault::test_default(),
                grid_array: Grid::new([2, 2].into(), vec![7, 8, 9, 10]).unwrap().into(),
                properties: Default::default(),
                cache_hint: CacheHint::default(),
            },
            RasterTile2D {
                time: TimeInterval::new_unchecked(0, 5),
                tile_position: [0, 0].into(),
                band: 0,
                global_geo_transform: TestDefault::test_default(),
                grid_array: Grid::new([2, 2].into(), vec![1, 2, 3, 4]).unwrap().into(),
                properties: Default::default(),
                cache_hint: CacheHint::default(),
            },
            RasterTile2D {
                time: TimeInterval::new_unchecked(0, 5),
                tile_position: [0, 1].into(),
                band: 0,
                global_geo_transform: TestDefault::test_default(),
                grid_array: Grid::new([2, 2].into(), vec![7, 8, 9, 10]).unwrap().into(),
                properties: Default::default(),
                cache_hint: CacheHint::default(),
            },
            RasterTile2D {
                time: TimeInterval::new_unchecked(10, 15),
                tile_position: [-1, 0].into(),
                band: 0,
                global_geo_transform: TestDefault::test_default(),
                grid_array: Grid::new([2, 2].into(), vec![13, 14, 15, 16])
                    .unwrap()
                    .into(),
                properties: Default::default(),
                cache_hint: CacheHint::default(),
            },
            RasterTile2D {
                time: TimeInterval::new_unchecked(10, 15),
                tile_position: [-1, 1].into(),
                band: 0,
                global_geo_transform: TestDefault::test_default(),
                grid_array: Grid::new([2, 2].into(), vec![19, 20, 21, 22])
                    .unwrap()
                    .into(),
                properties: Default::default(),
                cache_hint: CacheHint::default(),
            },
            RasterTile2D {
                time: TimeInterval::new_unchecked(10, 15),
                tile_position: [0, 0].into(),
                band: 0,
                global_geo_transform: TestDefault::test_default(),
                grid_array: Grid::new([2, 2].into(), vec![13, 14, 15, 16])
                    .unwrap()
                    .into(),
                properties: Default::default(),
                cache_hint: CacheHint::default(),
            },
            RasterTile2D {
                time: TimeInterval::new_unchecked(10, 15),
                tile_position: [0, 1].into(),
                band: 0,
                global_geo_transform: TestDefault::test_default(),
                grid_array: Grid::new([2, 2].into(), vec![19, 20, 21, 22])
                    .unwrap()
                    .into(),
                properties: Default::default(),
                cache_hint: CacheHint::default(),
            },
        ];

        let result_data = data.into_iter().map(Ok);

        let in_stream = stream::iter(result_data);
        let grid_bounding_box = GridBoundingBox2D::new([-1, 0], [0, 1]).unwrap();
        let global_geo_transform = GeoTransform::test_default();
        let tile_shape = [2, 2].into();

        let adapter = SparseTilesFillAdapter::new(
            in_stream,
            grid_bounding_box,
            1,
            global_geo_transform,
            tile_shape,
            FillerTileCacheExpirationStrategy::NoCache,
            FillerTimeBounds::from(TimeInterval::new_unchecked(0, 15)),
        );

        let tiles: Vec<Result<RasterTile2D<i32>>> = adapter.collect().await;

        let tile_time_positions: Vec<(GridIdx2D, TimeInterval)> = tiles
            .into_iter()
            .map(|t| {
                let g = t.unwrap();
                (g.tile_position, g.time)
            })
            .collect();

        let expected_positions = vec![
            ([-1, 0].into(), TimeInterval::new_unchecked(0, 5)),
            ([-1, 1].into(), TimeInterval::new_unchecked(0, 5)),
            ([0, 0].into(), TimeInterval::new_unchecked(0, 5)),
            ([0, 1].into(), TimeInterval::new_unchecked(0, 5)),
            ([-1, 0].into(), TimeInterval::new_unchecked(5, 10)),
            ([-1, 1].into(), TimeInterval::new_unchecked(5, 10)),
            ([0, 0].into(), TimeInterval::new_unchecked(5, 10)),
            ([0, 1].into(), TimeInterval::new_unchecked(5, 10)),
            ([-1, 0].into(), TimeInterval::new_unchecked(10, 15)),
            ([-1, 1].into(), TimeInterval::new_unchecked(10, 15)),
            ([0, 0].into(), TimeInterval::new_unchecked(10, 15)),
            ([0, 1].into(), TimeInterval::new_unchecked(10, 15)),
        ];

        assert_eq!(tile_time_positions, expected_positions);
    }

    #[allow(clippy::too_many_lines)]
    #[tokio::test]
    async fn test_timeinterval_gap_and_end_start_gap() {
        let data = vec![
            RasterTile2D {
                time: TimeInterval::new_unchecked(0, 5),
                tile_position: [-1, 1].into(),
                band: 0,
                global_geo_transform: TestDefault::test_default(),
                grid_array: Grid::new([2, 2].into(), vec![7, 8, 9, 10]).unwrap().into(),
                properties: Default::default(),
                cache_hint: CacheHint::default(),
            },
            RasterTile2D {
                time: TimeInterval::new_unchecked(10, 15),
                tile_position: [0, 0].into(),
                band: 0,
                global_geo_transform: TestDefault::test_default(),
                grid_array: Grid::new([2, 2].into(), vec![13, 14, 15, 16])
                    .unwrap()
                    .into(),
                properties: Default::default(),
                cache_hint: CacheHint::default(),
            },
        ];

        let result_data = data.into_iter().map(Ok);

        let in_stream = stream::iter(result_data);
        let grid_bounding_box = GridBoundingBox2D::new([-1, 0], [0, 1]).unwrap();
        let global_geo_transform = GeoTransform::test_default();
        let tile_shape = [2, 2].into();

        let adapter = SparseTilesFillAdapter::new(
            in_stream,
            grid_bounding_box,
            1,
            global_geo_transform,
            tile_shape,
            FillerTileCacheExpirationStrategy::NoCache,
            FillerTimeBounds::from(TimeInterval::new_unchecked(0, 15)),
        );

        let tiles: Vec<Result<RasterTile2D<i32>>> = adapter.collect().await;

        let tile_time_positions: Vec<(GridIdx2D, TimeInterval, bool)> = tiles
            .into_iter()
            .map(|t| {
                let g = t.unwrap();
                (g.tile_position, g.time, g.is_empty())
            })
            .collect();

        let expected_positions = vec![
            ([-1, 0].into(), TimeInterval::new_unchecked(0, 5), true),
            ([-1, 1].into(), TimeInterval::new_unchecked(0, 5), false),
            ([0, 0].into(), TimeInterval::new_unchecked(0, 5), true),
            ([0, 1].into(), TimeInterval::new_unchecked(0, 5), true),
            ([-1, 0].into(), TimeInterval::new_unchecked(5, 10), true),
            ([-1, 1].into(), TimeInterval::new_unchecked(5, 10), true),
            ([0, 0].into(), TimeInterval::new_unchecked(5, 10), true),
            ([0, 1].into(), TimeInterval::new_unchecked(5, 10), true),
            ([-1, 0].into(), TimeInterval::new_unchecked(10, 15), true),
            ([-1, 1].into(), TimeInterval::new_unchecked(10, 15), true),
            ([0, 0].into(), TimeInterval::new_unchecked(10, 15), false),
            ([0, 1].into(), TimeInterval::new_unchecked(10, 15), true),
        ];

        assert_eq!(tile_time_positions, expected_positions);
    }

    #[tokio::test]
    async fn it_sets_no_cache() {
        let cache_hint1 = CacheHint::seconds(0);
        let cache_hint2 = CacheHint::seconds(60 * 60 * 24);

        let data = vec![
            // GAP
            // GAP
            RasterTile2D {
                time: TimeInterval::new_unchecked(0, 5),
                tile_position: [0, 0].into(),
                band: 0,
                global_geo_transform: TestDefault::test_default(),
                grid_array: Grid::new([2, 2].into(), vec![1, 2, 3, 4]).unwrap().into(),
                properties: Default::default(),
                cache_hint: cache_hint1,
            },
            RasterTile2D {
                time: TimeInterval::new_unchecked(0, 5),
                tile_position: [0, 1].into(),
                band: 0,
                global_geo_transform: TestDefault::test_default(),
                grid_array: Grid::new([2, 2].into(), vec![7, 8, 9, 10]).unwrap().into(),
                properties: Default::default(),
                cache_hint: cache_hint2,
            },
            // GAP
            // GAP
            RasterTile2D {
                time: TimeInterval::new_unchecked(5, 10),
                tile_position: [0, 0].into(),
                band: 0,
                global_geo_transform: TestDefault::test_default(),
                grid_array: Grid::new([2, 2].into(), vec![13, 14, 15, 16])
                    .unwrap()
                    .into(),
                properties: Default::default(),
                cache_hint: cache_hint1,
            },
            RasterTile2D {
                time: TimeInterval::new_unchecked(5, 10),
                tile_position: [0, 1].into(),
                band: 0,
                global_geo_transform: TestDefault::test_default(),
                grid_array: Grid::new([2, 2].into(), vec![19, 20, 21, 22])
                    .unwrap()
                    .into(),
                properties: Default::default(),
                cache_hint: cache_hint1,
            },
        ];

        let result_data = data.into_iter().map(Ok);

        let in_stream = stream::iter(result_data);
        let grid_bounding_box = GridBoundingBox2D::new([-1, 0], [0, 1]).unwrap();
        let global_geo_transform = GeoTransform::test_default();
        let tile_shape = [2, 2].into();

        let adapter = SparseTilesFillAdapter::new(
            in_stream,
            grid_bounding_box,
            1,
            global_geo_transform,
            tile_shape,
            FillerTileCacheExpirationStrategy::NoCache,
            FillerTimeBounds::from(TimeInterval::new_unchecked(0, 10)),
        );

        let tiles: Vec<Result<RasterTile2D<i32>>> = adapter.collect().await;

        let cache_expirations: Vec<bool> = tiles
            .into_iter()
            .map(|t| {
                let g = t.unwrap();
                g.cache_hint.is_expired()
            })
            .collect();

        let expected_expirations = vec![
            true,                     // GAP
            true,                     // GAP
            cache_hint1.is_expired(), // data
            cache_hint2.is_expired(), // data
            true,                     // GAP
            true,                     // GAP
            cache_hint1.is_expired(), // data
            cache_hint1.is_expired(), // data
        ];

        assert_eq!(cache_expirations, expected_expirations);
    }

    #[tokio::test]
    async fn it_derives_cache_hint_from_surrounding_tiles() {
        let cache_hint1 = CacheHint::seconds(60);
        let cache_hint2 = CacheHint::seconds(60 * 60 * 24);

        let data = vec![
            // GAP
            // GAP
            RasterTile2D {
                time: TimeInterval::new_unchecked(0, 5),
                tile_position: [0, 0].into(),
                band: 0,
                global_geo_transform: TestDefault::test_default(),
                grid_array: Grid::new([2, 2].into(), vec![1, 2, 3, 4]).unwrap().into(),
                properties: Default::default(),
                cache_hint: cache_hint1,
            },
            RasterTile2D {
                time: TimeInterval::new_unchecked(0, 5),
                tile_position: [0, 1].into(),
                band: 0,
                global_geo_transform: TestDefault::test_default(),
                grid_array: Grid::new([2, 2].into(), vec![7, 8, 9, 10]).unwrap().into(),
                properties: Default::default(),
                cache_hint: cache_hint2,
            },
            // GAP
            // GAP
            RasterTile2D {
                time: TimeInterval::new_unchecked(5, 10),
                tile_position: [0, 0].into(),
                band: 0,
                global_geo_transform: TestDefault::test_default(),
                grid_array: Grid::new([2, 2].into(), vec![13, 14, 15, 16])
                    .unwrap()
                    .into(),
                properties: Default::default(),
                cache_hint: cache_hint1,
            },
            RasterTile2D {
                time: TimeInterval::new_unchecked(5, 10),
                tile_position: [0, 1].into(),
                band: 0,
                global_geo_transform: TestDefault::test_default(),
                grid_array: Grid::new([2, 2].into(), vec![19, 20, 21, 22])
                    .unwrap()
                    .into(),
                properties: Default::default(),
                cache_hint: cache_hint1,
            },
        ];

        let result_data = data.into_iter().map(Ok);

        let in_stream = stream::iter(result_data);
        let grid_bounding_box = GridBoundingBox2D::new([-1, 0], [0, 1]).unwrap();
        let global_geo_transform = GeoTransform::test_default();
        let tile_shape = [2, 2].into();

        let adapter = SparseTilesFillAdapter::new(
            in_stream,
            grid_bounding_box,
            1,
            global_geo_transform,
            tile_shape,
            FillerTileCacheExpirationStrategy::DerivedFromSurroundingTiles,
            FillerTimeBounds::from(TimeInterval::new_unchecked(0, 10)),
        );

        let tiles: Vec<Result<RasterTile2D<i32>>> = adapter.collect().await;

        let cache_expirations: Vec<CacheExpiration> = tiles
            .into_iter()
            .map(|t| {
                let g = t.unwrap();
                g.cache_hint.expires()
            })
            .collect();

        let expected_expirations = vec![
            cache_hint1.expires(), // GAP (use first real tile)
            cache_hint1.expires(), // GAP (use first real tile)
            cache_hint1.expires(), // data
            cache_hint2.expires(), // data
            cache_hint2.expires(), // GAP (use previous tile)
            cache_hint2.expires(), // GAP (use previous tile)
            cache_hint1.expires(), // data
            cache_hint1.expires(), // data
        ];

        assert_eq!(cache_expirations, expected_expirations);
    }

    #[tokio::test]
    async fn it_derives_cache_hint_from_no_tiles() {
        let data = vec![
            // no surrounding tiles
        ];

        let result_data = data.into_iter().map(Ok);

        let in_stream = stream::iter(result_data);
        let grid_bounding_box = GridBoundingBox2D::new([-1, 0], [0, 1]).unwrap();
        let global_geo_transform = GeoTransform::test_default();
        let tile_shape = [2, 2].into();

        let adapter = SparseTilesFillAdapter::new(
            in_stream,
            grid_bounding_box,
            1,
            global_geo_transform,
            tile_shape,
            FillerTileCacheExpirationStrategy::DerivedFromSurroundingTiles,
            FillerTimeBounds::from(TimeInterval::new_unchecked(0, 10)),
        );

        let tiles: Vec<Result<RasterTile2D<i32>>> = adapter.collect().await;

        assert_eq!(tiles.len(), 4);

        // as there are no surrounding tiles, we have no further information and fall back to not caching
        for tile in tiles {
            assert!(tile.as_ref().unwrap().cache_hint.is_expired());
        }
    }

    #[tokio::test]
    async fn it_fills_gap_around_timestep() {
        let cache_hint1 = CacheHint::seconds(0);
        let cache_hint2 = CacheHint::seconds(60 * 60 * 24);

        let data = vec![
            RasterTile2D {
                time: TimeInterval::new_unchecked(0, 5),
                tile_position: [-1, 0].into(),
                band: 0,
                global_geo_transform: TestDefault::test_default(),
                grid_array: Grid::new([2, 2].into(), vec![1, 2, 3, 4]).unwrap().into(),
                properties: Default::default(),
                cache_hint: cache_hint1,
            },
            // GAP t [0,5) pos [0, 0]
            // GAP t [5,10) pos [-1, 0]
            RasterTile2D {
                time: TimeInterval::new_unchecked(5, 10),
                tile_position: [0, 0].into(),
                band: 0,
                global_geo_transform: TestDefault::test_default(),
                grid_array: Grid::new([2, 2].into(), vec![7, 8, 9, 10]).unwrap().into(),
                properties: Default::default(),
                cache_hint: cache_hint2,
            },
        ];

        let result_data = data.into_iter().map(Ok);

        let in_stream = stream::iter(result_data);
        let grid_bounding_box = GridBoundingBox2D::new([-1, 0], [0, 0]).unwrap();
        let global_geo_transform = GeoTransform::test_default();
        let tile_shape = [2, 2].into();

        let adapter = SparseTilesFillAdapter::new(
            in_stream,
            grid_bounding_box,
            1,
            global_geo_transform,
            tile_shape,
            FillerTileCacheExpirationStrategy::NoCache,
            FillerTimeBounds::from(TimeInterval::new_unchecked(0, 10)),
        );

        let tiles: Vec<Result<RasterTile2D<i32>>> = adapter.collect().await;
        let tiles = tiles.into_iter().map(Result::unwrap).collect::<Vec<_>>();

        assert_eq!(tiles[0].time, TimeInterval::new_unchecked(0, 5));
        assert_eq!(tiles[0].tile_position, [-1, 0].into());
        assert!(!tiles[0].is_empty());

        assert_eq!(tiles[1].time, TimeInterval::new_unchecked(0, 5));
        assert_eq!(tiles[1].tile_position, [0, 0].into());
        assert!(tiles[1].is_empty());

        assert_eq!(tiles[2].time, TimeInterval::new_unchecked(5, 10));
        assert_eq!(tiles[2].tile_position, [-1, 0].into());
        assert!(tiles[2].is_empty());

        assert_eq!(tiles[3].time, TimeInterval::new_unchecked(5, 10));
        assert_eq!(tiles[3].tile_position, [0, 0].into());
        assert!(!tiles[3].is_empty());

        assert_eq!(tiles.len(), 4);
    }

    #[tokio::test]
    async fn it_fills_multiband_streams() {
        let cache_hint1 = CacheHint::seconds(0);
        let cache_hint2 = CacheHint::seconds(60 * 60 * 24);

        let data = vec![
            // GAP t [0,5) pos[-1, 0] b 0
            // GAP t [0,5) pos[-1, 0] b 1
            RasterTile2D {
                time: TimeInterval::new_unchecked(0, 5),
                tile_position: [0, 0].into(),
                band: 0,
                global_geo_transform: TestDefault::test_default(),
                grid_array: Grid::new([2, 2].into(), vec![1, 2, 3, 4]).unwrap().into(),
                properties: Default::default(),
                cache_hint: cache_hint1,
            },
            // GAP t [0,5) pos [0, 0] b 1
            // GAP t [5,10) pos [-1, 0] b 0
            RasterTile2D {
                time: TimeInterval::new_unchecked(5, 10),
                tile_position: [-1, 0].into(),
                band: 1,
                global_geo_transform: TestDefault::test_default(),
                grid_array: Grid::new([2, 2].into(), vec![7, 8, 9, 10]).unwrap().into(),
                properties: Default::default(),
                cache_hint: cache_hint2,
            },
            // GAP t [5,10) pos [0, 0] b 0
            // GAP t [5,10) pos [0, 0] b 1
        ];

        let result_data = data.into_iter().map(Ok);

        let in_stream = stream::iter(result_data);
        let grid_bounding_box = GridBoundingBox2D::new([-1, 0], [0, 0]).unwrap();
        let global_geo_transform = GeoTransform::test_default();
        let tile_shape = [2, 2].into();

        let adapter = SparseTilesFillAdapter::new(
            in_stream,
            grid_bounding_box,
            2,
            global_geo_transform,
            tile_shape,
            FillerTileCacheExpirationStrategy::NoCache,
            FillerTimeBounds::from(TimeInterval::new_unchecked(0, 10)),
        );

        let tiles: Vec<Result<RasterTile2D<i32>>> = adapter.collect().await;
        let tiles = tiles.into_iter().map(Result::unwrap).collect::<Vec<_>>();

        assert_eq!(tiles[0].time, TimeInterval::new_unchecked(0, 5));
        assert_eq!(tiles[0].tile_position, [-1, 0].into());
        assert_eq!(tiles[0].band, 0);
        assert!(tiles[0].is_empty());

        assert_eq!(tiles[1].time, TimeInterval::new_unchecked(0, 5));
        assert_eq!(tiles[1].tile_position, [-1, 0].into());
        assert_eq!(tiles[1].band, 1);
        assert!(tiles[1].is_empty());

        assert_eq!(tiles[2].time, TimeInterval::new_unchecked(0, 5));
        assert_eq!(tiles[2].tile_position, [0, 0].into());
        assert_eq!(tiles[2].band, 0);
        assert!(!tiles[2].is_empty());

        assert_eq!(tiles[3].time, TimeInterval::new_unchecked(0, 5));
        assert_eq!(tiles[3].tile_position, [0, 0].into());
        assert_eq!(tiles[3].band, 1);
        assert!(tiles[3].is_empty());

        assert_eq!(tiles[4].time, TimeInterval::new_unchecked(5, 10));
        assert_eq!(tiles[4].tile_position, [-1, 0].into());
        assert_eq!(tiles[4].band, 0);
        assert!(tiles[4].is_empty());

        assert_eq!(tiles[5].time, TimeInterval::new_unchecked(5, 10));
        assert_eq!(tiles[5].tile_position, [-1, 0].into());
        assert_eq!(tiles[5].band, 1);
        assert!(!tiles[5].is_empty());

        assert_eq!(tiles[6].time, TimeInterval::new_unchecked(5, 10));
        assert_eq!(tiles[6].tile_position, [0, 0].into());
        assert_eq!(tiles[6].band, 0);
        assert!(tiles[6].is_empty());

        assert_eq!(tiles[7].time, TimeInterval::new_unchecked(5, 10));
        assert_eq!(tiles[7].tile_position, [0, 0].into());
        assert_eq!(tiles[7].band, 1);
        assert!(tiles[7].is_empty());

        assert_eq!(tiles.len(), 8);
    }

    #[tokio::test]
    async fn it_detects_non_increasing_intervals() {
        let data = vec![
            RasterTile2D {
                time: TimeInterval::new_unchecked(0, 5),
                tile_position: [-1, 0].into(),
                band: 0,
                global_geo_transform: TestDefault::test_default(),
                grid_array: Grid::new([2, 2].into(), vec![1, 2, 3, 4]).unwrap().into(),
                properties: Default::default(),
                cache_hint: CacheHint::default(),
            },
            RasterTile2D {
                time: TimeInterval::new_unchecked(0, 5),
                tile_position: [-1, 1].into(),
                band: 0,
                global_geo_transform: TestDefault::test_default(),
                grid_array: Grid::new([2, 2].into(), vec![7, 8, 9, 10]).unwrap().into(),
                properties: Default::default(),
                cache_hint: CacheHint::default(),
            },
            RasterTile2D {
                time: TimeInterval::new_unchecked(0, 5),
                tile_position: [0, 0].into(),
                band: 0,
                global_geo_transform: TestDefault::test_default(),
                grid_array: Grid::new([2, 2].into(), vec![1, 2, 3, 4]).unwrap().into(),
                properties: Default::default(),
                cache_hint: CacheHint::default(),
            },
            RasterTile2D {
                time: TimeInterval::new_unchecked(0, 5),
                tile_position: [0, 1].into(),
                band: 0,
                global_geo_transform: TestDefault::test_default(),
                grid_array: Grid::new([2, 2].into(), vec![7, 8, 9, 10]).unwrap().into(),
                properties: Default::default(),
                cache_hint: CacheHint::default(),
            },
            RasterTile2D {
                time: TimeInterval::new_unchecked(0, 5),
                tile_position: [-1, 0].into(),
                band: 0,
                global_geo_transform: TestDefault::test_default(),
                grid_array: Grid::new([2, 2].into(), vec![13, 14, 15, 16])
                    .unwrap()
                    .into(),
                properties: Default::default(),
                cache_hint: CacheHint::default(),
            },
            RasterTile2D {
                time: TimeInterval::new_unchecked(0, 5),
                tile_position: [-1, 1].into(),
                band: 0,
                global_geo_transform: TestDefault::test_default(),
                grid_array: Grid::new([2, 2].into(), vec![19, 20, 21, 22])
                    .unwrap()
                    .into(),
                properties: Default::default(),
                cache_hint: CacheHint::default(),
            },
            RasterTile2D {
                time: TimeInterval::new_unchecked(0, 5),
                tile_position: [0, 0].into(),
                band: 0,
                global_geo_transform: TestDefault::test_default(),
                grid_array: Grid::new([2, 2].into(), vec![13, 14, 15, 16])
                    .unwrap()
                    .into(),
                properties: Default::default(),
                cache_hint: CacheHint::default(),
            },
            RasterTile2D {
                time: TimeInterval::new_unchecked(0, 5),
                tile_position: [0, 1].into(),
                band: 0,
                global_geo_transform: TestDefault::test_default(),
                grid_array: Grid::new([2, 2].into(), vec![19, 20, 21, 22])
                    .unwrap()
                    .into(),
                properties: Default::default(),
                cache_hint: CacheHint::default(),
            },
        ];

        let result_data = data.into_iter().map(Ok);

        let in_stream = stream::iter(result_data);
        let grid_bounding_box = GridBoundingBox2D::new([-1, 0], [0, 1]).unwrap();
        let global_geo_transform = GeoTransform::test_default();
        let tile_shape = [2, 2].into();

        let adapter = SparseTilesFillAdapter::new(
            in_stream,
            grid_bounding_box,
            1,
            global_geo_transform,
            tile_shape,
            FillerTileCacheExpirationStrategy::NoCache,
            FillerTimeBounds::from(TimeInterval::new_unchecked(0, 5)),
        );

        let tiles: Vec<Result<RasterTile2D<i32>>> = adapter.collect().await;

        assert_eq!(tiles.len(), 5);
        assert!(tiles[4].is_err());
    }

    #[tokio::test]
    async fn it_detects_non_increasing_instants() {
        let data = vec![
            RasterTile2D {
                time: TimeInterval::new_unchecked(0, 0),
                tile_position: [-1, 0].into(),
                band: 0,
                global_geo_transform: TestDefault::test_default(),
                grid_array: Grid::new([2, 2].into(), vec![1, 2, 3, 4]).unwrap().into(),
                properties: Default::default(),
                cache_hint: CacheHint::default(),
            },
            RasterTile2D {
                time: TimeInterval::new_unchecked(0, 0),
                tile_position: [-1, 1].into(),
                band: 0,
                global_geo_transform: TestDefault::test_default(),
                grid_array: Grid::new([2, 2].into(), vec![7, 8, 9, 10]).unwrap().into(),
                properties: Default::default(),
                cache_hint: CacheHint::default(),
            },
            RasterTile2D {
                time: TimeInterval::new_unchecked(0, 0),
                tile_position: [0, 0].into(),
                band: 0,
                global_geo_transform: TestDefault::test_default(),
                grid_array: Grid::new([2, 2].into(), vec![1, 2, 3, 4]).unwrap().into(),
                properties: Default::default(),
                cache_hint: CacheHint::default(),
            },
            RasterTile2D {
                time: TimeInterval::new_unchecked(0, 0),
                tile_position: [0, 1].into(),
                band: 0,
                global_geo_transform: TestDefault::test_default(),
                grid_array: Grid::new([2, 2].into(), vec![7, 8, 9, 10]).unwrap().into(),
                properties: Default::default(),
                cache_hint: CacheHint::default(),
            },
            RasterTile2D {
                time: TimeInterval::new_unchecked(0, 0),
                tile_position: [-1, 0].into(),
                band: 0,
                global_geo_transform: TestDefault::test_default(),
                grid_array: Grid::new([2, 2].into(), vec![13, 14, 15, 16])
                    .unwrap()
                    .into(),
                properties: Default::default(),
                cache_hint: CacheHint::default(),
            },
            RasterTile2D {
                time: TimeInterval::new_unchecked(0, 0),
                tile_position: [-1, 1].into(),
                band: 0,
                global_geo_transform: TestDefault::test_default(),
                grid_array: Grid::new([2, 2].into(), vec![19, 20, 21, 22])
                    .unwrap()
                    .into(),
                properties: Default::default(),
                cache_hint: CacheHint::default(),
            },
            RasterTile2D {
                time: TimeInterval::new_unchecked(0, 0),
                tile_position: [0, 0].into(),
                band: 0,
                global_geo_transform: TestDefault::test_default(),
                grid_array: Grid::new([2, 2].into(), vec![13, 14, 15, 16])
                    .unwrap()
                    .into(),
                properties: Default::default(),
                cache_hint: CacheHint::default(),
            },
            RasterTile2D {
                time: TimeInterval::new_unchecked(0, 0),
                tile_position: [0, 1].into(),
                band: 0,
                global_geo_transform: TestDefault::test_default(),
                grid_array: Grid::new([2, 2].into(), vec![19, 20, 21, 22])
                    .unwrap()
                    .into(),
                properties: Default::default(),
                cache_hint: CacheHint::default(),
            },
        ];

        let result_data = data.into_iter().map(Ok);

        let in_stream = stream::iter(result_data);
        let grid_bounding_box = GridBoundingBox2D::new([-1, 0], [0, 1]).unwrap();
        let global_geo_transform = GeoTransform::test_default();
        let tile_shape = [2, 2].into();

        let adapter = SparseTilesFillAdapter::new(
            in_stream,
            grid_bounding_box,
            1,
            global_geo_transform,
            tile_shape,
            FillerTileCacheExpirationStrategy::NoCache,
            FillerTimeBounds::from(TimeInterval::new_unchecked(0, 1)),
        );

        let tiles: Vec<Result<RasterTile2D<i32>>> = adapter.collect().await;

        assert_eq!(tiles.len(), 5);
        assert!(tiles[4].is_err());
    }
}<|MERGE_RESOLUTION|>--- conflicted
+++ resolved
@@ -1,14 +1,10 @@
 use crate::util::Result;
 use futures::{ready, Stream};
 use geoengine_datatypes::{
-<<<<<<< HEAD
-    primitives::{CacheExpiration, CacheHint, RasterQueryRectangle, TimeInterval},
-=======
     primitives::{
         CacheExpiration, CacheHint, RasterQueryRectangle, SpatialPartitioned, TimeInstance,
         TimeInterval,
     },
->>>>>>> c97f87c5
     raster::{
         EmptyGrid2D, GeoTransform, GridBoundingBox2D, GridBounds, GridIdx2D, GridShape2D, GridStep,
         Pixel, RasterTile2D, TilingStrategy,
