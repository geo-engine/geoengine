--- conflicted
+++ resolved
@@ -305,15 +305,9 @@
 mod tests {
     use approx::assert_abs_diff_eq;
     use geoengine_datatypes::{
-<<<<<<< HEAD
-        primitives::{CacheHint, TimeInterval},
-        raster::{
-            GridBoundingBox2D, GridOrEmpty, GridShape, RenameBands, TilesEqualIgnoringCacheHint,
-=======
         primitives::{CacheHint, SpatialPartition2D, SpatialResolution, TimeInterval},
         raster::{
             GridOrEmpty, GridShape, RasterDataType, RenameBands, TilesEqualIgnoringCacheHint,
->>>>>>> 08044fda
         },
         spatial_reference::SpatialReference,
         test_data,
