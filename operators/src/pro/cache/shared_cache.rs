use super::{
    cache_chunks::{CachedFeatures, CompressedFeatureCollection, LandingZoneQueryFeatures},
    cache_tiles::{CachedTiles, CompressedRasterTile2D, LandingZoneQueryTiles},
    error::CacheError,
    util::CacheSize,
};
use crate::engine::CanonicOperatorName;
use crate::util::Result;
use async_trait::async_trait;
use futures::Stream;
use geoengine_datatypes::{
    identifier,
    primitives::{CacheHint, Geometry, RasterQueryRectangle, VectorQueryRectangle},
    raster::{GridContains, Pixel},
    util::{arrow::ArrowTyped, test::TestDefault, ByteSize, Identifier},
};
use log::{debug, log_enabled};
use lru::LruCache;
use std::{collections::HashMap, hash::Hash, sync::Arc};
use tokio::sync::RwLock;

/// The tile cache caches all tiles of a query and is able to answer queries that are fully contained in the cache.
/// New tiles are inserted into the cache on-the-fly as they are produced by query processors.
/// The tiles are first inserted into a landing zone, until the query in completely finished and only then moved to the cache.
/// Both the landing zone and the cache have a maximum size.
/// If the landing zone is full, the caching of the current query will be aborted.
/// If the cache is full, the least recently used entries will be evicted if necessary to make room for the new entry.
#[derive(Debug)]
pub struct CacheBackend {
    // TODO: more fine granular locking?
    // for each operator graph, we have a cache, that can efficiently be accessed
    raster_caches: HashMap<CanonicOperatorName, RasterOperatorCacheEntry>,
    vector_caches: HashMap<CanonicOperatorName, VectorOperatorCacheEntry>,

    cache_size: CacheSize,
    landing_zone_size: CacheSize,

    // we only use the LruCache for determining the least recently used elements and evict as many entries as needed to fit the new one
    lru: LruCache<CacheEntryId, TypedCanonicOperatorName>,
}

impl CacheBackend {
    /// This method removes entries from the cache until it can fit the given amount of bytes.
    #[allow(clippy::missing_panics_doc)]
    pub fn evict_until_can_fit_bytes(&mut self, bytes: usize) {
        while !self.cache_size.can_fit_bytes(bytes) {
            if let Some((pop_id, pop_key)) = self.lru.pop_lru() {
                match pop_key {
                    TypedCanonicOperatorName::Raster(raster_pop_key) => {
                        let op_cache = self
                            .raster_caches
                            .get_mut(&raster_pop_key)
                            .expect("LRU entry must exist in the cache!");
                        let query_element = op_cache
                            .remove_cache_entry(&pop_id)
                            .expect("LRU entry must exist in the cache!");
                        self.cache_size.remove_element_bytes(&query_element);
                    }
                    TypedCanonicOperatorName::Vector(vector_pop_key) => {
                        let op_cache = self
                            .vector_caches
                            .get_mut(&vector_pop_key)
                            .expect("LRU entry must exist in the cache!");
                        let query_element = op_cache
                            .remove_cache_entry(&pop_id)
                            .expect("LRU entry must exist in the cache!");
                        self.cache_size.remove_element_bytes(&query_element);
                    }
                };
                self.cache_size.remove_element_bytes(&pop_id);

                debug!(
                    "Evicted query {}. Cache size: {}. Cache size used: {}, Cache used percentage: {}.",
                    pop_id,
                    self.cache_size.total_byte_size(),
                    self.cache_size.byte_size_used(),
                    self.cache_size.size_used_fraction()
                );
            }
        }
    }
}

#[derive(Clone, Debug, PartialEq, Eq, Hash)]
pub enum TypedCanonicOperatorName {
    Raster(CanonicOperatorName),
    Vector(CanonicOperatorName),
}

impl TypedCanonicOperatorName {
    pub fn as_raster(&self) -> Option<&CanonicOperatorName> {
        match self {
            Self::Raster(name) => Some(name),
            Self::Vector(_) => None,
        }
    }

    pub fn as_vector(&self) -> Option<&CanonicOperatorName> {
        match self {
            Self::Raster(_) => None,
            Self::Vector(name) => Some(name),
        }
    }
}

pub trait CacheEvictUntilFit {
    fn evict_entries_until_can_fit_bytes(&mut self, bytes: usize);
}

impl CacheEvictUntilFit for CacheBackend {
    fn evict_entries_until_can_fit_bytes(&mut self, bytes: usize) {
        self.evict_until_can_fit_bytes(bytes);
    }
}

pub trait CacheView<C, L>: CacheEvictUntilFit {
    fn operator_caches_mut(
        &mut self,
    ) -> &mut HashMap<CanonicOperatorName, OperatorCacheEntry<C, L>>;

    fn create_operator_cache_if_needed(&mut self, key: CanonicOperatorName) {
        // TODO: add size of the OperatorCacheEntry to the cache size?
        self.operator_caches_mut()
            .entry(key)
            .or_insert_with(|| OperatorCacheEntry::new());
    }

    fn remove_operator_cache(
        &mut self,
        key: &CanonicOperatorName,
    ) -> Option<OperatorCacheEntry<C, L>> {
        // TODO: remove the size of the OperatorCacheEntry to the cache size?
        self.operator_caches_mut().remove(key)
    }
}

#[allow(clippy::type_complexity)]
pub struct OperatorCacheEntryView<'a, C: CacheBackendElementExt> {
    operator_cache: &'a mut OperatorCacheEntry<
        CacheQueryEntry<C::Query, C::CacheContainer>,
        CacheQueryEntry<C::Query, C::LandingZoneContainer>,
    >,
    cache_size: &'a mut CacheSize,
    landing_zone_size: &'a mut CacheSize,
    lru: &'a mut LruCache<CacheEntryId, TypedCanonicOperatorName>,
}

impl<'a, C> OperatorCacheEntryView<'a, C>
where
    C: CacheBackendElementExt + ByteSize,
    C::Query: Clone + CacheQueryMatch,
    CacheQueryEntry<C::Query, C::LandingZoneContainer>: ByteSize,
    CacheQueryEntry<C::Query, C::CacheContainer>: ByteSize,
{
    fn is_empty(&self) -> bool {
        self.operator_cache.is_empty()
    }

    /// This method removes a query from the landing zone.
    ///
    /// If the query is not in the landing zone, this method returns None.
    ///
    fn remove_query_from_landing_zone(
        &mut self,
        query_id: &QueryId,
    ) -> Option<CacheQueryEntry<C::Query, C::LandingZoneContainer>> {
        if let Some(entry) = self.operator_cache.remove_landing_zone_entry(query_id) {
            self.landing_zone_size.remove_element_bytes(query_id);
            self.landing_zone_size.remove_element_bytes(&entry);

            // debug output
            log::debug!(
                "Removed query {}. Landing zone size: {}. Landing zone size used: {}, Landing zone used percentage: {}.",
                query_id, self.landing_zone_size.total_byte_size(), self.landing_zone_size.byte_size_used(), self.landing_zone_size.size_used_fraction()
            );

            Some(entry)
        } else {
            None
        }
    }

    /// This method removes a query from the cache and the LRU.
    /// It will remove a queries cache entry from the cache and the LRU.
    ///
    /// If the query is not in the cache, this method returns None.
    ///
    fn remove_query_from_cache_and_lru(
        &mut self,
        cache_entry_id: &CacheEntryId,
    ) -> Option<CacheQueryEntry<C::Query, C::CacheContainer>> {
        if let Some(entry) = self.operator_cache.remove_cache_entry(cache_entry_id) {
            let old_lru_entry = self.lru.pop_entry(cache_entry_id);
            debug_assert!(old_lru_entry.is_some(), "CacheEntryId not found in LRU");
            self.cache_size.remove_element_bytes(cache_entry_id);
            self.cache_size.remove_element_bytes(&entry);

            log::debug!(
                "Removed cache entry {}. Cache size: {}. Cache size used: {}, Cache used percentage: {}.",
                cache_entry_id, self.cache_size.total_byte_size(), self.cache_size.byte_size_used(), self.cache_size.size_used_fraction()
            );

            Some(entry)
        } else {
            None
        }
    }

    /// This method removes a list of queries from the cache and the LRU.
    fn discard_queries_from_cache_and_lru(&mut self, cache_entry_ids: &[CacheEntryId]) {
        for cache_entry_id in cache_entry_ids {
            let old_entry = self.remove_query_from_cache_and_lru(cache_entry_id);
            debug_assert!(
                old_entry.is_some(),
                "CacheEntryId not found in OperatorCacheEntry"
            );
        }
    }

    /// This method adds a query element to the landing zone.
    /// It will add the element to the landing zone entry of the query.
    ///
    /// # Errors
    ///
    /// This method returns an error if the query is not in the landing zone.
    /// This method returns an error if the element is already expired.
    /// This method returns an error if the landing zone is full or the new element would cause the landing zone to overflow.
    ///
    fn add_query_element_to_landing_zone(
        &mut self,
        query_id: &QueryId,
        landing_zone_element: C,
    ) -> Result<(), CacheError> {
        let landing_zone_entry = self
            .operator_cache
            .landing_zone_entry_mut(query_id)
            .ok_or(CacheError::QueryNotFoundInLandingZone)?;

        if landing_zone_element.cache_hint().is_expired() {
            log::trace!("Element is already expired");
            return Err(CacheError::TileExpiredBeforeInsertion);
        };

        let element_bytes_size = landing_zone_element.byte_size();

        if !self.landing_zone_size.can_fit_bytes(element_bytes_size) {
            return Err(CacheError::NotEnoughSpaceInLandingZone);
        }

        // new entries might update the query bounds stored for this entry
        landing_zone_element.update_stored_query(&mut landing_zone_entry.query)?;

        // actually insert the element into the landing zone
        landing_zone_entry.insert_element(landing_zone_element)?;

        // we add the bytes size of the element to the landing zone size after we have inserted it.
        self.landing_zone_size
            .try_add_bytes(element_bytes_size)
            .expect(
            "The Landing Zone must have enough space for the element since we checked it before",
        );

        log::trace!(
            "Inserted tile for query {} into landing zone. Landing zone size: {}. Landing zone size used: {}. Landing zone used percentage: {}",
            query_id, self.landing_zone_size.total_byte_size(), self.landing_zone_size.byte_size_used(), self.landing_zone_size.size_used_fraction()
        );

        Ok(())
    }

    /// This method inserts a query into the landing zone.
    /// It will cause the operator cache to create a new landing zone entry.
    /// Therefore, the size of the query and the size of the landing zone entry will be added to the landing zone size.
    ///
    /// # Errors
    ///
    /// This method returns an error if the query is already in the landing zone.
    /// This method returns an error if the landing zone is full or the new query would cause the landing zone to overflow.
    ///
    fn insert_query_into_landing_zone(&mut self, query: &C::Query) -> Result<QueryId, CacheError> {
        let landing_zone_entry = CacheQueryEntry::create_empty::<C>(query.clone());
        let query_id = QueryId::new();

        let query_id_bytes_size = query_id.byte_size();
        let landing_zone_entry_bytes_size = landing_zone_entry.byte_size();

        self.landing_zone_size.try_add_bytes(query_id_bytes_size)?;

        // if this fails, we have to remove the query id size again
        if let Err(e) = self
            .landing_zone_size
            .try_add_bytes(landing_zone_entry_bytes_size)
        {
            self.landing_zone_size.remove_bytes(query_id_bytes_size);
            return Err(e);
        }

        // if this fails, we have to remove the query id size and the landing zone entry size again
        if let Err(e) = self
            .operator_cache
            .insert_landing_zone_entry(query_id, landing_zone_entry)
        {
            self.landing_zone_size.remove_bytes(query_id_bytes_size);
            self.landing_zone_size
                .remove_bytes(landing_zone_entry_bytes_size);
            return Err(e);
        }

        // debug output
        log::trace!(
            "Added query {} to landing zone. Landing zone size: {}. Landing zone size used: {}, Landing zone used percentage: {}.",
            query_id, self.landing_zone_size.total_byte_size(), self.landing_zone_size.byte_size_used(), self.landing_zone_size.size_used_fraction()
        );

        Ok(query_id)
    }

    /// This method inserts a cache entry into the cache and the LRU.
    /// It allows the element cache to overflow the cache size.
    /// This is done because the total cache size is the cache size + the landing zone size.
    /// This method is used when moving an element from the landing zone to the cache.
    ///
    /// # Errors
    ///
    /// This method returns an error if the cache entry is already in the cache.
    ///
    fn insert_cache_entry_allow_overflow(
        &mut self,
        cache_entry: CacheQueryEntry<C::Query, C::CacheContainer>,
        key: &CanonicOperatorName,
    ) -> Result<CacheEntryId, CacheError> {
        let cache_entry_id = CacheEntryId::new();
        let bytes = cache_entry.byte_size() + cache_entry_id.byte_size();
        // When inserting data from the landing zone into the cache, we allow the cache to overflow.
        // This is done because the total cache size is the cache size + the landing zone size.
        self.cache_size.add_bytes_allow_overflow(bytes);
        self.operator_cache
            .insert_cache_entry(cache_entry_id, cache_entry)?;
        // we have to wrap the key in a TypedCanonicOperatorName to be able to insert it into the LRU
        self.lru.push(
            cache_entry_id,
            C::typed_canonical_operator_name(key.clone()),
        );

        // debug output
        log::trace!(
            "Added cache entry {}. Cache size: {}. Cache size used: {}, Cache used percentage: {}.",
            cache_entry_id,
            self.cache_size.total_byte_size(),
            self.cache_size.byte_size_used(),
            self.cache_size.size_used_fraction()
        );

        Ok(cache_entry_id)
    }

    /// This method finds a cache entry in the cache that matches the query.
    /// It will also collect all expired cache entries.
    /// The cache entry is returned together with the expired ids.
    fn find_matching_cache_entry_and_collect_expired_entries(
        &mut self,
        query: &C::Query,
    ) -> CacheQueryResult<C::Query, C::CacheContainer> {
        let mut expired_cache_entry_ids = vec![];

        let x = self.operator_cache.iter().find(|&(id, entry)| {
            if entry.elements.is_expired() {
                expired_cache_entry_ids.push(*id);
                return false;
            }
            entry.query.is_match(query)
        });

        CacheQueryResult {
            cache_hit: x.map(|(id, entry)| (*id, entry)),
            expired_cache_entry_ids,
        }
    }
}

struct CacheQueryResult<'a, Query, CE> {
    cache_hit: Option<(CacheEntryId, &'a CacheQueryEntry<Query, CE>)>,
    expired_cache_entry_ids: Vec<CacheEntryId>,
}

pub trait Cache<C: CacheBackendElementExt>:
    CacheView<
    CacheQueryEntry<C::Query, C::CacheContainer>,
    CacheQueryEntry<C::Query, C::LandingZoneContainer>,
>
where
    C::Query: Clone + CacheQueryMatch,
{
    /// This method returns a mutable reference to the cache entry of an operator.
    /// If there is no cache entry for the operator, this method returns None.
    fn operator_cache_view_mut(
        &mut self,
        key: &CanonicOperatorName,
    ) -> Option<OperatorCacheEntryView<C>>;

    /// This method queries the cache for a given query.
    /// If the query matches an entry in the cache, the cache entry is returned and it is promoted in the LRU.
    /// If the query does not match an entry in the cache, None is returned. Also if a cache entry is found but it is expired, None is returned.
    ///
    /// # Errors
    /// This method returns an error if the cache entry is not found.
    ///
    fn query_and_promote(
        &mut self,
        key: &CanonicOperatorName,
        query: &C::Query,
    ) -> Result<Option<Arc<Vec<C>>>, CacheError> {
        let mut cache = self
            .operator_cache_view_mut(key)
            .ok_or(CacheError::OperatorCacheEntryNotFound)?;

        let CacheQueryResult {
            cache_hit,
            expired_cache_entry_ids,
        } = cache.find_matching_cache_entry_and_collect_expired_entries(query);

        let res = if let Some((cache_entry_id, cache_entry)) = cache_hit {
            let potential_result_elements = cache_entry.elements.results_arc();

            // promote the cache entry in the LRU
            cache.lru.promote(&cache_entry_id);
            Some(potential_result_elements)
        } else {
            None
        };

        // discard expired cache entries
        cache.discard_queries_from_cache_and_lru(&expired_cache_entry_ids);

        Ok(res.flatten())
    }

    /// This method inserts a query into the cache.
    ///
    /// # Errors
    /// This method returns an error if the query is already in the cache.
    ///
    fn insert_query_into_landing_zone(
        &mut self,
        key: &CanonicOperatorName,
        query: &C::Query,
    ) -> Result<QueryId, CacheError> {
        self.create_operator_cache_if_needed(key.clone());
        self.operator_cache_view_mut(key)
            .expect("This method must not fail since the OperatorCache was created one line above.")
            .insert_query_into_landing_zone(query)
    }

    fn insert_query_element_into_landing_zone(
        &mut self,
        key: &CanonicOperatorName,
        query_id: &QueryId,
        landing_zone_element: C,
    ) -> Result<(), CacheError> {
        let mut cache = self
            .operator_cache_view_mut(key)
            .ok_or(CacheError::QueryNotFoundInLandingZone)?;
        let res = cache.add_query_element_to_landing_zone(query_id, landing_zone_element);

        // if we cant add the element to the landing zone, we remove the query from the landing zone
        if res.is_err() {
            let _old_entry = cache.remove_query_from_landing_zone(query_id);

            // if the operator cache is empty, we remove it from the cache
            if cache.is_empty() {
                self.remove_operator_cache(key);
            }
        }

        res
    }

    /// This method discards a query from the landing zone.
    /// If the query is not in the landing zone, this method does nothing.
    fn discard_query_from_landing_zone(&mut self, key: &CanonicOperatorName, query_id: &QueryId) {
        if let Some(mut cache) = self.operator_cache_view_mut(key) {
            cache.remove_query_from_landing_zone(query_id);
            if cache.is_empty() {
                self.remove_operator_cache(key);
            }
        }
    }

    /// This method discards a query from the cache and the LRU.
    /// If the query is not in the cache, this method does nothing.
    fn discard_querys_from_cache_and_lru(
        &mut self,
        key: &CanonicOperatorName,
        cache_entry_ids: &[CacheEntryId],
    ) {
        if let Some(mut cache) = self.operator_cache_view_mut(key) {
            cache.discard_queries_from_cache_and_lru(cache_entry_ids);
            if cache.is_empty() {
                self.remove_operator_cache(key);
            }
        }
    }

    /// This method moves a query from the landing zone to the cache.
    /// It will remove the query from the landing zone and insert it into the cache.
    /// If the cache is full, the least recently used entries will be evicted if necessary to make room for the new entry.
    /// This method returns the cache entry id of the inserted cache entry.
    ///
    /// # Errors
    /// This method returns an error if the query is not in the landing zone.
    /// This method returns an error if the cache entry is already in the cache.
    /// This method returns an error if the cache is full and the least recently used entries cannot be evicted to make room for the new entry.
    ///
    fn move_query_from_landing_zone_to_cache(
        &mut self,
        key: &CanonicOperatorName,
        query_id: &QueryId,
    ) -> Result<CacheEntryId, CacheError> {
        let mut operator_cache = self
            .operator_cache_view_mut(key)
            .ok_or(CacheError::OperatorCacheEntryNotFound)?;
        let landing_zone_entry = operator_cache
            .remove_query_from_landing_zone(query_id)
            .ok_or(CacheError::QueryNotFoundInLandingZone)?;
        let cache_entry: CacheQueryEntry<
            <C as CacheBackendElement>::Query,
            <C as CacheBackendElementExt>::CacheContainer,
        > = C::landing_zone_to_cache_entry(landing_zone_entry);
        // when moving an element from the landing zone to the cache, we allow the cache size to overflow.
        // This is done because the total cache size is the cache size + the landing zone size.
        let cache_entry_id = operator_cache.insert_cache_entry_allow_overflow(cache_entry, key)?;
        // We could also first try to evict until the cache can hold the entry.
        // However, then we would need to lookup the cache entry twice.
        // To avoid that, we just evict after we moved the entry from the landing zone to the cache.
        // This is also not a problem since the total cache size is the cache size + the landing zone size.
        self.evict_entries_until_can_fit_bytes(0);

        Ok(cache_entry_id)
    }
}

impl<T> Cache<CompressedRasterTile2D<T>> for CacheBackend
where
    T: Pixel,
    CompressedRasterTile2D<T>: CacheBackendElementExt<
        Query = RasterQueryRectangle,
        LandingZoneContainer = LandingZoneQueryTiles,
        CacheContainer = CachedTiles,
    >,
{
    fn operator_cache_view_mut(
        &mut self,
        key: &CanonicOperatorName,
    ) -> Option<OperatorCacheEntryView<CompressedRasterTile2D<T>>> {
        self.raster_caches
            .get_mut(key)
            .map(|op| OperatorCacheEntryView {
                operator_cache: op,
                cache_size: &mut self.cache_size,
                landing_zone_size: &mut self.landing_zone_size,
                lru: &mut self.lru,
            })
    }
}

impl<T> Cache<CompressedFeatureCollection<T>> for CacheBackend
where
    T: Geometry + ArrowTyped,
    CompressedFeatureCollection<T>: CacheBackendElementExt<
        Query = VectorQueryRectangle,
        LandingZoneContainer = LandingZoneQueryFeatures,
        CacheContainer = CachedFeatures,
    >,
{
    fn operator_cache_view_mut(
        &mut self,
        key: &CanonicOperatorName,
    ) -> Option<OperatorCacheEntryView<CompressedFeatureCollection<T>>> {
        self.vector_caches
            .get_mut(key)
            .map(|op| OperatorCacheEntryView {
                operator_cache: op,
                cache_size: &mut self.cache_size,
                landing_zone_size: &mut self.landing_zone_size,
                lru: &mut self.lru,
            })
    }
}

impl CacheView<RasterCacheQueryEntry, RasterLandingQueryEntry> for CacheBackend {
    fn operator_caches_mut(
        &mut self,
    ) -> &mut HashMap<CanonicOperatorName, RasterOperatorCacheEntry> {
        &mut self.raster_caches
    }
}

impl CacheView<VectorCacheQueryEntry, VectorLandingQueryEntry> for CacheBackend {
    fn operator_caches_mut(
        &mut self,
    ) -> &mut HashMap<CanonicOperatorName, VectorOperatorCacheEntry> {
        &mut self.vector_caches
    }
}

pub trait CacheBackendElement: ByteSize + Send + ByteSize + Sync
where
    Self: Sized,
{
    type Query: CacheQueryMatch + Clone + Send + Sync;

    /// Update the stored query rectangle of the cache entry.
    /// This allows to expand the stored query rectangle to the tile bounds produced by the query.
    ///
    /// # Errors
    /// This method returns an error if the stored query cannot be updated.
    fn update_stored_query(&self, query: &mut Self::Query) -> Result<(), CacheError>;

    /// This method returns the cache hint of the element.
    fn cache_hint(&self) -> CacheHint;

    /// This method returns the typed canonical operator name of the element.
    fn typed_canonical_operator_name(key: CanonicOperatorName) -> TypedCanonicOperatorName;

    /// This method checks if this specific element should be included in the answer of the query.
    fn intersects_query(&self, query: &Self::Query) -> bool;
}

pub trait CacheBackendElementExt: CacheBackendElement {
    type LandingZoneContainer: LandingZoneElementsContainer<Self> + ByteSize;
    type CacheContainer: CacheElementsContainer<Self::Query, Self>
        + ByteSize
        + From<Self::LandingZoneContainer>;

    fn move_element_into_landing_zone(
        self,
        landing_zone: &mut Self::LandingZoneContainer,
    ) -> Result<(), super::error::CacheError>;

    fn create_empty_landing_zone() -> Self::LandingZoneContainer;

    fn results_arc(cache_elements_container: &Self::CacheContainer) -> Option<Arc<Vec<Self>>>;

    fn landing_zone_to_cache_entry(
        landing_zone_entry: CacheQueryEntry<Self::Query, Self::LandingZoneContainer>,
    ) -> CacheQueryEntry<Self::Query, Self::CacheContainer>;
}

#[derive(Debug)]
pub struct SharedCache {
    backend: RwLock<CacheBackend>,
}

impl SharedCache {
    pub fn new(cache_size_in_mb: usize, landing_zone_ratio: f64) -> Result<Self> {
        if landing_zone_ratio <= 0.0 {
            return Err(crate::error::Error::QueryingProcessorFailed {
                source: Box::new(CacheError::LandingZoneRatioMustBeLargerThanZero),
            });
        }

        if landing_zone_ratio >= 0.5 {
            return Err(crate::error::Error::QueryingProcessorFailed {
                source: Box::new(CacheError::LandingZoneRatioMustBeSmallerThenHalfCacheSize),
            });
        }

        let cache_size_bytes =
            (cache_size_in_mb as f64 * (1.0 - landing_zone_ratio) * 1024.0 * 1024.0) as usize;

        let landing_zone_size_bytes =
            (cache_size_in_mb as f64 * landing_zone_ratio * 1024.0 * 1024.0) as usize;

        Ok(Self {
            backend: RwLock::new(CacheBackend {
                vector_caches: Default::default(),
                raster_caches: Default::default(),
                lru: LruCache::unbounded(), // we need no cap because we evict manually
                cache_size: CacheSize::new(cache_size_bytes),
                landing_zone_size: CacheSize::new(landing_zone_size_bytes),
            }),
        })
    }
}

impl TestDefault for SharedCache {
    fn test_default() -> Self {
        Self {
            backend: RwLock::new(CacheBackend {
                vector_caches: Default::default(),
                raster_caches: Default::default(),
                lru: LruCache::unbounded(), // we need no cap because we evict manually
                cache_size: CacheSize::new(usize::MAX),
                landing_zone_size: CacheSize::new(usize::MAX),
            }),
        }
    }
}

/// Holds all the cached results for an operator graph (workflow)
#[derive(Debug, Default)]
pub struct OperatorCacheEntry<CacheEntriesContainer, LandingZoneEntriesContainer> {
    // for a given operator and query we need to look through all entries to find one that matches
    // TODO: use a multi-dimensional index to speed up the lookup
    entries: HashMap<CacheEntryId, CacheEntriesContainer>,

    // running queries insert their tiles as they are produced. The entry will be created once the query is done.
    // The query is identified by a Uuid instead of the query rectangle to avoid confusions with other queries
    landing_zone: HashMap<QueryId, LandingZoneEntriesContainer>,
}

impl<CacheEntriesContainer, LandingZoneEntriesContainer>
    OperatorCacheEntry<CacheEntriesContainer, LandingZoneEntriesContainer>
{
    pub fn new() -> Self {
        Self {
            entries: Default::default(),
            landing_zone: Default::default(),
        }
    }

    fn insert_landing_zone_entry(
        &mut self,
        query_id: QueryId,
        landing_zone_entry: LandingZoneEntriesContainer,
    ) -> Result<(), CacheError> {
        let old_entry = self.landing_zone.insert(query_id, landing_zone_entry);

        if old_entry.is_some() {
            Err(CacheError::QueryIdAlreadyInLandingZone)
        } else {
            Ok(())
        }
    }

    fn remove_landing_zone_entry(
        &mut self,
        query_id: &QueryId,
    ) -> Option<LandingZoneEntriesContainer> {
        self.landing_zone.remove(query_id)
    }

    fn landing_zone_entry_mut(
        &mut self,
        query_id: &QueryId,
    ) -> Option<&mut LandingZoneEntriesContainer> {
        self.landing_zone.get_mut(query_id)
    }

    fn insert_cache_entry(
        &mut self,
        cache_entry_id: CacheEntryId,
        cache_entry: CacheEntriesContainer,
    ) -> Result<(), CacheError> {
        let old_entry = self.entries.insert(cache_entry_id, cache_entry);

        if old_entry.is_some() {
            Err(CacheError::CacheEntryIdAlreadyInCache)
        } else {
            Ok(())
        }
    }

    fn remove_cache_entry(
        &mut self,
        cache_entry_id: &CacheEntryId,
    ) -> Option<CacheEntriesContainer> {
        self.entries.remove(cache_entry_id)
    }

    fn is_empty(&self) -> bool {
        self.entries.is_empty() && self.landing_zone.is_empty()
    }

    fn iter(&self) -> impl Iterator<Item = (&CacheEntryId, &CacheEntriesContainer)> {
        self.entries.iter()
    }
}

identifier!(QueryId);

impl ByteSize for QueryId {}

identifier!(CacheEntryId);

impl ByteSize for CacheEntryId {}

/// Holds all the elements for a given query and is able to answer queries that are fully contained
#[derive(Debug, Hash)]
pub struct CacheQueryEntry<Query, Elements> {
    pub query: Query,
    pub elements: Elements,
}
type RasterOperatorCacheEntry = OperatorCacheEntry<RasterCacheQueryEntry, RasterLandingQueryEntry>;
pub type RasterCacheQueryEntry = CacheQueryEntry<RasterQueryRectangle, CachedTiles>;
pub type RasterLandingQueryEntry = CacheQueryEntry<RasterQueryRectangle, LandingZoneQueryTiles>;

type VectorOperatorCacheEntry = OperatorCacheEntry<VectorCacheQueryEntry, VectorLandingQueryEntry>;
pub type VectorCacheQueryEntry = CacheQueryEntry<VectorQueryRectangle, CachedFeatures>;
pub type VectorLandingQueryEntry = CacheQueryEntry<VectorQueryRectangle, LandingZoneQueryFeatures>;

impl<Query, Elements> CacheQueryEntry<Query, Elements> {
    pub fn create_empty<E>(query: Query) -> Self
    where
        Elements: LandingZoneElementsContainer<E>,
    {
        Self {
            query,
            elements: Elements::create_empty(),
        }
    }

    pub fn query(&self) -> &Query {
        &self.query
    }

    pub fn elements_mut(&mut self) -> &mut Elements {
        &mut self.elements
    }

    pub fn insert_element<E>(&mut self, element: E) -> Result<(), CacheError>
    where
        Elements: LandingZoneElementsContainer<E>,
    {
        self.elements.insert_element(element)
    }
}

impl<Query, Elements> ByteSize for CacheQueryEntry<Query, Elements>
where
    Elements: ByteSize,
{
    fn heap_byte_size(&self) -> usize {
        self.elements.heap_byte_size()
    }
}

pub trait CacheQueryMatch<RHS = Self> {
    fn is_match(&self, query: &RHS) -> bool;
}

impl CacheQueryMatch for RasterQueryRectangle {
    fn is_match(&self, query: &RasterQueryRectangle) -> bool {
<<<<<<< HEAD
        let cache_spatial_query = self.spatial_query();
        let query_spatial_query = query.spatial_query();

        cache_spatial_query.geo_transform == query_spatial_query.geo_transform // TODO: once there are dataset spesific origins we might need more logic here
            && cache_spatial_query
                .grid_bounds
                .contains(&query_spatial_query.grid_bounds)
=======
        // TODO: also check for bands
        self.spatial_bounds.contains(&query.spatial_bounds)
>>>>>>> 9ebde23d
            && self.time_interval.contains(&query.time_interval)
    }
}

impl CacheQueryMatch for VectorQueryRectangle {
    fn is_match(&self, query: &VectorQueryRectangle) -> bool {
        let cache_spatial_query = self.spatial_query();
        let query_spatial_query = query.spatial_query();

        cache_spatial_query
            .spatial_bounds
            .contains_bbox(&query_spatial_query.spatial_bounds)
            && cache_spatial_query.spatial_resolution == query_spatial_query.spatial_resolution
            && self.time_interval.contains(&query.time_interval)
    }
}

pub trait LandingZoneElementsContainer<E> {
    fn insert_element(&mut self, element: E) -> Result<(), CacheError>;
    fn create_empty() -> Self;
}

pub trait CacheElementsContainerInfos<Query> {
    fn is_expired(&self) -> bool;
}

pub trait CacheElementsContainer<Query, E>: CacheElementsContainerInfos<Query> {
    fn results_arc(&self) -> Option<Arc<Vec<E>>>;
}

impl From<VectorLandingQueryEntry> for VectorCacheQueryEntry {
    fn from(value: VectorLandingQueryEntry) -> Self {
        Self {
            query: value.query,
            elements: value.elements.into(),
        }
    }
}

pub trait CacheElement: Sized + Send + Sync {
    type StoredCacheElement: CacheBackendElementExt<Query = Self::Query>;
    type Query: CacheQueryMatch;
    type ResultStream: Stream<Item = Result<Self, CacheError>>;

    fn into_stored_element(self) -> Self::StoredCacheElement;
    fn from_stored_element_ref(stored: &Self::StoredCacheElement) -> Result<Self, CacheError>;

    fn result_stream(
        stored_data: Arc<Vec<Self::StoredCacheElement>>,
        query: Self::Query,
    ) -> Self::ResultStream;
}

#[async_trait]
pub trait AsyncCache<C: CacheElement> {
    async fn query_cache(
        &self,
        key: &CanonicOperatorName,
        query: &C::Query,
    ) -> Result<Option<C::ResultStream>, CacheError>;

    async fn insert_query(
        &self,
        key: &CanonicOperatorName,
        query: &C::Query,
    ) -> Result<QueryId, CacheError>;

    async fn insert_query_element(
        &self,
        key: &CanonicOperatorName,
        query_id: &QueryId,
        landing_zone_element: C,
    ) -> Result<(), CacheError>;

    async fn abort_query(&self, key: &CanonicOperatorName, query_id: &QueryId);

    async fn finish_query(
        &self,
        key: &CanonicOperatorName,
        query_id: &QueryId,
    ) -> Result<CacheEntryId, CacheError>;
}

#[async_trait]
impl<C> AsyncCache<C> for SharedCache
where
    C: CacheElement + Send + Sync + 'static + ByteSize,
    CacheBackend: Cache<C::StoredCacheElement>,
    C::Query: Clone + CacheQueryMatch + Send + Sync,
{
    /// Query the cache and on hit create a stream of cache elements
    async fn query_cache(
        &self,
        key: &CanonicOperatorName,
        query: &C::Query,
    ) -> Result<Option<C::ResultStream>, CacheError> {
        let mut backend = self.backend.write().await;
        let res_data = backend.query_and_promote(key, query)?;
        Ok(res_data.map(|res_data| C::result_stream(res_data, query.clone())))
    }

    /// When inserting a new query, we first register the query and then insert the elements as they are produced
    /// This is to avoid confusing different queries on the same operator and query rectangle
    async fn insert_query(
        &self,
        key: &CanonicOperatorName,
        query: &C::Query,
    ) -> Result<QueryId, CacheError> {
        let mut backend = self.backend.write().await;
        backend.insert_query_into_landing_zone(key, query)
    }

    /// Insert a cachable element for a given query. The query has to be inserted first.
    /// The element is inserted into the landing zone and only moved to the cache when the query is finished.
    /// If the landing zone is full or the element size would cause the landing zone size to overflow, the caching of the query is aborted.
    async fn insert_query_element(
        &self,
        key: &CanonicOperatorName,
        query_id: &QueryId,
        landing_zone_element: C,
    ) -> Result<(), CacheError> {
        const LOG_LEVEL_THRESHOLD: log::Level = log::Level::Trace;
        let element_size = if log_enabled!(LOG_LEVEL_THRESHOLD) {
            landing_zone_element.byte_size()
        } else {
            0
        };

        let storeable_element =
            crate::util::spawn_blocking(|| landing_zone_element.into_stored_element())
                .await
                .map_err(|_| CacheError::BlockingElementConversion)?;

        if log_enabled!(LOG_LEVEL_THRESHOLD) {
            let storeable_element_size = storeable_element.byte_size();
            tracing::trace!(
                "Inserting element into landing zone for query {:?} on operator {}. Element size: {} bytes, storable element size: {} bytes, ratio: {}",
                query_id,
                key,
                element_size,
                storeable_element_size,
                storeable_element_size as f64 / element_size as f64
            );
        }

        let mut backend = self.backend.write().await;
        backend.insert_query_element_into_landing_zone(key, query_id, storeable_element)
    }

    /// Abort the query and remove already inserted elements from the caches landing zone
    async fn abort_query(&self, key: &CanonicOperatorName, query_id: &QueryId) {
        let mut backend = self.backend.write().await;
        backend.discard_query_from_landing_zone(key, query_id);
    }

    /// Finish the query and make the inserted elements available in the cache
    async fn finish_query(
        &self,
        key: &CanonicOperatorName,
        query_id: &QueryId,
    ) -> Result<CacheEntryId, CacheError> {
        let mut backend = self.backend.write().await;
        backend.move_query_from_landing_zone_to_cache(key, query_id)
    }
}

#[cfg(test)]
mod tests {
    use geoengine_datatypes::{
        primitives::{
            BandSelection, CacheHint, DateTime, SpatialPartition2D, SpatialResolution, TimeInterval,
        },
        raster::{Grid, RasterProperties, RasterTile2D},
    };
    use serde_json::json;
    use std::sync::Arc;

    use crate::pro::cache::cache_tiles::{CompressedGridOrEmpty, CompressedMaskedGrid};

    use super::*;

    async fn process_query_async(tile_cache: &mut SharedCache, op_name: CanonicOperatorName) {
        let query_id = <SharedCache as AsyncCache<RasterTile2D<u8>>>::insert_query(
            tile_cache,
            &op_name,
            &query_rect(),
        )
        .await
        .unwrap();

        tile_cache
            .insert_query_element(&op_name, &query_id, create_tile())
            .await
            .unwrap();

        <SharedCache as AsyncCache<RasterTile2D<u8>>>::finish_query(
            tile_cache, &op_name, &query_id,
        )
        .await
        .unwrap();
    }

    fn process_query(tile_cache: &mut CacheBackend, op_name: &CanonicOperatorName) {
        let query_id =
            <CacheBackend as Cache<CompressedRasterTile2D<u8>>>::insert_query_into_landing_zone(
                tile_cache,
                op_name,
                &query_rect(),
            )
            .unwrap();

        tile_cache
            .insert_query_element_into_landing_zone(op_name, &query_id, create_compressed_tile())
            .unwrap();

        <CacheBackend as Cache<CompressedRasterTile2D<u8>>>::move_query_from_landing_zone_to_cache(
            tile_cache, op_name, &query_id,
        )
        .unwrap();
    }

    fn create_tile() -> RasterTile2D<u8> {
        RasterTile2D::<u8> {
            time: TimeInterval::new_instant(DateTime::new_utc(2014, 3, 1, 0, 0, 0)).unwrap(),
            tile_position: [-1, 0].into(),
            band: 0,
            global_geo_transform: TestDefault::test_default(),
            grid_array: Grid::new([3, 2].into(), vec![1, 2, 3, 4, 5, 6])
                .unwrap()
                .into(),
            properties: RasterProperties::default(),
            cache_hint: CacheHint::max_duration(),
        }
    }

    fn create_compressed_tile() -> CompressedRasterTile2D<u8> {
        CompressedRasterTile2D::<u8> {
            time: TimeInterval::new_instant(DateTime::new_utc(2014, 3, 1, 0, 0, 0)).unwrap(),
            tile_position: [-1, 0].into(),
            band: 0,
            global_geo_transform: TestDefault::test_default(),
            grid_array: CompressedGridOrEmpty::Compressed(CompressedMaskedGrid::new(
                [3, 2].into(),
                vec![1, 2, 3, 4, 5, 6],
                vec![1; 6],
            )),
            properties: RasterProperties::default(),
            cache_hint: CacheHint::max_duration(),
        }
    }

    fn query_rect() -> RasterQueryRectangle {
<<<<<<< HEAD
        RasterQueryRectangle::with_partition_and_resolution_and_origin(
            SpatialPartition2D::new_unchecked((-180., 90.).into(), (180., -90.).into()),
            SpatialResolution::one(),
            (0., 0.).into(),
            TimeInterval::new_instant(DateTime::new_utc(2014, 3, 1, 0, 0, 0)).unwrap(),
        )
=======
        RasterQueryRectangle {
            spatial_bounds: SpatialPartition2D::new_unchecked(
                (-180., 90.).into(),
                (180., -90.).into(),
            ),
            time_interval: TimeInterval::new_instant(DateTime::new_utc(2014, 3, 1, 0, 0, 0))
                .unwrap(),
            spatial_resolution: SpatialResolution::one(),
            attributes: BandSelection::first(),
        }
>>>>>>> 9ebde23d
    }

    fn op(idx: usize) -> CanonicOperatorName {
        CanonicOperatorName::new_unchecked(&json!({
            "type": "GdalSource",
            "params": {
                "data": idx
            }
        }))
    }

    #[tokio::test]
    async fn it_evicts_lru() {
        // Create cache entry and landing zone entry to geht the size of both
        let landing_zone_entry = RasterLandingQueryEntry {
            query: query_rect(),
            elements: LandingZoneQueryTiles::U8(vec![create_compressed_tile()]),
        };
        let query_id = QueryId::new();
        let size_of_landing_zone_entry = landing_zone_entry.byte_size() + query_id.byte_size();
        let cache_entry: RasterCacheQueryEntry = landing_zone_entry.into();
        let cache_entry_id = CacheEntryId::new();
        let size_of_cache_entry = cache_entry.byte_size() + cache_entry_id.byte_size();

        // Select the max of both sizes
        // This is done because the landing zone should not be smaller then the cache
        let m_size = size_of_cache_entry.max(size_of_landing_zone_entry);

        // set limits s.t. three tiles fit

        let mut cache_backend = CacheBackend {
            raster_caches: Default::default(),
            vector_caches: Default::default(),
            lru: LruCache::unbounded(),
            cache_size: CacheSize::new(m_size * 3),
            landing_zone_size: CacheSize::new(m_size * 3),
        };

        // process three different queries
        process_query(&mut cache_backend, &op(1));
        process_query(&mut cache_backend, &op(2));
        process_query(&mut cache_backend, &op(3));

        // query the first one s.t. it is the most recently used
        <CacheBackend as Cache<CompressedRasterTile2D<u8>>>::query_and_promote(
            &mut cache_backend,
            &op(1),
            &query_rect(),
        )
        .unwrap();

        // process a fourth query
        process_query(&mut cache_backend, &op(4));

        // assure the seconds query is evicted because it is the least recently used
        assert!(
            <CacheBackend as Cache<CompressedRasterTile2D<u8>>>::query_and_promote(
                &mut cache_backend,
                &op(2),
                &query_rect()
            )
            .unwrap()
            .is_none()
        );

        // assure that the other queries are still in the cache
        for i in [1, 3, 4] {
            assert!(
                <CacheBackend as Cache<CompressedRasterTile2D<u8>>>::query_and_promote(
                    &mut cache_backend,
                    &op(i),
                    &query_rect()
                )
                .unwrap()
                .is_some()
            );
        }

        assert_eq!(
            cache_backend.cache_size.byte_size_used(),
            3 * size_of_cache_entry
        );
    }

    #[test]
    fn cache_byte_size() {
        assert_eq!(create_compressed_tile().byte_size(), 276);
        assert_eq!(
            CachedTiles::U8(Arc::new(vec![create_compressed_tile()])).byte_size(),
            /* enum + arc */ 16 + /* vec */ 24  + /* tile */ 276
        );
        assert_eq!(
            CachedTiles::U8(Arc::new(vec![
                create_compressed_tile(),
                create_compressed_tile()
            ]))
            .byte_size(),
            /* enum + arc */ 16 + /* vec */ 24  + /* tile */ 2 * 276
        );
    }

    #[tokio::test]
    async fn it_checks_ttl() {
        let mut tile_cache = SharedCache {
            backend: RwLock::new(CacheBackend {
                raster_caches: Default::default(),
                vector_caches: Default::default(),
                lru: LruCache::unbounded(),
                cache_size: CacheSize::new(usize::MAX),
                landing_zone_size: CacheSize::new(usize::MAX),
            }),
        };

        process_query_async(&mut tile_cache, op(1)).await;

        // access works because no ttl is set
        <SharedCache as AsyncCache<RasterTile2D<u8>>>::query_cache(
            &tile_cache,
            &op(1),
            &query_rect(),
        )
        .await
        .unwrap()
        .unwrap();

        // manually expire entry
        {
            let mut backend = tile_cache.backend.write().await;
            let cache = backend.raster_caches.iter_mut().next().unwrap();

            let tiles = &mut cache.1.entries.iter_mut().next().unwrap().1.elements;
            match tiles {
                CachedTiles::U8(tiles) => {
                    let mut expired_tiles = (**tiles).clone();
                    expired_tiles[0].cache_hint = CacheHint::with_created_and_expires(
                        DateTime::new_utc(0, 1, 1, 0, 0, 0),
                        DateTime::new_utc(0, 1, 1, 0, 0, 1).into(),
                    );
                    *tiles = Arc::new(expired_tiles);
                }
                _ => panic!("wrong tile type"),
            }
        }

        // access fails because ttl is expired
        assert!(<SharedCache as AsyncCache<RasterTile2D<u8>>>::query_cache(
            &tile_cache,
            &op(1),
            &query_rect()
        )
        .await
        .unwrap()
        .is_none());
    }

    #[tokio::test]
    async fn tile_cache_init_size() {
        let tile_cache = SharedCache::new(100, 0.1).unwrap();

        let backend = tile_cache.backend.read().await;

        let cache_size = 90 * 1024 * 1024;
        let landing_zone_size = 10 * 1024 * 1024;

        assert_eq!(backend.cache_size.total_byte_size(), cache_size);
        assert_eq!(
            backend.landing_zone_size.total_byte_size(),
            landing_zone_size
        );
    }
}<|MERGE_RESOLUTION|>--- conflicted
+++ resolved
@@ -841,7 +841,6 @@
 
 impl CacheQueryMatch for RasterQueryRectangle {
     fn is_match(&self, query: &RasterQueryRectangle) -> bool {
-<<<<<<< HEAD
         let cache_spatial_query = self.spatial_query();
         let query_spatial_query = query.spatial_query();
 
@@ -849,10 +848,6 @@
             && cache_spatial_query
                 .grid_bounds
                 .contains(&query_spatial_query.grid_bounds)
-=======
-        // TODO: also check for bands
-        self.spatial_bounds.contains(&query.spatial_bounds)
->>>>>>> 9ebde23d
             && self.time_interval.contains(&query.time_interval)
     }
 }
@@ -1105,25 +1100,13 @@
     }
 
     fn query_rect() -> RasterQueryRectangle {
-<<<<<<< HEAD
         RasterQueryRectangle::with_partition_and_resolution_and_origin(
             SpatialPartition2D::new_unchecked((-180., 90.).into(), (180., -90.).into()),
             SpatialResolution::one(),
             (0., 0.).into(),
             TimeInterval::new_instant(DateTime::new_utc(2014, 3, 1, 0, 0, 0)).unwrap(),
+            BandSelection::first(),
         )
-=======
-        RasterQueryRectangle {
-            spatial_bounds: SpatialPartition2D::new_unchecked(
-                (-180., 90.).into(),
-                (180., -90.).into(),
-            ),
-            time_interval: TimeInterval::new_instant(DateTime::new_utc(2014, 3, 1, 0, 0, 0))
-                .unwrap(),
-            spatial_resolution: SpatialResolution::one(),
-            attributes: BandSelection::first(),
-        }
->>>>>>> 9ebde23d
     }
 
     fn op(idx: usize) -> CanonicOperatorName {
