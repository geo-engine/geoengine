use std::{collections::HashMap, pin::Pin, sync::Arc};

use futures::Stream;
use geoengine_datatypes::{
    identifier,
    primitives::{RasterQueryRectangle, SpatialPartitioned},
    raster::{GridContains, Pixel, RasterTile2D},
    util::{test::TestDefault, Identifier},
};
use lru::LruCache;
use pin_project::pin_project;
use snafu::ensure;
use tokio::sync::RwLock;

use crate::engine::CanonicOperatorName;
use crate::util::Result;

use super::error::CacheError;

/// The tile cache caches all tiles of a query and is able to answer queries that are fully contained in the cache.
/// New tiles are inserted into the cache on-the-fly as they are produced by query processors.
/// The tiles are first inserted into a landing zone, until the query in completely finished and only then moved to the cache.
/// Both the landing zone and the cache have a maximum size.
/// If the landing zone is full, the caching of the current query will be aborted.
/// If the cache is full, the least recently used entries will be evicted if necessary to make room for the new entry.
#[derive(Debug)]
pub struct TileCacheBackend {
    // TODO: more fine granular locking?
    // for each operator graph, we have a cache, that can efficiently be accessed
    operator_caches: HashMap<CanonicOperatorName, OperatorTileCache>,

    cache_byte_size_total: usize,
    cache_byte_size_used: usize,

    landing_zone_byte_size_total: usize,
    landing_zone_byte_size_used: usize,

    // we only use the LruCache for determining the least recently used elements and evict as many entries as needed to fit the new one
    lru: LruCache<CacheEntryId, CanonicOperatorName>,
}

#[derive(Debug)]
pub struct TileCache {
    backend: RwLock<TileCacheBackend>,
}

impl TileCache {
    pub fn new(cache_size_in_mb: usize, landing_zone_ratio: f64) -> Result<Self> {
        if landing_zone_ratio <= 0.0 {
            return Err(crate::error::Error::QueryingProcessorFailed {
                source: Box::new(CacheError::LandingZoneRatioMustBeLargerThanZero),
            });
        }

        Ok(Self {
            backend: RwLock::new(TileCacheBackend {
                operator_caches: Default::default(),
                lru: LruCache::unbounded(), // we need no cap because we evict manually
                cache_byte_size_total: (cache_size_in_mb as f64
                    * (1.0 - landing_zone_ratio)
                    * 1024.0
                    * 1024.0) as usize,
                cache_byte_size_used: 0,
                landing_zone_byte_size_total: (cache_size_in_mb as f64
                    * landing_zone_ratio
                    * 1024.0
                    * 1024.0) as usize,
                landing_zone_byte_size_used: 0,
            }),
        })
    }
}

impl TestDefault for TileCache {
    fn test_default() -> Self {
        Self {
            backend: RwLock::new(TileCacheBackend {
                operator_caches: Default::default(),
                lru: LruCache::unbounded(), // we need no cap because we evict manually
                cache_byte_size_total: usize::MAX,
                cache_byte_size_used: 0,
                landing_zone_byte_size_total: usize::MAX,
                landing_zone_byte_size_used: 0,
            }),
        }
    }
}

/// Holds all the cached results for an operator graph (workflow)
#[derive(Debug, Default)]
pub struct OperatorTileCache {
    // for a given operator and query we need to look through all entries to find one that matches
    // TODO: use a multi-dimensional index to speed up the lookup
    entries: HashMap<CacheEntryId, CacheEntry>,

    // running queries insert their tiles as they are produced. The entry will be created once the query is done.
    // The query is identified by a Uuid instead of the query rectangle to avoid confusions with other queries
    landing_zone: HashMap<QueryId, LandingZoneEntry>,
}

identifier!(QueryId);

impl OperatorTileCache {
    pub fn find_match(&self, query: &RasterQueryRectangle) -> Option<(&CacheEntryId, &CacheEntry)> {
        self.entries.iter().find(|(_id, r)| r.matches(query))
    }
}

/// Holds all the tiles for a given query and is able to answer queries that are fully contained
#[derive(Debug)]
pub struct CacheEntry {
    query: RasterQueryRectangle,
    tiles: CachedTiles,
}

identifier!(CacheEntryId);

impl CacheEntry {
    /// Return true if the query can be answered in full by this cache entry
    /// For this, the bbox and time has to be fully contained, and the spatial resolution has to match
    pub fn matches(&self, query: &RasterQueryRectangle) -> bool {
        (self.query.spatial_bounds == query.spatial_bounds
            || self.query.spatial_bounds.geo_transform == query.spatial_bounds.geo_transform
                && self
                    .query
                    .spatial_bounds
                    .grid_bounds
                    .contains(&query.spatial_bounds.grid_bounds))
            && self.query.time_interval.contains(&query.time_interval)
    }

    /// Produces a tile stream from the cache
    pub fn tile_stream(&self, query: &RasterQueryRectangle) -> TypedCacheTileStream {
        self.tiles.tile_stream(query)
    }

    fn byte_size(&self) -> usize {
        self.tiles.byte_size() + std::mem::size_of::<RasterQueryRectangle>()
    }
}

#[derive(Debug)]
pub enum CachedTiles {
    U8(Arc<Vec<RasterTile2D<u8>>>),
    U16(Arc<Vec<RasterTile2D<u16>>>),
    U32(Arc<Vec<RasterTile2D<u32>>>),
    U64(Arc<Vec<RasterTile2D<u64>>>),
    I8(Arc<Vec<RasterTile2D<i8>>>),
    I16(Arc<Vec<RasterTile2D<i16>>>),
    I32(Arc<Vec<RasterTile2D<i32>>>),
    I64(Arc<Vec<RasterTile2D<i64>>>),
    F32(Arc<Vec<RasterTile2D<f32>>>),
    F64(Arc<Vec<RasterTile2D<f64>>>),
}

impl CachedTiles {
    fn byte_size(&self) -> usize {
        std::mem::size_of::<CachedTiles>()
            + match self {
                CachedTiles::U8(v) => v.len() * std::mem::size_of::<RasterTile2D<u8>>(),
                CachedTiles::U16(v) => v.len() * std::mem::size_of::<RasterTile2D<u16>>(),
                CachedTiles::U32(v) => v.len() * std::mem::size_of::<RasterTile2D<u32>>(),
                CachedTiles::U64(v) => v.len() * std::mem::size_of::<RasterTile2D<u64>>(),
                CachedTiles::I8(v) => v.len() * std::mem::size_of::<RasterTile2D<i8>>(),
                CachedTiles::I16(v) => v.len() * std::mem::size_of::<RasterTile2D<i16>>(),
                CachedTiles::I32(v) => v.len() * std::mem::size_of::<RasterTile2D<i32>>(),
                CachedTiles::I64(v) => v.len() * std::mem::size_of::<RasterTile2D<i64>>(),
                CachedTiles::F32(v) => v.len() * std::mem::size_of::<RasterTile2D<f32>>(),
                CachedTiles::F64(v) => v.len() * std::mem::size_of::<RasterTile2D<f64>>(),
            }
    }
}

#[derive(Debug)]
struct LandingZoneEntry {
    query: RasterQueryRectangle,
    tiles: LandingZoneQueryTiles,
}

impl LandingZoneEntry {
    fn byte_size(&self) -> usize {
        self.tiles.byte_size() + std::mem::size_of::<RasterQueryRectangle>()
    }
}

#[derive(Debug)]
pub enum LandingZoneQueryTiles {
    U8(Vec<RasterTile2D<u8>>),
    U16(Vec<RasterTile2D<u16>>),
    U32(Vec<RasterTile2D<u32>>),
    U64(Vec<RasterTile2D<u64>>),
    I8(Vec<RasterTile2D<i8>>),
    I16(Vec<RasterTile2D<i16>>),
    I32(Vec<RasterTile2D<i32>>),
    I64(Vec<RasterTile2D<i64>>),
    F32(Vec<RasterTile2D<f32>>),
    F64(Vec<RasterTile2D<f64>>),
}

impl LandingZoneQueryTiles {
    fn byte_size(&self) -> usize {
        // TODO: include size of the Vec itself
        match self {
            LandingZoneQueryTiles::U8(v) => v.len() * std::mem::size_of::<RasterTile2D<u8>>(),
            LandingZoneQueryTiles::U16(v) => v.len() * std::mem::size_of::<RasterTile2D<u16>>(),
            LandingZoneQueryTiles::U32(v) => v.len() * std::mem::size_of::<RasterTile2D<u32>>(),
            LandingZoneQueryTiles::U64(v) => v.len() * std::mem::size_of::<RasterTile2D<u64>>(),
            LandingZoneQueryTiles::I8(v) => v.len() * std::mem::size_of::<RasterTile2D<i8>>(),
            LandingZoneQueryTiles::I16(v) => v.len() * std::mem::size_of::<RasterTile2D<i16>>(),
            LandingZoneQueryTiles::I32(v) => v.len() * std::mem::size_of::<RasterTile2D<i32>>(),
            LandingZoneQueryTiles::I64(v) => v.len() * std::mem::size_of::<RasterTile2D<i64>>(),
            LandingZoneQueryTiles::F32(v) => v.len() * std::mem::size_of::<RasterTile2D<f32>>(),
            LandingZoneQueryTiles::F64(v) => v.len() * std::mem::size_of::<RasterTile2D<f64>>(),
        }
    }
}

impl From<LandingZoneQueryTiles> for CachedTiles {
    fn from(value: LandingZoneQueryTiles) -> Self {
        match value {
            LandingZoneQueryTiles::U8(t) => CachedTiles::U8(Arc::new(t)),
            LandingZoneQueryTiles::U16(t) => CachedTiles::U16(Arc::new(t)),
            LandingZoneQueryTiles::U32(t) => CachedTiles::U32(Arc::new(t)),
            LandingZoneQueryTiles::U64(t) => CachedTiles::U64(Arc::new(t)),
            LandingZoneQueryTiles::I8(t) => CachedTiles::I8(Arc::new(t)),
            LandingZoneQueryTiles::I16(t) => CachedTiles::I16(Arc::new(t)),
            LandingZoneQueryTiles::I32(t) => CachedTiles::I32(Arc::new(t)),
            LandingZoneQueryTiles::I64(t) => CachedTiles::I64(Arc::new(t)),
            LandingZoneQueryTiles::F32(t) => CachedTiles::F32(Arc::new(t)),
            LandingZoneQueryTiles::F64(t) => CachedTiles::F64(Arc::new(t)),
        }
    }
}

impl From<LandingZoneEntry> for CacheEntry {
    fn from(value: LandingZoneEntry) -> Self {
        Self {
            query: value.query,
            tiles: value.tiles.into(),
        }
    }
}

impl CachedTiles {
    pub fn tile_stream(&self, query: &RasterQueryRectangle) -> TypedCacheTileStream {
        match self {
            CachedTiles::U8(v) => TypedCacheTileStream::U8(CacheTileStream::new(v.clone(), *query)),
            CachedTiles::U16(v) => {
                TypedCacheTileStream::U16(CacheTileStream::new(v.clone(), *query))
            }
            CachedTiles::U32(v) => {
                TypedCacheTileStream::U32(CacheTileStream::new(v.clone(), *query))
            }
            CachedTiles::U64(v) => {
                TypedCacheTileStream::U64(CacheTileStream::new(v.clone(), *query))
            }
            CachedTiles::I8(v) => TypedCacheTileStream::I8(CacheTileStream::new(v.clone(), *query)),
            CachedTiles::I16(v) => {
                TypedCacheTileStream::I16(CacheTileStream::new(v.clone(), *query))
            }
            CachedTiles::I32(v) => {
                TypedCacheTileStream::I32(CacheTileStream::new(v.clone(), *query))
            }
            CachedTiles::I64(v) => {
                TypedCacheTileStream::I64(CacheTileStream::new(v.clone(), *query))
            }
            CachedTiles::F32(v) => {
                TypedCacheTileStream::F32(CacheTileStream::new(v.clone(), *query))
            }
            CachedTiles::F64(v) => {
                TypedCacheTileStream::F64(CacheTileStream::new(v.clone(), *query))
            }
        }
    }
}

/// Our own tile stream that "owns" the data (more precisely a reference to the data)
#[pin_project(project = CacheTileStreamProjection)]
pub struct CacheTileStream<T> {
    data: Arc<Vec<RasterTile2D<T>>>,
    query: RasterQueryRectangle,
    idx: usize,
}

impl<T> CacheTileStream<T> {
    pub fn new(data: Arc<Vec<RasterTile2D<T>>>, query: RasterQueryRectangle) -> Self {
        Self {
            data,
            query,
            idx: 0,
        }
    }
}

impl<T: Pixel> Stream for CacheTileStream<T> {
    type Item = Result<RasterTile2D<T>>;

    fn poll_next(
        mut self: Pin<&mut Self>,
        _cx: &mut std::task::Context<'_>,
    ) -> std::task::Poll<Option<Self::Item>> {
        let CacheTileStreamProjection { data, query, idx } = self.as_mut().project();

        // return the next tile that is contained in the query, skip all tiles that are not contained
        for i in *idx..data.len() {
            let tile = &data[i];
            let tile_bbox = tile.tile_information().spatial_partition();

            if tile_bbox.intersects(&query.spatial_bounds.spatial_partition()) // TODO: use the Grid Bounds directly
                && tile.time.intersects(&query.time_interval)
            {
                *idx = i + 1;
                return std::task::Poll::Ready(Some(Ok(tile.clone())));
            }
        }

        std::task::Poll::Ready(None)
    }
}

pub enum TypedCacheTileStream {
    U8(CacheTileStream<u8>),
    U16(CacheTileStream<u16>),
    U32(CacheTileStream<u32>),
    U64(CacheTileStream<u64>),
    I8(CacheTileStream<i8>),
    I16(CacheTileStream<i16>),
    I32(CacheTileStream<i32>),
    I64(CacheTileStream<i64>),
    F32(CacheTileStream<f32>),
    F64(CacheTileStream<f64>),
}

/// A helper trait that allows converting between enums variants and generic structs
pub trait Cachable: Sized {
    fn stream(b: TypedCacheTileStream) -> Option<CacheTileStream<Self>>;

    fn insert_tile(
        tiles: &mut LandingZoneQueryTiles,
        tile: RasterTile2D<Self>,
    ) -> Result<(), CacheError>;

    fn create_active_query_tiles() -> LandingZoneQueryTiles;
}

macro_rules! impl_tile_streamer {
    ($t:ty, $variant:ident) => {
        impl Cachable for $t {
            fn stream(t: TypedCacheTileStream) -> Option<CacheTileStream<$t>> {
                if let TypedCacheTileStream::$variant(s) = t {
                    return Some(s);
                }
                None
            }

            fn insert_tile(
                tiles: &mut LandingZoneQueryTiles,
                tile: RasterTile2D<Self>,
            ) -> Result<(), CacheError> {
                if let LandingZoneQueryTiles::$variant(ref mut tiles) = tiles {
                    tiles.push(tile);
                    return Ok(());
                }
                Err(super::error::CacheError::InvalidRasterDataTypeForInsertion.into())
            }

            fn create_active_query_tiles() -> LandingZoneQueryTiles {
                LandingZoneQueryTiles::$variant(Vec::new())
            }
        }
    };
}
impl_tile_streamer!(i8, I8);
impl_tile_streamer!(u8, U8);
impl_tile_streamer!(i16, I16);
impl_tile_streamer!(u16, U16);
impl_tile_streamer!(i32, I32);
impl_tile_streamer!(u32, U32);
impl_tile_streamer!(i64, I64);
impl_tile_streamer!(u64, U64);
impl_tile_streamer!(f32, F32);
impl_tile_streamer!(f64, F64);

impl TileCache {
    /// Query the cache and on hit create a stream of tiles
    pub async fn query_cache<T>(
        &self,
        key: CanonicOperatorName,
        query: &RasterQueryRectangle,
    ) -> Option<CacheTileStream<T>>
    where
        T: Pixel + Cachable,
    {
        let mut backend = self.backend.write().await;

        let (entry_id, typed_stream) = {
            let cache = backend.operator_caches.get(&key)?;

            let (id, entry) = cache.find_match(query)?;

            let typed_stream = entry.tile_stream(query);

            (*id, typed_stream)
        };

        // set as most recently used
        backend.lru.promote(&entry_id);

        T::stream(typed_stream)
    }

    /// When inserting a new query, we first register the query and then insert the tiles as they are produced
    /// This is to avoid confusing different queries on the same operator and query rectangle
    pub async fn insert_query<T: Pixel + Cachable>(
        &self,
        key: CanonicOperatorName,
        query: &RasterQueryRectangle,
    ) -> Result<QueryId, CacheError> {
        let mut backend = self.backend.write().await;

        let mut entry_size =
            std::mem::size_of::<QueryId>() + std::mem::size_of::<RasterQueryRectangle>(); // TODO: incorporate overhead for empty tiles vec(?)

        if !backend.operator_caches.contains_key(&key) {
            entry_size += key.byte_size();
        }

        ensure!(
            backend.landing_zone_byte_size_used + entry_size
                <= backend.landing_zone_byte_size_total,
            crate::pro::cache::error::NotEnoughSpaceInLandingZone
        );

        let cache = backend.operator_caches.entry(key).or_default();

        let query_id = QueryId::new();
        cache.landing_zone.insert(
            query_id,
            LandingZoneEntry {
                query: *query,
                tiles: T::create_active_query_tiles(),
            },
        );

        Ok(query_id)
    }

    /// Insert a tile for a given query. The query has to be inserted first.
    /// The tile is inserted into the landing zone and only moved to the cache when the query is finished.
    /// If the landing zone is full, the caching of the query is aborted.
    pub async fn insert_tile<T>(
        &self,
        key: CanonicOperatorName,
        query_id: QueryId,
        tile: RasterTile2D<T>,
    ) -> Result<(), CacheError>
    where
        T: Pixel + Cachable,
    {
        let mut backend = self.backend.write().await;

        // check if landing zone has enough space, otherwise abort query
        if backend.landing_zone_byte_size_used + std::mem::size_of::<RasterTile2D<T>>()
            > backend.landing_zone_byte_size_total
        {
            let cache = backend.operator_caches.entry(key).or_default();

            let entry = cache.landing_zone.remove(&query_id);

            if let Some(entry) = entry {
                backend.landing_zone_byte_size_used -= entry.byte_size();
            }

            return Err(super::error::CacheError::NotEnoughSpaceInLandingZone);
        }

        let cache = backend.operator_caches.entry(key).or_default();

        let entry = cache
            .landing_zone
            .get_mut(&query_id)
            .ok_or(super::error::CacheError::QueryNotFoundInLandingZone)?;

        T::insert_tile(&mut entry.tiles, tile)?;

        backend.landing_zone_byte_size_used += entry.byte_size();

        Ok(())
    }

    /// Abort the query and remove the tiles from the cache
    pub async fn abort_query(&self, key: CanonicOperatorName, query_id: QueryId) {
        let mut backend = self.backend.write().await;

        let cache = backend.operator_caches.entry(key).or_default();
        let entry = cache.landing_zone.remove(&query_id);

        // update landing zone
        if let Some(entry) = entry {
            backend.landing_zone_byte_size_used -= entry.byte_size();
        }
    }

    /// Finish the query and make the tiles available in the cache
    pub async fn finish_query(
        &self,
        key: CanonicOperatorName,
        query_id: QueryId,
    ) -> Result<(), CacheError> {
        // TODO: maybe check if this cache result is already in the cache or could displace another one

        let mut backend = self.backend.write().await;

        // this should always work, because the query was inserted at some point and then the cache entry was created
        let cache = backend
            .operator_caches
            .get_mut(&key)
            .ok_or(super::error::CacheError::QueryNotFoundInLandingZone)?;

        let active_query = cache
            .landing_zone
            .remove(&query_id)
            .ok_or(super::error::CacheError::QueryNotFoundInLandingZone)?;

        let loading_zone_entry_size = active_query.byte_size(); // The loading zone entry might have a different size than the cache entry

        // move entry from landing zone into cache
        let entry: CacheEntry = active_query.into();
        let entry_id = CacheEntryId::new();

        // calculate size of cache entry. This might be different from the size of the landing zone entry.
        let cache_entry_size = entry.byte_size();
        cache.entries.insert(entry_id, entry);

        backend.lru.push(entry_id, key);
        // reduce the size of the landing zone
        backend.landing_zone_byte_size_used -= loading_zone_entry_size;
        // TODO: include the size of the entry in the lru and the operator_caches as well(?)
        // increase the size of the cache
        backend.cache_byte_size_used += cache_entry_size;

        // cache bound can be temporarily exceeded as the entry is moved form the landing zone into the cache
        // but the total of cache + landing zone is still below the bound
        // We now evict elements from the cache until bound is satisfied again
        while backend.cache_byte_size_used > backend.cache_byte_size_total {
            // this should always work, because otherwise it would mean the cache is not empty but the lru is.
            // the landing zone is smaller than the cache size and the entry must fit into the landing zone.
            if let Some(entry) = backend
                .lru
                .pop_lru()
                .and_then(|(id, op)| backend.operator_caches.get_mut(&op).map(|c| (id, c)))
                .and_then(|(id, evict_cache)| evict_cache.entries.remove(&id))
            {
                backend.cache_byte_size_used -= entry.byte_size();
            }
        }
        Ok(())
    }
}

#[cfg(test)]
mod tests {
    use geoengine_datatypes::{
        primitives::{DateTime, SpatialPartition2D, SpatialResolution, TimeInterval},
        raster::{Grid, RasterProperties},
    };
    use serde_json::json;

    use super::*;

    async fn process_query(tile_cache: &mut TileCache, op_name: CanonicOperatorName) {
        let query_id = tile_cache
            .insert_query::<u8>(op_name.clone(), &query_rect())
            .await
            .unwrap();

        tile_cache
            .insert_tile(op_name.clone(), query_id, create_tile())
            .await
            .unwrap();

        tile_cache
            .finish_query(op_name.clone(), query_id)
            .await
            .unwrap();
    }

    fn create_tile() -> RasterTile2D<u8> {
        RasterTile2D::<u8> {
            time: TimeInterval::new_unchecked(1, 1),
            tile_position: [-1, 0].into(),
            global_geo_transform: TestDefault::test_default(),
            grid_array: Grid::new([3, 2].into(), vec![1, 2, 3, 4, 5, 6])
                .unwrap()
                .into(),
            properties: RasterProperties::default(),
<<<<<<< HEAD
=======
        }
    }

    fn query_rect() -> RasterQueryRectangle {
        RasterQueryRectangle {
            spatial_bounds: SpatialPartition2D::new_unchecked(
                (-180., 90.).into(),
                (180., -90.).into(),
            ),
            time_interval: TimeInterval::new_instant(DateTime::new_utc(2014, 3, 1, 0, 0, 0))
                .unwrap(),
            spatial_resolution: SpatialResolution::one(),
>>>>>>> a5e4b600
        }
    }

    fn query_rect() -> RasterQueryRectangle {
        RasterQueryRectangle::with_partition_and_resolution(
            SpatialPartition2D::new_unchecked((-180., 90.).into(), (180., -90.).into()),
            SpatialResolution::one(),
            TimeInterval::new_instant(DateTime::new_utc(2014, 3, 1, 0, 0, 0)).unwrap(),
        )
    }

    fn op(idx: usize) -> CanonicOperatorName {
        CanonicOperatorName::new_unchecked(&json!({
            "type": "GdalSource",
            "params": {
                "data": idx
            }
        }))
    }

    #[tokio::test]
    async fn it_evicts_lru() {
<<<<<<< HEAD
        let cache_entry = CacheEntry {
            query: query_rect(),
            tiles: CachedTiles::U8(vec![create_tile()].into()),
        };
        let size_of_cache_entry = cache_entry.byte_size();
        let total_cache_size = size_of_cache_entry * 4;
=======
        // Create cache entry and landing zone entry to geht the size of both
        let landing_zone_entry = LandingZoneEntry {
            query: query_rect(),
            tiles: LandingZoneQueryTiles::U8(vec![create_tile()]),
        };
        let size_of_landing_zone_entry = landing_zone_entry.byte_size();
        let cache_entry: CacheEntry = landing_zone_entry.into();
        let size_of_cache_entry = cache_entry.byte_size();
        // Select the max of both sizes
        // This is done because the landing zone should not be smaller then the cache
        let m_size = size_of_cache_entry.max(size_of_landing_zone_entry);
>>>>>>> a5e4b600

        // set limits s.t. three tiles fit
        let mut tile_cache = TileCache {
            backend: RwLock::new(TileCacheBackend {
                operator_caches: Default::default(),
                lru: LruCache::unbounded(),
<<<<<<< HEAD
                cache_byte_size_total: total_cache_size,
                cache_byte_size_used: 0,
                landing_zone_byte_size_total: total_cache_size,
=======
                cache_byte_size_total: m_size * 3,
                cache_byte_size_used: 0,
                landing_zone_byte_size_total: m_size * 3,
>>>>>>> a5e4b600
                landing_zone_byte_size_used: 0,
            }),
        };
        // process three different queries
        process_query(&mut tile_cache, op(1)).await;
        process_query(&mut tile_cache, op(2)).await;
        process_query(&mut tile_cache, op(3)).await;

        // query the first one s.t. it is the most recently used
        tile_cache
            .query_cache::<u8>(op(1), &query_rect())
            .await
            .unwrap();
        // process a fourth query
        process_query(&mut tile_cache, op(4)).await;

        // assure the seconds query is evicted because it is the least recently used
        assert!(tile_cache
            .query_cache::<u8>(op(2), &query_rect())
            .await
            .is_none());

        // assure that the other queries are still in the cache
        for i in [1, 3, 4] {
            assert!(tile_cache
                .query_cache::<u8>(op(i), &query_rect())
                .await
                .is_some());
        }
    }
}<|MERGE_RESOLUTION|>--- conflicted
+++ resolved
@@ -594,21 +594,6 @@
                 .unwrap()
                 .into(),
             properties: RasterProperties::default(),
-<<<<<<< HEAD
-=======
-        }
-    }
-
-    fn query_rect() -> RasterQueryRectangle {
-        RasterQueryRectangle {
-            spatial_bounds: SpatialPartition2D::new_unchecked(
-                (-180., 90.).into(),
-                (180., -90.).into(),
-            ),
-            time_interval: TimeInterval::new_instant(DateTime::new_utc(2014, 3, 1, 0, 0, 0))
-                .unwrap(),
-            spatial_resolution: SpatialResolution::one(),
->>>>>>> a5e4b600
         }
     }
 
@@ -631,14 +616,6 @@
 
     #[tokio::test]
     async fn it_evicts_lru() {
-<<<<<<< HEAD
-        let cache_entry = CacheEntry {
-            query: query_rect(),
-            tiles: CachedTiles::U8(vec![create_tile()].into()),
-        };
-        let size_of_cache_entry = cache_entry.byte_size();
-        let total_cache_size = size_of_cache_entry * 4;
-=======
         // Create cache entry and landing zone entry to geht the size of both
         let landing_zone_entry = LandingZoneEntry {
             query: query_rect(),
@@ -650,22 +627,15 @@
         // Select the max of both sizes
         // This is done because the landing zone should not be smaller then the cache
         let m_size = size_of_cache_entry.max(size_of_landing_zone_entry);
->>>>>>> a5e4b600
 
         // set limits s.t. three tiles fit
         let mut tile_cache = TileCache {
             backend: RwLock::new(TileCacheBackend {
                 operator_caches: Default::default(),
                 lru: LruCache::unbounded(),
-<<<<<<< HEAD
-                cache_byte_size_total: total_cache_size,
-                cache_byte_size_used: 0,
-                landing_zone_byte_size_total: total_cache_size,
-=======
                 cache_byte_size_total: m_size * 3,
                 cache_byte_size_used: 0,
                 landing_zone_byte_size_total: m_size * 3,
->>>>>>> a5e4b600
                 landing_zone_byte_size_used: 0,
             }),
         };
