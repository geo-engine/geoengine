--- conflicted
+++ resolved
@@ -155,6 +155,8 @@
 
 #[cfg(test)]
 mod tests {
+    use std::{collections::HashMap, sync::Arc};
+
     use crate::pro::cache::{
         cache_chunks::CompressedFeatureCollection,
         cache_stream::CacheStreamInner,
@@ -163,18 +165,12 @@
     use geoengine_datatypes::{
         collections::MultiPointCollection,
         primitives::{
-<<<<<<< HEAD
-            BoundingBox2D, CacheHint, Coordinate2D, FeatureData, MultiPoint, RasterQueryRectangle,
-            SpatialPartition2D, SpatialResolution, TimeInterval, VectorQueryRectangle,
-=======
-            BandSelection, BoundingBox2D, CacheHint, ColumnSelection, FeatureData, MultiPoint,
-            RasterQueryRectangle, SpatialPartition2D, SpatialResolution, TimeInterval,
+            BandSelection, BoundingBox2D, CacheHint, ColumnSelection, Coordinate2D, FeatureData,
+            MultiPoint, RasterQueryRectangle, SpatialPartition2D, SpatialResolution, TimeInterval,
             VectorQueryRectangle,
->>>>>>> 9ebde23d
         },
         raster::{GeoTransform, Grid2D, GridIdx2D, RasterTile2D},
     };
-    use std::{collections::HashMap, sync::Arc};
 
     fn create_test_raster_data() -> Vec<CompressedRasterTile2D<u8>> {
         let mut data = Vec::new();
@@ -228,21 +224,13 @@
     #[test]
     fn test_cache_stream_inner_raster() {
         let data = Arc::new(create_test_raster_data());
-<<<<<<< HEAD
         let query = RasterQueryRectangle::with_partition_and_resolution_and_origin(
             SpatialPartition2D::new_unchecked((2., -2.).into(), (8., -8.).into()),
             SpatialResolution::zero_point_five(),
             Coordinate2D::new(0., 0.),
             TimeInterval::new_unchecked(0, 10),
+            BandSelection::first(),
         );
-=======
-        let query = RasterQueryRectangle {
-            spatial_bounds: SpatialPartition2D::new_unchecked((2., -2.).into(), (8., -8.).into()),
-            time_interval: TimeInterval::new_unchecked(0, 10),
-            spatial_resolution: SpatialResolution::zero_point_five(),
-            attributes: BandSelection::first(),
-        };
->>>>>>> 9ebde23d
 
         let mut res = Vec::new();
         let mut inner = CacheStreamInner::new(data, query);
@@ -258,20 +246,12 @@
     #[test]
     fn test_cache_stream_inner_vector() {
         let data = Arc::new(create_test_vecor_data());
-<<<<<<< HEAD
         let query = VectorQueryRectangle::with_bounds_and_resolution(
             BoundingBox2D::new_unchecked((2.1, 2.1).into(), (7.9, 7.9).into()),
             TimeInterval::new_unchecked(0, 10),
             SpatialResolution::zero_point_five(),
+            ColumnSelection::all(),
         );
-=======
-        let query = VectorQueryRectangle {
-            spatial_bounds: BoundingBox2D::new_unchecked((2.1, 2.1).into(), (7.9, 7.9).into()),
-            time_interval: TimeInterval::new_unchecked(0, 10),
-            spatial_resolution: SpatialResolution::zero_point_five(),
-            attributes: ColumnSelection::all(),
-        };
->>>>>>> 9ebde23d
 
         let mut res = Vec::new();
         let mut inner = CacheStreamInner::new(data, query);
