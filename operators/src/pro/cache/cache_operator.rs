use super::cache_chunks::CacheElementSpatialBounds;
use super::error::CacheError;
use super::shared_cache::CacheElement;
use crate::adapters::FeatureCollectionChunkMerger;
use crate::engine::{
    CanonicOperatorName, ChunkByteSize, InitializedRasterOperator, InitializedVectorOperator,
    QueryContext, QueryProcessor, RasterResultDescriptor, ResultDescriptor,
    TypedRasterQueryProcessor,
};
use crate::error::Error;
use crate::pro::cache::shared_cache::{AsyncCache, SharedCache};
use crate::util::Result;
use async_trait::async_trait;
use futures::stream::{BoxStream, FusedStream};
use futures::{ready, Stream, StreamExt, TryStreamExt};
use geoengine_datatypes::collections::{FeatureCollection, FeatureCollectionInfos};
<<<<<<< HEAD
use geoengine_datatypes::primitives::{Geometry, QueryRectangle, VectorQueryRectangle};
=======
use geoengine_datatypes::primitives::{
    AxisAlignedRectangle, Geometry, QueryAttributeSelection, QueryRectangle, VectorQueryRectangle,
};
>>>>>>> 9ebde23d
use geoengine_datatypes::raster::{Pixel, RasterTile2D};
use geoengine_datatypes::util::arrow::ArrowTyped;
use pin_project::{pin_project, pinned_drop};
use snafu::ensure;
use std::pin::Pin;
use std::sync::Arc;
use std::task::{Context, Poll};
use tokio::sync::mpsc::{unbounded_channel, UnboundedSender};

/// A cache operator that caches the results of its source operator
pub struct InitializedCacheOperator<S> {
    source: S,
}

impl<S> InitializedCacheOperator<S> {
    pub fn new(source: S) -> Self {
        Self { source }
    }
}

impl InitializedRasterOperator for InitializedCacheOperator<Box<dyn InitializedRasterOperator>> {
    fn result_descriptor(&self) -> &RasterResultDescriptor {
        self.source.result_descriptor()
    }

    fn query_processor(&self) -> Result<TypedRasterQueryProcessor> {
        // TODO: implement multi-band functionality and remove this check
        ensure!(
            self.source.result_descriptor().bands.len() == 1,
            crate::error::OperatorDoesNotSupportMultiBandsSourcesYet {
                operator: "CacheOperator"
            }
        );

        let processor_result = self.source.query_processor();
        match processor_result {
            Ok(p) => {
                let res_processor = match p {
                    TypedRasterQueryProcessor::U8(p) => TypedRasterQueryProcessor::U8(Box::new(
                        CacheQueryProcessor::new(p, self.source.canonic_name()),
                    )),
                    TypedRasterQueryProcessor::U16(p) => TypedRasterQueryProcessor::U16(Box::new(
                        CacheQueryProcessor::new(p, self.source.canonic_name()),
                    )),
                    TypedRasterQueryProcessor::U32(p) => TypedRasterQueryProcessor::U32(Box::new(
                        CacheQueryProcessor::new(p, self.source.canonic_name()),
                    )),
                    TypedRasterQueryProcessor::U64(p) => TypedRasterQueryProcessor::U64(Box::new(
                        CacheQueryProcessor::new(p, self.source.canonic_name()),
                    )),
                    TypedRasterQueryProcessor::I8(p) => TypedRasterQueryProcessor::I8(Box::new(
                        CacheQueryProcessor::new(p, self.source.canonic_name()),
                    )),
                    TypedRasterQueryProcessor::I16(p) => TypedRasterQueryProcessor::I16(Box::new(
                        CacheQueryProcessor::new(p, self.source.canonic_name()),
                    )),
                    TypedRasterQueryProcessor::I32(p) => TypedRasterQueryProcessor::I32(Box::new(
                        CacheQueryProcessor::new(p, self.source.canonic_name()),
                    )),
                    TypedRasterQueryProcessor::I64(p) => TypedRasterQueryProcessor::I64(Box::new(
                        CacheQueryProcessor::new(p, self.source.canonic_name()),
                    )),
                    TypedRasterQueryProcessor::F32(p) => TypedRasterQueryProcessor::F32(Box::new(
                        CacheQueryProcessor::new(p, self.source.canonic_name()),
                    )),
                    TypedRasterQueryProcessor::F64(p) => TypedRasterQueryProcessor::F64(Box::new(
                        CacheQueryProcessor::new(p, self.source.canonic_name()),
                    )),
                };
                tracing::debug!(event = "query processor created");
                Ok(res_processor)
            }
            Err(err) => {
                tracing::debug!(event = "query processor failed");
                Err(err)
            }
        }
    }

    fn canonic_name(&self) -> CanonicOperatorName {
        self.source.canonic_name()
    }
}

impl InitializedVectorOperator for InitializedCacheOperator<Box<dyn InitializedVectorOperator>> {
    fn result_descriptor(&self) -> &crate::engine::VectorResultDescriptor {
        self.source.result_descriptor()
    }

    fn query_processor(&self) -> Result<crate::engine::TypedVectorQueryProcessor> {
        let processor_result = self.source.query_processor();
        match processor_result {
            Ok(p) => {
                let res_processor = match p {
                    crate::engine::TypedVectorQueryProcessor::Data(p) => {
                        crate::engine::TypedVectorQueryProcessor::Data(Box::new(
                            CacheQueryProcessor::new(p, self.source.canonic_name()),
                        ))
                    }
                    crate::engine::TypedVectorQueryProcessor::MultiPoint(p) => {
                        crate::engine::TypedVectorQueryProcessor::MultiPoint(Box::new(
                            CacheQueryProcessor::new(p, self.source.canonic_name()),
                        ))
                    }
                    crate::engine::TypedVectorQueryProcessor::MultiLineString(p) => {
                        crate::engine::TypedVectorQueryProcessor::MultiLineString(Box::new(
                            CacheQueryProcessor::new(p, self.source.canonic_name()),
                        ))
                    }
                    crate::engine::TypedVectorQueryProcessor::MultiPolygon(p) => {
                        crate::engine::TypedVectorQueryProcessor::MultiPolygon(Box::new(
                            CacheQueryProcessor::new(p, self.source.canonic_name()),
                        ))
                    }
                };
                tracing::debug!(event = "query processor created");

                Ok(res_processor)
            }
            Err(err) => {
                tracing::debug!(event = "query processor failed");
                Err(err)
            }
        }
    }

    fn canonic_name(&self) -> CanonicOperatorName {
        self.source.canonic_name()
    }
}

/// A cache operator that caches the results of its source operator
struct CacheQueryProcessor<P, E, Q, U, R>
where
    E: CacheElement + Send + Sync + 'static,
<<<<<<< HEAD
    P: QueryProcessor<Output = E, SpatialQuery = Q>,
=======
    P: QueryProcessor<Output = E, SpatialBounds = Q, Selection = U, ResultDescription = R>,
>>>>>>> 9ebde23d
{
    processor: P,
    cache_key: CanonicOperatorName,
}

impl<P, E, Q, U, R> CacheQueryProcessor<P, E, Q, U, R>
where
    E: CacheElement + Send + Sync + 'static,
<<<<<<< HEAD
    P: QueryProcessor<Output = E, SpatialQuery = Q> + Sized,
=======
    P: QueryProcessor<Output = E, SpatialBounds = Q, Selection = U, ResultDescription = R> + Sized,
>>>>>>> 9ebde23d
{
    pub fn new(processor: P, cache_key: CanonicOperatorName) -> Self {
        CacheQueryProcessor {
            processor,
            cache_key,
        }
    }
}

#[async_trait]
impl<P, E, S, U, R> QueryProcessor for CacheQueryProcessor<P, E, S, U, R>
where
<<<<<<< HEAD
    P: QueryProcessor<Output = E, SpatialQuery = S> + Sized,
    S: Copy + Send + Sync + 'static,
    E: CacheElement<Query = QueryRectangle<S>>
=======
    P: QueryProcessor<Output = E, SpatialBounds = S, Selection = U, ResultDescription = R> + Sized,
    S: AxisAlignedRectangle + Send + Sync + 'static,
    U: QueryAttributeSelection,
    E: CacheElement<Query = QueryRectangle<S, U>>
>>>>>>> 9ebde23d
        + Send
        + Sync
        + 'static
        + ResultStreamWrapper
        + Clone,
    E::ResultStream: Stream<Item = Result<E, CacheError>> + Send + Sync + 'static,
    SharedCache: AsyncCache<E>,
    R: ResultDescriptor<QueryRectangleSpatialBounds = S, QueryRectangleAttributeSelection = U>,
{
    type Output = E;
<<<<<<< HEAD
    type SpatialQuery = S;

    async fn _query<'a>(
        &'a self,
        query: QueryRectangle<Self::SpatialQuery>,
=======
    type SpatialBounds = S;
    type Selection = U;
    type ResultDescription = R;

    async fn _query<'a>(
        &'a self,
        query: QueryRectangle<Self::SpatialBounds, Self::Selection>,
>>>>>>> 9ebde23d
        ctx: &'a dyn QueryContext,
    ) -> Result<BoxStream<'a, Result<Self::Output>>> {
        let shared_cache = ctx
            .extensions()
            .get::<Arc<SharedCache>>()
            .expect("`SharedCache` extension should be set during `ProContext` creation");

        let cache_result = shared_cache.query_cache(&self.cache_key, &query).await;

        if let Ok(Some(cache_result)) = cache_result {
            // cache hit
            log::debug!("cache hit for operator {}", self.cache_key);

            let wrapped_result_steam =
                E::wrap_result_stream(cache_result, ctx.chunk_byte_size(), query.clone());

            return Ok(wrapped_result_steam);
        }

        // cache miss
        log::debug!("cache miss for operator {}", self.cache_key);
        let source_stream = self.processor.query(query.clone(), ctx).await?;

        let query_id = shared_cache.insert_query(&self.cache_key, &query).await;

        if let Err(e) = query_id {
            log::debug!("could not insert query into cache: {}", e);
            return Ok(source_stream);
        }

        let query_id = query_id.expect("query_id should be set because of the previous check");

        // lazily insert tiles into the cache as they are produced
        let (stream_event_sender, mut stream_event_receiver) = unbounded_channel();

        let cache_key = self.cache_key.clone();
        let tile_cache = shared_cache.clone();
        crate::util::spawn(async move {
            while let Some(event) = stream_event_receiver.recv().await {
                match event {
                    SourceStreamEvent::Element(tile) => {
                        let result = tile_cache
                            .insert_query_element(&cache_key, &query_id, tile)
                            .await;
                        log::trace!(
                            "inserted tile into cache for cache key {} and query id {}. result: {:?}",
                            cache_key,
                            query_id,
                            result
                        );
                    }
                    SourceStreamEvent::Abort => {
                        tile_cache.abort_query(&cache_key, &query_id).await;
                        log::debug!(
                            "aborted cache insertion for cache key {} and query id {}",
                            cache_key,
                            query_id
                        );
                    }
                    SourceStreamEvent::Finished => {
                        let result = tile_cache.finish_query(&cache_key, &query_id).await;
                        log::debug!(
                            "finished cache insertion for cache key {} and query id {}, result: {:?}",
                            cache_key,query_id,
                            result
                        );
                    }
                }
            }
        });

        let output_stream = CacheOutputStream {
            source: source_stream,
            stream_event_sender,
            finished: false,
            pristine: true,
        };

        Ok(Box::pin(output_stream))
    }

    fn result_descriptor(&self) -> &Self::ResultDescription {
        self.processor.result_descriptor()
    }
}

#[allow(clippy::large_enum_variant)] // TODO: Box instead?
enum SourceStreamEvent<E: CacheElement> {
    Element(E),
    Abort,
    Finished,
}

/// Custom stream that lazily puts the produced tile in the cache and finishes the cache entry when the source stream completes
#[pin_project(PinnedDrop, project = CacheOutputStreamProjection)]
struct CacheOutputStream<S, E>
where
    S: Stream<Item = Result<E>>,
    E: CacheElement + Clone,
{
    #[pin]
    source: S,
    stream_event_sender: UnboundedSender<SourceStreamEvent<E>>,
    finished: bool,
    pristine: bool,
}

impl<S, E> Stream for CacheOutputStream<S, E>
where
    S: Stream<Item = Result<E>>,
    E: CacheElement + Clone,
{
    type Item = Result<E>;

    fn poll_next(self: Pin<&mut Self>, cx: &mut Context<'_>) -> Poll<Option<Self::Item>> {
        let this = self.project();

        let next = ready!(this.source.poll_next(cx));

        if let Some(element) = &next {
            *this.pristine = false;
            if let Ok(element) = element {
                // ignore the result. The receiver shold never drop prematurely, but if it does we don't want to crash
                let r = this
                    .stream_event_sender
                    .send(SourceStreamEvent::Element(element.clone()));
                if let Err(e) = r {
                    log::warn!("could not send tile to cache: {}", e.to_string());
                }
            } else {
                // ignore the result. The receiver shold never drop prematurely, but if it does we don't want to crash
                let r = this.stream_event_sender.send(SourceStreamEvent::Abort);
                if let Err(e) = r {
                    log::warn!("could not send abort to cache: {}", e.to_string());
                }
            }
        } else {
            if *this.pristine {
                // ignore the result. The receiver shold never drop prematurely, but if it does we don't want to crash
                let r = this.stream_event_sender.send(SourceStreamEvent::Abort);
                if let Err(e) = r {
                    log::warn!("could not send abort to cache: {}", e.to_string());
                }
            } else {
                // ignore the result. The receiver shold never drop prematurely, but if it does we don't want to crash
                let r = this.stream_event_sender.send(SourceStreamEvent::Finished);
                if let Err(e) = r {
                    log::warn!("could not send finished to cache: {}", e.to_string());
                }
                log::debug!("stream finished, mark cache entry as finished.");
            }
            *this.finished = true;
        }

        Poll::Ready(next)
    }
}

/// On drop, trigger the removal of the cache entry if it hasn't been finished yet
#[pinned_drop]
impl<S, E> PinnedDrop for CacheOutputStream<S, E>
where
    S: Stream<Item = Result<E>>,
    E: CacheElement + Clone,
{
    fn drop(self: Pin<&mut Self>) {
        if !self.finished {
            // ignore the result. The receiver shold never drop prematurely, but if it does we don't want to crash
            let r = self.stream_event_sender.send(SourceStreamEvent::Abort);
            if let Err(e) = r {
                log::debug!("could not send abort to cache: {}", e.to_string());
            }
        }
    }
}

trait ResultStreamWrapper: CacheElement {
    fn wrap_result_stream<'a>(
        stream: Self::ResultStream,
        chunk_byte_size: ChunkByteSize,
        query: Self::Query,
    ) -> BoxStream<'a, Result<Self>>;
}

impl<G> ResultStreamWrapper for FeatureCollection<G>
where
    G: Geometry + ArrowTyped + Send + Sync + 'static,
    FeatureCollection<G>:
        CacheElement<Query = VectorQueryRectangle> + Send + Sync + CacheElementSpatialBounds,
    Self::ResultStream: FusedStream + Send + Sync,
{
    fn wrap_result_stream<'a>(
        stream: Self::ResultStream,
        chunk_byte_size: ChunkByteSize,
        query: Self::Query,
    ) -> BoxStream<'a, Result<Self>> {
        let filter_stream = stream.filter_map(move |result| {
            let query = query.clone();
            async move {
                result
                    .and_then(|collection| collection.filter_cache_element_entries(&query))
                    .map_err(|source| Error::CacheCantProduceResult {
                        source: source.into(),
                    })
                    .map(|fc| if fc.is_empty() { None } else { Some(fc) })
                    .transpose()
            }
        });

        let merger_stream =
            FeatureCollectionChunkMerger::new(filter_stream, chunk_byte_size.into());
        Box::pin(merger_stream)
    }
}

impl<P> ResultStreamWrapper for RasterTile2D<P>
where
    P: 'static + Pixel,
    RasterTile2D<P>: CacheElement,
    Self::ResultStream: Send + Sync,
{
    fn wrap_result_stream<'a>(
        stream: Self::ResultStream,
        _chunk_byte_size: ChunkByteSize,
        _query: Self::Query,
    ) -> BoxStream<'a, Result<Self>> {
        Box::pin(stream.map_err(|ce| Error::CacheCantProduceResult { source: ce.into() }))
    }
}

#[cfg(test)]
mod tests {
    use futures::StreamExt;
    use geoengine_datatypes::{
<<<<<<< HEAD
        primitives::{RasterQueryRectangle, SpatialPartition2D, SpatialResolution, TimeInterval},
=======
        primitives::{BandSelection, SpatialPartition2D, SpatialResolution, TimeInterval},
>>>>>>> 9ebde23d
        raster::TilesEqualIgnoringCacheHint,
        util::test::TestDefault,
    };

    use crate::{
        engine::{
            ChunkByteSize, MockExecutionContext, MockQueryContext, QueryContextExtensions,
            RasterOperator, WorkflowOperatorPath,
        },
        source::{GdalSource, GdalSourceParameters},
        util::gdal::add_ndvi_dataset,
    };

    use super::*;

    #[tokio::test]
    async fn it_caches() {
        let mut exe_ctx = MockExecutionContext::test_default();

        let ndvi_id = add_ndvi_dataset(&mut exe_ctx);

        let operator = GdalSource {
            params: GdalSourceParameters { data: ndvi_id },
        }
        .boxed()
        .initialize(WorkflowOperatorPath::initialize_root(), &exe_ctx)
        .await
        .unwrap();

        let cached_op = InitializedCacheOperator::new(operator);

        let processor = cached_op.query_processor().unwrap().get_u8().unwrap();

        let tile_cache = Arc::new(SharedCache::test_default());

        let mut extensions = QueryContextExtensions::default();

        extensions.insert(tile_cache);

        let query_ctx =
            MockQueryContext::new_with_query_extensions(ChunkByteSize::test_default(), extensions);

        let stream = processor
            .query(
<<<<<<< HEAD
                RasterQueryRectangle::with_partition_and_resolution_and_origin(
                    SpatialPartition2D::new_unchecked([-180., -90.].into(), [180., 90.].into()),
                    SpatialResolution::zero_point_one(),
                    exe_ctx.tiling_specification.origin_coordinate,
                    TimeInterval::default(),
                ),
=======
                QueryRectangle {
                    spatial_bounds: SpatialPartition2D::new_unchecked(
                        [-180., -90.].into(),
                        [180., 90.].into(),
                    ),
                    time_interval: TimeInterval::default(),
                    spatial_resolution: SpatialResolution::zero_point_one(),
                    attributes: BandSelection::first(),
                },
>>>>>>> 9ebde23d
                &query_ctx,
            )
            .await
            .unwrap();

        let tiles = stream.collect::<Vec<_>>().await;
        let tiles = tiles.into_iter().collect::<Result<Vec<_>>>().unwrap();

        // wait for the cache to be filled, which happens asynchronously
        tokio::time::sleep(std::time::Duration::from_millis(1000)).await;

        let stream_from_cache = processor
            .query(
<<<<<<< HEAD
                RasterQueryRectangle::with_partition_and_resolution_and_origin(
                    SpatialPartition2D::new_unchecked([-180., -90.].into(), [180., 90.].into()),
                    SpatialResolution::zero_point_one(),
                    exe_ctx.tiling_specification.origin_coordinate,
                    TimeInterval::default(),
                ),
=======
                QueryRectangle {
                    spatial_bounds: SpatialPartition2D::new_unchecked(
                        [-180., -90.].into(),
                        [180., 90.].into(),
                    ),
                    time_interval: TimeInterval::default(),
                    spatial_resolution: SpatialResolution::zero_point_one(),
                    attributes: BandSelection::first(),
                },
>>>>>>> 9ebde23d
                &query_ctx,
            )
            .await
            .unwrap();

        let tiles_from_cache = stream_from_cache.collect::<Vec<_>>().await;
        let tiles_from_cache = tiles_from_cache
            .into_iter()
            .collect::<Result<Vec<_>>>()
            .unwrap();

        // TODO: how to ensure the tiles are actually from the cache?

        assert!(tiles.tiles_equal_ignoring_cache_hint(&tiles_from_cache));
    }
}<|MERGE_RESOLUTION|>--- conflicted
+++ resolved
@@ -14,13 +14,9 @@
 use futures::stream::{BoxStream, FusedStream};
 use futures::{ready, Stream, StreamExt, TryStreamExt};
 use geoengine_datatypes::collections::{FeatureCollection, FeatureCollectionInfos};
-<<<<<<< HEAD
-use geoengine_datatypes::primitives::{Geometry, QueryRectangle, VectorQueryRectangle};
-=======
 use geoengine_datatypes::primitives::{
-    AxisAlignedRectangle, Geometry, QueryAttributeSelection, QueryRectangle, VectorQueryRectangle,
+    Geometry, QueryAttributeSelection, QueryRectangle, VectorQueryRectangle,
 };
->>>>>>> 9ebde23d
 use geoengine_datatypes::raster::{Pixel, RasterTile2D};
 use geoengine_datatypes::util::arrow::ArrowTyped;
 use pin_project::{pin_project, pinned_drop};
@@ -156,11 +152,7 @@
 struct CacheQueryProcessor<P, E, Q, U, R>
 where
     E: CacheElement + Send + Sync + 'static,
-<<<<<<< HEAD
-    P: QueryProcessor<Output = E, SpatialQuery = Q>,
-=======
-    P: QueryProcessor<Output = E, SpatialBounds = Q, Selection = U, ResultDescription = R>,
->>>>>>> 9ebde23d
+    P: QueryProcessor<Output = E, SpatialQuery = Q, Selection = U, ResultDescription = R>,
 {
     processor: P,
     cache_key: CanonicOperatorName,
@@ -169,11 +161,7 @@
 impl<P, E, Q, U, R> CacheQueryProcessor<P, E, Q, U, R>
 where
     E: CacheElement + Send + Sync + 'static,
-<<<<<<< HEAD
-    P: QueryProcessor<Output = E, SpatialQuery = Q> + Sized,
-=======
-    P: QueryProcessor<Output = E, SpatialBounds = Q, Selection = U, ResultDescription = R> + Sized,
->>>>>>> 9ebde23d
+    P: QueryProcessor<Output = E, SpatialQuery = Q, Selection = U, ResultDescription = R> + Sized,
 {
     pub fn new(processor: P, cache_key: CanonicOperatorName) -> Self {
         CacheQueryProcessor {
@@ -186,16 +174,10 @@
 #[async_trait]
 impl<P, E, S, U, R> QueryProcessor for CacheQueryProcessor<P, E, S, U, R>
 where
-<<<<<<< HEAD
-    P: QueryProcessor<Output = E, SpatialQuery = S> + Sized,
-    S: Copy + Send + Sync + 'static,
-    E: CacheElement<Query = QueryRectangle<S>>
-=======
-    P: QueryProcessor<Output = E, SpatialBounds = S, Selection = U, ResultDescription = R> + Sized,
-    S: AxisAlignedRectangle + Send + Sync + 'static,
+    P: QueryProcessor<Output = E, SpatialQuery = S, Selection = U, ResultDescription = R> + Sized,
+    S: Clone + Send + Sync + 'static,
     U: QueryAttributeSelection,
     E: CacheElement<Query = QueryRectangle<S, U>>
->>>>>>> 9ebde23d
         + Send
         + Sync
         + 'static
@@ -206,21 +188,13 @@
     R: ResultDescriptor<QueryRectangleSpatialBounds = S, QueryRectangleAttributeSelection = U>,
 {
     type Output = E;
-<<<<<<< HEAD
     type SpatialQuery = S;
+    type Selection = U;
+    type ResultDescription = R;
 
     async fn _query<'a>(
         &'a self,
-        query: QueryRectangle<Self::SpatialQuery>,
-=======
-    type SpatialBounds = S;
-    type Selection = U;
-    type ResultDescription = R;
-
-    async fn _query<'a>(
-        &'a self,
-        query: QueryRectangle<Self::SpatialBounds, Self::Selection>,
->>>>>>> 9ebde23d
+        query: QueryRectangle<Self::SpatialQuery, Self::Selection>,
         ctx: &'a dyn QueryContext,
     ) -> Result<BoxStream<'a, Result<Self::Output>>> {
         let shared_cache = ctx
@@ -455,11 +429,10 @@
 mod tests {
     use futures::StreamExt;
     use geoengine_datatypes::{
-<<<<<<< HEAD
-        primitives::{RasterQueryRectangle, SpatialPartition2D, SpatialResolution, TimeInterval},
-=======
-        primitives::{BandSelection, SpatialPartition2D, SpatialResolution, TimeInterval},
->>>>>>> 9ebde23d
+        primitives::{
+            BandSelection, RasterQueryRectangle, SpatialPartition2D, SpatialResolution,
+            TimeInterval,
+        },
         raster::TilesEqualIgnoringCacheHint,
         util::test::TestDefault,
     };
@@ -504,24 +477,13 @@
 
         let stream = processor
             .query(
-<<<<<<< HEAD
                 RasterQueryRectangle::with_partition_and_resolution_and_origin(
                     SpatialPartition2D::new_unchecked([-180., -90.].into(), [180., 90.].into()),
                     SpatialResolution::zero_point_one(),
                     exe_ctx.tiling_specification.origin_coordinate,
                     TimeInterval::default(),
+                    BandSelection::first(),
                 ),
-=======
-                QueryRectangle {
-                    spatial_bounds: SpatialPartition2D::new_unchecked(
-                        [-180., -90.].into(),
-                        [180., 90.].into(),
-                    ),
-                    time_interval: TimeInterval::default(),
-                    spatial_resolution: SpatialResolution::zero_point_one(),
-                    attributes: BandSelection::first(),
-                },
->>>>>>> 9ebde23d
                 &query_ctx,
             )
             .await
@@ -535,24 +497,13 @@
 
         let stream_from_cache = processor
             .query(
-<<<<<<< HEAD
                 RasterQueryRectangle::with_partition_and_resolution_and_origin(
                     SpatialPartition2D::new_unchecked([-180., -90.].into(), [180., 90.].into()),
                     SpatialResolution::zero_point_one(),
                     exe_ctx.tiling_specification.origin_coordinate,
                     TimeInterval::default(),
+                    BandSelection::first(),
                 ),
-=======
-                QueryRectangle {
-                    spatial_bounds: SpatialPartition2D::new_unchecked(
-                        [-180., -90.].into(),
-                        [180., 90.].into(),
-                    ),
-                    time_interval: TimeInterval::default(),
-                    spatial_resolution: SpatialResolution::zero_point_one(),
-                    attributes: BandSelection::first(),
-                },
->>>>>>> 9ebde23d
                 &query_ctx,
             )
             .await
