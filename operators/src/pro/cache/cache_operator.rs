--- conflicted
+++ resolved
@@ -418,18 +418,7 @@
 
 #[cfg(test)]
 mod tests {
-    use futures::StreamExt;
-    use geoengine_datatypes::{
-<<<<<<< HEAD
-        primitives::{BandSelection, RasterQueryRectangle, TimeInterval},
-        raster::{GridBoundingBox2D, TilesEqualIgnoringCacheHint},
-=======
-        primitives::{BandSelection, SpatialPartition2D, SpatialResolution, TimeInterval},
-        raster::{RasterDataType, RenameBands, TilesEqualIgnoringCacheHint},
->>>>>>> d782815c
-        util::test::TestDefault,
-    };
-
+    use super::*;
     use crate::{
         engine::{
             ChunkByteSize, MockExecutionContext, MockQueryContext, MultipleRasterSources,
@@ -439,8 +428,12 @@
         source::{GdalSource, GdalSourceParameters},
         util::gdal::add_ndvi_dataset,
     };
-
-    use super::*;
+    use futures::StreamExt;
+    use geoengine_datatypes::{
+        primitives::{BandSelection, RasterQueryRectangle, TimeInterval},
+        raster::{GridBoundingBox2D, RasterDataType, RenameBands, TilesEqualIgnoringCacheHint},
+        util::test::TestDefault,
+    };
 
     #[tokio::test]
     async fn it_caches() {
@@ -449,13 +442,7 @@
         let ndvi_id = add_ndvi_dataset(&mut exe_ctx);
 
         let operator = GdalSource {
-<<<<<<< HEAD
-            params: GdalSourceParameters::new(ndvi_id),
-=======
-            params: GdalSourceParameters {
-                data: ndvi_id.clone(),
-            },
->>>>>>> d782815c
+            params: GdalSourceParameters::new(ndvi_id.clone()),
         }
         .boxed()
         .initialize(WorkflowOperatorPath::initialize_root(), &exe_ctx)
@@ -532,6 +519,7 @@
                     GdalSource {
                         params: GdalSourceParameters {
                             data: ndvi_id.clone(),
+                            overview_level: None,
                         },
                     }
                     .boxed(),
@@ -546,6 +534,7 @@
                             raster: GdalSource {
                                 params: GdalSourceParameters {
                                     data: ndvi_id.clone(),
+                                    overview_level: None,
                                 },
                             }
                             .boxed(),
@@ -576,15 +565,11 @@
         // query the first two bands
         let stream = processor
             .query(
-                QueryRectangle {
-                    spatial_bounds: SpatialPartition2D::new_unchecked(
-                        [-180., -90.].into(),
-                        [180., 90.].into(),
-                    ),
-                    time_interval: TimeInterval::default(),
-                    spatial_resolution: SpatialResolution::zero_point_one(),
-                    attributes: BandSelection::new(vec![0, 1]).unwrap(),
-                },
+                RasterQueryRectangle::new_with_grid_bounds(
+                    GridBoundingBox2D::new([-90, -180], [89, 179]).unwrap(),
+                    TimeInterval::default(),
+                    BandSelection::new(vec![0, 1]).unwrap(),
+                ),
                 &query_ctx,
             )
             .await
@@ -614,15 +599,11 @@
         // now query only the second band
         let stream_from_cache = processor
             .query(
-                QueryRectangle {
-                    spatial_bounds: SpatialPartition2D::new_unchecked(
-                        [-180., -90.].into(),
-                        [180., 90.].into(),
-                    ),
-                    time_interval: TimeInterval::default(),
-                    spatial_resolution: SpatialResolution::zero_point_one(),
-                    attributes: BandSelection::new_single(1),
-                },
+                RasterQueryRectangle::new_with_grid_bounds(
+                    GridBoundingBox2D::new([-90, -180], [89, 179]).unwrap(),
+                    TimeInterval::default(),
+                    BandSelection::new_single(1),
+                ),
                 &query_ctx,
             )
             .await
