--- conflicted
+++ resolved
@@ -40,10 +40,10 @@
     // Onnx model must output one prediction per pixel as
     // (1) a Tensor with a single dimension of unknown size (dim = [-1]), or
     // (2) a Tensor with two dimensions, the first of unknown size and the second of size 1 (dim = [-1, 1])
-<<<<<<< HEAD
-    let ort::ValueType::Tensor {
+    let ort::value::ValueType::Tensor {
         ty: output_tensor_element_type,
         dimensions: output_dimensions,
+        dimension_symbols: _,
     } = &session.outputs[0].output_type
     else {
         return Err(MachineLearningError::InvalidOutputType {
@@ -52,27 +52,6 @@
     };
 
     let output_shape = try_dimensions_to_tensor_shape(output_dimensions)?;
-=======
-    let output_tensor_element_type = if let ort::value::ValueType::Tensor {
-        ty,
-        dimensions,
-        dimension_symbols: _dimension_symbols,
-    } = &session.outputs[0].output_type
-    {
-        ensure!(
-            dimensions == &[-1] || dimensions == &[-1, 1],
-            InvalidOutputDimensions {
-                dimensions: dimensions.clone()
-            }
-        );
-
-        ty
-    } else {
-        return Err(MachineLearningError::InvalidOutputType {
-            output_type: session.outputs[0].output_type.clone(),
-        });
-    };
->>>>>>> 22fe2f6b
 
     Ok(MlModelMetadata {
         file_path: path.to_owned(),
@@ -87,16 +66,16 @@
     dimensions: &[i64],
 ) -> Result<TensorShape3D, MachineLearningError> {
     if dimensions.len() == 1 && dimensions[0] == -1 {
-        Ok(TensorShape3D::new_y_x_attr(1, 1, 1))
+        Ok(TensorShape3D::new_y_x_bands(1, 1, 1))
     } else if dimensions.len() == 2 && dimensions[0] == -1 && dimensions[1] > 0 {
-        Ok(TensorShape3D::new_y_x_attr(1, 1, dimensions[1] as u32))
+        Ok(TensorShape3D::new_y_x_bands(1, 1, dimensions[1] as u32))
     } else if dimensions.len() == 4
         && dimensions[0] == -1
         && dimensions[1] > 0
         && dimensions[2] > 0
         && dimensions[3] > 0
     {
-        Ok(TensorShape3D::new_y_x_attr(
+        Ok(TensorShape3D::new_y_x_bands(
             dimensions[1] as u32, // TODO: figure out how the axis in the dimensions are ordered!
             dimensions[2] as u32,
             dimensions[3] as u32, // In this case we could also accept attributes at first position, however we need to figure out how we would handle this...
