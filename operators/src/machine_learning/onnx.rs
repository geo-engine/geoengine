--- conflicted
+++ resolved
@@ -26,15 +26,10 @@
     MaskedGrid, Pixel, RasterTile2D, UpdateIndexedElements,
 };
 use ndarray::{Array2, Array4};
-<<<<<<< HEAD
-use ort::tensor::{IntoTensorElementType, PrimitiveTensorElementType};
-use ort::value::Tensor;
-=======
 use ort::{
     tensor::{IntoTensorElementType, PrimitiveTensorElementType},
     value::TensorRef,
 };
->>>>>>> 116e0526
 use serde::{Deserialize, Serialize};
 use snafu::{ResultExt, ensure};
 
@@ -200,13 +195,8 @@
 #[async_trait]
 impl<TIn, TOut> RasterQueryProcessor for OnnxProcessor<TIn, TOut>
 where
-<<<<<<< HEAD
-    TIn: Pixel + NoDataValue + PrimitiveTensorElementType,
-    TOut: Pixel + IntoTensorElementType + PrimitiveTensorElementType,
-=======
     TIn: Pixel + NoDataValueIn + IntoTensorElementType + PrimitiveTensorElementType,
     TOut: Pixel + NoDataValueOut + IntoTensorElementType + PrimitiveTensorElementType,
->>>>>>> 116e0526
 {
     type RasterType = TOut;
 
@@ -237,13 +227,9 @@
         source_query.attributes = (0..num_bands as u32).collect::<Vec<u32>>().try_into()?;
 
         // TODO: re-use session accross queries?
-<<<<<<< HEAD
-        let mut session = load_onnx_model_from_metadata(&self.model_metadata)?;
-=======
         // TODO: use another method: https://github.com/pykeio/ort/issues/402#issuecomment-2949993914
         let mut session = load_onnx_model_from_loading_info(&self.model_loading_info)?;
         let input_name = session.inputs[0].name.clone(); // clone input name to avoid mutability problems
->>>>>>> 116e0526
 
         let stream = self
             .source
@@ -348,26 +334,6 @@
                 }
 
                 let pixels = move_axis_pixels.into_iter().flatten().collect::<Vec<TIn>>();
-<<<<<<< HEAD
-                let input_name = &session.inputs[0].name.clone();
-
-                let outputs = if self.model_metadata.input_is_single_pixel() {
-
-                    let samples = Tensor::from_array(Array2::from_shape_vec((width*height, num_bands), pixels).expect(
-                        "Array2 should be valid because it is created from a Vec with the correct size",
-                    )).context(Ort)?;
-
-                    session
-                        .run(ort::inputs![input_name => samples])
-                        .context(Ort)
-                } else if self.model_metadata.input_shape.yx_matches_tile_shape(&tile_shape){
-                    let samples = Tensor::from_array(Array4::from_shape_vec((1, height, width, num_bands), pixels).expect( // y,x, attributes
-                        "Array4 should be valid because it is created from a Vec with the correct size",
-                    )).context(Ort)?;
-
-                    session
-                        .run(ort::inputs![input_name => samples])
-=======
                 let outputs = if self.model_loading_info.metadata.input_is_single_pixel() {
                     let samples = Array2::from_shape_vec((width*height, num_bands), pixels).expect(
                         "Array2 should be valid because it is created from a Vec with the correct size",
@@ -381,7 +347,6 @@
                     );
                     session
                         .run(ort::inputs![&input_name => TensorRef::from_array_view(&samples).context(Ort)?])
->>>>>>> 116e0526
                         .context(Ort)
                 } else {
                     Err(
@@ -394,7 +359,7 @@
 
                 // assume the first output is the prediction and ignore the other outputs (e.g. probabilities for classification)
                 // we don't access the output by name because it can vary, e.g. "output_label" vs "variable"
-                let predictions = outputs[0].try_extract_array::<TOut>().context(Ort)?;
+                let predictions = outputs[0].try_extract_tensor::<TOut>().context(Ort)?;
 
                 // extract the values as a raw vector because we expect one prediction per pixel.
                 // this works for 1d tensors as well as 2d tensors with a single column
@@ -529,7 +494,6 @@
         util::test::TestDefault,
     };
     use ndarray::{Array1, Array2, arr2, array};
-    use ort::value::Tensor;
 
     #[test]
     fn ort() {
@@ -543,21 +507,11 @@
         let new_samples = arr2(&[[0.1f32, 0.2], [0.2, 0.3], [0.2, 0.2], [0.3, 0.1]]);
 
         let outputs = session
-<<<<<<< HEAD
-            .run(ort::inputs! {
-                input_name => Tensor::from_array(new_samples).unwrap()
-            })
-            .unwrap();
-
-        let predictions = outputs["output_label"]
-            .try_extract_array::<i64>()
-=======
             .run(ort::inputs![input_name => TensorRef::from_array_view(&new_samples).unwrap()])
             .unwrap();
 
         let (_shape, data) = outputs["output_label"]
             .try_extract_tensor::<i64>()
->>>>>>> 116e0526
             .unwrap()
             .to_owned();
 
@@ -589,21 +543,11 @@
         let new_samples = Array2::from_shape_vec((rows, cols), pixels).unwrap();
 
         let outputs = session
-<<<<<<< HEAD
-            .run(ort::inputs! {
-                input_name => Tensor::from_array(new_samples).unwrap()
-            })
-            .unwrap();
-
-        let predictions = outputs["output_label"]
-            .try_extract_array::<i64>()
-=======
             .run(ort::inputs![input_name =>  TensorRef::from_array_view(&new_samples).unwrap()])
             .unwrap();
 
         let (_shape, data) = outputs["output_label"]
             .try_extract_tensor::<i64>()
->>>>>>> 116e0526
             .unwrap()
             .to_owned();
 
@@ -635,13 +579,7 @@
         let new_samples = Array2::from_shape_vec((rows, cols), pixels).unwrap();
 
         let outputs = session
-<<<<<<< HEAD
-            .run(ort::inputs! {
-                input_name => Tensor::from_array(new_samples).unwrap()
-            })
-=======
             .run(ort::inputs![input_name =>  TensorRef::from_array_view(&new_samples).unwrap()])
->>>>>>> 116e0526
             .unwrap();
 
         let predictions: Array1<f32> = outputs["variable"]
