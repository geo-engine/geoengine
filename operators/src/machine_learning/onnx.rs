use crate::engine::{
    CanonicOperatorName, ExecutionContext, InitializedRasterOperator, InitializedSources, Operator,
    OperatorName, QueryContext, RasterBandDescriptor, RasterOperator, RasterQueryProcessor,
    RasterResultDescriptor, SingleRasterSource, TypedRasterQueryProcessor, WorkflowOperatorPath,
};
use crate::error;
use crate::machine_learning::error::{
    InputBandsMismatch, InputTypeMismatch, InvalidInputShape, Ort,
};
use crate::machine_learning::MachineLearningError;
use crate::util::Result;
use async_trait::async_trait;
use futures::StreamExt;
use futures::stream::BoxStream;
use geoengine_datatypes::machine_learning::{MlModelMetadata, MlModelName};
use geoengine_datatypes::primitives::{Measurement, RasterQueryRectangle};
use geoengine_datatypes::raster::{
    Grid, GridIdx2D, GridIndexAccess, GridShapeAccess, GridSize, Pixel, RasterTile2D,
};
use ndarray::{Array2, Array4};
use ort::tensor::{IntoTensorElementType, PrimitiveTensorElementType};
use serde::{Deserialize, Serialize};
<<<<<<< HEAD
use snafu::{ensure, ResultExt};
=======
use snafu::{ResultExt, ensure};
use std::path::PathBuf;
>>>>>>> 4d3e935a

#[derive(Debug, Clone, PartialEq, Eq, Serialize, Deserialize)]
#[serde(rename_all = "camelCase")]
pub struct OnnxParams {
    pub model: MlModelName,
}

/// This `QueryProcessor` applies a ml model in Onnx format on all bands of its input raster series.
/// For now, the model has to be for a single pixel and multiple bands.
pub type Onnx = Operator<OnnxParams, SingleRasterSource>;

impl OperatorName for Onnx {
    const TYPE_NAME: &'static str = "Onnx";
}

#[typetag::serde]
#[async_trait]
impl RasterOperator for Onnx {
    async fn _initialize(
        self: Box<Self>,
        path: WorkflowOperatorPath,
        context: &dyn ExecutionContext,
    ) -> Result<Box<dyn InitializedRasterOperator>> {
        let name = CanonicOperatorName::from(&self);

        let source = self
            .sources
            .initialize_sources(path.clone(), context)
            .await?
            .raster;

        let in_descriptor = source.result_descriptor();

        let model_metadata = context.ml_model_metadata(&self.params.model).await?;

        let tiling_shape = context.tiling_specification().tile_size_in_pixels;

        // check that we can use the model input shape with the operator
        ensure!(
            model_metadata.input_is_single_pixel()
                || model_metadata
                    .input_shape
                    .yx_matches_tile_shape(&tiling_shape),
            InvalidInputShape {
                tensor_shape: model_metadata.input_shape,
                tiling_shape
            }
        );

        // check that we can use the model output shape with the operator
        ensure!(
            model_metadata.output_is_single_pixel()
                || model_metadata
                    .output_shape
                    .yx_matches_tile_shape(&tiling_shape),
            InvalidInputShape {
                tensor_shape: model_metadata.output_shape,
                tiling_shape
            }
        );

        // check that number of input bands fits number of model features
        ensure!(
            model_metadata.num_input_bands() == in_descriptor.bands.count(),
            InputBandsMismatch {
                model_input_bands: model_metadata.num_input_bands(),
                source_bands: in_descriptor.bands.count(),
            }
        );

        // check that input type fits model input type
        ensure!(
            model_metadata.input_type == in_descriptor.data_type,
            InputTypeMismatch {
                model_input_type: model_metadata.input_type,
                source_type: in_descriptor.data_type,
            }
        );

        let out_descriptor = RasterResultDescriptor {
            data_type: model_metadata.output_type,
            spatial_reference: in_descriptor.spatial_reference,
            time: in_descriptor.time,
            bbox: in_descriptor.bbox,
            resolution: in_descriptor.resolution,
            bands: vec![RasterBandDescriptor::new(
                "prediction".to_string(), // TODO: parameter of the operator?
                Measurement::Unitless,    // TODO: get output measurement from model metadata
            )]
            .try_into()?,
        };

        Ok(Box::new(InitializedOnnx {
            name,
            path,
            result_descriptor: out_descriptor,
            source,
            model_metadata,
        }))
    }

    span_fn!(Onnx);
}

pub struct InitializedOnnx {
    name: CanonicOperatorName,
    path: WorkflowOperatorPath,
    result_descriptor: RasterResultDescriptor,
    source: Box<dyn InitializedRasterOperator>,
    model_metadata: MlModelMetadata,
}

impl InitializedRasterOperator for InitializedOnnx {
    fn result_descriptor(&self) -> &RasterResultDescriptor {
        &self.result_descriptor
    }

    fn query_processor(&self) -> Result<TypedRasterQueryProcessor> {
        let source = self.source.query_processor()?;
        Ok(call_on_generic_raster_processor!(
            source, input => {
                call_generic_raster_processor!(
                    self.model_metadata.output_type,
                    OnnxProcessor::new(
                        input,
                        self.result_descriptor.clone(),
                        self.model_metadata.clone(),
                    )
                    .boxed()
                )
            }
        ))
    }

    fn canonic_name(&self) -> CanonicOperatorName {
        self.name.clone()
    }

    fn name(&self) -> &'static str {
        Onnx::TYPE_NAME
    }

    fn path(&self) -> WorkflowOperatorPath {
        self.path.clone()
    }
}

pub(crate) struct OnnxProcessor<TIn, TOut> {
    source: Box<dyn RasterQueryProcessor<RasterType = TIn>>, // as most ml algorithms work on f32 we use this as input type
    result_descriptor: RasterResultDescriptor,
    model_metadata: MlModelMetadata,
    phantom: std::marker::PhantomData<TOut>,
}

impl<TIn, TOut> OnnxProcessor<TIn, TOut> {
    pub fn new(
        source: Box<dyn RasterQueryProcessor<RasterType = TIn>>,
        result_descriptor: RasterResultDescriptor,
        model_metadata: MlModelMetadata,
    ) -> Self {
        Self {
            source,
            result_descriptor,
            model_metadata,
            phantom: Default::default(),
        }
    }
}

#[async_trait]
impl<TIn, TOut> RasterQueryProcessor for OnnxProcessor<TIn, TOut>
where
    TIn: Pixel + NoDataValue,
    TOut: Pixel + IntoTensorElementType + PrimitiveTensorElementType,
<<<<<<< HEAD
    ort::value::Value: std::convert::TryFrom<
        ndarray::ArrayBase<ndarray::OwnedRepr<TIn>, ndarray::Dim<[usize; 2]>>,
    >,
    ort::value::Value: std::convert::TryFrom<
        ndarray::ArrayBase<ndarray::OwnedRepr<TIn>, ndarray::Dim<[usize; 4]>>,
    >,
    ort::Error: std::convert::From<
        <ort::value::Value as std::convert::TryFrom<
            ndarray::ArrayBase<ndarray::OwnedRepr<TIn>, ndarray::Dim<[usize; 2]>>,
        >>::Error,
    >,
    ort::Error: From<
        <ort::value::Value as std::convert::TryFrom<
            ndarray::ArrayBase<ndarray::OwnedRepr<TIn>, ndarray::Dim<[usize; 4]>>,
        >>::Error,
    >,
=======
    ort::value::Value: std::convert::TryFrom<ndarray::ArrayBase<ndarray::OwnedRepr<TIn>, ndarray::Dim<[usize; 2]>>>,
    ort::Error: std::convert::From<
            <ort::value::Value as std::convert::TryFrom<
                ndarray::ArrayBase<ndarray::OwnedRepr<TIn>, ndarray::Dim<[usize; 2]>>,
            >>::Error,
        >,
>>>>>>> 4d3e935a
{
    type RasterType = TOut;

    async fn raster_query<'a>(
        &'a self,
        query: RasterQueryRectangle,
        ctx: &'a dyn QueryContext,
    ) -> Result<BoxStream<'a, Result<RasterTile2D<TOut>>>> {
        let num_bands = self.source.raster_result_descriptor().bands.count() as usize;

        let mut source_query = query.clone();
        source_query.attributes = (0..num_bands as u32).collect::<Vec<u32>>().try_into()?;

        // TODO: re-use session accross queries?
        let session = ort::session::Session::builder()
            .context(Ort)?
            .commit_from_file(&self.model_metadata.file_path)
            .context(Ort)
            .inspect_err(|e| {
                tracing::debug!(
                    "Could not create ONNX session for {:?}. Error: {}",
                    self.model_metadata.file_path.file_name(),
                    e
                );
            })?;

        tracing::debug!(
            "Created ONNX session for {:?}",
            &self.model_metadata.file_path.file_name()
        );

        let stream = self
            .source
            .raster_query(source_query, ctx)
            .await?
            .chunks(num_bands) // chunk the tiles to get all bands for a spatial index at once
            // TODO: this does not scale for large number of bands.
            //       In that case we would need to collect only a fixed number of pixel from each each,
            //       and repeat the process until the whole tile is finished
            .map(move |chunk| {
                // TODO: spawn task and await

                if chunk.len() != num_bands {
                    // if there are not exactly N tiles, it should mean the last tile was an error and the chunker ended prematurely
                    if let Some(Err(e)) = chunk.into_iter().next_back() {
                        return Err(e);
                    }
                    // if there is no error, the source did not produce all bands, which likely means a bug in an operator
                    return Err(error::Error::MustNotHappen {
                        message: "source did not produce all bands".to_string(),
                    });
                }

                let tiles = chunk.into_iter().collect::<Result<Vec<_>>>()?;

                let first_tile = &tiles[0];
                let time = first_tile.time;
                let tile_position = first_tile.tile_position;
                let global_geo_transform = first_tile.global_geo_transform;
                let cache_hint = first_tile.cache_hint;

                let tile_shape = tiles[0].grid_shape();
                let width = tile_shape.axis_size_x();
                let height = tile_shape.axis_size_y();

                // TODO: collect into a ndarray directly

                // TODO: use flat array instead of nested Vecs
                let mut pixels: Vec<Vec<TIn>> = vec![vec![TIn::zero(); num_bands]; width * height];

                for (tile_index, tile) in tiles.into_iter().enumerate() {
                    // TODO: use map_elements or map_elements_parallel to avoid the double loop
                    for y in 0..height {
                        for x in 0..width {
                            let pixel_index = y * width + x;
                            let pixel_value = tile
                                .get_at_grid_index(GridIdx2D::from([y as isize, x as isize]))?
                                .unwrap_or(TIn::NO_DATA); // TODO: properly handle missing values or skip the pixel entirely instead
                            pixels[pixel_index][tile_index] = pixel_value;
                        }
                    }
                }

                let pixels = pixels.into_iter().flatten().collect::<Vec<TIn>>();

                let outputs = if self.model_metadata.input_is_single_pixel() {
                    let rows = width * height;
                    let cols = num_bands;

                    let samples = Array2::from_shape_vec((rows, cols), pixels).expect(
                        "Array2 should be valid because it is created from a Vec with the correct size",
                    );

                    let input_name = &session.inputs[0].name;

                    let out = session
                        .run(ort::inputs![input_name => samples].context(Ort)?)
                        .context(Ort)?;
                    Ok(out)
                } else if self.model_metadata.input_shape.yx_matches_tile_shape(&tile_shape){
                    let samples = Array4::from_shape_vec((1, height, width, num_bands), pixels).expect( // y,x, attributes
                        "Array2 should be valid because it is created from a Vec with the correct size",
                    );

                    let input_name = &session.inputs[0].name;

                    let out = session
                        .run(ort::inputs![input_name => samples].context(Ort)?)
                        .context(Ort)?;

                    Ok(out)
                } else {
                    Err(
                        MachineLearningError::InvalidInputShape {
                            tensor_shape: self.model_metadata.input_shape,
                            tiling_shape: tile_shape
                        }
                    )
                }.map_err(error::Error::from)?;

                // assume the first output is the prediction and ignore the other outputs (e.g. probabilities for classification)
                // we don't access the output by name because it can vary, e.g. "output_label" vs "variable"
                let predictions = outputs[0].try_extract_tensor::<TOut>().context(Ort)?;

                // extract the values as a raw vector because we expect one prediction per pixel.
                // this works for 1d tensors as well as 2d tensors with a single column
                let (predictions, offset) = predictions.into_owned().into_raw_vec_and_offset();
                debug_assert!(offset.is_none() || offset == Some(0));

                // TODO: create no data mask from input no data masks
                Ok(RasterTile2D::new(
                    time,
                    tile_position,
                    0,
                    global_geo_transform,
                    Grid::new([width, height].into(), predictions)?.into(),
                    cache_hint,
                ))
            });

        Ok(stream.boxed())
    }

    fn raster_result_descriptor(&self) -> &RasterResultDescriptor {
        &self.result_descriptor
    }
}

// workaround trait to handle missing values for all datatypes.
// TODO: this should be handled differently, like skipping the pixel entirely or using a different value for missing values
trait NoDataValue {
    const NO_DATA: Self;
}

impl NoDataValue for f32 {
    const NO_DATA: Self = f32::NAN;
}

impl NoDataValue for f64 {
    const NO_DATA: Self = f64::NAN;
}

// Define a macro to implement NoDataValue for various types with NO_DATA as 0
macro_rules! impl_no_data_value_zero {
    ($($t:ty),*) => {
        $(
            impl NoDataValue for $t {
                const NO_DATA: Self = 0;
            }
        )*
    };
}

// Use the macro to implement NoDataValue for i8, u8, i16, u16, etc.
impl_no_data_value_zero!(i8, u8, i16, u16, i32, u32, i64, u64);

#[cfg(test)]
mod tests {
    use crate::{
        engine::{
            MockExecutionContext, MockQueryContext, MultipleRasterSources, RasterBandDescriptors,
        },
        machine_learning::metadata_from_file::load_model_metadata,
        mock::{MockRasterSource, MockRasterSourceParams},
        processing::{RasterStacker, RasterStackerParams},
    };
    use approx::assert_abs_diff_eq;
    use geoengine_datatypes::{
        primitives::{CacheHint, SpatialPartition2D, SpatialResolution, TimeInterval},
        raster::{
            GridOrEmpty, GridShape, RasterDataType, RenameBands, TilesEqualIgnoringCacheHint,
        },
        spatial_reference::SpatialReference,
        test_data,
        util::test::TestDefault,
    };
    use ndarray::{Array1, Array2, arr2, array};

    use super::*;

    #[test]
    fn ort() {
        let session = ort::session::Session::builder()
            .unwrap()
            .commit_from_file(test_data!("ml/onnx/test_classification.onnx"))
            .unwrap();

        let input_name = &session.inputs[0].name;

        let new_samples = arr2(&[[0.1f32, 0.2], [0.2, 0.3], [0.2, 0.2], [0.3, 0.1]]);

        let outputs = session
            .run(ort::inputs![input_name => new_samples].unwrap())
            .unwrap();

        let predictions = outputs["output_label"]
            .try_extract_tensor::<i64>()
            .unwrap()
            .into_owned()
            .into_dimensionality()
            .unwrap();

        assert_eq!(predictions, &array![33i64, 33, 42, 42]);
    }

    #[test]
    fn ort_dynamic() {
        let session = ort::session::Session::builder()
            .unwrap()
            .commit_from_file(test_data!("ml/onnx/test_classification.onnx"))
            .unwrap();

        let input_name = &session.inputs[0].name;

        let pixels = vec![
            vec![0.1f32, 0.2],
            vec![0.2, 0.3],
            vec![0.2, 0.2],
            vec![0.3, 0.1],
        ]
        .into_iter()
        .flatten()
        .collect::<Vec<f32>>();

        let rows = 4;
        let cols = 2;

        let new_samples = Array2::from_shape_vec((rows, cols), pixels).unwrap();

        let outputs = session
            .run(ort::inputs![input_name => new_samples].unwrap())
            .unwrap();

        let predictions = outputs["output_label"]
            .try_extract_tensor::<i64>()
            .unwrap()
            .into_owned()
            .into_dimensionality()
            .unwrap();

        assert_eq!(predictions, &array![33i64, 33, 42, 42]);
    }

    #[test]
    fn regression() {
        let session = ort::session::Session::builder()
            .unwrap()
            .commit_from_file(test_data!("ml/onnx/test_regression.onnx"))
            .unwrap();

        let input_name = &session.inputs[0].name;

        let pixels = vec![
            vec![0.1f32, 0.1, 0.2],
            vec![0.1, 0.2, 0.2],
            vec![0.2, 0.2, 0.2],
            vec![0.2, 0.2, 0.1],
        ]
        .into_iter()
        .flatten()
        .collect::<Vec<f32>>();

        let rows = 4;
        let cols = 3;

        let new_samples = Array2::from_shape_vec((rows, cols), pixels).unwrap();

        let outputs = session
            .run(ort::inputs![input_name => new_samples].unwrap())
            .unwrap();

        let predictions: Array1<f32> = outputs["variable"]
            .try_extract_tensor::<f32>()
            .unwrap()
            .to_owned()
            .to_shape((4,))
            .unwrap()
            .to_owned();

        assert!(predictions.abs_diff_eq(&array![0.4f32, 0.5, 0.6, 0.5], 1e-6));
    }

    // TOODO: add test using neural network model

    #[tokio::test]
    #[allow(clippy::too_many_lines)]
    async fn it_classifies_tiles() {
        let data: Vec<RasterTile2D<f32>> = vec![
            RasterTile2D {
                time: TimeInterval::new_unchecked(0, 5),
                tile_position: [-1, 0].into(),
                band: 0,
                global_geo_transform: TestDefault::test_default(),
                grid_array: Grid::new([2, 2].into(), vec![0.1f32, 0.1, 0.2, 0.2])
                    .unwrap()
                    .into(),
                properties: Default::default(),
                cache_hint: CacheHint::default(),
            },
            RasterTile2D {
                time: TimeInterval::new_unchecked(0, 5),
                tile_position: [-1, 1].into(),
                band: 0,
                global_geo_transform: TestDefault::test_default(),
                grid_array: Grid::new([2, 2].into(), vec![0.2f32, 0.2, 0.1, 0.1])
                    .unwrap()
                    .into(),
                properties: Default::default(),
                cache_hint: CacheHint::default(),
            },
        ];

        let data2: Vec<RasterTile2D<f32>> = vec![
            RasterTile2D {
                time: TimeInterval::new_unchecked(0, 5),
                tile_position: [-1, 0].into(),
                band: 0,
                global_geo_transform: TestDefault::test_default(),
                grid_array: Grid::new([2, 2].into(), vec![0.2f32, 0.2, 0.1, 0.1])
                    .unwrap()
                    .into(),
                properties: Default::default(),
                cache_hint: CacheHint::default(),
            },
            RasterTile2D {
                time: TimeInterval::new_unchecked(0, 5),
                tile_position: [-1, 1].into(),
                band: 0,
                global_geo_transform: TestDefault::test_default(),
                grid_array: Grid::new([2, 2].into(), vec![0.1f32, 0.1, 0.2, 0.2])
                    .unwrap()
                    .into(),
                properties: Default::default(),
                cache_hint: CacheHint::default(),
            },
        ];

        let mrs1 = MockRasterSource {
            params: MockRasterSourceParams {
                data: data.clone(),
                result_descriptor: RasterResultDescriptor {
                    data_type: RasterDataType::F32,
                    spatial_reference: SpatialReference::epsg_4326().into(),
                    time: None,
                    bbox: None,
                    resolution: None,
                    bands: RasterBandDescriptors::new_single_band(),
                },
            },
        }
        .boxed();

        let mrs2 = MockRasterSource {
            params: MockRasterSourceParams {
                data: data2.clone(),
                result_descriptor: RasterResultDescriptor {
                    data_type: RasterDataType::F32,
                    spatial_reference: SpatialReference::epsg_4326().into(),
                    time: None,
                    bbox: None,
                    resolution: None,
                    bands: RasterBandDescriptors::new_single_band(),
                },
            },
        }
        .boxed();

        let stacker = RasterStacker {
            params: RasterStackerParams {
                rename_bands: RenameBands::Default,
            },
            sources: MultipleRasterSources {
                rasters: vec![mrs1, mrs2],
            },
        }
        .boxed();

        // load a very simple model that checks whether the first band is greater than the second band
        let model_name = MlModelName {
            namespace: None,
            name: "test_classification".into(),
        };

        let onnx = Onnx {
            params: OnnxParams {
                model: model_name.clone(),
            },
            sources: SingleRasterSource { raster: stacker },
        }
        .boxed();

        let mut exe_ctx = MockExecutionContext::test_default();
        exe_ctx.tiling_specification.tile_size_in_pixels = GridShape {
            shape_array: [2, 2],
        };
        exe_ctx.ml_models.insert(
            model_name,
            load_model_metadata(test_data!("ml/onnx/test_classification.onnx")).unwrap(),
        );

        let query_rect = RasterQueryRectangle {
            spatial_bounds: SpatialPartition2D::new_unchecked((0., 1.).into(), (3., 0.).into()),
            time_interval: TimeInterval::new_unchecked(0, 5),
            spatial_resolution: SpatialResolution::one(),
            attributes: [0].try_into().unwrap(),
        };

        let query_ctx = MockQueryContext::test_default();

        let op = onnx
            .initialize(WorkflowOperatorPath::initialize_root(), &exe_ctx)
            .await
            .unwrap();

        let qp = op.query_processor().unwrap().get_i64().unwrap();

        let result = qp
            .raster_query(query_rect, &query_ctx)
            .await
            .unwrap()
            .collect::<Vec<_>>()
            .await;
        let result = result.into_iter().collect::<Result<Vec<_>>>().unwrap();

        let expected: Vec<RasterTile2D<i64>> = vec![
            RasterTile2D {
                time: TimeInterval::new_unchecked(0, 5),
                tile_position: [-1, 0].into(),
                band: 0,
                global_geo_transform: TestDefault::test_default(),
                grid_array: Grid::new([2, 2].into(), vec![33i64, 33, 42, 42])
                    .unwrap()
                    .into(),
                properties: Default::default(),
                cache_hint: CacheHint::default(),
            },
            RasterTile2D {
                time: TimeInterval::new_unchecked(0, 5),
                tile_position: [-1, 1].into(),
                band: 0,
                global_geo_transform: TestDefault::test_default(),
                grid_array: Grid::new([2, 2].into(), vec![42i64, 42, 33, 33])
                    .unwrap()
                    .into(),
                properties: Default::default(),
                cache_hint: CacheHint::default(),
            },
        ];

        assert!(expected.tiles_equal_ignoring_cache_hint(&result));
    }

    #[tokio::test]
    #[allow(clippy::too_many_lines)]
    async fn it_regresses_tiles() {
        let data: Vec<RasterTile2D<f32>> = vec![
            RasterTile2D {
                time: TimeInterval::new_unchecked(0, 5),
                tile_position: [-1, 0].into(),
                band: 0,
                global_geo_transform: TestDefault::test_default(),
                grid_array: Grid::new([2, 2].into(), vec![0.1f32, 0.2, 0.3, 0.4])
                    .unwrap()
                    .into(),
                properties: Default::default(),
                cache_hint: CacheHint::default(),
            },
            RasterTile2D {
                time: TimeInterval::new_unchecked(0, 5),
                tile_position: [-1, 1].into(),
                band: 0,
                global_geo_transform: TestDefault::test_default(),
                grid_array: Grid::new([2, 2].into(), vec![0.5f32, 0.6, 0.7, 0.8])
                    .unwrap()
                    .into(),
                properties: Default::default(),
                cache_hint: CacheHint::default(),
            },
        ];

        let data2: Vec<RasterTile2D<f32>> = vec![
            RasterTile2D {
                time: TimeInterval::new_unchecked(0, 5),
                tile_position: [-1, 0].into(),
                band: 0,
                global_geo_transform: TestDefault::test_default(),
                grid_array: Grid::new([2, 2].into(), vec![0.9f32, 0.8, 0.7, 0.6])
                    .unwrap()
                    .into(),
                properties: Default::default(),
                cache_hint: CacheHint::default(),
            },
            RasterTile2D {
                time: TimeInterval::new_unchecked(0, 5),
                tile_position: [-1, 1].into(),
                band: 0,
                global_geo_transform: TestDefault::test_default(),
                grid_array: Grid::new([2, 2].into(), vec![0.5f32, 0.4, 0.3, 0.22])
                    .unwrap()
                    .into(),
                properties: Default::default(),
                cache_hint: CacheHint::default(),
            },
        ];

        let data3: Vec<RasterTile2D<f32>> = vec![
            RasterTile2D {
                time: TimeInterval::new_unchecked(0, 5),
                tile_position: [-1, 0].into(),
                band: 0,
                global_geo_transform: TestDefault::test_default(),
                grid_array: Grid::new([2, 2].into(), vec![0.1f32, 0.2, 0.3, 0.4])
                    .unwrap()
                    .into(),
                properties: Default::default(),
                cache_hint: CacheHint::default(),
            },
            RasterTile2D {
                time: TimeInterval::new_unchecked(0, 5),
                tile_position: [-1, 1].into(),
                band: 0,
                global_geo_transform: TestDefault::test_default(),
                grid_array: Grid::new([2, 2].into(), vec![0.5f32, 0.6, 0.7, 0.8])
                    .unwrap()
                    .into(),
                properties: Default::default(),
                cache_hint: CacheHint::default(),
            },
        ];

        let mrs1 = MockRasterSource {
            params: MockRasterSourceParams {
                data: data.clone(),
                result_descriptor: RasterResultDescriptor {
                    data_type: RasterDataType::F32,
                    spatial_reference: SpatialReference::epsg_4326().into(),
                    time: None,
                    bbox: None,
                    resolution: None,
                    bands: RasterBandDescriptors::new_single_band(),
                },
            },
        }
        .boxed();

        let mrs2 = MockRasterSource {
            params: MockRasterSourceParams {
                data: data2.clone(),
                result_descriptor: RasterResultDescriptor {
                    data_type: RasterDataType::F32,
                    spatial_reference: SpatialReference::epsg_4326().into(),
                    time: None,
                    bbox: None,
                    resolution: None,
                    bands: RasterBandDescriptors::new_single_band(),
                },
            },
        }
        .boxed();

        let mrs3 = MockRasterSource {
            params: MockRasterSourceParams {
                data: data3.clone(),
                result_descriptor: RasterResultDescriptor {
                    data_type: RasterDataType::F32,
                    spatial_reference: SpatialReference::epsg_4326().into(),
                    time: None,
                    bbox: None,
                    resolution: None,
                    bands: RasterBandDescriptors::new_single_band(),
                },
            },
        }
        .boxed();

        let stacker = RasterStacker {
            params: RasterStackerParams {
                rename_bands: RenameBands::Default,
            },
            sources: MultipleRasterSources {
                rasters: vec![mrs1, mrs2, mrs3],
            },
        }
        .boxed();

        // load a very simple model that performs regression to predict the sum of the three bands
        let model_name = MlModelName {
            namespace: None,
            name: "test_regression".into(),
        };

        let onnx = Onnx {
            params: OnnxParams {
                model: model_name.clone(),
            },
            sources: SingleRasterSource { raster: stacker },
        }
        .boxed();

        let mut exe_ctx = MockExecutionContext::test_default();
        exe_ctx.tiling_specification.tile_size_in_pixels = GridShape {
            shape_array: [2, 2],
        };
        exe_ctx.ml_models.insert(
            model_name,
            load_model_metadata(test_data!("ml/onnx/test_regression.onnx")).unwrap(),
        );

        let query_rect = RasterQueryRectangle {
            spatial_bounds: SpatialPartition2D::new_unchecked((0., 1.).into(), (3., 0.).into()),
            time_interval: TimeInterval::new_unchecked(0, 5),
            spatial_resolution: SpatialResolution::one(),
            attributes: [0].try_into().unwrap(),
        };

        let query_ctx = MockQueryContext::test_default();

        let op = onnx
            .initialize(WorkflowOperatorPath::initialize_root(), &exe_ctx)
            .await
            .unwrap();

        let qp = op.query_processor().unwrap().get_f32().unwrap();

        let result = qp
            .raster_query(query_rect, &query_ctx)
            .await
            .unwrap()
            .collect::<Vec<_>>()
            .await;
        let result = result.into_iter().collect::<Result<Vec<_>>>().unwrap();

        assert_eq!(result.len(), 2);

        let expected = vec![vec![1.1f32, 1.2, 1.3, 1.4], vec![1.5f32, 1.6, 1.7, 1.8]];

        for (tile, expected) in result.iter().zip(expected) {
            let GridOrEmpty::Grid(result_array) = &tile.grid_array else {
                panic!("no result array")
            };

            assert_abs_diff_eq!(
                result_array.inner_grid.data.as_slice(),
                expected.as_slice(),
                epsilon = 0.1
            );
        }
    }
}<|MERGE_RESOLUTION|>--- conflicted
+++ resolved
@@ -4,10 +4,10 @@
     RasterResultDescriptor, SingleRasterSource, TypedRasterQueryProcessor, WorkflowOperatorPath,
 };
 use crate::error;
+use crate::machine_learning::MachineLearningError;
 use crate::machine_learning::error::{
     InputBandsMismatch, InputTypeMismatch, InvalidInputShape, Ort,
 };
-use crate::machine_learning::MachineLearningError;
 use crate::util::Result;
 use async_trait::async_trait;
 use futures::StreamExt;
@@ -20,12 +20,7 @@
 use ndarray::{Array2, Array4};
 use ort::tensor::{IntoTensorElementType, PrimitiveTensorElementType};
 use serde::{Deserialize, Serialize};
-<<<<<<< HEAD
-use snafu::{ensure, ResultExt};
-=======
 use snafu::{ResultExt, ensure};
-use std::path::PathBuf;
->>>>>>> 4d3e935a
 
 #[derive(Debug, Clone, PartialEq, Eq, Serialize, Deserialize)]
 #[serde(rename_all = "camelCase")]
@@ -200,31 +195,18 @@
 where
     TIn: Pixel + NoDataValue,
     TOut: Pixel + IntoTensorElementType + PrimitiveTensorElementType,
-<<<<<<< HEAD
-    ort::value::Value: std::convert::TryFrom<
-        ndarray::ArrayBase<ndarray::OwnedRepr<TIn>, ndarray::Dim<[usize; 2]>>,
-    >,
-    ort::value::Value: std::convert::TryFrom<
-        ndarray::ArrayBase<ndarray::OwnedRepr<TIn>, ndarray::Dim<[usize; 4]>>,
-    >,
+    ort::value::Value: std::convert::TryFrom<ndarray::ArrayBase<ndarray::OwnedRepr<TIn>, ndarray::Dim<[usize; 2]>>>,
+    ort::value::Value: std::convert::TryFrom<ndarray::ArrayBase<ndarray::OwnedRepr<TIn>, ndarray::Dim<[usize; 4]>>>,
     ort::Error: std::convert::From<
-        <ort::value::Value as std::convert::TryFrom<
-            ndarray::ArrayBase<ndarray::OwnedRepr<TIn>, ndarray::Dim<[usize; 2]>>,
-        >>::Error,
-    >,
+            <ort::value::Value as std::convert::TryFrom<
+                ndarray::ArrayBase<ndarray::OwnedRepr<TIn>, ndarray::Dim<[usize; 2]>>,
+            >>::Error,
+        >,
     ort::Error: From<
         <ort::value::Value as std::convert::TryFrom<
             ndarray::ArrayBase<ndarray::OwnedRepr<TIn>, ndarray::Dim<[usize; 4]>>,
         >>::Error,
     >,
-=======
-    ort::value::Value: std::convert::TryFrom<ndarray::ArrayBase<ndarray::OwnedRepr<TIn>, ndarray::Dim<[usize; 2]>>>,
-    ort::Error: std::convert::From<
-            <ort::value::Value as std::convert::TryFrom<
-                ndarray::ArrayBase<ndarray::OwnedRepr<TIn>, ndarray::Dim<[usize; 2]>>,
-            >>::Error,
-        >,
->>>>>>> 4d3e935a
 {
     type RasterType = TOut;
 
