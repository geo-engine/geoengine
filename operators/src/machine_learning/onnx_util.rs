use super::{MachineLearningError, error::Ort};
use crate::machine_learning::{
    MlModelLoadingInfo, MlModelMetadata,
    error::{
        InvalidInputPixelShape, InvalidInputTensorShape, InvalidOutputPixelShape,
        InvalidOutputType, MetadataModelInputShapeMismatch, MetadataModelInputTypeMismatch,
        MetadataModelOutputShapeMismatch, MultipleInputsNotSupported, UnsupportedInOutMapping,
        UnsupportedNumberOfOutputAttributes,
    },
};
use geoengine_datatypes::{
    machine_learning::MlTensorShape3D,
    raster::{GridShape2D, GridSize, RasterDataType},
};
use ort::session::Session;
use snafu::{ResultExt, ensure};

<<<<<<< HEAD
use crate::machine_learning::error::{
    InvalidInputPixelShape, InvalidInputTensorShape, InvalidOutputPixelShape, InvalidOutputType,
    MetadataModelInputShapeMismatch, MetadataModelInputTypeMismatch,
    MetadataModelOutputShapeMismatch, MultipleInputsNotSupported, UnsupportedInOutMapping,
    UnsupportedNumberOfOutputAttributes,
};

use super::{MachineLearningError, error::Ort};

pub fn load_onnx_model_from_metadata(
    ml_model_metadata: &MlModelMetadata,
=======
pub fn load_onnx_model_from_loading_info(
    ml_model_loading_info: &MlModelLoadingInfo,
>>>>>>> 116e0526
) -> Result<Session, MachineLearningError> {
    ort::session::Session::builder()
        .context(Ort)?
        .commit_from_file(&ml_model_loading_info.storage_path)
        .context(Ort)
        .inspect_err(|e| {
            tracing::debug!(
                "Could not create ONNX session for {:?}. Error: {}",
                ml_model_loading_info.storage_path.file_name(),
                e
            );
        })
}

pub fn check_model_shape(
    model_metadata: &MlModelMetadata,
    tiling_shape: GridShape2D,
) -> Result<(), MachineLearningError> {
    check_model_input_shape_supported(model_metadata, tiling_shape)?;
    check_model_output_shape_supported(model_metadata, tiling_shape)?;
    check_input_output_mapping_supported(model_metadata)
}

pub fn check_model_input_shape_supported(
    model_metadata: &MlModelMetadata,
    tiling_shape: GridShape2D,
) -> Result<(), MachineLearningError> {
    // check that we can use the model input shape with the operator
    ensure!(
        model_metadata.input_is_single_pixel()
            || model_metadata
                .input_shape
                .yx_matches_tile_shape(&tiling_shape),
        InvalidInputPixelShape {
            tensor_shape: model_metadata.input_shape,
            tiling_shape
        }
    );

    Ok(())
}

pub fn check_model_output_shape_supported(
    model_metadata: &MlModelMetadata,
    tiling_shape: GridShape2D,
) -> Result<(), MachineLearningError> {
    // check that we can use the model output shape with the operator
    ensure!(
        model_metadata.output_is_single_pixel()
            || model_metadata
                .output_shape
                .yx_matches_tile_shape(&tiling_shape),
        InvalidOutputPixelShape {
            tensor_shape: model_metadata.output_shape,
            tiling_shape
        }
    );

    ensure!(
        model_metadata.output_is_single_attribute(),
        UnsupportedNumberOfOutputAttributes {
            output_attributes: model_metadata.num_output_bands()
        }
    );

    Ok(())
}

pub fn check_input_output_mapping_supported(
    model_metadata: &MlModelMetadata,
) -> Result<(), MachineLearningError> {
    ensure!(
        model_metadata.input_shape.axis_size_x() == model_metadata.output_shape.axis_size_x()
            && model_metadata.input_shape.axis_size_y()
                == model_metadata.output_shape.axis_size_y(),
        UnsupportedInOutMapping {
            in_shape: model_metadata.input_shape,
            out_shape: model_metadata.output_shape
        }
    );

    Ok(())
}

pub fn try_onnx_tensor_to_ml_tensorshape_3d(
    tensor_dimensions: &ort::tensor::Shape,
) -> Result<MlTensorShape3D, MachineLearningError> {
    let tensor_dimensions: &[i64] = tensor_dimensions.as_ref();
    match *tensor_dimensions {
        [-1..=1] => Ok(MlTensorShape3D {
            x: 1,
            y: 1,
            bands: 1,
        }),
        [bands] | [-1..=1, bands] if bands > 0 => Ok(MlTensorShape3D {
            x: 1,
            y: 1,
            bands: (bands as u32),
        }),
        [x, y] | [-1..=1, x, y] if x > 0 && y > 0 => Ok(MlTensorShape3D {
            x: x as u32,
            y: y as u32,
            bands: 1,
        }),
        [x, y, bands] | [-1..=1, x, y, bands] if x > 0 && y > 0 && bands > 0 => {
            Ok(MlTensorShape3D {
                x: x as u32,
                y: y as u32,
                bands: bands as u32,
            })
        }
        _ => Err(MachineLearningError::InvalidDimensions {
            dimensions: tensor_dimensions.to_vec(),
        }),
    }
}

///
/// Check that the session input is a tensor with the dimension specified in the metadata.
///
/// # Panics
///
/// If the input is a tensor but no `tensor_dimension` is provided.
///
pub fn check_onnx_model_input_matches_metadata(
    session: &Session,
    metadata_input: MlTensorShape3D,
    metadata_input_type: RasterDataType,
) -> Result<(), MachineLearningError> {
    let inputs = &session.inputs;
    ensure!(
        inputs.len() == 1,
        MultipleInputsNotSupported {
            num_inputs: inputs.len()
        }
    );

    let input = &inputs[0];

    let (true, Some(input_tensor_type), Some(tensor_shape)) = (
        input.input_type.is_tensor(),
        input.input_type.tensor_type(),
        input.input_type.tensor_shape(),
    ) else {
        return Err(MachineLearningError::InvalidInputType {
            input_type: input.input_type.clone(),
        });
    };

    let shape = try_onnx_tensor_to_ml_tensorshape_3d(tensor_shape)?;

    ensure!(
        shape == metadata_input,
        MetadataModelInputShapeMismatch {
            model_dimensions: (*tensor_shape).to_vec(),
            model_shape: shape,
            metadata_shape: metadata_input
        }
    );

    let input_raster_type = try_raster_datatype_from_tensor_element_type(input_tensor_type)?;

    ensure!(
        input_raster_type == metadata_input_type,
        MetadataModelInputTypeMismatch {
            model_tensor_type: input_tensor_type,
            model_raster_type: input_raster_type,
            metadata_type: metadata_input_type
        }
    );

    Ok(())
}

///
/// Check that the session output is a tensor with the dimension speified in the metadata.
///
/// # Panics
///
/// If the output is a tensor but no `tensor_dimension` is provided.
///
pub fn check_onnx_model_output_matches_metadata(
    session: &Session,
    metadata_output: MlTensorShape3D,
    metadata_output_type: RasterDataType,
) -> Result<(), MachineLearningError> {
    let outputs = &session.outputs;

    // we assume that the first output is the one to use
    // TODO: make this configurable?
    let output = &outputs[0];
    ensure!(
        output.output_type.is_tensor(),
        InvalidOutputType {
            output_type: output.output_type.clone()
        }
    );

    let dimensions = output
        .output_type
        .tensor_shape()
        .expect("input must be a tensor. checked before!");

    let shape = try_onnx_tensor_to_ml_tensorshape_3d(dimensions)?;

    ensure!(
        shape == metadata_output,
        MetadataModelOutputShapeMismatch {
            model_dimensions: (*dimensions).to_vec(),
            model_shape: shape,
            metadata_shape: metadata_output
        }
    );

    let output_tensor_type = output
        .output_type
        .tensor_type()
        .expect("output must be a tensor. ckecked above!");
    let output_raster_type = try_raster_datatype_from_tensor_element_type(output_tensor_type)?;

    ensure!(
        output_raster_type == metadata_output_type,
        MetadataModelInputTypeMismatch {
            model_tensor_type: output_tensor_type,
            model_raster_type: output_raster_type,
            metadata_type: metadata_output_type
        }
    );

    Ok(())
}

pub fn check_onnx_model_matches_metadata(
    session: &Session,
    model_metadata: &MlModelMetadata,
) -> Result<(), MachineLearningError> {
    check_onnx_model_input_matches_metadata(
        session,
        model_metadata.input_shape,
        model_metadata.input_type,
    )?;
    check_onnx_model_output_matches_metadata(
        session,
        model_metadata.output_shape,
        model_metadata.output_type,
    )
}

pub fn check_model_input_features(
    model_metadata: &MlModelMetadata,
    tiling_shape: GridShape2D,
    num_bands: u32,
) -> Result<(), MachineLearningError> {
    let used_in_shape = if model_metadata.input_is_single_pixel() {
        MlTensorShape3D::new_single_pixel_bands(num_bands)
    } else {
        MlTensorShape3D::new_y_x_bands(
            tiling_shape.axis_size_y() as u32,
            tiling_shape.axis_size_x() as u32,
            num_bands,
        )
    };

    // check that number of input bands fits number of model features
    ensure!(
        model_metadata.input_shape == used_in_shape,
        InvalidInputTensorShape {
            input_shape: used_in_shape,
            model_shape: model_metadata.input_shape
        }
    );

    Ok(())
}

// can't implement `TryFrom` here because `RasterDataType` is in operators crate
pub(crate) fn try_raster_datatype_from_tensor_element_type(
    value: ort::tensor::TensorElementType,
) -> Result<RasterDataType, MachineLearningError> {
    match value {
        ort::tensor::TensorElementType::Float32 => Ok(RasterDataType::F32),
        ort::tensor::TensorElementType::Uint8 | ort::tensor::TensorElementType::Bool => {
            Ok(RasterDataType::U8)
        }
        ort::tensor::TensorElementType::Int8 => Ok(RasterDataType::I8),
        ort::tensor::TensorElementType::Uint16 => Ok(RasterDataType::U16),
        ort::tensor::TensorElementType::Int16 => Ok(RasterDataType::I16),
        ort::tensor::TensorElementType::Int32 => Ok(RasterDataType::I32),
        ort::tensor::TensorElementType::Int64 => Ok(RasterDataType::I64),
        ort::tensor::TensorElementType::Float64 => Ok(RasterDataType::F64),
        ort::tensor::TensorElementType::Uint32 => Ok(RasterDataType::U32),
        ort::tensor::TensorElementType::Uint64 => Ok(RasterDataType::U64),
        _ => Err(MachineLearningError::UnsupportedTensorElementType {
            element_type: value,
        }),
    }
}<|MERGE_RESOLUTION|>--- conflicted
+++ resolved
@@ -15,22 +15,8 @@
 use ort::session::Session;
 use snafu::{ResultExt, ensure};
 
-<<<<<<< HEAD
-use crate::machine_learning::error::{
-    InvalidInputPixelShape, InvalidInputTensorShape, InvalidOutputPixelShape, InvalidOutputType,
-    MetadataModelInputShapeMismatch, MetadataModelInputTypeMismatch,
-    MetadataModelOutputShapeMismatch, MultipleInputsNotSupported, UnsupportedInOutMapping,
-    UnsupportedNumberOfOutputAttributes,
-};
-
-use super::{MachineLearningError, error::Ort};
-
-pub fn load_onnx_model_from_metadata(
-    ml_model_metadata: &MlModelMetadata,
-=======
 pub fn load_onnx_model_from_loading_info(
     ml_model_loading_info: &MlModelLoadingInfo,
->>>>>>> 116e0526
 ) -> Result<Session, MachineLearningError> {
     ort::session::Session::builder()
         .context(Ort)?
