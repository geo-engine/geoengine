--- conflicted
+++ resolved
@@ -315,7 +315,26 @@
 
     AbortTriggerAlreadyUsed,
 
-<<<<<<< HEAD
+    SubPathMustNotEscapeBasePath {
+        base: PathBuf,
+        sub_path: PathBuf,
+    },
+
+    InvalidDataProviderConfig,
+
+    InvalidMachineLearningConfig,
+
+    MachineLearningModelNotFound,
+
+    InvalidMlModelPath,
+    CouldNotGetMlModelDirectory,
+
+    #[cfg(feature = "pro")]
+    #[snafu(context(false))]
+    XGBoost {
+        source: crate::pro::ml::xgboost::XGBoostModuleError,
+    },
+
     #[snafu(display(
         "InvalidNumberOfTimeStepsError: expected \"{}\" found \"{}\"",
         expected,
@@ -324,26 +343,6 @@
     InvalidNumberOfTimeSteps {
         expected: usize,
         found: usize,
-=======
-    SubPathMustNotEscapeBasePath {
-        base: PathBuf,
-        sub_path: PathBuf,
-    },
-
-    InvalidDataProviderConfig,
-
-    InvalidMachineLearningConfig,
-
-    MachineLearningModelNotFound,
-
-    InvalidMlModelPath,
-    CouldNotGetMlModelDirectory,
-
-    #[cfg(feature = "pro")]
-    #[snafu(context(false))]
-    XGBoost {
-        source: crate::pro::ml::xgboost::XGBoostModuleError,
->>>>>>> 406ef236
     },
 }
 
