--- conflicted
+++ resolved
@@ -470,9 +470,8 @@
         band_idx: u32,
     },
 
-<<<<<<< HEAD
     ReprojectionFailed,
-=======
+
     #[snafu(display("PostgresError: {}", source))]
     Postgres {
         source: tokio_postgres::Error,
@@ -482,7 +481,6 @@
     Bb8Postgres {
         source: bb8::RunError<tokio_postgres::Error>,
     },
->>>>>>> c97f87c5
 }
 
 impl From<crate::adapters::SparseTilesFillAdapterError> for Error {
