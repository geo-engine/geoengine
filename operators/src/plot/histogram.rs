--- conflicted
+++ resolved
@@ -1,10 +1,10 @@
 use crate::engine::{
     CanonicOperatorName, ExecutionContext, InitializedPlotOperator, InitializedRasterOperator,
     InitializedVectorOperator, Operator, OperatorName, PlotOperator, PlotQueryProcessor,
-    PlotResultDescriptor, QueryContext, SingleRasterOrVectorSource, TypedPlotQueryProcessor,
-    TypedRasterQueryProcessor, TypedVectorQueryProcessor,
+    PlotResultDescriptor, QueryContext, QueryProcessor, SingleRasterOrVectorSource,
+    TypedPlotQueryProcessor, TypedRasterQueryProcessor, TypedVectorQueryProcessor,
+    WorkflowOperatorPath,
 };
-use crate::engine::{QueryProcessor, WorkflowOperatorPath};
 use crate::error;
 use crate::error::Error;
 use crate::string_token;
@@ -16,13 +16,9 @@
 use futures::{StreamExt, TryFutureExt};
 use geoengine_datatypes::plots::{Plot, PlotData};
 use geoengine_datatypes::primitives::{
-<<<<<<< HEAD
-    AxisAlignedRectangle, Coordinate2D, DataRef, FeatureDataRef, FeatureDataType, Geometry,
-    Measurement, PlotQueryRectangle, RasterQueryRectangle, VectorQueryRectangle,
-=======
-    AxisAlignedRectangle, BandSelection, BoundingBox2D, DataRef, FeatureDataRef, FeatureDataType,
-    Geometry, Measurement, PlotQueryRectangle, RasterQueryRectangle,
->>>>>>> 9ebde23d
+    AxisAlignedRectangle, BandSelection, ColumnSelection, Coordinate2D, DataRef, FeatureDataRef,
+    FeatureDataType, Geometry, Measurement, PlotQueryRectangle, RasterQueryRectangle,
+    VectorQueryRectangle,
 };
 use geoengine_datatypes::raster::{Pixel, RasterTile2D};
 use geoengine_datatypes::{
@@ -375,17 +371,15 @@
         }
 
         // TODO: compute only number of buckets if possible
-        let raster_query_rect = RasterQueryRectangle::with_vector_query_and_grid_origin(
-            query,
+        let raster_query_rect = RasterQueryRectangle::with_spatial_query_and_grid_origin(
+            query.spatial_query,
             Coordinate2D::default(), // FIXME: this is the default tiling specification origin. The actual origin is not known here. It should be derived from the input result descriptor!
+            query.time_interval,
+            BandSelection::new_single(self.band_idx),
         );
 
         call_on_generic_raster_processor!(&self.input, processor => {
-<<<<<<< HEAD
             process_metadata(processor.query(raster_query_rect, ctx).await?, self.metadata).await
-=======
-            process_metadata(processor.query(RasterQueryRectangle::from_qrect_and_bands(&query, BandSelection::new_single(self.band_idx)), ctx).await?, self.metadata).await
->>>>>>> 9ebde23d
         })
     }
 
@@ -404,17 +398,15 @@
         .build()
         .map_err(Error::from)?;
 
-        let raster_query_rect = RasterQueryRectangle::with_vector_query_and_grid_origin(
-            query,
+        let raster_query_rect = RasterQueryRectangle::with_spatial_query_and_grid_origin(
+            query.spatial_query,
             Coordinate2D::default(), // FIXME: this is the default tiling specification origin. The actual origin is not known here. It should be derived from the input result descriptor!
+            query.time_interval,
+            BandSelection::new_single(self.band_idx),
         );
 
         call_on_generic_raster_processor!(&self.input, processor => {
-<<<<<<< HEAD
             let mut query = processor.query(raster_query_rect, ctx).await?;
-=======
-            let mut query = processor.query(RasterQueryRectangle::from_qrect_and_bands(&query, BandSelection::new_single(self.band_idx)), ctx).await?;
->>>>>>> 9ebde23d
 
             while let Some(tile) = query.next().await {
 
@@ -478,8 +470,14 @@
 
         // TODO: compute only number of buckets if possible
 
+        let query = VectorQueryRectangle::new(
+            query.spatial_query,
+            query.time_interval,
+            ColumnSelection::all(),
+        );
+
         call_on_generic_vector_processor!(&self.input, processor => {
-            process_metadata(processor.query(query.into(), ctx).await?, &self.column_name, self.metadata).await
+            process_metadata(processor.query(query, ctx).await?, &self.column_name, self.metadata).await
         })
     }
 
@@ -498,8 +496,14 @@
         .build()
         .map_err(Error::from)?;
 
+        let query = VectorQueryRectangle::new(
+            query.spatial_query,
+            query.time_interval,
+            ColumnSelection::all(),
+        );
+
         call_on_generic_vector_processor!(&self.input, processor => {
-            let mut query = processor.query(query.into(), ctx).await?;
+            let mut query = processor.query(query, ctx).await?;
 
             while let Some(collection) = query.next().await {
                 let collection = collection?;
@@ -836,14 +840,9 @@
                     data_type: RasterDataType::U8,
                     spatial_reference: SpatialReference::epsg_4326().into(),
                     time: None,
-<<<<<<< HEAD
                     geo_transform: GeoTransform::new(Coordinate2D::new(0., 0.), 1., -1.),
                     pixel_bounds: GridShape2D::new_2d(3, 2).bounding_box(),
-=======
-                    bbox: None,
-                    resolution: None,
                     bands: RasterBandDescriptors::new_single_band(),
->>>>>>> 9ebde23d
                 },
             },
         }
@@ -881,20 +880,12 @@
 
         let result = query_processor
             .plot_query(
-<<<<<<< HEAD
                 PlotQueryRectangle::with_bounds_and_resolution(
                     BoundingBox2D::new((0., -3.).into(), (2., 0.).into()).unwrap(),
                     TimeInterval::default(),
                     SpatialResolution::one(),
+                    PlotSeriesSelection::all(),
                 ),
-=======
-                PlotQueryRectangle {
-                    spatial_bounds: BoundingBox2D::new((0., -3.).into(), (2., 0.).into()).unwrap(),
-                    time_interval: TimeInterval::default(),
-                    spatial_resolution: SpatialResolution::one(),
-                    attributes: PlotSeriesSelection::all(),
-                },
->>>>>>> 9ebde23d
                 &MockQueryContext::new(ChunkByteSize::MIN),
             )
             .await
@@ -944,20 +935,12 @@
 
         let result = query_processor
             .plot_query(
-<<<<<<< HEAD
                 PlotQueryRectangle::with_bounds_and_resolution(
                     BoundingBox2D::new((0., -3.).into(), (2., 0.).into()).unwrap(),
                     TimeInterval::default(),
                     SpatialResolution::one(),
+                    PlotSeriesSelection::all(),
                 ),
-=======
-                PlotQueryRectangle {
-                    spatial_bounds: BoundingBox2D::new((0., -3.).into(), (2., 0.).into()).unwrap(),
-                    time_interval: TimeInterval::default(),
-                    spatial_resolution: SpatialResolution::one(),
-                    attributes: PlotSeriesSelection::all(),
-                },
->>>>>>> 9ebde23d
                 &MockQueryContext::new(ChunkByteSize::MIN),
             )
             .await
@@ -1016,21 +999,12 @@
 
         let result = query_processor
             .plot_query(
-<<<<<<< HEAD
                 PlotQueryRectangle::with_bounds_and_resolution(
                     BoundingBox2D::new((-180., -90.).into(), (180., 90.).into()).unwrap(),
                     TimeInterval::default(),
                     SpatialResolution::one(),
+                    PlotSeriesSelection::all(),
                 ),
-=======
-                PlotQueryRectangle {
-                    spatial_bounds: BoundingBox2D::new((-180., -90.).into(), (180., 90.).into())
-                        .unwrap(),
-                    time_interval: TimeInterval::default(),
-                    spatial_resolution: SpatialResolution::one(),
-                    attributes: PlotSeriesSelection::all(),
-                },
->>>>>>> 9ebde23d
                 &MockQueryContext::new(ChunkByteSize::MIN),
             )
             .await
@@ -1095,21 +1069,12 @@
 
         let result = query_processor
             .plot_query(
-<<<<<<< HEAD
                 PlotQueryRectangle::with_bounds_and_resolution(
                     BoundingBox2D::new((-180., -90.).into(), (180., 90.).into()).unwrap(),
                     TimeInterval::default(),
                     SpatialResolution::one(),
+                    PlotSeriesSelection::all(),
                 ),
-=======
-                PlotQueryRectangle {
-                    spatial_bounds: BoundingBox2D::new((-180., -90.).into(), (180., 90.).into())
-                        .unwrap(),
-                    time_interval: TimeInterval::default(),
-                    spatial_resolution: SpatialResolution::one(),
-                    attributes: PlotSeriesSelection::all(),
-                },
->>>>>>> 9ebde23d
                 &MockQueryContext::new(ChunkByteSize::MIN),
             )
             .await
@@ -1254,10 +1219,10 @@
         let result_descriptor = RasterResultDescriptor {
             data_type: RasterDataType::U8,
             spatial_reference: SpatialReference::epsg_4326().into(),
-            measurement: Measurement::Unitless,
             time: None,
             geo_transform: GeoTransform::new(Coordinate2D::new(0., 0.), 1., -1.),
             pixel_bounds: tile_size_in_pixels.bounding_box(),
+            bands: RasterBandDescriptors::new_single_band(),
         };
         let tiling_specification = result_descriptor.generate_data_tiling_spec(tile_size_in_pixels);
         let execution_context = MockExecutionContext::new_with_tiling_spec(tiling_specification);
@@ -1283,18 +1248,7 @@
                         EmptyGrid2D::<u8>::new(tile_size_in_pixels).into(),
                         CacheHint::default(),
                     )],
-<<<<<<< HEAD
                     result_descriptor,
-=======
-                    result_descriptor: RasterResultDescriptor {
-                        data_type: RasterDataType::U8,
-                        spatial_reference: SpatialReference::epsg_4326().into(),
-                        time: None,
-                        bbox: None,
-                        resolution: None,
-                        bands: RasterBandDescriptors::new_single_band(),
-                    },
->>>>>>> 9ebde23d
                 },
             }
             .boxed()
@@ -1313,20 +1267,12 @@
 
         let result = query_processor
             .plot_query(
-<<<<<<< HEAD
                 PlotQueryRectangle::with_bounds_and_resolution(
                     BoundingBox2D::new((0., -3.).into(), (2., 0.).into()).unwrap(),
                     TimeInterval::default(),
                     SpatialResolution::one(),
+                    PlotSeriesSelection::all(),
                 ),
-=======
-                PlotQueryRectangle {
-                    spatial_bounds: BoundingBox2D::new((0., -3.).into(), (2., 0.).into()).unwrap(),
-                    time_interval: TimeInterval::default(),
-                    spatial_resolution: SpatialResolution::one(),
-                    attributes: PlotSeriesSelection::all(),
-                },
->>>>>>> 9ebde23d
                 &MockQueryContext::new(ChunkByteSize::MIN),
             )
             .await
@@ -1380,21 +1326,12 @@
 
         let result = query_processor
             .plot_query(
-<<<<<<< HEAD
                 PlotQueryRectangle::with_bounds_and_resolution(
                     BoundingBox2D::new((-180., -90.).into(), (180., 90.).into()).unwrap(),
                     TimeInterval::default(),
                     SpatialResolution::one(),
+                    PlotSeriesSelection::all(),
                 ),
-=======
-                PlotQueryRectangle {
-                    spatial_bounds: BoundingBox2D::new((-180., -90.).into(), (180., 90.).into())
-                        .unwrap(),
-                    time_interval: TimeInterval::default(),
-                    spatial_resolution: SpatialResolution::one(),
-                    attributes: PlotSeriesSelection::all(),
-                },
->>>>>>> 9ebde23d
                 &MockQueryContext::new(ChunkByteSize::MIN),
             )
             .await
@@ -1454,21 +1391,12 @@
 
         let result = query_processor
             .plot_query(
-<<<<<<< HEAD
-                VectorQueryRectangle::with_bounds_and_resolution(
+                PlotQueryRectangle::with_bounds_and_resolution(
                     BoundingBox2D::new((-180., -90.).into(), (180., 90.).into()).unwrap(),
                     TimeInterval::default(),
                     SpatialResolution::one(),
+                    PlotSeriesSelection::all(),
                 ),
-=======
-                PlotQueryRectangle {
-                    spatial_bounds: BoundingBox2D::new((-180., -90.).into(), (180., 90.).into())
-                        .unwrap(),
-                    time_interval: TimeInterval::default(),
-                    spatial_resolution: SpatialResolution::one(),
-                    attributes: PlotSeriesSelection::all(),
-                },
->>>>>>> 9ebde23d
                 &MockQueryContext::new(ChunkByteSize::MIN),
             )
             .await
@@ -1496,10 +1424,10 @@
         let result_descriptor = RasterResultDescriptor {
             data_type: RasterDataType::U8,
             spatial_reference: SpatialReference::epsg_4326().into(),
-            measurement: Measurement::Unitless,
             time: None,
             geo_transform: GeoTransform::new(Coordinate2D::new(0., 0.), 1., -1.),
             pixel_bounds: tile_size_in_pixels.bounding_box(),
+            bands: RasterBandDescriptors::new_single_band(),
         };
         let tiling_specification = result_descriptor.generate_data_tiling_spec(tile_size_in_pixels);
 
@@ -1526,18 +1454,7 @@
                         Grid2D::new(tile_size_in_pixels, vec![4; 6]).unwrap().into(),
                         CacheHint::default(),
                     )],
-<<<<<<< HEAD
                     result_descriptor,
-=======
-                    result_descriptor: RasterResultDescriptor {
-                        data_type: RasterDataType::U8,
-                        spatial_reference: SpatialReference::epsg_4326().into(),
-                        time: None,
-                        bbox: None,
-                        resolution: None,
-                        bands: RasterBandDescriptors::new_single_band(),
-                    },
->>>>>>> 9ebde23d
                 },
             }
             .boxed()
@@ -1556,23 +1473,12 @@
 
         let result = query_processor
             .plot_query(
-<<<<<<< HEAD
-                VectorQueryRectangle::with_bounds_and_resolution(
+                PlotQueryRectangle::with_bounds_and_resolution(
                     BoundingBox2D::new((0., -3.).into(), (2., 0.).into()).unwrap(),
                     TimeInterval::new_instant(DateTime::new_utc(2013, 12, 1, 12, 0, 0)).unwrap(),
                     SpatialResolution::one(),
+                    PlotSeriesSelection::all(),
                 ),
-=======
-                PlotQueryRectangle {
-                    spatial_bounds: BoundingBox2D::new((0., -3.).into(), (2., 0.).into()).unwrap(),
-                    time_interval: TimeInterval::new_instant(DateTime::new_utc(
-                        2013, 12, 1, 12, 0, 0,
-                    ))
-                    .unwrap(),
-                    spatial_resolution: SpatialResolution::one(),
-                    attributes: PlotSeriesSelection::all(),
-                },
->>>>>>> 9ebde23d
                 &MockQueryContext::new(ChunkByteSize::MIN),
             )
             .await
