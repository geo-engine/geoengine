--- conflicted
+++ resolved
@@ -295,15 +295,10 @@
         );
 
         let mut queries = Vec::with_capacity(self.rasters.len());
-        let q = query.into();
         for (i, raster_processor) in self.rasters.iter().enumerate() {
             queries.push(
                 call_on_generic_raster_processor!(raster_processor, processor => {
-<<<<<<< HEAD
                     processor.query(raster_query_rect, ctx).await?
-=======
-                    processor.query(q, ctx).await?
->>>>>>> e659ab09
                              .and_then(move |tile| crate::util::spawn_blocking_with_thread_pool(ctx.thread_pool().clone(), move || (i, tile.convert_data_type_parallel()) ).map_err(Into::into))
                              .boxed()
                 }),
