--- conflicted
+++ resolved
@@ -1,21 +1,3 @@
-use async_trait::async_trait;
-use futures::StreamExt;
-use geoengine_datatypes::primitives::{
-<<<<<<< HEAD
-    partitions_extent, time_interval_extent, AxisAlignedRectangle, BoundingBox2D, Coordinate2D,
-    PlotQueryRectangle, RasterQueryRectangle, VectorQueryRectangle,
-=======
-    partitions_extent, time_interval_extent, AxisAlignedRectangle, BandSelection, BoundingBox2D,
-    PlotQueryRectangle, RasterQueryRectangle,
->>>>>>> 9ebde23d
-};
-use num_traits::AsPrimitive;
-use serde::{Deserialize, Serialize};
-
-use geoengine_datatypes::collections::FeatureCollectionInfos;
-use geoengine_datatypes::plots::{BoxPlotAttribute, Plot, PlotData};
-use geoengine_datatypes::raster::GridOrEmpty;
-
 use crate::engine::{
     CanonicOperatorName, ExecutionContext, InitializedPlotOperator, InitializedRasterOperator,
     InitializedVectorOperator, MultipleRasterOrSingleVectorSource, Operator, OperatorName,
@@ -27,6 +9,17 @@
 use crate::util::input::MultiRasterOrVectorOperator;
 use crate::util::statistics::PSquareQuantileEstimator;
 use crate::util::Result;
+use async_trait::async_trait;
+use futures::StreamExt;
+use geoengine_datatypes::collections::FeatureCollectionInfos;
+use geoengine_datatypes::plots::{BoxPlotAttribute, Plot, PlotData};
+use geoengine_datatypes::primitives::{
+    partitions_extent, time_interval_extent, AxisAlignedRectangle, BandSelection, BoundingBox2D,
+    ColumnSelection, Coordinate2D, PlotQueryRectangle, RasterQueryRectangle, VectorQueryRectangle,
+};
+use geoengine_datatypes::raster::GridOrEmpty;
+use num_traits::AsPrimitive;
+use serde::{Deserialize, Serialize};
 use snafu::ensure;
 
 pub const BOXPLOT_OPERATOR_NAME: &str = "BoxPlot";
@@ -291,8 +284,14 @@
             .map(|name| BoxPlotAccum::new(name.clone()))
             .collect();
 
+        let query = VectorQueryRectangle::new(
+            query.spatial_query,
+            query.time_interval,
+            ColumnSelection::all(), // TODO: use columns names?
+        );
+
         call_on_generic_vector_processor!(&self.input, processor => {
-            let mut query = processor.query(query.into(), ctx).await?;
+            let mut query = processor.query(query, ctx).await?;
             while let Some(collection) = query.next().await {
                 let collection = collection?;
 
@@ -333,16 +332,14 @@
         call_on_generic_raster_processor!(input, processor => {
 
 
-<<<<<<< HEAD
-            let raster_query_rect = RasterQueryRectangle::with_vector_query_and_grid_origin(
-                query,
-                Coordinate2D::default() // FIXME: this is the default tiling specification origin. The actual origin is not known here. It should be derived from the input result descriptor!
+            let raster_query_rect = RasterQueryRectangle::with_spatial_query_and_grid_origin(
+                query.spatial_query,
+                Coordinate2D::default(), // FIXME: this is the default tiling specification origin. The actual origin is not known here. It should be derived from the input result descriptor!
+                query.time_interval,
+                BandSelection::first()
             );
 
             let mut stream = processor.query(raster_query_rect, ctx).await?;
-=======
-            let mut stream = processor.query(RasterQueryRectangle::from_qrect_and_bands(&query, BandSelection::first()), ctx).await?;
->>>>>>> 9ebde23d
             let mut accum = BoxPlotAccum::new(name);
 
             while let Some(tile) = stream.next().await {
@@ -515,12 +512,8 @@
 
 #[cfg(test)]
 mod tests {
-<<<<<<< HEAD
-
-    use geoengine_datatypes::primitives::CacheHint;
-=======
+
     use geoengine_datatypes::primitives::{CacheHint, PlotSeriesSelection};
->>>>>>> 9ebde23d
     use serde_json::json;
 
     use geoengine_datatypes::primitives::{
@@ -654,21 +647,12 @@
 
         let result = query_processor
             .plot_query(
-<<<<<<< HEAD
                 PlotQueryRectangle::with_bounds_and_resolution(
                     BoundingBox2D::new((-180., -90.).into(), (180., 90.).into()).unwrap(),
                     TimeInterval::default(),
                     SpatialResolution::one(),
+                    PlotSeriesSelection::all(),
                 ),
-=======
-                PlotQueryRectangle {
-                    spatial_bounds: BoundingBox2D::new((-180., -90.).into(), (180., 90.).into())
-                        .unwrap(),
-                    time_interval: TimeInterval::default(),
-                    spatial_resolution: SpatialResolution::one(),
-                    attributes: PlotSeriesSelection::all(),
-                },
->>>>>>> 9ebde23d
                 &MockQueryContext::new(ChunkByteSize::MIN),
             )
             .await
@@ -729,21 +713,12 @@
 
         let result = query_processor
             .plot_query(
-<<<<<<< HEAD
                 PlotQueryRectangle::with_bounds_and_resolution(
                     BoundingBox2D::new((-180., -90.).into(), (180., 90.).into()).unwrap(),
                     TimeInterval::default(),
                     SpatialResolution::one(),
+                    PlotSeriesSelection::all(),
                 ),
-=======
-                PlotQueryRectangle {
-                    spatial_bounds: BoundingBox2D::new((-180., -90.).into(), (180., 90.).into())
-                        .unwrap(),
-                    time_interval: TimeInterval::default(),
-                    spatial_resolution: SpatialResolution::one(),
-                    attributes: PlotSeriesSelection::all(),
-                },
->>>>>>> 9ebde23d
                 &MockQueryContext::new(ChunkByteSize::MIN),
             )
             .await
@@ -847,21 +822,12 @@
 
         let result = query_processor
             .plot_query(
-<<<<<<< HEAD
                 PlotQueryRectangle::with_bounds_and_resolution(
                     BoundingBox2D::new((-180., -90.).into(), (180., 90.).into()).unwrap(),
                     TimeInterval::default(),
                     SpatialResolution::one(),
+                    PlotSeriesSelection::all(),
                 ),
-=======
-                PlotQueryRectangle {
-                    spatial_bounds: BoundingBox2D::new((-180., -90.).into(), (180., 90.).into())
-                        .unwrap(),
-                    time_interval: TimeInterval::default(),
-                    spatial_resolution: SpatialResolution::one(),
-                    attributes: PlotSeriesSelection::all(),
-                },
->>>>>>> 9ebde23d
                 &MockQueryContext::new(ChunkByteSize::MIN),
             )
             .await
@@ -907,21 +873,12 @@
 
         let result = query_processor
             .plot_query(
-<<<<<<< HEAD
                 PlotQueryRectangle::with_bounds_and_resolution(
                     BoundingBox2D::new((-180., -90.).into(), (180., 90.).into()).unwrap(),
                     TimeInterval::default(),
                     SpatialResolution::one(),
+                    PlotSeriesSelection::all(),
                 ),
-=======
-                PlotQueryRectangle {
-                    spatial_bounds: BoundingBox2D::new((-180., -90.).into(), (180., 90.).into())
-                        .unwrap(),
-                    time_interval: TimeInterval::default(),
-                    spatial_resolution: SpatialResolution::one(),
-                    attributes: PlotSeriesSelection::all(),
-                },
->>>>>>> 9ebde23d
                 &MockQueryContext::new(ChunkByteSize::MIN),
             )
             .await
@@ -969,21 +926,12 @@
 
         let result = query_processor
             .plot_query(
-<<<<<<< HEAD
                 PlotQueryRectangle::with_bounds_and_resolution(
                     BoundingBox2D::new((-180., -90.).into(), (180., 90.).into()).unwrap(),
                     TimeInterval::default(),
                     SpatialResolution::one(),
+                    PlotSeriesSelection::all(),
                 ),
-=======
-                PlotQueryRectangle {
-                    spatial_bounds: BoundingBox2D::new((-180., -90.).into(), (180., 90.).into())
-                        .unwrap(),
-                    time_interval: TimeInterval::default(),
-                    spatial_resolution: SpatialResolution::one(),
-                    attributes: PlotSeriesSelection::all(),
-                },
->>>>>>> 9ebde23d
                 &MockQueryContext::new(ChunkByteSize::MIN),
             )
             .await
@@ -1012,10 +960,10 @@
         let result_descriptor = RasterResultDescriptor {
             data_type: RasterDataType::U8,
             spatial_reference: SpatialReference::epsg_4326().into(),
-            measurement: Measurement::Unitless,
             time: None,
             geo_transform: GeoTransform::new(Coordinate2D::new(0., 0.), 1., -1.),
             pixel_bounds: tile_size_in_pixels.bounding_box(),
+            bands: RasterBandDescriptors::new_single_band(),
         };
 
         let tiling_specification = result_descriptor.generate_data_tiling_spec(tile_size_in_pixels);
@@ -1037,18 +985,7 @@
                         EmptyGrid2D::<u8>::new(tile_size_in_pixels).into(),
                         CacheHint::default(),
                     )],
-<<<<<<< HEAD
                     result_descriptor,
-=======
-                    result_descriptor: RasterResultDescriptor {
-                        data_type: RasterDataType::U8,
-                        spatial_reference: SpatialReference::epsg_4326().into(),
-                        time: None,
-                        bbox: None,
-                        resolution: None,
-                        bands: RasterBandDescriptors::new_single_band(),
-                    },
->>>>>>> 9ebde23d
                 },
             }
             .boxed()
@@ -1069,21 +1006,12 @@
 
         let result = query_processor
             .plot_query(
-<<<<<<< HEAD
                 PlotQueryRectangle::with_bounds_and_resolution(
                     BoundingBox2D::new((-180., -90.).into(), (180., 90.).into()).unwrap(),
                     TimeInterval::default(),
                     SpatialResolution::one(),
+                    PlotSeriesSelection::all(),
                 ),
-=======
-                PlotQueryRectangle {
-                    spatial_bounds: BoundingBox2D::new((-180., -90.).into(), (180., 90.).into())
-                        .unwrap(),
-                    time_interval: TimeInterval::default(),
-                    spatial_resolution: SpatialResolution::one(),
-                    attributes: PlotSeriesSelection::all(),
-                },
->>>>>>> 9ebde23d
                 &MockQueryContext::new(ChunkByteSize::MIN),
             )
             .await
@@ -1100,10 +1028,10 @@
         let result_descriptor = RasterResultDescriptor {
             data_type: RasterDataType::U8,
             spatial_reference: SpatialReference::epsg_4326().into(),
-            measurement: Measurement::Unitless,
             time: None,
             geo_transform: GeoTransform::new(Coordinate2D::new(0., 0.), 1., -1.),
             pixel_bounds: tile_size_in_pixels.bounding_box(),
+            bands: RasterBandDescriptors::new_single_band(),
         };
 
         let tiling_specification = result_descriptor.generate_data_tiling_spec(tile_size_in_pixels);
@@ -1126,18 +1054,7 @@
                             .into(),
                         CacheHint::default(),
                     )],
-<<<<<<< HEAD
                     result_descriptor,
-=======
-                    result_descriptor: RasterResultDescriptor {
-                        data_type: RasterDataType::U8,
-                        spatial_reference: SpatialReference::epsg_4326().into(),
-                        time: None,
-                        bbox: None,
-                        resolution: None,
-                        bands: RasterBandDescriptors::new_single_band(),
-                    },
->>>>>>> 9ebde23d
                 },
             }
             .boxed()
@@ -1158,20 +1075,12 @@
 
         let result = query_processor
             .plot_query(
-<<<<<<< HEAD
                 PlotQueryRectangle::with_bounds_and_resolution(
                     BoundingBox2D::new((0., -3.).into(), (2., 0.).into()).unwrap(),
                     TimeInterval::default(),
                     SpatialResolution::one(),
+                    PlotSeriesSelection::all(),
                 ),
-=======
-                PlotQueryRectangle {
-                    spatial_bounds: BoundingBox2D::new((0., -3.).into(), (2., 0.).into()).unwrap(),
-                    time_interval: TimeInterval::default(),
-                    spatial_resolution: SpatialResolution::one(),
-                    attributes: PlotSeriesSelection::all(),
-                },
->>>>>>> 9ebde23d
                 &MockQueryContext::new(ChunkByteSize::MIN),
             )
             .await
@@ -1191,10 +1100,10 @@
         let result_descriptor = RasterResultDescriptor {
             data_type: RasterDataType::U8,
             spatial_reference: SpatialReference::epsg_4326().into(),
-            measurement: Measurement::Unitless,
             time: None,
             geo_transform: GeoTransform::new(Coordinate2D::new(0., 0.), 1., -1.),
             pixel_bounds: tile_size_in_pixels.bounding_box(),
+            bands: RasterBandDescriptors::new_single_band(),
         };
 
         let tiling_specification = result_descriptor.generate_data_tiling_spec(tile_size_in_pixels);
@@ -1215,18 +1124,7 @@
                         EmptyGrid2D::<u8>::new(tile_size_in_pixels).into(),
                         CacheHint::default(),
                     )],
-<<<<<<< HEAD
                     result_descriptor,
-=======
-                    result_descriptor: RasterResultDescriptor {
-                        data_type: RasterDataType::U8,
-                        spatial_reference: SpatialReference::epsg_4326().into(),
-                        time: None,
-                        bbox: None,
-                        resolution: None,
-                        bands: RasterBandDescriptors::new_single_band(),
-                    },
->>>>>>> 9ebde23d
                 },
             }
             .boxed()
@@ -1247,21 +1145,12 @@
 
         let result = query_processor
             .plot_query(
-<<<<<<< HEAD
                 PlotQueryRectangle::with_bounds_and_resolution(
                     BoundingBox2D::new((-180., -90.).into(), (180., 90.).into()).unwrap(),
                     TimeInterval::default(),
                     SpatialResolution::one(),
+                    PlotSeriesSelection::all(),
                 ),
-=======
-                PlotQueryRectangle {
-                    spatial_bounds: BoundingBox2D::new((-180., -90.).into(), (180., 90.).into())
-                        .unwrap(),
-                    time_interval: TimeInterval::default(),
-                    spatial_resolution: SpatialResolution::one(),
-                    attributes: PlotSeriesSelection::all(),
-                },
->>>>>>> 9ebde23d
                 &MockQueryContext::new(ChunkByteSize::MIN),
             )
             .await
@@ -1278,10 +1167,10 @@
         let result_descriptor = RasterResultDescriptor {
             data_type: RasterDataType::U8,
             spatial_reference: SpatialReference::epsg_4326().into(),
-            measurement: Measurement::Unitless,
             time: None,
             geo_transform: GeoTransform::new(Coordinate2D::new(0., 0.), 1., -1.),
             pixel_bounds: tile_size_in_pixels.bounding_box(),
+            bands: RasterBandDescriptors::new_single_band(),
         };
 
         let tiling_specification = result_descriptor.generate_data_tiling_spec(tile_size_in_pixels);
@@ -1303,18 +1192,7 @@
                         Grid2D::new(tile_size_in_pixels, vec![4; 6]).unwrap().into(),
                         CacheHint::default(),
                     )],
-<<<<<<< HEAD
                     result_descriptor,
-=======
-                    result_descriptor: RasterResultDescriptor {
-                        data_type: RasterDataType::U8,
-                        spatial_reference: SpatialReference::epsg_4326().into(),
-                        time: None,
-                        bbox: None,
-                        resolution: None,
-                        bands: RasterBandDescriptors::new_single_band(),
-                    },
->>>>>>> 9ebde23d
                 },
             }
             .boxed()
@@ -1333,24 +1211,12 @@
 
         let result = query_processor
             .plot_query(
-<<<<<<< HEAD
                 PlotQueryRectangle::with_bounds_and_resolution(
                     BoundingBox2D::new((-180., -90.).into(), (180., 90.).into()).unwrap(),
                     TimeInterval::new_instant(DateTime::new_utc(2013, 12, 1, 12, 0, 0)).unwrap(),
                     SpatialResolution::one(),
+                    PlotSeriesSelection::all(),
                 ),
-=======
-                PlotQueryRectangle {
-                    spatial_bounds: BoundingBox2D::new((-180., -90.).into(), (180., 90.).into())
-                        .unwrap(),
-                    time_interval: TimeInterval::new_instant(DateTime::new_utc(
-                        2013, 12, 1, 12, 0, 0,
-                    ))
-                    .unwrap(),
-                    spatial_resolution: SpatialResolution::one(),
-                    attributes: PlotSeriesSelection::all(),
-                },
->>>>>>> 9ebde23d
                 &MockQueryContext::test_default(),
             )
             .await
@@ -1370,10 +1236,10 @@
         let result_descriptor = RasterResultDescriptor {
             data_type: RasterDataType::U8,
             spatial_reference: SpatialReference::epsg_4326().into(),
-            measurement: Measurement::Unitless,
             time: None,
             geo_transform: GeoTransform::new(Coordinate2D::new(0., 0.), 1., -1.),
             pixel_bounds: tile_size_in_pixels.bounding_box(),
+            bands: RasterBandDescriptors::new_single_band(),
         };
 
         let tiling_specification = result_descriptor.generate_data_tiling_spec(tile_size_in_pixels);
@@ -1405,18 +1271,7 @@
                         .into(),
                         CacheHint::default(),
                     )],
-<<<<<<< HEAD
                     result_descriptor,
-=======
-                    result_descriptor: RasterResultDescriptor {
-                        data_type: RasterDataType::U8,
-                        spatial_reference: SpatialReference::epsg_4326().into(),
-                        time: None,
-                        bbox: None,
-                        resolution: None,
-                        bands: RasterBandDescriptors::new_single_band(),
-                    },
->>>>>>> 9ebde23d
                 },
             }
             .boxed()
@@ -1435,23 +1290,12 @@
 
         let result = query_processor
             .plot_query(
-<<<<<<< HEAD
                 PlotQueryRectangle::with_bounds_and_resolution(
                     BoundingBox2D::new((0., -4.).into(), (2., 0.).into()).unwrap(),
                     TimeInterval::new_instant(DateTime::new_utc(2013, 12, 1, 12, 0, 0)).unwrap(),
                     SpatialResolution::one(),
+                    PlotSeriesSelection::all(),
                 ),
-=======
-                PlotQueryRectangle {
-                    spatial_bounds: BoundingBox2D::new((0., -4.).into(), (2., 0.).into()).unwrap(),
-                    time_interval: TimeInterval::new_instant(DateTime::new_utc(
-                        2013, 12, 1, 12, 0, 0,
-                    ))
-                    .unwrap(),
-                    spatial_resolution: SpatialResolution::one(),
-                    attributes: PlotSeriesSelection::all(),
-                },
->>>>>>> 9ebde23d
                 &MockQueryContext::test_default(),
             )
             .await
@@ -1471,10 +1315,10 @@
         let result_descriptor = RasterResultDescriptor {
             data_type: RasterDataType::U8,
             spatial_reference: SpatialReference::epsg_4326().into(),
-            measurement: Measurement::Unitless,
             time: None,
             geo_transform: GeoTransform::new(Coordinate2D::new(0., 0.), 1., -1.),
             pixel_bounds: tile_size_in_pixels.bounding_box(),
+            bands: RasterBandDescriptors::new_single_band(),
         };
 
         let tiling_specification = result_descriptor.generate_data_tiling_spec(tile_size_in_pixels);
@@ -1499,18 +1343,7 @@
                             .into(),
                         CacheHint::default(),
                     )],
-<<<<<<< HEAD
                     result_descriptor,
-=======
-                    result_descriptor: RasterResultDescriptor {
-                        data_type: RasterDataType::U8,
-                        spatial_reference: SpatialReference::epsg_4326().into(),
-                        time: None,
-                        bbox: None,
-                        resolution: None,
-                        bands: RasterBandDescriptors::new_single_band(),
-                    },
->>>>>>> 9ebde23d
                 },
             }
             .boxed()
@@ -1529,23 +1362,12 @@
 
         let result = query_processor
             .plot_query(
-<<<<<<< HEAD
                 PlotQueryRectangle::with_bounds_and_resolution(
                     BoundingBox2D::new((0., -4.).into(), (2., 0.).into()).unwrap(),
                     TimeInterval::new_instant(DateTime::new_utc(2013, 12, 1, 12, 0, 0)).unwrap(),
                     SpatialResolution::one(),
+                    PlotSeriesSelection::all(),
                 ),
-=======
-                PlotQueryRectangle {
-                    spatial_bounds: BoundingBox2D::new((0., -4.).into(), (2., 0.).into()).unwrap(),
-                    time_interval: TimeInterval::new_instant(DateTime::new_utc(
-                        2013, 12, 1, 12, 0, 0,
-                    ))
-                    .unwrap(),
-                    spatial_resolution: SpatialResolution::one(),
-                    attributes: PlotSeriesSelection::all(),
-                },
->>>>>>> 9ebde23d
                 &MockQueryContext::test_default(),
             )
             .await
@@ -1565,10 +1387,10 @@
         let result_descriptor = RasterResultDescriptor {
             data_type: RasterDataType::U8,
             spatial_reference: SpatialReference::epsg_4326().into(),
-            measurement: Measurement::Unitless,
             time: None,
             geo_transform: GeoTransform::new(Coordinate2D::new(0., 0.), 1., -1.),
             pixel_bounds: tile_size_in_pixels.bounding_box(),
+            bands: RasterBandDescriptors::new_single_band(),
         };
 
         let tiling_specification = result_descriptor.generate_data_tiling_spec(tile_size_in_pixels);
@@ -1596,18 +1418,7 @@
                     .into(),
                     CacheHint::default(),
                 )],
-<<<<<<< HEAD
                 result_descriptor,
-=======
-                result_descriptor: RasterResultDescriptor {
-                    data_type: RasterDataType::U8,
-                    spatial_reference: SpatialReference::epsg_4326().into(),
-                    time: None,
-                    bbox: None,
-                    resolution: None,
-                    bands: RasterBandDescriptors::new_single_band(),
-                },
->>>>>>> 9ebde23d
             },
         };
 
@@ -1635,24 +1446,12 @@
 
         let result = query_processor
             .plot_query(
-<<<<<<< HEAD
                 PlotQueryRectangle::with_bounds_and_resolution(
                     BoundingBox2D::new((-180., -90.).into(), (180., 90.).into()).unwrap(),
                     TimeInterval::new_instant(DateTime::new_utc(2013, 12, 1, 12, 0, 0)).unwrap(),
                     SpatialResolution::one(),
+                    PlotSeriesSelection::all(),
                 ),
-=======
-                PlotQueryRectangle {
-                    spatial_bounds: BoundingBox2D::new((-180., -90.).into(), (180., 90.).into())
-                        .unwrap(),
-                    time_interval: TimeInterval::new_instant(DateTime::new_utc(
-                        2013, 12, 1, 12, 0, 0,
-                    ))
-                    .unwrap(),
-                    spatial_resolution: SpatialResolution::one(),
-                    attributes: PlotSeriesSelection::all(),
-                },
->>>>>>> 9ebde23d
                 &MockQueryContext::test_default(),
             )
             .await
