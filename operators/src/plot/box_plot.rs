--- conflicted
+++ resolved
@@ -1,35 +1,22 @@
-use crate::{
-    engine::{
-        CanonicOperatorName, ExecutionContext, InitializedPlotOperator, InitializedRasterOperator,
-        InitializedVectorOperator, MultipleRasterOrSingleVectorSource, Operator, OperatorName,
-        PlotOperator, PlotQueryProcessor, PlotResultDescriptor, QueryContext, QueryProcessor,
-        TypedPlotQueryProcessor, TypedRasterQueryProcessor, TypedVectorQueryProcessor,
-        WorkflowOperatorPath,
-    },
-    error::{self, Error},
-    util::{Result, input::MultiRasterOrVectorOperator, statistics::PSquareQuantileEstimator},
+use crate::engine::{
+    CanonicOperatorName, ExecutionContext, InitializedPlotOperator, InitializedRasterOperator,
+    InitializedVectorOperator, MultipleRasterOrSingleVectorSource, Operator, OperatorName,
+    PlotOperator, PlotQueryProcessor, PlotResultDescriptor, QueryContext, QueryProcessor,
+    TypedPlotQueryProcessor, TypedRasterQueryProcessor, TypedVectorQueryProcessor,
+    WorkflowOperatorPath,
 };
-<<<<<<< HEAD
 use crate::error::{self, Error};
 use crate::optimization::OptimizationError;
+use crate::util::Result;
 use crate::util::input::MultiRasterOrVectorOperator;
 use crate::util::statistics::PSquareQuantileEstimator;
-use crate::util::Result;
-=======
->>>>>>> db8685e5
 use async_trait::async_trait;
 use futures::StreamExt;
 use geoengine_datatypes::collections::FeatureCollectionInfos;
 use geoengine_datatypes::plots::{BoxPlotAttribute, Plot, PlotData};
 use geoengine_datatypes::primitives::{
-<<<<<<< HEAD
-    partitions_extent, time_interval_extent, AxisAlignedRectangle, BandSelection, BoundingBox2D,
-    ColumnSelection, PlotQueryRectangle, RasterQueryRectangle, SpatialResolution,
-    VectorQueryRectangle,
-=======
     AxisAlignedRectangle, BandSelection, BoundingBox2D, ColumnSelection, PlotQueryRectangle,
-    RasterQueryRectangle, partitions_extent, time_interval_extent,
->>>>>>> db8685e5
+    RasterQueryRectangle, SpatialResolution, partitions_extent, time_interval_extent,
 };
 use geoengine_datatypes::raster::GridOrEmpty;
 use num_traits::AsPrimitive;
