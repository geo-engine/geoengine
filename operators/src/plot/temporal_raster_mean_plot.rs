use crate::engine::{
    CanonicOperatorName, ExecutionContext, InitializedPlotOperator, InitializedRasterOperator,
    InitializedSources, Operator, OperatorName, PlotOperator, PlotQueryProcessor,
    PlotResultDescriptor, QueryContext, QueryProcessor, RasterQueryProcessor, SingleRasterSource,
    TypedPlotQueryProcessor, WorkflowOperatorPath,
};
use crate::util::math::average_floor;
use crate::util::Result;
use async_trait::async_trait;
use futures::stream::BoxStream;
use futures::StreamExt;
use geoengine_datatypes::plots::{AreaLineChart, Plot, PlotData};
use geoengine_datatypes::primitives::{
<<<<<<< HEAD
    Coordinate2D, Measurement, PlotQueryRectangle, RasterQueryRectangle, TimeInstance, TimeInterval,
=======
    BandSelection, Measurement, PlotQueryRectangle, RasterQueryRectangle, TimeInstance,
    TimeInterval,
>>>>>>> 9ebde23d
};
use geoengine_datatypes::raster::{Pixel, RasterTile2D};
use serde::{Deserialize, Serialize};
use snafu::ensure;
use std::collections::BTreeMap;

pub const MEAN_RASTER_PIXEL_VALUES_OVER_TIME_NAME: &str = "Mean Raster Pixel Values over Time";

/// A plot that shows the mean values of rasters over time as an area plot.
pub type MeanRasterPixelValuesOverTime =
    Operator<MeanRasterPixelValuesOverTimeParams, SingleRasterSource>;

impl OperatorName for MeanRasterPixelValuesOverTime {
    const TYPE_NAME: &'static str = "MeanRasterPixelValuesOverTime";
}

/// The parameter spec for `MeanRasterPixelValuesOverTime`
#[derive(Debug, Clone, PartialEq, Eq, Serialize, Deserialize)]
#[serde(rename_all = "camelCase")]
pub struct MeanRasterPixelValuesOverTimeParams {
    /// Where should the x-axis (time) tick be positioned?
    /// At either time start, time end or in the center.
    pub time_position: MeanRasterPixelValuesOverTimePosition,

    /// Whether to fill the area under the curve.
    #[serde(default = "default_true")]
    pub area: bool,
}

const fn default_true() -> bool {
    true
}

#[derive(Debug, Clone, Copy, PartialEq, Eq, Serialize, Deserialize)]
#[serde(rename_all = "camelCase")]
pub enum MeanRasterPixelValuesOverTimePosition {
    Start,
    Center,
    End,
}

#[typetag::serde]
#[async_trait]
impl PlotOperator for MeanRasterPixelValuesOverTime {
    async fn _initialize(
        self: Box<Self>,
        path: WorkflowOperatorPath,
        context: &dyn ExecutionContext,
    ) -> Result<Box<dyn InitializedPlotOperator>> {
        let name = CanonicOperatorName::from(&self);

        let initalized_sources = self.sources.initialize_sources(path, context).await?;
        let raster = initalized_sources.raster;

        let in_desc = raster.result_descriptor().clone();

        // TODO: implement multi-band functionality and remove this check
        ensure!(
            in_desc.bands.len() == 1,
            crate::error::OperatorDoesNotSupportMultiBandsSourcesYet {
                operator: MeanRasterPixelValuesOverTime::TYPE_NAME
            }
        );

        let initialized_operator = InitializedMeanRasterPixelValuesOverTime {
            name,
            result_descriptor: in_desc.into(),
            raster,
            state: self.params,
        };

        Ok(initialized_operator.boxed())
    }

    span_fn!(MeanRasterPixelValuesOverTime);
}

/// The initialization of `MeanRasterPixelValuesOverTime`
pub struct InitializedMeanRasterPixelValuesOverTime {
    name: CanonicOperatorName,
    result_descriptor: PlotResultDescriptor,
    raster: Box<dyn InitializedRasterOperator>,
    state: MeanRasterPixelValuesOverTimeParams,
}

impl InitializedPlotOperator for InitializedMeanRasterPixelValuesOverTime {
    fn query_processor(&self) -> Result<TypedPlotQueryProcessor> {
        let input_processor = self.raster.query_processor()?;
        let time_position = self.state.time_position;
        let measurement = self.raster.result_descriptor().bands[0].measurement.clone(); // TODO: adjust for multibands
        let draw_area = self.state.area;

        let processor = call_on_generic_raster_processor!(input_processor, raster => {
            MeanRasterPixelValuesOverTimeQueryProcessor { raster, time_position, measurement, draw_area }.boxed()
        });

        Ok(TypedPlotQueryProcessor::JsonVega(processor))
    }

    fn result_descriptor(&self) -> &PlotResultDescriptor {
        &self.result_descriptor
    }

    fn canonic_name(&self) -> CanonicOperatorName {
        self.name.clone()
    }
}

/// A query processor that calculates the `TemporalRasterMeanPlot` about its input.
pub struct MeanRasterPixelValuesOverTimeQueryProcessor<P: Pixel> {
    raster: Box<dyn RasterQueryProcessor<RasterType = P>>,
    time_position: MeanRasterPixelValuesOverTimePosition,
    measurement: Measurement,
    draw_area: bool,
}

#[async_trait]
impl<P: Pixel> PlotQueryProcessor for MeanRasterPixelValuesOverTimeQueryProcessor<P> {
    type OutputFormat = PlotData;

    fn plot_type(&self) -> &'static str {
        MEAN_RASTER_PIXEL_VALUES_OVER_TIME_NAME
    }

    async fn plot_query<'a>(
        &'a self,
        query: PlotQueryRectangle,
        ctx: &'a dyn QueryContext,
    ) -> Result<Self::OutputFormat> {
        let raster_query_rect = RasterQueryRectangle::with_vector_query_and_grid_origin(
            query,
            Coordinate2D::default(), // FIXME: this is the default tiling specification origin. The actual origin is not known here. It should be derived from the input result descriptor!
        );

        let means = Self::calculate_means(
<<<<<<< HEAD
            self.raster.query(raster_query_rect, ctx).await?,
=======
            self.raster
                .query(
                    RasterQueryRectangle::from_qrect_and_bands(&query, BandSelection::first()),
                    ctx,
                )
                .await?,
>>>>>>> 9ebde23d
            self.time_position,
        )
        .await?;

        let plot = Self::generate_plot(means, self.measurement.clone(), self.draw_area)?;

        let plot_data = plot.to_vega_embeddable(false)?;

        Ok(plot_data)
    }
}

impl<P: Pixel> MeanRasterPixelValuesOverTimeQueryProcessor<P> {
    async fn calculate_means(
        mut tile_stream: BoxStream<'_, Result<RasterTile2D<P>>>,
        position: MeanRasterPixelValuesOverTimePosition,
    ) -> Result<BTreeMap<TimeInstance, MeanCalculator>> {
        let mut means: BTreeMap<TimeInstance, MeanCalculator> = BTreeMap::new();

        while let Some(tile) = tile_stream.next().await {
            let tile = tile?;

            match tile.grid_array {
                geoengine_datatypes::raster::GridOrEmpty::Grid(g) => {
                    let time = Self::time_interval_projection(tile.time, position);
                    let mean = means.entry(time).or_default();
                    mean.add(g.masked_element_deref_iterator());
                }
                geoengine_datatypes::raster::GridOrEmpty::Empty(_) => (),
            }
        }

        Ok(means)
    }

    #[inline]
    fn time_interval_projection(
        time_interval: TimeInterval,
        time_position: MeanRasterPixelValuesOverTimePosition,
    ) -> TimeInstance {
        match time_position {
            MeanRasterPixelValuesOverTimePosition::Start => time_interval.start(),
            MeanRasterPixelValuesOverTimePosition::Center => TimeInstance::from_millis_unchecked(
                average_floor(time_interval.start().inner(), time_interval.end().inner()),
            ),
            MeanRasterPixelValuesOverTimePosition::End => time_interval.end(),
        }
    }

    fn generate_plot(
        means: BTreeMap<TimeInstance, MeanCalculator>,
        measurement: Measurement,
        draw_area: bool,
    ) -> Result<AreaLineChart> {
        let mut timestamps = Vec::with_capacity(means.len());
        let mut values = Vec::with_capacity(means.len());

        for (timestamp, mean_calculator) in means {
            timestamps.push(timestamp);
            values.push(mean_calculator.mean());
        }

        AreaLineChart::new(timestamps, values, measurement, draw_area).map_err(Into::into)
    }
}

struct MeanCalculator {
    mean: f64,
    n: usize,
}

impl Default for MeanCalculator {
    fn default() -> Self {
        Self { mean: 0., n: 0 }
    }
}

impl MeanCalculator {
    #[inline]
    fn add<P: Pixel, I: Iterator<Item = Option<P>>>(&mut self, values: I) {
        values.flatten().for_each(|value| {
            self.add_single_value(value);
        });
    }

    #[inline]
    fn add_single_value<P: Pixel>(&mut self, value: P) {
        let value: f64 = value.as_();

        if value.is_nan() {
            return;
        }

        self.n += 1;
        let delta = value - self.mean;
        self.mean += delta / (self.n as f64);
    }

    #[inline]
    fn mean(&self) -> f64 {
        self.mean
    }
}

#[cfg(test)]
mod tests {
    use super::*;

    use crate::{
        engine::{
            ChunkByteSize, MockExecutionContext, MockQueryContext, RasterBandDescriptors,
            RasterOperator, RasterResultDescriptor,
        },
        source::GdalSource,
    };
    use crate::{
        mock::{MockRasterSource, MockRasterSourceParams},
        source::GdalSourceParameters,
    };
<<<<<<< HEAD
    use geoengine_datatypes::{
        dataset::NamedData,
        plots::PlotMetaData,
        primitives::DateTime,
        raster::{BoundedGrid, GridShape2D},
    };
    use geoengine_datatypes::{
        primitives::{BoundingBox2D, CacheHint, Measurement, SpatialResolution, TimeInterval},
        raster::GeoTransform,
=======
    use geoengine_datatypes::primitives::{
        BoundingBox2D, CacheHint, Measurement, PlotSeriesSelection, SpatialResolution, TimeInterval,
>>>>>>> 9ebde23d
    };
    use geoengine_datatypes::{raster::TilingSpecification, spatial_reference::SpatialReference};
    use geoengine_datatypes::{
        raster::{Grid2D, RasterDataType, TileInformation},
        util::test::TestDefault,
    };
    use serde_json::{json, Value};

    #[test]
    fn serialization() {
        let temporal_raster_mean_plot = MeanRasterPixelValuesOverTime {
            params: MeanRasterPixelValuesOverTimeParams {
                time_position: MeanRasterPixelValuesOverTimePosition::Start,
                area: true,
            },
            sources: SingleRasterSource {
                raster: GdalSource {
                    params: GdalSourceParameters {
                        data: NamedData::with_system_name("test"),
                    },
                }
                .boxed(),
            },
        };

        let serialized = json!({
            "type": "MeanRasterPixelValuesOverTime",
            "params": {
                "timePosition": "start",
                "area": true,
            },
            "sources": {
                "raster": {
                    "type": "GdalSource",
                    "params": {
                        "data": "test"
                    }
                }
            },
            "vectorSources": [],
        })
        .to_string();

        serde_json::from_str::<Box<dyn PlotOperator>>(&serialized).unwrap();

        let deserialized: MeanRasterPixelValuesOverTime =
            serde_json::from_str(&serialized).unwrap();

        assert_eq!(deserialized.params, temporal_raster_mean_plot.params);
    }

    #[tokio::test]
    async fn single_raster() {
        let tile_size_in_pixels = [3, 2].into();
        let tiling_specification = TilingSpecification {
            origin_coordinate: [0.0, 0.0].into(),
            tile_size_in_pixels,
        };
        let execution_context = MockExecutionContext::new_with_tiling_spec(tiling_specification);

        let temporal_raster_mean_plot = MeanRasterPixelValuesOverTime {
            params: MeanRasterPixelValuesOverTimeParams {
                time_position: MeanRasterPixelValuesOverTimePosition::Center,
                area: true,
            },
            sources: SingleRasterSource {
                raster: generate_mock_raster_source(
                    vec![TimeInterval::new(
                        TimeInstance::from(DateTime::new_utc(1990, 1, 1, 0, 0, 0)),
                        TimeInstance::from(DateTime::new_utc(2000, 1, 1, 0, 0, 0)),
                    )
                    .unwrap()],
                    vec![vec![1, 2, 3, 4, 5, 6]],
                ),
            },
        };

        let temporal_raster_mean_plot = temporal_raster_mean_plot
            .boxed()
            .initialize(WorkflowOperatorPath::initialize_root(), &execution_context)
            .await
            .unwrap();

        let processor = temporal_raster_mean_plot
            .query_processor()
            .unwrap()
            .json_vega()
            .unwrap();

        let result = processor
            .plot_query(
<<<<<<< HEAD
                PlotQueryRectangle::with_bounds_and_resolution(
                    BoundingBox2D::new((-180., -90.).into(), (180., 90.).into()).unwrap(),
                    TimeInterval::default(),
                    SpatialResolution::one(),
                ),
=======
                PlotQueryRectangle {
                    spatial_bounds: BoundingBox2D::new((-180., -90.).into(), (180., 90.).into())
                        .unwrap(),
                    time_interval: TimeInterval::default(),
                    spatial_resolution: SpatialResolution::one(),
                    attributes: PlotSeriesSelection::all(),
                },
>>>>>>> 9ebde23d
                &MockQueryContext::new(ChunkByteSize::MIN),
            )
            .await
            .unwrap();

        assert!(matches!(result.metadata, PlotMetaData::None));

        let vega_json: Value = serde_json::from_str(&result.vega_string).unwrap();

        assert_eq!(
            vega_json,
            json!({
                "$schema": "https://vega.github.io/schema/vega-lite/v4.17.0.json",
                "data": {
                    "values": [{
                        "x": "1995-01-01T00:00:00+00:00",
                        "y": 3.5
                    }]
                },
                "description": "Area Plot",
                "encoding": {
                    "x": {
                        "field": "x",
                        "title": "Time",
                        "type": "temporal"
                    },
                    "y": {
                        "field": "y",
                        "title": "",
                        "type": "quantitative"
                    }
                },
                "mark": {
                    "type": "area",
                    "line": true,
                    "point": true
                }
            })
        );
    }

    fn generate_mock_raster_source(
        time_intervals: Vec<TimeInterval>,
        values_vec: Vec<Vec<u8>>,
    ) -> Box<dyn RasterOperator> {
        assert_eq!(time_intervals.len(), values_vec.len());
        assert!(values_vec.iter().all(|v| v.len() == 6));

        let mut tiles = Vec::with_capacity(time_intervals.len());
        for (time_interval, values) in time_intervals.into_iter().zip(values_vec) {
            tiles.push(RasterTile2D::new_with_tile_info(
                time_interval,
                TileInformation {
                    global_geo_transform: TestDefault::test_default(),
                    global_tile_position: [0, 0].into(),
                    tile_size_in_pixels: [3, 2].into(),
                },
                0,
                Grid2D::new([3, 2].into(), values).unwrap().into(),
                CacheHint::default(),
            ));
        }

        MockRasterSource {
            params: MockRasterSourceParams {
                data: tiles,
                result_descriptor: RasterResultDescriptor {
                    data_type: RasterDataType::U8,
                    spatial_reference: SpatialReference::epsg_4326().into(),
                    time: None,
<<<<<<< HEAD
                    geo_transform: GeoTransform::new(Coordinate2D::new(0., 0.), 1., -1.),
                    pixel_bounds: GridShape2D::new_2d(3, 2).bounding_box(),
=======
                    bbox: None,
                    resolution: None,
                    bands: RasterBandDescriptors::new_single_band(),
>>>>>>> 9ebde23d
                },
            },
        }
        .boxed()
    }

    #[tokio::test]
    async fn raster_series() {
        let tile_size_in_pixels = [3, 2].into();
        let tiling_specification = TilingSpecification {
            origin_coordinate: [0.0, 0.0].into(),
            tile_size_in_pixels,
        };
        let execution_context = MockExecutionContext::new_with_tiling_spec(tiling_specification);

        let temporal_raster_mean_plot = MeanRasterPixelValuesOverTime {
            params: MeanRasterPixelValuesOverTimeParams {
                time_position: MeanRasterPixelValuesOverTimePosition::Start,
                area: true,
            },

            sources: SingleRasterSource {
                raster: generate_mock_raster_source(
                    vec![
                        TimeInterval::new(
                            TimeInstance::from(DateTime::new_utc(1990, 1, 1, 0, 0, 0)),
                            TimeInstance::from(DateTime::new_utc(1995, 1, 1, 0, 0, 0)),
                        )
                        .unwrap(),
                        TimeInterval::new(
                            TimeInstance::from(DateTime::new_utc(1995, 1, 1, 0, 0, 0)),
                            TimeInstance::from(DateTime::new_utc(2000, 1, 1, 0, 0, 0)),
                        )
                        .unwrap(),
                        TimeInterval::new(
                            TimeInstance::from(DateTime::new_utc(2000, 1, 1, 0, 0, 0)),
                            TimeInstance::from(DateTime::new_utc(2005, 1, 1, 0, 0, 0)),
                        )
                        .unwrap(),
                    ],
                    vec![
                        vec![1, 2, 3, 4, 5, 6],
                        vec![9, 9, 8, 8, 8, 9],
                        vec![3, 4, 5, 6, 7, 8],
                    ],
                ),
            },
        };

        let temporal_raster_mean_plot = temporal_raster_mean_plot
            .boxed()
            .initialize(WorkflowOperatorPath::initialize_root(), &execution_context)
            .await
            .unwrap();

        let processor = temporal_raster_mean_plot
            .query_processor()
            .unwrap()
            .json_vega()
            .unwrap();

        let result = processor
            .plot_query(
<<<<<<< HEAD
                PlotQueryRectangle::with_bounds_and_resolution(
                    BoundingBox2D::new((-180., -90.).into(), (180., 90.).into()).unwrap(),
                    TimeInterval::default(),
                    SpatialResolution::one(),
                ),
=======
                PlotQueryRectangle {
                    spatial_bounds: BoundingBox2D::new((-180., -90.).into(), (180., 90.).into())
                        .unwrap(),
                    time_interval: TimeInterval::default(),
                    spatial_resolution: SpatialResolution::one(),
                    attributes: PlotSeriesSelection::all(),
                },
>>>>>>> 9ebde23d
                &MockQueryContext::new(ChunkByteSize::MIN),
            )
            .await
            .unwrap();

        assert_eq!(
            result,
            AreaLineChart::new(
                vec![
                    TimeInstance::from(DateTime::new_utc(1990, 1, 1, 0, 0, 0)),
                    TimeInstance::from(DateTime::new_utc(1995, 1, 1, 0, 0, 0)),
                    TimeInstance::from(DateTime::new_utc(2000, 1, 1, 0, 0, 0))
                ],
                vec![3.5, 8.5, 5.5],
                Measurement::Unitless,
                true,
            )
            .unwrap()
            .to_vega_embeddable(false)
            .unwrap()
        );
    }
}<|MERGE_RESOLUTION|>--- conflicted
+++ resolved
@@ -11,12 +11,8 @@
 use futures::StreamExt;
 use geoengine_datatypes::plots::{AreaLineChart, Plot, PlotData};
 use geoengine_datatypes::primitives::{
-<<<<<<< HEAD
-    Coordinate2D, Measurement, PlotQueryRectangle, RasterQueryRectangle, TimeInstance, TimeInterval,
-=======
-    BandSelection, Measurement, PlotQueryRectangle, RasterQueryRectangle, TimeInstance,
-    TimeInterval,
->>>>>>> 9ebde23d
+    BandSelection, Coordinate2D, Measurement, PlotQueryRectangle, RasterQueryRectangle,
+    TimeInstance, TimeInterval,
 };
 use geoengine_datatypes::raster::{Pixel, RasterTile2D};
 use serde::{Deserialize, Serialize};
@@ -146,22 +142,15 @@
         query: PlotQueryRectangle,
         ctx: &'a dyn QueryContext,
     ) -> Result<Self::OutputFormat> {
-        let raster_query_rect = RasterQueryRectangle::with_vector_query_and_grid_origin(
-            query,
+        let raster_query_rect = RasterQueryRectangle::with_spatial_query_and_grid_origin(
+            query.spatial_query,
             Coordinate2D::default(), // FIXME: this is the default tiling specification origin. The actual origin is not known here. It should be derived from the input result descriptor!
+            query.time_interval,
+            BandSelection::first(),
         );
 
         let means = Self::calculate_means(
-<<<<<<< HEAD
             self.raster.query(raster_query_rect, ctx).await?,
-=======
-            self.raster
-                .query(
-                    RasterQueryRectangle::from_qrect_and_bands(&query, BandSelection::first()),
-                    ctx,
-                )
-                .await?,
->>>>>>> 9ebde23d
             self.time_position,
         )
         .await?;
@@ -281,20 +270,15 @@
         mock::{MockRasterSource, MockRasterSourceParams},
         source::GdalSourceParameters,
     };
-<<<<<<< HEAD
+    use geoengine_datatypes::primitives::{
+        BoundingBox2D, CacheHint, Measurement, PlotSeriesSelection, SpatialResolution, TimeInterval,
+    };
+    use geoengine_datatypes::raster::GeoTransform;
     use geoengine_datatypes::{
         dataset::NamedData,
         plots::PlotMetaData,
         primitives::DateTime,
         raster::{BoundedGrid, GridShape2D},
-    };
-    use geoengine_datatypes::{
-        primitives::{BoundingBox2D, CacheHint, Measurement, SpatialResolution, TimeInterval},
-        raster::GeoTransform,
-=======
-    use geoengine_datatypes::primitives::{
-        BoundingBox2D, CacheHint, Measurement, PlotSeriesSelection, SpatialResolution, TimeInterval,
->>>>>>> 9ebde23d
     };
     use geoengine_datatypes::{raster::TilingSpecification, spatial_reference::SpatialReference};
     use geoengine_datatypes::{
@@ -386,21 +370,12 @@
 
         let result = processor
             .plot_query(
-<<<<<<< HEAD
                 PlotQueryRectangle::with_bounds_and_resolution(
                     BoundingBox2D::new((-180., -90.).into(), (180., 90.).into()).unwrap(),
                     TimeInterval::default(),
                     SpatialResolution::one(),
+                    PlotSeriesSelection::all(),
                 ),
-=======
-                PlotQueryRectangle {
-                    spatial_bounds: BoundingBox2D::new((-180., -90.).into(), (180., 90.).into())
-                        .unwrap(),
-                    time_interval: TimeInterval::default(),
-                    spatial_resolution: SpatialResolution::one(),
-                    attributes: PlotSeriesSelection::all(),
-                },
->>>>>>> 9ebde23d
                 &MockQueryContext::new(ChunkByteSize::MIN),
             )
             .await
@@ -471,14 +446,9 @@
                     data_type: RasterDataType::U8,
                     spatial_reference: SpatialReference::epsg_4326().into(),
                     time: None,
-<<<<<<< HEAD
                     geo_transform: GeoTransform::new(Coordinate2D::new(0., 0.), 1., -1.),
                     pixel_bounds: GridShape2D::new_2d(3, 2).bounding_box(),
-=======
-                    bbox: None,
-                    resolution: None,
                     bands: RasterBandDescriptors::new_single_band(),
->>>>>>> 9ebde23d
                 },
             },
         }
@@ -542,21 +512,12 @@
 
         let result = processor
             .plot_query(
-<<<<<<< HEAD
                 PlotQueryRectangle::with_bounds_and_resolution(
                     BoundingBox2D::new((-180., -90.).into(), (180., 90.).into()).unwrap(),
                     TimeInterval::default(),
                     SpatialResolution::one(),
+                    PlotSeriesSelection::all(),
                 ),
-=======
-                PlotQueryRectangle {
-                    spatial_bounds: BoundingBox2D::new((-180., -90.).into(), (180., 90.).into())
-                        .unwrap(),
-                    time_interval: TimeInterval::default(),
-                    spatial_resolution: SpatialResolution::one(),
-                    attributes: PlotSeriesSelection::all(),
-                },
->>>>>>> 9ebde23d
                 &MockQueryContext::new(ChunkByteSize::MIN),
             )
             .await
