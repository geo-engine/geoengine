--- conflicted
+++ resolved
@@ -9,7 +9,9 @@
 use crate::util::Result;
 use async_trait::async_trait;
 use futures::TryStreamExt;
-use geoengine_datatypes::primitives::{FeatureDataType, PlotQueryRectangle};
+use geoengine_datatypes::primitives::{
+    ColumnSelection, FeatureDataType, PlotQueryRectangle, VectorQueryRectangle,
+};
 use geoengine_datatypes::{
     collections::FeatureCollection,
     plots::{Plot, PlotData},
@@ -169,9 +171,15 @@
     ) -> Result<Self::OutputFormat> {
         let values = FeatureAttributeValues::<MAX_FEATURES>::default();
 
+        let query = VectorQueryRectangle::new(
+            query.spatial_query,
+            query.time_interval,
+            ColumnSelection::all(),
+        );
+
         let values = self
             .features
-            .query(query.into(), ctx)
+            .query(query, ctx)
             .await?
             .try_fold(values, |mut acc, features| async move {
                 let ids = features.data(&self.params.id_column)?;
@@ -272,12 +280,8 @@
 #[cfg(test)]
 mod tests {
     use super::*;
-<<<<<<< HEAD
-    use geoengine_datatypes::primitives::CacheHint;
     use geoengine_datatypes::primitives::PlotQueryRectangle;
-=======
     use geoengine_datatypes::primitives::{CacheHint, PlotSeriesSelection};
->>>>>>> 9ebde23d
     use geoengine_datatypes::util::test::TestDefault;
     use geoengine_datatypes::{
         collections::MultiPointCollection,
@@ -354,21 +358,12 @@
 
         let result = query_processor
             .plot_query(
-<<<<<<< HEAD
                 PlotQueryRectangle::with_bounds_and_resolution(
                     BoundingBox2D::new((-180., -90.).into(), (180., 90.).into()).unwrap(),
                     TimeInterval::default(),
                     SpatialResolution::new(0.1, 0.1).unwrap(),
+                    PlotSeriesSelection::all(),
                 ),
-=======
-                PlotQueryRectangle {
-                    spatial_bounds: BoundingBox2D::new((-180., -90.).into(), (180., 90.).into())
-                        .unwrap(),
-                    time_interval: TimeInterval::default(),
-                    spatial_resolution: SpatialResolution::new(0.1, 0.1).unwrap(),
-                    attributes: PlotSeriesSelection::all(),
-                },
->>>>>>> 9ebde23d
                 &MockQueryContext::new(ChunkByteSize::MIN),
             )
             .await
@@ -511,21 +506,12 @@
 
         let result = query_processor
             .plot_query(
-<<<<<<< HEAD
                 PlotQueryRectangle::with_bounds_and_resolution(
                     BoundingBox2D::new((-180., -90.).into(), (180., 90.).into()).unwrap(),
                     TimeInterval::default(),
                     SpatialResolution::new(0.1, 0.1).unwrap(),
+                    PlotSeriesSelection::all(),
                 ),
-=======
-                PlotQueryRectangle {
-                    spatial_bounds: BoundingBox2D::new((-180., -90.).into(), (180., 90.).into())
-                        .unwrap(),
-                    time_interval: TimeInterval::default(),
-                    spatial_resolution: SpatialResolution::new(0.1, 0.1).unwrap(),
-                    attributes: PlotSeriesSelection::all(),
-                },
->>>>>>> 9ebde23d
                 &MockQueryContext::new(ChunkByteSize::MIN),
             )
             .await
@@ -656,21 +642,12 @@
 
         let result = query_processor
             .plot_query(
-<<<<<<< HEAD
                 PlotQueryRectangle::with_bounds_and_resolution(
                     BoundingBox2D::new((-180., -90.).into(), (180., 90.).into()).unwrap(),
                     TimeInterval::default(),
                     SpatialResolution::new(0.1, 0.1).unwrap(),
+                    PlotSeriesSelection::all(),
                 ),
-=======
-                PlotQueryRectangle {
-                    spatial_bounds: BoundingBox2D::new((-180., -90.).into(), (180., 90.).into())
-                        .unwrap(),
-                    time_interval: TimeInterval::default(),
-                    spatial_resolution: SpatialResolution::new(0.1, 0.1).unwrap(),
-                    attributes: PlotSeriesSelection::all(),
-                },
->>>>>>> 9ebde23d
                 &MockQueryContext::new(ChunkByteSize::MIN),
             )
             .await
