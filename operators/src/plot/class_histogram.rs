use crate::engine::{
    CanonicOperatorName, ExecutionContext, InitializedPlotOperator, InitializedRasterOperator,
    InitializedVectorOperator, Operator, OperatorName, PlotOperator, PlotQueryProcessor,
    PlotResultDescriptor, QueryContext, SingleRasterOrVectorSource, TypedPlotQueryProcessor,
    TypedRasterQueryProcessor, TypedVectorQueryProcessor,
};
use crate::engine::{QueryProcessor, WorkflowOperatorPath};
use crate::error;
use crate::error::Error;
use crate::util::input::RasterOrVectorOperator;
use crate::util::Result;
use async_trait::async_trait;
use futures::StreamExt;
use geoengine_datatypes::collections::FeatureCollectionInfos;
use geoengine_datatypes::plots::{BarChart, Plot, PlotData};
use geoengine_datatypes::primitives::{
<<<<<<< HEAD
    AxisAlignedRectangle, ClassificationMeasurement, Coordinate2D, FeatureDataType, Measurement,
    PlotQueryRectangle, RasterQueryRectangle,
=======
    AxisAlignedRectangle, BandSelection, BoundingBox2D, ClassificationMeasurement, FeatureDataType,
    Measurement, PlotQueryRectangle, RasterQueryRectangle,
>>>>>>> 9ebde23d
};
use num_traits::AsPrimitive;
use serde::{Deserialize, Serialize};
use snafu::{ensure, OptionExt};
use std::collections::HashMap;

pub const CLASS_HISTOGRAM_OPERATOR_NAME: &str = "ClassHistogram";

/// A class histogram plot about either a raster or a vector input.
///
/// For vector inputs, it calculates the histogram on one of its attributes.
///
pub type ClassHistogram = Operator<ClassHistogramParams, SingleRasterOrVectorSource>;

impl OperatorName for ClassHistogram {
    const TYPE_NAME: &'static str = "ClassHistogram";
}

/// The parameter spec for `Histogram`
#[derive(Debug, Clone, PartialEq, Eq, Serialize, Deserialize)]
#[serde(rename_all = "camelCase")]
pub struct ClassHistogramParams {
    /// Name of the (numeric) attribute to compute the histogram on. Fails if set for rasters.
    pub column_name: Option<String>,
}

#[typetag::serde]
#[async_trait]
impl PlotOperator for ClassHistogram {
    async fn _initialize(
        self: Box<Self>,
        path: WorkflowOperatorPath,
        context: &dyn ExecutionContext,
    ) -> Result<Box<dyn InitializedPlotOperator>> {
        let name = CanonicOperatorName::from(&self);

        Ok(match self.sources.source {
            RasterOrVectorOperator::Raster(raster_source) => {
                ensure!(
                    self.params.column_name.is_none(),
                    error::InvalidOperatorSpec {
                        reason: "Histogram on raster input must not have `columnName` field set"
                            .to_string(),
                    }
                );

                let raster_source = raster_source
                    .initialize(path.clone_and_append(0), context)
                    .await?;

                let in_desc = raster_source.result_descriptor();

                ensure!(
                    in_desc.bands.len() == 1,
                    crate::error::OperatorDoesNotSupportMultiBandsSourcesYet {
                        operator: ClassHistogram::TYPE_NAME
                    }
                );

                let source_measurement = match &in_desc.bands[0].measurement {
                    Measurement::Classification(measurement) => measurement.clone(),
                    _ => {
                        return Err(Error::InvalidOperatorSpec {
                            reason: "Source measurement mut be classification".to_string(),
                        })
                    }
                };

                InitializedClassHistogram::new(
                    name,
                    PlotResultDescriptor {
                        spatial_reference: in_desc.spatial_reference,
                        time: in_desc.time,
                        // converting `SpatialPartition2D` to `BoundingBox2D` is ok here, because is makes the covered area only larger
                        bbox: Some(in_desc.spatial_bounds().as_bbox()),
                    },
                    self.params.column_name,
                    source_measurement,
                    raster_source,
                )
                .boxed()
            }
            RasterOrVectorOperator::Vector(vector_source) => {
                let column_name =
                    self.params
                        .column_name
                        .as_ref()
                        .context(error::InvalidOperatorSpec {
                            reason: "Histogram on vector input is missing `columnName` field"
                                .to_string(),
                        })?;

                let vector_source = vector_source
                    .initialize(path.clone_and_append(0), context)
                    .await?;

                match vector_source
                    .result_descriptor()
                    .column_data_type(column_name)
                {
                    None => {
                        return Err(Error::ColumnDoesNotExist {
                            column: column_name.to_string(),
                        });
                    }
                    Some(FeatureDataType::Text | FeatureDataType::DateTime) => {
                        return Err(Error::InvalidOperatorSpec {
                            reason: format!("column `{column_name}` must be numerical"),
                        });
                    }
                    Some(
                        FeatureDataType::Int
                        | FeatureDataType::Float
                        | FeatureDataType::Bool
                        | FeatureDataType::Category,
                    ) => {
                        // okay
                    }
                }

                let in_desc = vector_source.result_descriptor().clone();

                let source_measurement = match in_desc.column_measurement(column_name) {
                    Some(Measurement::Classification(measurement)) => measurement.clone(),
                    _ => {
                        return Err(Error::InvalidOperatorSpec {
                            reason: "Source measurement mut be classification".to_string(),
                        })
                    }
                };

                InitializedClassHistogram::new(
                    name,
                    in_desc.into(),
                    self.params.column_name,
                    source_measurement,
                    vector_source,
                )
                .boxed()
            }
        })
    }

    span_fn!(ClassHistogram);
}

/// The initialization of `Histogram`
pub struct InitializedClassHistogram<Op> {
    name: CanonicOperatorName,
    result_descriptor: PlotResultDescriptor,
    source_measurement: ClassificationMeasurement,
    source: Op,
    column_name: Option<String>,
}

impl<Op> InitializedClassHistogram<Op> {
    pub fn new(
        name: CanonicOperatorName,
        result_descriptor: PlotResultDescriptor,
        column_name: Option<String>,
        source_measurement: ClassificationMeasurement,
        source: Op,
    ) -> Self {
        Self {
            name,
            result_descriptor,
            source_measurement,
            source,
            column_name,
        }
    }
}

impl InitializedPlotOperator for InitializedClassHistogram<Box<dyn InitializedRasterOperator>> {
    fn query_processor(&self) -> Result<TypedPlotQueryProcessor> {
        let processor = ClassHistogramRasterQueryProcessor {
            input: self.source.query_processor()?,
            measurement: self.source_measurement.clone(),
        };

        Ok(TypedPlotQueryProcessor::JsonVega(processor.boxed()))
    }

    fn result_descriptor(&self) -> &PlotResultDescriptor {
        &self.result_descriptor
    }

    fn canonic_name(&self) -> CanonicOperatorName {
        self.name.clone()
    }
}

impl InitializedPlotOperator for InitializedClassHistogram<Box<dyn InitializedVectorOperator>> {
    fn query_processor(&self) -> Result<TypedPlotQueryProcessor> {
        let processor = ClassHistogramVectorQueryProcessor {
            input: self.source.query_processor()?,
            column_name: self.column_name.clone().unwrap_or_default(),
            measurement: self.source_measurement.clone(),
        };

        Ok(TypedPlotQueryProcessor::JsonVega(processor.boxed()))
    }

    fn result_descriptor(&self) -> &PlotResultDescriptor {
        &self.result_descriptor
    }

    fn canonic_name(&self) -> CanonicOperatorName {
        self.name.clone()
    }
}

/// A query processor that calculates the Histogram about its raster inputs.
pub struct ClassHistogramRasterQueryProcessor {
    input: TypedRasterQueryProcessor,
    measurement: ClassificationMeasurement,
}

/// A query processor that calculates the Histogram about its vector inputs.
pub struct ClassHistogramVectorQueryProcessor {
    input: TypedVectorQueryProcessor,
    column_name: String,
    measurement: ClassificationMeasurement,
}

#[async_trait]
impl PlotQueryProcessor for ClassHistogramRasterQueryProcessor {
    type OutputFormat = PlotData;

    fn plot_type(&self) -> &'static str {
        CLASS_HISTOGRAM_OPERATOR_NAME
    }

    async fn plot_query<'p>(
        &'p self,
        query: PlotQueryRectangle,
        ctx: &'p dyn QueryContext,
    ) -> Result<Self::OutputFormat> {
        self.process(query, ctx).await
    }
}

#[async_trait]
impl PlotQueryProcessor for ClassHistogramVectorQueryProcessor {
    type OutputFormat = PlotData;

    fn plot_type(&self) -> &'static str {
        CLASS_HISTOGRAM_OPERATOR_NAME
    }

    async fn plot_query<'p>(
        &'p self,
        query: PlotQueryRectangle,
        ctx: &'p dyn QueryContext,
    ) -> Result<Self::OutputFormat> {
        self.process(query, ctx).await
    }
}

impl ClassHistogramRasterQueryProcessor {
    async fn process<'p>(
        &'p self,
        query: PlotQueryRectangle,
        ctx: &'p dyn QueryContext,
    ) -> Result<<ClassHistogramRasterQueryProcessor as PlotQueryProcessor>::OutputFormat> {
        let mut class_counts: HashMap<u8, u64> = self
            .measurement
            .classes
            .keys()
            .map(|key| (*key, 0))
            .collect();

        let raster_query_rect = RasterQueryRectangle::with_vector_query_and_grid_origin(
            query,
            Coordinate2D::default(), // FIXME: this is the default tiling specification origin. The actual origin is not known here. It should be derived from the input result descriptor!
        );

        call_on_generic_raster_processor!(&self.input, processor => {
<<<<<<< HEAD
            let mut query = processor.query(raster_query_rect, ctx).await?;
=======
            let mut query = processor.query(RasterQueryRectangle::from_qrect_and_bands(&query, BandSelection::first()), ctx).await?;
>>>>>>> 9ebde23d

            while let Some(tile) = query.next().await {
                match tile?.grid_array {
                    geoengine_datatypes::raster::GridOrEmpty::Grid(g) => {
                        g.masked_element_deref_iterator().for_each(|value_option| {
                            if let Some(v) = value_option {
                                if let Some(count) = class_counts.get_mut(&v.as_()) {
                                    *count += 1;
                                }
                            }
                        });
                    },
                    geoengine_datatypes::raster::GridOrEmpty::Empty(_) => (), // ignore no data,
                }
            }
        });

        // TODO: display NO-DATA count?

        let bar_chart = BarChart::new(
            class_counts
                .into_iter()
                .map(|(class, count)| {
                    (
                        self.measurement
                            .classes
                            .get(&class)
                            .cloned()
                            .unwrap_or_default(),
                        count,
                    )
                })
                .collect(),
            Measurement::Classification(self.measurement.clone()).to_string(),
            "Frequency".to_string(),
        );
        let chart = bar_chart.to_vega_embeddable(false)?;

        Ok(chart)
    }
}

impl ClassHistogramVectorQueryProcessor {
    async fn process<'p>(
        &'p self,
        query: PlotQueryRectangle,
        ctx: &'p dyn QueryContext,
    ) -> Result<<ClassHistogramRasterQueryProcessor as PlotQueryProcessor>::OutputFormat> {
        let mut class_counts: HashMap<u8, u64> = self
            .measurement
            .classes
            .keys()
            .map(|key| (*key, 0))
            .collect();

        call_on_generic_vector_processor!(&self.input, processor => {
            let mut query = processor.query(query.into(), ctx).await?;

            while let Some(collection) = query.next().await {
                let collection = collection?;

                let feature_data = collection.data(&self.column_name).expect("checked in param");

                for v in feature_data.float_options_iter() {
                    match v {
                        None => (), // ignore no data
                        Some(index) => if let Some(count) = class_counts.get_mut(&(index as u8)) {
                            *count += 1;
                        },
                        // else… ignore values that are not in the class list
                    }

                }

            }
        });

        // TODO: display NO-DATA count?

        let bar_chart = BarChart::new(
            class_counts
                .into_iter()
                .map(|(class, count)| {
                    (
                        self.measurement
                            .classes
                            .get(&class)
                            .cloned()
                            .unwrap_or_default(),
                        count,
                    )
                })
                .collect(),
            Measurement::Classification(self.measurement.clone()).to_string(),
            "Frequency".to_string(),
        );
        let chart = bar_chart.to_vega_embeddable(false)?;

        Ok(chart)
    }
}

#[cfg(test)]
mod tests {
    use super::*;

    use crate::engine::{
        ChunkByteSize, MockExecutionContext, MockQueryContext, RasterBandDescriptor,
        RasterBandDescriptors, RasterOperator, RasterResultDescriptor, StaticMetaData,
        VectorColumnInfo, VectorOperator, VectorResultDescriptor,
    };
    use crate::mock::{MockFeatureCollectionSource, MockRasterSource, MockRasterSourceParams};
    use crate::source::{
        OgrSourceColumnSpec, OgrSourceDataset, OgrSourceDatasetTimeType, OgrSourceErrorSpec,
    };
    use crate::test_data;
    use geoengine_datatypes::dataset::{DataId, DatasetId, NamedData};
    use geoengine_datatypes::primitives::{
<<<<<<< HEAD
        BoundingBox2D, DateTime, FeatureData, NoGeometry, SpatialResolution, TimeInterval,
        VectorQueryRectangle,
=======
        BoundingBox2D, DateTime, FeatureData, NoGeometry, PlotSeriesSelection, SpatialResolution,
        TimeInterval, VectorQueryRectangle,
>>>>>>> 9ebde23d
    };
    use geoengine_datatypes::primitives::{CacheHint, CacheTtlSeconds};
    use geoengine_datatypes::raster::{
        BoundedGrid, GeoTransform, Grid2D, GridShape2D, RasterDataType, RasterTile2D,
        TileInformation, TilingSpecification,
    };
    use geoengine_datatypes::spatial_reference::SpatialReference;
    use geoengine_datatypes::util::test::TestDefault;
    use geoengine_datatypes::util::Identifier;
    use geoengine_datatypes::{
        collections::{DataCollection, VectorDataType},
        primitives::MultiPoint,
    };
    use serde_json::json;

    #[test]
    fn serialization() {
        let histogram = ClassHistogram {
            params: ClassHistogramParams {
                column_name: Some("foobar".to_string()),
            },
            sources: MockFeatureCollectionSource::<MultiPoint>::multiple(vec![])
                .boxed()
                .into(),
        };

        let serialized = json!({
            "type": "ClassHistogram",
            "params": {
                "columnName": "foobar",
            },
            "sources": {
                "source": {
                    "type": "MockFeatureCollectionSourceMultiPoint",
                    "params": {
                        "collections": [],
                        "spatialReference": "EPSG:4326",
                        "measurements": {},
                    }
                }
            }
        })
        .to_string();

        let deserialized: ClassHistogram = serde_json::from_str(&serialized).unwrap();

        assert_eq!(deserialized.params, histogram.params);
    }

    #[tokio::test]
    async fn column_name_for_raster_source() {
        let histogram = ClassHistogram {
            params: ClassHistogramParams {
                column_name: Some("foo".to_string()),
            },
            sources: mock_raster_source().into(),
        };

        let execution_context = MockExecutionContext::test_default();

        assert!(histogram
            .boxed()
            .initialize(WorkflowOperatorPath::initialize_root(), &execution_context)
            .await
            .is_err());
    }

    fn mock_raster_source() -> Box<dyn RasterOperator> {
        MockRasterSource {
            params: MockRasterSourceParams {
                data: vec![RasterTile2D::new_with_tile_info(
                    TimeInterval::default(),
                    TileInformation {
                        global_geo_transform: TestDefault::test_default(),
                        global_tile_position: [0, 0].into(),
                        tile_size_in_pixels: [3, 2].into(),
                    },
                    0,
                    Grid2D::new([3, 2].into(), vec![1, 2, 3, 4, 5, 6])
                        .unwrap()
                        .into(),
                    CacheHint::default(),
                )],
                result_descriptor: RasterResultDescriptor {
                    data_type: RasterDataType::U8,
                    spatial_reference: SpatialReference::epsg_4326().into(),
                    time: None,
<<<<<<< HEAD
                    geo_transform: GeoTransform::new(Coordinate2D::new(0., 0.), 1., -1.),
                    pixel_bounds: GridShape2D::new_2d(3, 2).bounding_box(),
=======
                    bbox: None,
                    resolution: None,
                    bands: RasterBandDescriptors::new(vec![RasterBandDescriptor::new(
                        "bands".into(),
                        Measurement::classification(
                            "test-class".to_string(),
                            [
                                (1, "A".to_string()),
                                (2, "B".to_string()),
                                (3, "C".to_string()),
                                (4, "D".to_string()),
                                (5, "E".to_string()),
                                (6, "F".to_string()),
                            ]
                            .into_iter()
                            .collect(),
                        ),
                    )])
                    .unwrap(),
>>>>>>> 9ebde23d
                },
            },
        }
        .boxed()
    }

    #[tokio::test]
    async fn simple_raster() {
        let tile_size_in_pixels = [3, 2].into();
        let tiling_specification = TilingSpecification {
            origin_coordinate: [0.0, 0.0].into(),
            tile_size_in_pixels,
        };
        let execution_context = MockExecutionContext::new_with_tiling_spec(tiling_specification);

        let histogram = ClassHistogram {
            params: ClassHistogramParams { column_name: None },
            sources: mock_raster_source().into(),
        };

        let query_processor = histogram
            .boxed()
            .initialize(WorkflowOperatorPath::initialize_root(), &execution_context)
            .await
            .unwrap()
            .query_processor()
            .unwrap()
            .json_vega()
            .unwrap();

        let result = query_processor
            .plot_query(
<<<<<<< HEAD
                PlotQueryRectangle::with_bounds_and_resolution(
                    BoundingBox2D::new((0., -3.).into(), (2., 0.).into()).unwrap(),
                    TimeInterval::default(),
                    SpatialResolution::one(),
                ),
=======
                PlotQueryRectangle {
                    spatial_bounds: BoundingBox2D::new((0., -3.).into(), (2., 0.).into()).unwrap(),
                    time_interval: TimeInterval::default(),
                    spatial_resolution: SpatialResolution::one(),
                    attributes: PlotSeriesSelection::all(),
                },
>>>>>>> 9ebde23d
                &MockQueryContext::new(ChunkByteSize::MIN),
            )
            .await
            .unwrap();

        assert_eq!(
            result,
            BarChart::new(
                [
                    ("A".to_string(), 1),
                    ("B".to_string(), 1),
                    ("C".to_string(), 1),
                    ("D".to_string(), 1),
                    ("E".to_string(), 1),
                    ("F".to_string(), 1),
                ]
                .into_iter()
                .collect(),
                "test-class".to_string(),
                "Frequency".to_string()
            )
            .to_vega_embeddable(true)
            .unwrap()
        );
    }

    #[tokio::test]
    async fn vector_data() {
        let measurement = Measurement::classification(
            "foo".to_string(),
            [
                (1, "A".to_string()),
                (2, "B".to_string()),
                (3, "C".to_string()),
            ]
            .into_iter()
            .collect(),
        );

        let vector_source = MockFeatureCollectionSource::with_collections_and_measurements(
            vec![
                DataCollection::from_slices(
                    &[] as &[NoGeometry],
                    &[TimeInterval::default(); 8],
                    &[("foo", FeatureData::Int(vec![1, 1, 2, 2, 3, 3, 1, 2]))],
                )
                .unwrap(),
                DataCollection::from_slices(
                    &[] as &[NoGeometry],
                    &[TimeInterval::default(); 4],
                    &[("foo", FeatureData::Int(vec![1, 1, 2, 3]))],
                )
                .unwrap(),
            ],
            [("foo".to_string(), measurement)].into_iter().collect(),
        )
        .boxed();

        let histogram = ClassHistogram {
            params: ClassHistogramParams {
                column_name: Some("foo".to_string()),
            },
            sources: vector_source.into(),
        };

        let execution_context = MockExecutionContext::test_default();

        let query_processor = histogram
            .boxed()
            .initialize(WorkflowOperatorPath::initialize_root(), &execution_context)
            .await
            .unwrap()
            .query_processor()
            .unwrap()
            .json_vega()
            .unwrap();

        let result = query_processor
            .plot_query(
<<<<<<< HEAD
                PlotQueryRectangle::with_bounds_and_resolution(
                    BoundingBox2D::new((-180., -90.).into(), (180., 90.).into()).unwrap(),
                    TimeInterval::default(),
                    SpatialResolution::one(),
                ),
=======
                PlotQueryRectangle {
                    spatial_bounds: BoundingBox2D::new((-180., -90.).into(), (180., 90.).into())
                        .unwrap(),
                    time_interval: TimeInterval::default(),
                    spatial_resolution: SpatialResolution::one(),
                    attributes: PlotSeriesSelection::all(),
                },
>>>>>>> 9ebde23d
                &MockQueryContext::new(ChunkByteSize::MIN),
            )
            .await
            .unwrap();

        assert_eq!(
            result,
            BarChart::new(
                [
                    ("A".to_string(), 5),
                    ("B".to_string(), 4),
                    ("C".to_string(), 3),
                ]
                .into_iter()
                .collect(),
                "foo".to_string(),
                "Frequency".to_string()
            )
            .to_vega_embeddable(true)
            .unwrap()
        );
    }

    #[tokio::test]
    async fn vector_data_with_nulls() {
        let measurement = Measurement::classification(
            "foo".to_string(),
            [
                (1, "A".to_string()),
                (2, "B".to_string()),
                (4, "C".to_string()),
            ]
            .into_iter()
            .collect(),
        );

        let vector_source = MockFeatureCollectionSource::with_collections_and_measurements(
            vec![DataCollection::from_slices(
                &[] as &[NoGeometry],
                &[TimeInterval::default(); 6],
                &[(
                    "foo",
                    FeatureData::NullableFloat(vec![
                        Some(1.),
                        Some(2.),
                        None,
                        Some(4.),
                        None,
                        Some(5.),
                    ]),
                )],
            )
            .unwrap()],
            [("foo".to_string(), measurement)].into_iter().collect(),
        )
        .boxed();

        let histogram = ClassHistogram {
            params: ClassHistogramParams {
                column_name: Some("foo".to_string()),
            },
            sources: vector_source.into(),
        };

        let execution_context = MockExecutionContext::test_default();

        let query_processor = histogram
            .boxed()
            .initialize(WorkflowOperatorPath::initialize_root(), &execution_context)
            .await
            .unwrap()
            .query_processor()
            .unwrap()
            .json_vega()
            .unwrap();

        let result = query_processor
            .plot_query(
<<<<<<< HEAD
                PlotQueryRectangle::with_bounds_and_resolution(
                    BoundingBox2D::new((-180., -90.).into(), (180., 90.).into()).unwrap(),
                    TimeInterval::default(),
                    SpatialResolution::one(),
                ),
=======
                PlotQueryRectangle {
                    spatial_bounds: BoundingBox2D::new((-180., -90.).into(), (180., 90.).into())
                        .unwrap(),
                    time_interval: TimeInterval::default(),
                    spatial_resolution: SpatialResolution::one(),
                    attributes: PlotSeriesSelection::all(),
                },
>>>>>>> 9ebde23d
                &MockQueryContext::new(ChunkByteSize::MIN),
            )
            .await
            .unwrap();

        assert_eq!(
            result,
            BarChart::new(
                [
                    ("A".to_string(), 1),
                    ("B".to_string(), 1),
                    ("C".to_string(), 1),
                ]
                .into_iter()
                .collect(),
                "foo".to_string(),
                "Frequency".to_string()
            )
            .to_vega_embeddable(true)
            .unwrap()
        );
    }

    #[tokio::test]
    #[allow(clippy::too_many_lines)]
    async fn text_attribute() {
        let dataset_id = DatasetId::new();
        let dataset_name = NamedData::with_system_name("ne_10m_ports");

        let workflow = serde_json::json!({
            "type": "Histogram",
            "params": {
                "columnName": "featurecla",
            },
            "sources": {
                "source": {
                    "type": "OgrSource",
                    "params": {
                        "data": dataset_name.clone(),
                        "attributeProjection": null
                    },
                }
            }
        });
        let histogram: ClassHistogram = serde_json::from_value(workflow).unwrap();

        let mut execution_context = MockExecutionContext::test_default();
        execution_context.add_meta_data::<_, _, VectorQueryRectangle>(
            DataId::Internal { dataset_id },
            dataset_name.clone(),
            Box::new(StaticMetaData {
                loading_info: OgrSourceDataset {
                    file_name: test_data!("vector/data/ne_10m_ports/ne_10m_ports.shp").into(),
                    layer_name: "ne_10m_ports".to_string(),
                    data_type: Some(VectorDataType::MultiPoint),
                    time: OgrSourceDatasetTimeType::None,
                    default_geometry: None,
                    columns: Some(OgrSourceColumnSpec {
                        format_specifics: None,
                        x: String::new(),
                        y: None,
                        int: vec!["natlscale".to_string()],
                        float: vec!["scalerank".to_string()],
                        text: vec![
                            "featurecla".to_string(),
                            "name".to_string(),
                            "website".to_string(),
                        ],
                        bool: vec![],
                        datetime: vec![],
                        rename: None,
                    }),
                    force_ogr_time_filter: false,
                    force_ogr_spatial_filter: false,
                    on_error: OgrSourceErrorSpec::Ignore,
                    sql_query: None,
                    attribute_query: None,
                    cache_ttl: CacheTtlSeconds::default(),
                },
                result_descriptor: VectorResultDescriptor {
                    data_type: VectorDataType::MultiPoint,
                    spatial_reference: SpatialReference::epsg_4326().into(),
                    columns: [
                        (
                            "natlscale".to_string(),
                            VectorColumnInfo {
                                data_type: FeatureDataType::Float,
                                measurement: Measurement::Unitless,
                            },
                        ),
                        (
                            "scalerank".to_string(),
                            VectorColumnInfo {
                                data_type: FeatureDataType::Int,
                                measurement: Measurement::Unitless,
                            },
                        ),
                        (
                            "featurecla".to_string(),
                            VectorColumnInfo {
                                data_type: FeatureDataType::Text,
                                measurement: Measurement::Unitless,
                            },
                        ),
                        (
                            "name".to_string(),
                            VectorColumnInfo {
                                data_type: FeatureDataType::Text,
                                measurement: Measurement::Unitless,
                            },
                        ),
                        (
                            "website".to_string(),
                            VectorColumnInfo {
                                data_type: FeatureDataType::Text,
                                measurement: Measurement::Unitless,
                            },
                        ),
                    ]
                    .iter()
                    .cloned()
                    .collect(),
                    time: None,
                    bbox: None,
                },
                phantom: Default::default(),
            }),
        );

        if let Err(Error::InvalidOperatorSpec { reason }) = histogram
            .boxed()
            .initialize(WorkflowOperatorPath::initialize_root(), &execution_context)
            .await
        {
            assert_eq!(reason, "column `featurecla` must be numerical");
        } else {
            panic!("we currently don't support text features, but this went through");
        }
    }

    #[tokio::test]
    async fn no_data_raster() {
        let tile_size_in_pixels = GridShape2D::new_2d(3, 2);

        let measurement = Measurement::classification(
            "foo".to_string(),
            [(1, "A".to_string())].into_iter().collect(),
        );

        let result_descriptor = RasterResultDescriptor {
            data_type: RasterDataType::U8,
            spatial_reference: SpatialReference::epsg_4326().into(),
            measurement,
            time: None,
            geo_transform: GeoTransform::new(Coordinate2D::new(0., 0.), 1., -1.),
            pixel_bounds: tile_size_in_pixels.bounding_box(),
        };
        let tiling_specification = result_descriptor.generate_data_tiling_spec(tile_size_in_pixels);

        let execution_context = MockExecutionContext::new_with_tiling_spec(tiling_specification);

        let histogram = ClassHistogram {
            params: ClassHistogramParams { column_name: None },
            sources: MockRasterSource {
                params: MockRasterSourceParams {
                    data: vec![RasterTile2D::new_with_tile_info(
                        TimeInterval::default(),
                        TileInformation {
                            global_geo_transform: TestDefault::test_default(),
                            global_tile_position: [0, 0].into(),
                            tile_size_in_pixels,
                        },
                        0,
                        Grid2D::new(tile_size_in_pixels, vec![0, 0, 0, 0, 0, 0])
                            .unwrap()
                            .into(),
                        CacheHint::default(),
                    )],
<<<<<<< HEAD
                    result_descriptor,
=======
                    result_descriptor: RasterResultDescriptor {
                        data_type: RasterDataType::U8,
                        spatial_reference: SpatialReference::epsg_4326().into(),
                        time: None,
                        bbox: None,
                        resolution: None,
                        bands: RasterBandDescriptors::new(vec![RasterBandDescriptor::new(
                            "band".into(),
                            measurement,
                        )])
                        .unwrap(),
                    },
>>>>>>> 9ebde23d
                },
            }
            .boxed()
            .into(),
        };

        let query_processor = histogram
            .boxed()
            .initialize(WorkflowOperatorPath::initialize_root(), &execution_context)
            .await
            .unwrap()
            .query_processor()
            .unwrap()
            .json_vega()
            .unwrap();

        let result = query_processor
            .plot_query(
<<<<<<< HEAD
                PlotQueryRectangle::with_bounds_and_resolution(
                    BoundingBox2D::new((0., -3.).into(), (2., 0.).into()).unwrap(),
                    TimeInterval::default(),
                    SpatialResolution::one(),
                ),
=======
                PlotQueryRectangle {
                    spatial_bounds: BoundingBox2D::new((0., -3.).into(), (2., 0.).into()).unwrap(),
                    time_interval: TimeInterval::default(),
                    spatial_resolution: SpatialResolution::one(),
                    attributes: PlotSeriesSelection::all(),
                },
>>>>>>> 9ebde23d
                &MockQueryContext::new(ChunkByteSize::MIN),
            )
            .await
            .unwrap();

        assert_eq!(
            result,
            BarChart::new(
                [("A".to_string(), 0)].into_iter().collect(),
                "foo".to_string(),
                "Frequency".to_string()
            )
            .to_vega_embeddable(true)
            .unwrap()
        );
    }

    #[tokio::test]
    async fn empty_feature_collection() {
        let measurement = Measurement::classification(
            "foo".to_string(),
            [(1, "A".to_string())].into_iter().collect(),
        );

        let vector_source = MockFeatureCollectionSource::with_collections_and_measurements(
            vec![DataCollection::from_slices(
                &[] as &[NoGeometry],
                &[] as &[TimeInterval],
                &[("foo", FeatureData::Float(vec![]))],
            )
            .unwrap()],
            [("foo".to_string(), measurement)].into_iter().collect(),
        )
        .boxed();

        let histogram = ClassHistogram {
            params: ClassHistogramParams {
                column_name: Some("foo".to_string()),
            },
            sources: vector_source.into(),
        };

        let execution_context = MockExecutionContext::test_default();

        let query_processor = histogram
            .boxed()
            .initialize(WorkflowOperatorPath::initialize_root(), &execution_context)
            .await
            .unwrap()
            .query_processor()
            .unwrap()
            .json_vega()
            .unwrap();

        let result = query_processor
            .plot_query(
<<<<<<< HEAD
                VectorQueryRectangle::with_bounds_and_resolution(
                    BoundingBox2D::new((-180., -90.).into(), (180., 90.).into()).unwrap(),
                    TimeInterval::default(),
                    SpatialResolution::one(),
                ),
=======
                PlotQueryRectangle {
                    spatial_bounds: BoundingBox2D::new((-180., -90.).into(), (180., 90.).into())
                        .unwrap(),
                    time_interval: TimeInterval::default(),
                    spatial_resolution: SpatialResolution::one(),
                    attributes: PlotSeriesSelection::all(),
                },
>>>>>>> 9ebde23d
                &MockQueryContext::new(ChunkByteSize::MIN),
            )
            .await
            .unwrap();

        assert_eq!(
            result,
            BarChart::new(
                [("A".to_string(), 0)].into_iter().collect(),
                "foo".to_string(),
                "Frequency".to_string()
            )
            .to_vega_embeddable(true)
            .unwrap()
        );
    }

    #[tokio::test]
    async fn feature_collection_with_one_feature() {
        let measurement = Measurement::classification(
            "foo".to_string(),
            [(5, "A".to_string())].into_iter().collect(),
        );

        let vector_source = MockFeatureCollectionSource::with_collections_and_measurements(
            vec![DataCollection::from_slices(
                &[] as &[NoGeometry],
                &[TimeInterval::default()],
                &[("foo", FeatureData::Float(vec![5.0]))],
            )
            .unwrap()],
            [("foo".to_string(), measurement)].into_iter().collect(),
        )
        .boxed();

        let histogram = ClassHistogram {
            params: ClassHistogramParams {
                column_name: Some("foo".to_string()),
            },
            sources: vector_source.into(),
        };

        let execution_context = MockExecutionContext::test_default();

        let query_processor = histogram
            .boxed()
            .initialize(WorkflowOperatorPath::initialize_root(), &execution_context)
            .await
            .unwrap()
            .query_processor()
            .unwrap()
            .json_vega()
            .unwrap();

        let result = query_processor
            .plot_query(
<<<<<<< HEAD
                PlotQueryRectangle::with_bounds_and_resolution(
                    BoundingBox2D::new((-180., -90.).into(), (180., 90.).into()).unwrap(),
                    TimeInterval::default(),
                    SpatialResolution::one(),
                ),
=======
                PlotQueryRectangle {
                    spatial_bounds: BoundingBox2D::new((-180., -90.).into(), (180., 90.).into())
                        .unwrap(),
                    time_interval: TimeInterval::default(),
                    spatial_resolution: SpatialResolution::one(),
                    attributes: PlotSeriesSelection::all(),
                },
>>>>>>> 9ebde23d
                &MockQueryContext::new(ChunkByteSize::MIN),
            )
            .await
            .unwrap();

        assert_eq!(
            result,
            BarChart::new(
                [("A".to_string(), 1)].into_iter().collect(),
                "foo".to_string(),
                "Frequency".to_string()
            )
            .to_vega_embeddable(true)
            .unwrap()
        );
    }

    #[tokio::test]
    async fn single_value_raster_stream() {
        let tile_size_in_pixels = GridShape2D::new_2d(3, 2);

        let measurement = Measurement::classification(
            "foo".to_string(),
            [(4, "D".to_string())].into_iter().collect(),
        );

        let result_descriptor = RasterResultDescriptor {
            data_type: RasterDataType::U8,
            spatial_reference: SpatialReference::epsg_4326().into(),
            measurement,
            time: None,
            geo_transform: GeoTransform::new(Coordinate2D::new(0., 0.), 1., -1.),
            pixel_bounds: tile_size_in_pixels.bounding_box(),
        };
        let tiling_specification = result_descriptor.generate_data_tiling_spec(tile_size_in_pixels);
        let execution_context = MockExecutionContext::new_with_tiling_spec(tiling_specification);

        let histogram = ClassHistogram {
            params: ClassHistogramParams { column_name: None },
            sources: MockRasterSource {
                params: MockRasterSourceParams {
                    data: vec![RasterTile2D::new_with_tile_info(
                        TimeInterval::default(),
                        TileInformation {
                            global_geo_transform: TestDefault::test_default(),
                            global_tile_position: [0, 0].into(),
                            tile_size_in_pixels,
                        },
                        0,
                        Grid2D::new(tile_size_in_pixels, vec![4; 6]).unwrap().into(),
                        CacheHint::default(),
                    )],
<<<<<<< HEAD
                    result_descriptor,
=======
                    result_descriptor: RasterResultDescriptor {
                        data_type: RasterDataType::U8,
                        spatial_reference: SpatialReference::epsg_4326().into(),
                        time: None,
                        bbox: None,
                        resolution: None,
                        bands: RasterBandDescriptors::new(vec![RasterBandDescriptor::new(
                            "band".into(),
                            measurement,
                        )])
                        .unwrap(),
                    },
>>>>>>> 9ebde23d
                },
            }
            .boxed()
            .into(),
        };

        let query_processor = histogram
            .boxed()
            .initialize(WorkflowOperatorPath::initialize_root(), &execution_context)
            .await
            .unwrap()
            .query_processor()
            .unwrap()
            .json_vega()
            .unwrap();

        let result = query_processor
            .plot_query(
<<<<<<< HEAD
                VectorQueryRectangle::with_bounds_and_resolution(
                    BoundingBox2D::new((0., -3.).into(), (2., 0.).into()).unwrap(),
                    TimeInterval::new_instant(DateTime::new_utc(2013, 12, 1, 12, 0, 0)).unwrap(),
                    SpatialResolution::one(),
                ),
=======
                PlotQueryRectangle {
                    spatial_bounds: BoundingBox2D::new((0., -3.).into(), (2., 0.).into()).unwrap(),
                    time_interval: TimeInterval::new_instant(DateTime::new_utc(
                        2013, 12, 1, 12, 0, 0,
                    ))
                    .unwrap(),
                    spatial_resolution: SpatialResolution::one(),
                    attributes: PlotSeriesSelection::all(),
                },
>>>>>>> 9ebde23d
                &MockQueryContext::new(ChunkByteSize::MIN),
            )
            .await
            .unwrap();

        assert_eq!(
            result,
            BarChart::new(
                [("D".to_string(), 6)].into_iter().collect(),
                "foo".to_string(),
                "Frequency".to_string()
            )
            .to_vega_embeddable(true)
            .unwrap()
        );
    }
}<|MERGE_RESOLUTION|>--- conflicted
+++ resolved
@@ -14,13 +14,8 @@
 use geoengine_datatypes::collections::FeatureCollectionInfos;
 use geoengine_datatypes::plots::{BarChart, Plot, PlotData};
 use geoengine_datatypes::primitives::{
-<<<<<<< HEAD
-    AxisAlignedRectangle, ClassificationMeasurement, Coordinate2D, FeatureDataType, Measurement,
-    PlotQueryRectangle, RasterQueryRectangle,
-=======
-    AxisAlignedRectangle, BandSelection, BoundingBox2D, ClassificationMeasurement, FeatureDataType,
-    Measurement, PlotQueryRectangle, RasterQueryRectangle,
->>>>>>> 9ebde23d
+    AxisAlignedRectangle, BandSelection, ClassificationMeasurement, ColumnSelection, Coordinate2D,
+    FeatureDataType, Measurement, PlotQueryRectangle, RasterQueryRectangle, VectorQueryRectangle,
 };
 use num_traits::AsPrimitive;
 use serde::{Deserialize, Serialize};
@@ -293,17 +288,15 @@
             .map(|key| (*key, 0))
             .collect();
 
-        let raster_query_rect = RasterQueryRectangle::with_vector_query_and_grid_origin(
-            query,
+        let raster_query_rect = RasterQueryRectangle::with_spatial_query_and_grid_origin(
+            query.spatial_query(),
             Coordinate2D::default(), // FIXME: this is the default tiling specification origin. The actual origin is not known here. It should be derived from the input result descriptor!
+            query.time_interval,
+            BandSelection::first(),
         );
 
         call_on_generic_raster_processor!(&self.input, processor => {
-<<<<<<< HEAD
             let mut query = processor.query(raster_query_rect, ctx).await?;
-=======
-            let mut query = processor.query(RasterQueryRectangle::from_qrect_and_bands(&query, BandSelection::first()), ctx).await?;
->>>>>>> 9ebde23d
 
             while let Some(tile) = query.next().await {
                 match tile?.grid_array {
@@ -359,8 +352,14 @@
             .map(|key| (*key, 0))
             .collect();
 
+        let query = VectorQueryRectangle::new(
+            query.spatial_query(),
+            query.time_interval,
+            ColumnSelection::all(), // TODO: figure out why this is a vector query?
+        );
+
         call_on_generic_vector_processor!(&self.input, processor => {
-            let mut query = processor.query(query.into(), ctx).await?;
+            let mut query = processor.query(query, ctx).await?;
 
             while let Some(collection) = query.next().await {
                 let collection = collection?;
@@ -422,13 +421,8 @@
     use crate::test_data;
     use geoengine_datatypes::dataset::{DataId, DatasetId, NamedData};
     use geoengine_datatypes::primitives::{
-<<<<<<< HEAD
-        BoundingBox2D, DateTime, FeatureData, NoGeometry, SpatialResolution, TimeInterval,
-        VectorQueryRectangle,
-=======
         BoundingBox2D, DateTime, FeatureData, NoGeometry, PlotSeriesSelection, SpatialResolution,
         TimeInterval, VectorQueryRectangle,
->>>>>>> 9ebde23d
     };
     use geoengine_datatypes::primitives::{CacheHint, CacheTtlSeconds};
     use geoengine_datatypes::raster::{
@@ -516,12 +510,8 @@
                     data_type: RasterDataType::U8,
                     spatial_reference: SpatialReference::epsg_4326().into(),
                     time: None,
-<<<<<<< HEAD
                     geo_transform: GeoTransform::new(Coordinate2D::new(0., 0.), 1., -1.),
                     pixel_bounds: GridShape2D::new_2d(3, 2).bounding_box(),
-=======
-                    bbox: None,
-                    resolution: None,
                     bands: RasterBandDescriptors::new(vec![RasterBandDescriptor::new(
                         "bands".into(),
                         Measurement::classification(
@@ -539,7 +529,6 @@
                         ),
                     )])
                     .unwrap(),
->>>>>>> 9ebde23d
                 },
             },
         }
@@ -572,20 +561,12 @@
 
         let result = query_processor
             .plot_query(
-<<<<<<< HEAD
                 PlotQueryRectangle::with_bounds_and_resolution(
                     BoundingBox2D::new((0., -3.).into(), (2., 0.).into()).unwrap(),
                     TimeInterval::default(),
                     SpatialResolution::one(),
+                    PlotSeriesSelection::all(),
                 ),
-=======
-                PlotQueryRectangle {
-                    spatial_bounds: BoundingBox2D::new((0., -3.).into(), (2., 0.).into()).unwrap(),
-                    time_interval: TimeInterval::default(),
-                    spatial_resolution: SpatialResolution::one(),
-                    attributes: PlotSeriesSelection::all(),
-                },
->>>>>>> 9ebde23d
                 &MockQueryContext::new(ChunkByteSize::MIN),
             )
             .await
@@ -665,21 +646,12 @@
 
         let result = query_processor
             .plot_query(
-<<<<<<< HEAD
                 PlotQueryRectangle::with_bounds_and_resolution(
                     BoundingBox2D::new((-180., -90.).into(), (180., 90.).into()).unwrap(),
                     TimeInterval::default(),
                     SpatialResolution::one(),
+                    PlotSeriesSelection::all(),
                 ),
-=======
-                PlotQueryRectangle {
-                    spatial_bounds: BoundingBox2D::new((-180., -90.).into(), (180., 90.).into())
-                        .unwrap(),
-                    time_interval: TimeInterval::default(),
-                    spatial_resolution: SpatialResolution::one(),
-                    attributes: PlotSeriesSelection::all(),
-                },
->>>>>>> 9ebde23d
                 &MockQueryContext::new(ChunkByteSize::MIN),
             )
             .await
@@ -758,21 +730,12 @@
 
         let result = query_processor
             .plot_query(
-<<<<<<< HEAD
                 PlotQueryRectangle::with_bounds_and_resolution(
                     BoundingBox2D::new((-180., -90.).into(), (180., 90.).into()).unwrap(),
                     TimeInterval::default(),
                     SpatialResolution::one(),
+                    PlotSeriesSelection::all(),
                 ),
-=======
-                PlotQueryRectangle {
-                    spatial_bounds: BoundingBox2D::new((-180., -90.).into(), (180., 90.).into())
-                        .unwrap(),
-                    time_interval: TimeInterval::default(),
-                    spatial_resolution: SpatialResolution::one(),
-                    attributes: PlotSeriesSelection::all(),
-                },
->>>>>>> 9ebde23d
                 &MockQueryContext::new(ChunkByteSize::MIN),
             )
             .await
@@ -917,18 +880,22 @@
     async fn no_data_raster() {
         let tile_size_in_pixels = GridShape2D::new_2d(3, 2);
 
-        let measurement = Measurement::classification(
-            "foo".to_string(),
-            [(1, "A".to_string())].into_iter().collect(),
-        );
+        let bands = RasterBandDescriptors::new(vec![RasterBandDescriptor::new(
+            "band".into(),
+            Measurement::Classification(ClassificationMeasurement {
+                measurement: "foo".to_string(),
+                classes: [(1, "A".to_string())].into_iter().collect(),
+            }),
+        )])
+        .unwrap();
 
         let result_descriptor = RasterResultDescriptor {
             data_type: RasterDataType::U8,
             spatial_reference: SpatialReference::epsg_4326().into(),
-            measurement,
             time: None,
             geo_transform: GeoTransform::new(Coordinate2D::new(0., 0.), 1., -1.),
             pixel_bounds: tile_size_in_pixels.bounding_box(),
+            bands,
         };
         let tiling_specification = result_descriptor.generate_data_tiling_spec(tile_size_in_pixels);
 
@@ -951,22 +918,7 @@
                             .into(),
                         CacheHint::default(),
                     )],
-<<<<<<< HEAD
                     result_descriptor,
-=======
-                    result_descriptor: RasterResultDescriptor {
-                        data_type: RasterDataType::U8,
-                        spatial_reference: SpatialReference::epsg_4326().into(),
-                        time: None,
-                        bbox: None,
-                        resolution: None,
-                        bands: RasterBandDescriptors::new(vec![RasterBandDescriptor::new(
-                            "band".into(),
-                            measurement,
-                        )])
-                        .unwrap(),
-                    },
->>>>>>> 9ebde23d
                 },
             }
             .boxed()
@@ -985,20 +937,12 @@
 
         let result = query_processor
             .plot_query(
-<<<<<<< HEAD
                 PlotQueryRectangle::with_bounds_and_resolution(
                     BoundingBox2D::new((0., -3.).into(), (2., 0.).into()).unwrap(),
                     TimeInterval::default(),
                     SpatialResolution::one(),
+                    PlotSeriesSelection::all(),
                 ),
-=======
-                PlotQueryRectangle {
-                    spatial_bounds: BoundingBox2D::new((0., -3.).into(), (2., 0.).into()).unwrap(),
-                    time_interval: TimeInterval::default(),
-                    spatial_resolution: SpatialResolution::one(),
-                    attributes: PlotSeriesSelection::all(),
-                },
->>>>>>> 9ebde23d
                 &MockQueryContext::new(ChunkByteSize::MIN),
             )
             .await
@@ -1055,21 +999,12 @@
 
         let result = query_processor
             .plot_query(
-<<<<<<< HEAD
-                VectorQueryRectangle::with_bounds_and_resolution(
+                PlotQueryRectangle::with_bounds_and_resolution(
                     BoundingBox2D::new((-180., -90.).into(), (180., 90.).into()).unwrap(),
                     TimeInterval::default(),
                     SpatialResolution::one(),
+                    PlotSeriesSelection::all(),
                 ),
-=======
-                PlotQueryRectangle {
-                    spatial_bounds: BoundingBox2D::new((-180., -90.).into(), (180., 90.).into())
-                        .unwrap(),
-                    time_interval: TimeInterval::default(),
-                    spatial_resolution: SpatialResolution::one(),
-                    attributes: PlotSeriesSelection::all(),
-                },
->>>>>>> 9ebde23d
                 &MockQueryContext::new(ChunkByteSize::MIN),
             )
             .await
@@ -1126,21 +1061,12 @@
 
         let result = query_processor
             .plot_query(
-<<<<<<< HEAD
                 PlotQueryRectangle::with_bounds_and_resolution(
                     BoundingBox2D::new((-180., -90.).into(), (180., 90.).into()).unwrap(),
                     TimeInterval::default(),
                     SpatialResolution::one(),
+                    PlotSeriesSelection::all(),
                 ),
-=======
-                PlotQueryRectangle {
-                    spatial_bounds: BoundingBox2D::new((-180., -90.).into(), (180., 90.).into())
-                        .unwrap(),
-                    time_interval: TimeInterval::default(),
-                    spatial_resolution: SpatialResolution::one(),
-                    attributes: PlotSeriesSelection::all(),
-                },
->>>>>>> 9ebde23d
                 &MockQueryContext::new(ChunkByteSize::MIN),
             )
             .await
@@ -1162,18 +1088,23 @@
     async fn single_value_raster_stream() {
         let tile_size_in_pixels = GridShape2D::new_2d(3, 2);
 
-        let measurement = Measurement::classification(
-            "foo".to_string(),
-            [(4, "D".to_string())].into_iter().collect(),
-        );
+        let bands = RasterBandDescriptors::new(vec![RasterBandDescriptor::new(
+            "band".into(),
+            Measurement::Classification(ClassificationMeasurement {
+                measurement: "foo".to_string(),
+                classes: [(4, "D".to_string())].into_iter().collect(),
+            }),
+        )])
+        .unwrap();
 
         let result_descriptor = RasterResultDescriptor {
             data_type: RasterDataType::U8,
             spatial_reference: SpatialReference::epsg_4326().into(),
-            measurement,
+
             time: None,
             geo_transform: GeoTransform::new(Coordinate2D::new(0., 0.), 1., -1.),
             pixel_bounds: tile_size_in_pixels.bounding_box(),
+            bands,
         };
         let tiling_specification = result_descriptor.generate_data_tiling_spec(tile_size_in_pixels);
         let execution_context = MockExecutionContext::new_with_tiling_spec(tiling_specification);
@@ -1193,22 +1124,7 @@
                         Grid2D::new(tile_size_in_pixels, vec![4; 6]).unwrap().into(),
                         CacheHint::default(),
                     )],
-<<<<<<< HEAD
                     result_descriptor,
-=======
-                    result_descriptor: RasterResultDescriptor {
-                        data_type: RasterDataType::U8,
-                        spatial_reference: SpatialReference::epsg_4326().into(),
-                        time: None,
-                        bbox: None,
-                        resolution: None,
-                        bands: RasterBandDescriptors::new(vec![RasterBandDescriptor::new(
-                            "band".into(),
-                            measurement,
-                        )])
-                        .unwrap(),
-                    },
->>>>>>> 9ebde23d
                 },
             }
             .boxed()
@@ -1227,23 +1143,12 @@
 
         let result = query_processor
             .plot_query(
-<<<<<<< HEAD
-                VectorQueryRectangle::with_bounds_and_resolution(
+                PlotQueryRectangle::with_bounds_and_resolution(
                     BoundingBox2D::new((0., -3.).into(), (2., 0.).into()).unwrap(),
                     TimeInterval::new_instant(DateTime::new_utc(2013, 12, 1, 12, 0, 0)).unwrap(),
                     SpatialResolution::one(),
+                    PlotSeriesSelection::all(),
                 ),
-=======
-                PlotQueryRectangle {
-                    spatial_bounds: BoundingBox2D::new((0., -3.).into(), (2., 0.).into()).unwrap(),
-                    time_interval: TimeInterval::new_instant(DateTime::new_utc(
-                        2013, 12, 1, 12, 0, 0,
-                    ))
-                    .unwrap(),
-                    spatial_resolution: SpatialResolution::one(),
-                    attributes: PlotSeriesSelection::all(),
-                },
->>>>>>> 9ebde23d
                 &MockQueryContext::new(ChunkByteSize::MIN),
             )
             .await
