use std::{
    task::{Context, Poll},
    {pin::Pin, sync::Arc},
};

use crate::{
    cache::shared_cache::SharedCache, error, meta::quota::QuotaChecker,
    util::create_rayon_thread_pool,
};
use crate::{meta::quota::QuotaTracking, util::Result};
use futures::Stream;
use geoengine_datatypes::{raster::TilingSpecification, util::test::TestDefault};
use pin_project::pin_project;
use rayon::ThreadPool;
use serde::{Deserialize, Serialize};
use stream_cancel::{Trigger, Valve, Valved};

/// Defines the size in bytes of a vector data chunk
#[derive(Clone, Copy, PartialEq, Eq, PartialOrd, Ord, Debug, Serialize, Deserialize)]
pub struct ChunkByteSize(usize);

impl ChunkByteSize {
    pub const MIN: ChunkByteSize = ChunkByteSize(usize::MIN);
    pub const MAX: ChunkByteSize = ChunkByteSize(usize::MAX);

    pub fn new(cbs: usize) -> Self {
        ChunkByteSize(cbs)
    }

    pub fn bytes(self) -> usize {
        self.0
    }
}

impl From<usize> for ChunkByteSize {
    fn from(size: usize) -> Self {
        ChunkByteSize(size)
    }
}

impl From<ChunkByteSize> for usize {
    fn from(cbs: ChunkByteSize) -> Self {
        cbs.0
    }
}

impl TestDefault for ChunkByteSize {
    fn test_default() -> Self {
        Self(1024 * 1024)
    }
}

pub trait QueryContext: Send + Sync {
    fn chunk_byte_size(&self) -> ChunkByteSize;
    fn tiling_specification(&self) -> TilingSpecification;
    fn thread_pool(&self) -> &Arc<ThreadPool>;

    fn quota_tracking(&self) -> Option<&QuotaTracking>;

    fn quota_checker(&self) -> Option<&QuotaChecker>;

    fn cache(&self) -> Option<Arc<SharedCache>>;

    fn abort_registration(&self) -> &QueryAbortRegistration;
    fn abort_trigger(&mut self) -> Result<QueryAbortTrigger>;
}

/// This type allow wrapping multiple streams with `QueryAbortWrapper`s that
/// can all be aborted at the same time using the corresponding `QueryAbortTrigger`.
pub struct QueryAbortRegistration {
    valve: Valve,
}

impl QueryAbortRegistration {
    pub fn new() -> (Self, QueryAbortTrigger) {
        let (trigger, valve) = Valve::new();

        (Self { valve }, QueryAbortTrigger { trigger })
    }

    pub fn wrap<S: Stream>(&self, stream: S) -> QueryAbortWrapper<S> {
        QueryAbortWrapper {
            valved: self.valve.wrap(stream),
        }
    }
}

/// This type wraps a stream and allows aborting it using the corresponding `QueryAbortTrigger`
/// from its `QueryAbortRegistration`.
#[pin_project(project = AbortWrapperProjection)]
pub struct QueryAbortWrapper<S> {
    #[pin]
    valved: Valved<S>,
}

impl<S> Stream for QueryAbortWrapper<S>
where
    S: Stream,
{
    type Item = S::Item;

    fn poll_next(self: Pin<&mut Self>, cx: &mut Context<'_>) -> Poll<Option<Self::Item>> {
        self.project().valved.poll_next(cx)
    }
}

/// This type allows aborting all streams that were wrapped using the corresponding
/// `QueryAbortRegistration`.
pub struct QueryAbortTrigger {
    trigger: Trigger,
}

impl QueryAbortTrigger {
    pub fn abort(self) {
        self.trigger.cancel();
    }
}

pub struct MockQueryContext {
    pub chunk_byte_size: ChunkByteSize,
    pub tiling_specification: TilingSpecification,
    pub thread_pool: Arc<ThreadPool>,

    pub cache: Option<Arc<SharedCache>>,
    pub quota_tracking: Option<QuotaTracking>,
    pub quota_checker: Option<QuotaChecker>,

    pub abort_registration: QueryAbortRegistration,
    pub abort_trigger: Option<QueryAbortTrigger>,
}

impl TestDefault for MockQueryContext {
    fn test_default() -> Self {
        let (abort_registration, abort_trigger) = QueryAbortRegistration::new();
        Self {
            chunk_byte_size: ChunkByteSize::test_default(),
            tiling_specification: TilingSpecification::test_default(),
            thread_pool: create_rayon_thread_pool(0),
            cache: None,
            quota_checker: None,
            quota_tracking: None,
            abort_registration,
            abort_trigger: Some(abort_trigger),
        }
    }
}

impl MockQueryContext {
    pub fn new(chunk_byte_size: ChunkByteSize, tiling_specification: TilingSpecification) -> Self {
        let (abort_registration, abort_trigger) = QueryAbortRegistration::new();
        Self {
            chunk_byte_size,
            tiling_specification,
            thread_pool: create_rayon_thread_pool(0),
            cache: None,
            quota_checker: None,
            quota_tracking: None,
            abort_registration,
            abort_trigger: Some(abort_trigger),
        }
    }

    pub fn new_with_query_extensions(
        chunk_byte_size: ChunkByteSize,
<<<<<<< HEAD
        tiling_specification: TilingSpecification,
        extensions: QueryContextExtensions,
=======
        cache: Option<Arc<SharedCache>>,
        quota_tracking: Option<QuotaTracking>,
        quota_checker: Option<QuotaChecker>,
>>>>>>> 36805336
    ) -> Self {
        let (abort_registration, abort_trigger) = QueryAbortRegistration::new();
        Self {
            chunk_byte_size,
            tiling_specification,
            thread_pool: create_rayon_thread_pool(0),
            cache,
            quota_checker,
            quota_tracking,
            abort_registration,
            abort_trigger: Some(abort_trigger),
        }
    }

    pub fn with_chunk_size_and_thread_count(
        chunk_byte_size: ChunkByteSize,
        tiling_specification: TilingSpecification,
        num_threads: usize,
    ) -> Self {
        let (abort_registration, abort_trigger) = QueryAbortRegistration::new();
        Self {
            chunk_byte_size,
            tiling_specification,
            thread_pool: create_rayon_thread_pool(num_threads),
            cache: None,
            quota_checker: None,
            quota_tracking: None,
            abort_registration,
            abort_trigger: Some(abort_trigger),
        }
    }
}

impl QueryContext for MockQueryContext {
    fn chunk_byte_size(&self) -> ChunkByteSize {
        self.chunk_byte_size
    }

    fn thread_pool(&self) -> &Arc<ThreadPool> {
        &self.thread_pool
    }

    fn abort_registration(&self) -> &QueryAbortRegistration {
        &self.abort_registration
    }

    fn abort_trigger(&mut self) -> Result<QueryAbortTrigger> {
        self.abort_trigger
            .take()
            .ok_or(error::Error::AbortTriggerAlreadyUsed)
    }

<<<<<<< HEAD
    fn tiling_specification(&self) -> TilingSpecification {
        self.tiling_specification
=======
    fn quota_tracking(&self) -> Option<&QuotaTracking> {
        self.quota_tracking.as_ref()
    }

    fn quota_checker(&self) -> Option<&QuotaChecker> {
        self.quota_checker.as_ref()
    }

    fn cache(&self) -> Option<Arc<SharedCache>> {
        self.cache.clone()
>>>>>>> 36805336
    }
}<|MERGE_RESOLUTION|>--- conflicted
+++ resolved
@@ -162,14 +162,10 @@
 
     pub fn new_with_query_extensions(
         chunk_byte_size: ChunkByteSize,
-<<<<<<< HEAD
         tiling_specification: TilingSpecification,
-        extensions: QueryContextExtensions,
-=======
         cache: Option<Arc<SharedCache>>,
         quota_tracking: Option<QuotaTracking>,
         quota_checker: Option<QuotaChecker>,
->>>>>>> 36805336
     ) -> Self {
         let (abort_registration, abort_trigger) = QueryAbortRegistration::new();
         Self {
@@ -222,10 +218,10 @@
             .ok_or(error::Error::AbortTriggerAlreadyUsed)
     }
 
-<<<<<<< HEAD
     fn tiling_specification(&self) -> TilingSpecification {
         self.tiling_specification
-=======
+    }
+
     fn quota_tracking(&self) -> Option<&QuotaTracking> {
         self.quota_tracking.as_ref()
     }
@@ -236,6 +232,5 @@
 
     fn cache(&self) -> Option<Arc<SharedCache>> {
         self.cache.clone()
->>>>>>> 36805336
     }
 }