use super::{
    CreateSpan, InitializedPlotOperator, InitializedRasterOperator, InitializedVectorOperator,
    MockQueryContext, QueryContextExtensions, WorkflowOperatorPath,
};
use crate::engine::{
    ChunkByteSize, RasterResultDescriptor, ResultDescriptor, VectorResultDescriptor,
};
use crate::error::Error;
use crate::meta::wrapper::InitializedOperatorWrapper;
use crate::mock::MockDatasetDataSourceLoadingInfo;
use crate::source::{GdalLoadingInfo, OgrSourceDataset};
use crate::util::{create_rayon_thread_pool, Result};
use async_trait::async_trait;
use geoengine_datatypes::dataset::{DataId, NamedData};
use geoengine_datatypes::machine_learning::{MlModelMetadata, MlModelName};
use geoengine_datatypes::primitives::{RasterQueryRectangle, VectorQueryRectangle};
use geoengine_datatypes::raster::TilingSpecification;
use geoengine_datatypes::util::test::TestDefault;
use rayon::ThreadPool;
use serde::{Deserialize, Serialize};
use std::any::Any;
use std::collections::HashMap;
use std::fmt::Debug;
use std::marker::PhantomData;
use std::sync::Arc;

/// A context that provides certain utility access during operator initialization
#[async_trait::async_trait]
pub trait ExecutionContext: Send
    + Sync
    + MetaDataProvider<MockDatasetDataSourceLoadingInfo, VectorResultDescriptor, VectorQueryRectangle>
    + MetaDataProvider<OgrSourceDataset, VectorResultDescriptor, VectorQueryRectangle>
    + MetaDataProvider<GdalLoadingInfo, RasterResultDescriptor, RasterQueryRectangle>
{
    fn thread_pool(&self) -> &Arc<ThreadPool>;
    fn tiling_specification(&self) -> TilingSpecification;

    fn wrap_initialized_raster_operator(
        &self,
        op: Box<dyn InitializedRasterOperator>,
        span: CreateSpan,
        path: WorkflowOperatorPath, // TODO: remove and allow operators to tell its path
    ) -> Box<dyn InitializedRasterOperator>;

    fn wrap_initialized_vector_operator(
        &self,
        op: Box<dyn InitializedVectorOperator>,
        span: CreateSpan,
        path: WorkflowOperatorPath,
    ) -> Box<dyn InitializedVectorOperator>;

    fn wrap_initialized_plot_operator(
        &self,
        op: Box<dyn InitializedPlotOperator>,
        span: CreateSpan,
        path: WorkflowOperatorPath,
    ) -> Box<dyn InitializedPlotOperator>;

    async fn resolve_named_data(&self, data: &NamedData) -> Result<DataId>;

    async fn ml_model_metadata(&self, name: &MlModelName) -> Result<MlModelMetadata>;
}

#[async_trait]
pub trait MetaDataProvider<L, R, Q>
where
    R: ResultDescriptor,
{
    async fn meta_data(&self, id: &DataId) -> Result<Box<dyn MetaData<L, R, Q>>>;
}

#[async_trait]
pub trait MetaData<L, R, Q>: Debug + Send + Sync
where
    R: ResultDescriptor,
{
    async fn loading_info(&self, query: Q) -> Result<L>;
    async fn result_descriptor(&self) -> Result<R>;

    fn box_clone(&self) -> Box<dyn MetaData<L, R, Q>>;
}

impl<L, R, Q> Clone for Box<dyn MetaData<L, R, Q>>
where
    R: ResultDescriptor,
{
    fn clone(&self) -> Box<dyn MetaData<L, R, Q>> {
        self.box_clone()
    }
}

pub struct MockExecutionContext {
    pub thread_pool: Arc<ThreadPool>,
    pub meta_data: HashMap<DataId, Box<dyn Any + Send + Sync>>,
    pub named_data: HashMap<NamedData, DataId>,
    pub ml_models: HashMap<MlModelName, MlModelMetadata>,
    pub tiling_specification: TilingSpecification,
}

impl TestDefault for MockExecutionContext {
    fn test_default() -> Self {
        Self {
            thread_pool: create_rayon_thread_pool(0),
            meta_data: HashMap::default(),
            named_data: HashMap::default(),
            ml_models: HashMap::default(),
            tiling_specification: TilingSpecification::test_default(),
        }
    }
}

impl MockExecutionContext {
    pub fn new_with_tiling_spec(tiling_specification: TilingSpecification) -> Self {
        Self {
            thread_pool: create_rayon_thread_pool(0),
            meta_data: HashMap::default(),
            named_data: HashMap::default(),
            ml_models: HashMap::default(),
            tiling_specification,
        }
    }

    pub fn new_with_tiling_spec_and_thread_count(
        tiling_specification: TilingSpecification,
        num_threads: usize,
    ) -> Self {
        Self {
            thread_pool: create_rayon_thread_pool(num_threads),
            meta_data: HashMap::default(),
            named_data: HashMap::default(),
            ml_models: HashMap::default(),
            tiling_specification,
        }
    }

    pub fn add_meta_data<L, R, Q>(
        &mut self,
        data: DataId,
        named_data: NamedData,
        meta_data: Box<dyn MetaData<L, R, Q>>,
    ) where
        L: Send + Sync + 'static,
        R: Send + Sync + 'static + ResultDescriptor,
        Q: Send + Sync + 'static,
    {
        self.meta_data.insert(
            data.clone(),
            Box::new(meta_data) as Box<dyn Any + Send + Sync>,
        );

        self.named_data.insert(named_data, data);
    }

    pub fn delete_meta_data(&mut self, named_data: &NamedData) {
        let data = self.named_data.remove(named_data);
        if let Some(data) = data {
            self.meta_data.remove(&data);
        }
    }

    pub fn mock_query_context(&self, chunk_byte_size: ChunkByteSize) -> MockQueryContext {
        MockQueryContext::new(chunk_byte_size, self.tiling_specification)
    }

    pub fn mock_query_context_with_query_extensions(
        &self,
        chunk_byte_size: ChunkByteSize,
        extensions: QueryContextExtensions,
    ) -> MockQueryContext {
        MockQueryContext::new_with_query_extensions(
            chunk_byte_size,
<<<<<<< HEAD
            self.tiling_specification,
            extensions,
        )
    }

    pub fn mock_query_context_with_chunk_size_and_thread_count(
        &self,
        chunk_byte_size: ChunkByteSize,
        num_threads: usize,
    ) -> MockQueryContext {
        MockQueryContext::with_chunk_size_and_thread_count(
            chunk_byte_size,
            self.tiling_specification,
            num_threads,
        )
=======
            thread_pool: self.thread_pool.clone(),
            cache: None,
            quota_checker: None,
            quota_tracking: None,
            abort_registration,
            abort_trigger: Some(abort_trigger),
        }
>>>>>>> 36805336
    }
}

#[async_trait::async_trait]
impl ExecutionContext for MockExecutionContext {
    fn thread_pool(&self) -> &Arc<ThreadPool> {
        &self.thread_pool
    }

    fn tiling_specification(&self) -> TilingSpecification {
        self.tiling_specification
    }

    fn wrap_initialized_raster_operator(
        &self,
        op: Box<dyn InitializedRasterOperator>,
        _span: CreateSpan,
        _path: WorkflowOperatorPath,
    ) -> Box<dyn InitializedRasterOperator> {
        op
    }

    fn wrap_initialized_vector_operator(
        &self,
        op: Box<dyn InitializedVectorOperator>,
        _span: CreateSpan,
        _path: WorkflowOperatorPath,
    ) -> Box<dyn InitializedVectorOperator> {
        op
    }

    fn wrap_initialized_plot_operator(
        &self,
        op: Box<dyn InitializedPlotOperator>,
        _span: CreateSpan,
        _path: WorkflowOperatorPath,
    ) -> Box<dyn InitializedPlotOperator> {
        op
    }

    async fn resolve_named_data(&self, data: &NamedData) -> Result<DataId> {
        self.named_data
            .get(data)
            .cloned()
            .ok_or_else(|| Error::UnknownDatasetName { name: data.clone() })
    }

    async fn ml_model_metadata(&self, name: &MlModelName) -> Result<MlModelMetadata> {
        self.ml_models
            .get(name)
            .cloned()
            .ok_or_else(|| Error::UnknownMlModelName { name: name.clone() })
    }
}

#[async_trait]
impl<L, R, Q> MetaDataProvider<L, R, Q> for MockExecutionContext
where
    L: 'static,
    R: 'static + ResultDescriptor,
    Q: 'static,
{
    async fn meta_data(&self, id: &DataId) -> Result<Box<dyn MetaData<L, R, Q>>> {
        let meta_data = self
            .meta_data
            .get(id)
            .ok_or(Error::UnknownDataId)?
            .downcast_ref::<Box<dyn MetaData<L, R, Q>>>()
            .ok_or(Error::InvalidMetaDataType)?;

        Ok(meta_data.clone())
    }
}

#[derive(PartialEq, Eq, Debug, Clone, Serialize, Deserialize)]
#[serde(rename_all = "camelCase")]
pub struct StaticMetaData<L, R, Q>
where
    L: Debug + Clone + Send + Sync + 'static,
    R: Debug + Send + Sync + 'static + ResultDescriptor,
    Q: Debug + Clone + Send + Sync + 'static,
{
    pub loading_info: L,
    pub result_descriptor: R,
    #[serde(skip)]
    pub phantom: PhantomData<Q>,
}

#[async_trait]
impl<L, R, Q> MetaData<L, R, Q> for StaticMetaData<L, R, Q>
where
    L: Debug + Clone + Send + Sync + 'static,
    R: Debug + Send + Sync + 'static + ResultDescriptor,
    Q: Debug + Clone + Send + Sync + 'static,
{
    async fn loading_info(&self, _query: Q) -> Result<L> {
        Ok(self.loading_info.clone())
    }

    async fn result_descriptor(&self) -> Result<R> {
        Ok(self.result_descriptor.clone())
    }

    fn box_clone(&self) -> Box<dyn MetaData<L, R, Q>> {
        Box::new(self.clone())
    }
}

mod db_types {
    use geoengine_datatypes::delegate_from_to_sql;
    use postgres_types::{FromSql, ToSql};

    use super::*;

    pub type MockMetaData = StaticMetaData<
        MockDatasetDataSourceLoadingInfo,
        VectorResultDescriptor,
        VectorQueryRectangle,
    >;

    #[derive(Debug, ToSql, FromSql)]
    #[postgres(name = "MockMetaData")]
    pub struct MockMetaDataDbType {
        pub loading_info: MockDatasetDataSourceLoadingInfo,
        pub result_descriptor: VectorResultDescriptor,
    }

    impl From<&MockMetaData> for MockMetaDataDbType {
        fn from(other: &MockMetaData) -> Self {
            Self {
                loading_info: other.loading_info.clone(),
                result_descriptor: other.result_descriptor.clone(),
            }
        }
    }

    impl TryFrom<MockMetaDataDbType> for MockMetaData {
        type Error = Error;

        fn try_from(other: MockMetaDataDbType) -> Result<Self, Self::Error> {
            Ok(Self {
                loading_info: other.loading_info,
                result_descriptor: other.result_descriptor,
                phantom: PhantomData,
            })
        }
    }

    pub type OgrMetaData =
        StaticMetaData<OgrSourceDataset, VectorResultDescriptor, VectorQueryRectangle>;

    #[derive(Debug, ToSql, FromSql)]
    #[postgres(name = "OgrMetaData")]
    pub struct OgrMetaDataDbType {
        pub loading_info: OgrSourceDataset,
        pub result_descriptor: VectorResultDescriptor,
    }

    impl From<&StaticMetaData<OgrSourceDataset, VectorResultDescriptor, VectorQueryRectangle>>
        for OgrMetaDataDbType
    {
        fn from(other: &OgrMetaData) -> Self {
            Self {
                loading_info: other.loading_info.clone(),
                result_descriptor: other.result_descriptor.clone(),
            }
        }
    }

    impl TryFrom<OgrMetaDataDbType> for OgrMetaData {
        type Error = Error;

        fn try_from(other: OgrMetaDataDbType) -> Result<Self, Self::Error> {
            Ok(Self {
                loading_info: other.loading_info,
                result_descriptor: other.result_descriptor,
                phantom: PhantomData,
            })
        }
    }

    delegate_from_to_sql!(MockMetaData, MockMetaDataDbType);
    delegate_from_to_sql!(OgrMetaData, OgrMetaDataDbType);
}

/// A mock execution context that wraps all operators with a statistics operator.
pub struct StatisticsWrappingMockExecutionContext {
    pub inner: MockExecutionContext,
}

impl TestDefault for StatisticsWrappingMockExecutionContext {
    fn test_default() -> Self {
        Self {
            inner: MockExecutionContext::test_default(),
        }
    }
}

#[async_trait::async_trait]
impl ExecutionContext for StatisticsWrappingMockExecutionContext {
    fn thread_pool(&self) -> &Arc<ThreadPool> {
        &self.inner.thread_pool
    }

    fn tiling_specification(&self) -> TilingSpecification {
        self.inner.tiling_specification
    }

    fn wrap_initialized_raster_operator(
        &self,
        op: Box<dyn InitializedRasterOperator>,
        span: CreateSpan,
        path: WorkflowOperatorPath,
    ) -> Box<dyn InitializedRasterOperator> {
        InitializedOperatorWrapper::new(op, span, path).boxed()
    }

    fn wrap_initialized_vector_operator(
        &self,
        op: Box<dyn InitializedVectorOperator>,
        span: CreateSpan,
        path: WorkflowOperatorPath,
    ) -> Box<dyn InitializedVectorOperator> {
        InitializedOperatorWrapper::new(op, span, path).boxed()
    }

    fn wrap_initialized_plot_operator(
        &self,
        op: Box<dyn InitializedPlotOperator>,
        _span: CreateSpan,
        _path: WorkflowOperatorPath,
    ) -> Box<dyn InitializedPlotOperator> {
        op
    }

    async fn resolve_named_data(&self, data: &NamedData) -> Result<DataId> {
        self.inner.resolve_named_data(data).await
    }

    async fn ml_model_metadata(&self, name: &MlModelName) -> Result<MlModelMetadata> {
        self.inner.ml_model_metadata(name).await
    }
}

#[async_trait]
impl<L, R, Q> MetaDataProvider<L, R, Q> for StatisticsWrappingMockExecutionContext
where
    L: 'static,
    R: 'static + ResultDescriptor,
    Q: 'static,
{
    async fn meta_data(&self, id: &DataId) -> Result<Box<dyn MetaData<L, R, Q>>> {
        self.inner.meta_data(id).await
    }
}

#[cfg(test)]
mod tests {
    use super::*;
    use geoengine_datatypes::collections::VectorDataType;
    use geoengine_datatypes::spatial_reference::SpatialReferenceOption;

    #[tokio::test]
    async fn test() {
        let info = StaticMetaData {
            loading_info: 1_i32,
            result_descriptor: VectorResultDescriptor {
                data_type: VectorDataType::Data,
                spatial_reference: SpatialReferenceOption::Unreferenced,
                columns: Default::default(),
                time: None,
                bbox: None,
            },
            phantom: Default::default(),
        };

        let info: Box<dyn MetaData<i32, VectorResultDescriptor, VectorQueryRectangle>> =
            Box::new(info);

        let info2: Box<dyn Any + Send + Sync> = Box::new(info);

        let info3 = info2
            .downcast_ref::<Box<dyn MetaData<i32, VectorResultDescriptor, VectorQueryRectangle>>>()
            .unwrap();

        assert_eq!(
            info3.result_descriptor().await.unwrap(),
            VectorResultDescriptor {
                data_type: VectorDataType::Data,
                spatial_reference: SpatialReferenceOption::Unreferenced,
                columns: Default::default(),
                time: None,
                bbox: None,
            }
        );
    }
}<|MERGE_RESOLUTION|>--- conflicted
+++ resolved
@@ -1,11 +1,13 @@
 use super::{
     CreateSpan, InitializedPlotOperator, InitializedRasterOperator, InitializedVectorOperator,
-    MockQueryContext, QueryContextExtensions, WorkflowOperatorPath,
+    MockQueryContext, WorkflowOperatorPath,
 };
+use crate::cache::shared_cache::SharedCache;
 use crate::engine::{
     ChunkByteSize, RasterResultDescriptor, ResultDescriptor, VectorResultDescriptor,
 };
 use crate::error::Error;
+use crate::meta::quota::{QuotaChecker, QuotaTracking};
 use crate::meta::wrapper::InitializedOperatorWrapper;
 use crate::mock::MockDatasetDataSourceLoadingInfo;
 use crate::source::{GdalLoadingInfo, OgrSourceDataset};
@@ -165,13 +167,16 @@
     pub fn mock_query_context_with_query_extensions(
         &self,
         chunk_byte_size: ChunkByteSize,
-        extensions: QueryContextExtensions,
+        cache: Option<Arc<SharedCache>>,
+        quota_tracking: Option<QuotaTracking>,
+        quota_checker: Option<QuotaChecker>,
     ) -> MockQueryContext {
         MockQueryContext::new_with_query_extensions(
             chunk_byte_size,
-<<<<<<< HEAD
             self.tiling_specification,
-            extensions,
+            cache,
+            quota_tracking,
+            quota_checker,
         )
     }
 
@@ -185,15 +190,6 @@
             self.tiling_specification,
             num_threads,
         )
-=======
-            thread_pool: self.thread_pool.clone(),
-            cache: None,
-            quota_checker: None,
-            quota_tracking: None,
-            abort_registration,
-            abort_trigger: Some(abort_trigger),
-        }
->>>>>>> 36805336
     }
 }
 
