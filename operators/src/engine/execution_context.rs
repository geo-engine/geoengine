--- conflicted
+++ resolved
@@ -131,12 +131,9 @@
         MockQueryContext {
             chunk_byte_size,
             thread_pool: self.thread_pool.clone(),
-<<<<<<< HEAD
             extensions: Default::default(),
-=======
             abort_registration,
             abort_trigger: Some(abort_trigger),
->>>>>>> 7c7bac21
         }
     }
 }
