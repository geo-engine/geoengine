use geoengine_datatypes::primitives::{
<<<<<<< HEAD
    AxisAlignedRectangle, BoundingBox2D, Coordinate2D, FeatureDataType, Measurement,
    SpatialPartition2D, TimeInterval,
};
use geoengine_datatypes::raster::{
    GeoTransform, GridBoundingBox2D, GridShape2D, TilingSpecification, TilingStrategy,
=======
    AxisAlignedRectangle, BandSelection, BoundingBox2D, ColumnSelection, FeatureDataType,
    Measurement, PlotSeriesSelection, QueryAttributeSelection, QueryRectangle, SpatialPartition2D,
    SpatialResolution, TimeInterval,
>>>>>>> 9ebde23d
};
use geoengine_datatypes::util::ByteSize;
use geoengine_datatypes::{
    collections::VectorDataType, raster::RasterDataType, spatial_reference::SpatialReferenceOption,
};
use postgres_types::{FromSql, IsNull, ToSql, Type};
use serde::{Deserialize, Deserializer, Serialize};
use snafu::ensure;
use std::collections::{HashMap, HashSet};
use std::ops::Index;

use crate::error::{
    Error, RasterBandNameMustNotBeEmpty, RasterBandNameTooLong, RasterBandNamesMustBeUnique,
};
use crate::util::Result;

/// A descriptor that contains information about the query result, for instance, the data type
/// and spatial reference.
pub trait ResultDescriptor: Clone + Serialize {
    type DataType;
    type QueryRectangleSpatialBounds: AxisAlignedRectangle;
    type QueryRectangleAttributeSelection: QueryAttributeSelection;

    // Check the `query` against the `ResultDescriptor` and return `true` if the query is valid
    // and `false` if, e.g., invalid attributes are specified
    fn validate_query(
        &self,
        query: &QueryRectangle<
            Self::QueryRectangleSpatialBounds,
            Self::QueryRectangleAttributeSelection,
        >,
    ) -> Result<()>;

    /// Return the type-specific result data type
    fn data_type(&self) -> Self::DataType;

    /// Return the spatial reference of the result
    fn spatial_reference(&self) -> SpatialReferenceOption;

    /// Map one descriptor to another one
    #[must_use]
    fn map<F>(&self, f: F) -> Self
    where
        F: Fn(&Self) -> Self,
    {
        f(self)
    }

    /// Map one descriptor to another one by modifying only the spatial reference
    #[must_use]
    fn map_data_type<F>(&self, f: F) -> Self
    where
        F: Fn(&Self::DataType) -> Self::DataType;

    /// Map one descriptor to another one by modifying only the data type
    #[must_use]
    fn map_spatial_reference<F>(&self, f: F) -> Self
    where
        F: Fn(&SpatialReferenceOption) -> SpatialReferenceOption;

    /// Map one descriptor to another one by modifying only the time
    #[must_use]
    fn map_time<F>(&self, f: F) -> Self
    where
        F: Fn(&Option<TimeInterval>) -> Option<TimeInterval>;
}

/// A `ResultDescriptor` for raster queries
#[derive(Debug, Clone, PartialEq, Serialize, Deserialize, ToSql, FromSql)]
#[serde(rename_all = "camelCase")]
pub struct RasterResultDescriptor {
    pub data_type: RasterDataType,
    pub spatial_reference: SpatialReferenceOption,
    pub time: Option<TimeInterval>,
<<<<<<< HEAD
    pub geo_transform: GeoTransform,
    pub pixel_bounds: GridBoundingBox2D,
=======
    pub bbox: Option<SpatialPartition2D>,
    pub resolution: Option<SpatialResolution>,
    pub bands: RasterBandDescriptors,
}

impl RasterResultDescriptor {
    pub fn with_datatype_and_num_bands(data_type: RasterDataType, num_bands: u32) -> Self {
        Self {
            data_type,
            spatial_reference: SpatialReferenceOption::Unreferenced,
            time: None,
            bbox: None,
            resolution: None,
            bands: RasterBandDescriptors::new_multiple_bands(num_bands),
        }
    }
}

#[derive(Debug, Clone, PartialEq, Serialize)]
pub struct RasterBandDescriptors(Vec<RasterBandDescriptor>);

impl RasterBandDescriptors {
    pub fn new(bands: Vec<RasterBandDescriptor>) -> Result<Self> {
        let mut names = HashSet::new();
        for value in &bands {
            ensure!(!value.name.is_empty(), RasterBandNameMustNotBeEmpty);
            ensure!(value.name.byte_size() <= 256, RasterBandNameTooLong);
            ensure!(
                names.insert(&value.name),
                RasterBandNamesMustBeUnique {
                    duplicate_key: value.name.clone()
                }
            );
        }

        Ok(Self(bands))
    }

    /// Convenience method to crate a single band result descriptor with no specific name and a unitless measurement for single band rasters
    pub fn new_single_band() -> Self {
        Self(vec![RasterBandDescriptor {
            name: "band".into(),
            measurement: Measurement::Unitless,
        }])
    }

    /// Convenience method to crate multipe band result descriptors with no specific name and a unitless measurement
    pub fn new_multiple_bands(num_bands: u32) -> Self {
        Self(
            (0..num_bands)
                .map(RasterBandDescriptor::new_unitless_with_idx)
                .collect(),
        )
    }

    pub fn bands(&self) -> &[RasterBandDescriptor] {
        &self.0
    }

    pub fn len(&self) -> usize {
        self.0.len()
    }

    pub fn count(&self) -> u32 {
        self.0.len() as u32
    }

    pub fn is_empty(&self) -> bool {
        self.len() == 0
    }

    pub fn iter(&self) -> impl Iterator<Item = &RasterBandDescriptor> {
        self.0.iter()
    }

    pub fn into_vec(self) -> Vec<RasterBandDescriptor> {
        self.0
    }

    // Merge the bands of two descriptors into a new one, fails if there are duplicate names
    pub fn merge(&self, other: &Self) -> Result<Self> {
        let mut bands = self.0.clone();
        bands.extend(other.0.clone());
        Self::new(bands)
    }

    // Merge the bands of two descriptors into a new one, adds a suffix to the band names of the second descriptor if there are duplicate names
    #[must_use]
    pub fn merge_with_suffix(&self, other: &Self, suffix: &str) -> Self {
        let mut bands = self.0.clone();
        let band_names = bands.iter().map(|b| b.name.clone()).collect::<HashSet<_>>();

        for other_band in other.iter() {
            let name = if band_names.contains(&other_band.name) {
                format!("{} {suffix}", other_band.name)
            } else {
                other_band.name.clone()
            };

            bands.push(RasterBandDescriptor::new(
                name,
                other_band.measurement.clone(),
            ));
        }

        Self(bands)
    }

    // Merge the bands of multiple descriptors into a new one, adds a suffix to the band names if there are duplicate names
    pub fn merge_all_with_suffix<'a, B>(mut bands: B, suffix: &str) -> Result<Self>
    where
        B: Iterator<Item = &'a RasterBandDescriptors>,
    {
        let accu = bands
            .next()
            .ok_or(Error::AtLeastOneRasterBandDescriptorRequired)?
            .clone();

        Ok(bands.fold(accu, |acc, other| acc.merge_with_suffix(other, suffix)))
    }
}

impl TryFrom<Vec<RasterBandDescriptor>> for RasterBandDescriptors {
    type Error = Error;

    fn try_from(value: Vec<RasterBandDescriptor>) -> Result<Self, Self::Error> {
        RasterBandDescriptors::new(value)
    }
}

impl Index<usize> for RasterBandDescriptors {
    type Output = RasterBandDescriptor;

    fn index(&self, index: usize) -> &Self::Output {
        &self.0[index]
    }
}

impl<'de> Deserialize<'de> for RasterBandDescriptors {
    fn deserialize<D>(deserializer: D) -> Result<Self, D::Error>
    where
        D: Deserializer<'de>,
    {
        let vec = Vec::deserialize(deserializer)?;
        RasterBandDescriptors::new(vec).map_err(serde::de::Error::custom)
    }
}

impl<'a> FromSql<'a> for RasterBandDescriptors {
    fn from_sql(
        ty: &Type,
        raw: &'a [u8],
    ) -> Result<Self, Box<dyn std::error::Error + Sync + Send>> {
        let vec = Vec::<RasterBandDescriptor>::from_sql(ty, raw)?;
        Ok(RasterBandDescriptors(vec))
    }

    fn accepts(ty: &Type) -> bool {
        <Vec<RasterBandDescriptor> as FromSql>::accepts(ty)
    }
}

impl ToSql for RasterBandDescriptors {
    fn to_sql(
        &self,
        ty: &Type,
        w: &mut bytes::BytesMut,
    ) -> Result<IsNull, Box<dyn std::error::Error + Sync + Send>> {
        ToSql::to_sql(&self.0, ty, w)
    }

    fn accepts(ty: &Type) -> bool {
        <Vec<RasterBandDescriptor> as FromSql>::accepts(ty)
    }

    fn to_sql_checked(
        &self,
        ty: &Type,
        w: &mut bytes::BytesMut,
    ) -> Result<IsNull, Box<dyn std::error::Error + Sync + Send>> {
        ToSql::to_sql_checked(&self.0, ty, w)
    }
}

#[derive(Debug, Clone, PartialEq, Serialize, Deserialize, ToSql, FromSql)]
pub struct RasterBandDescriptor {
    pub name: String,
    pub measurement: Measurement,
}

impl RasterBandDescriptor {
    pub fn new(name: String, measurement: Measurement) -> Self {
        Self { name, measurement }
    }

    pub fn new_unitless(name: String) -> Self {
        Self {
            name,
            measurement: Measurement::Unitless,
        }
    }

    pub fn new_unitless_with_idx(idx: u32) -> Self {
        Self {
            name: format!("band {idx}"),
            measurement: Measurement::Unitless,
        }
    }
>>>>>>> 9ebde23d
}

impl ResultDescriptor for RasterResultDescriptor {
    type DataType = RasterDataType;
    type QueryRectangleSpatialBounds = SpatialPartition2D;
    type QueryRectangleAttributeSelection = BandSelection;

    fn data_type(&self) -> Self::DataType {
        self.data_type
    }

    fn spatial_reference(&self) -> SpatialReferenceOption {
        self.spatial_reference
    }

    fn map_data_type<F>(&self, f: F) -> Self
    where
        F: Fn(&Self::DataType) -> Self::DataType,
    {
        Self {
            data_type: f(&self.data_type),
            bands: self.bands.clone(),
            ..*self
        }
    }

    fn map_spatial_reference<F>(&self, f: F) -> Self
    where
        F: Fn(&SpatialReferenceOption) -> SpatialReferenceOption,
    {
        Self {
            spatial_reference: f(&self.spatial_reference),
            bands: self.bands.clone(),
            ..*self
        }
    }

    fn map_time<F>(&self, f: F) -> Self
    where
        F: Fn(&Option<TimeInterval>) -> Option<TimeInterval>,
    {
        Self {
            time: f(&self.time),
            bands: self.bands.clone(),
            ..*self
        }
    }

    fn validate_query(
        &self,
        query: &QueryRectangle<
            Self::QueryRectangleSpatialBounds,
            Self::QueryRectangleAttributeSelection,
        >,
    ) -> Result<()> {
        for band in query.attributes.as_slice() {
            if *band as usize >= self.bands.len() {
                return Err(Error::BandDoesNotExist { band_idx: *band });
            }
        }

        Ok(())
    }
}

impl RasterResultDescriptor {
    /// Returns the geo transform of the data, i.e. the transformation from pixel coordinates to world coordinates.
    pub fn geo_transform(&self) -> GeoTransform {
        self.geo_transform
    }

    /// Returns the tiling origin of the data, i.e. the upper left corner of the pixel nearest to zero.
    pub fn tiling_origin(&self) -> Coordinate2D {
        self.geo_transform
            .grid_idx_to_pixel_upper_left_coordinate_2d(self.geo_transform.nearest_pixel_to_zero())
    }

    pub fn tiling_pixel_bounds(&self) -> GridBoundingBox2D {
        self.geo_transform
            .shape_to_nearest_to_zero_based(&self.pixel_bounds)
    }

    pub fn tiling_geo_transform(&self) -> GeoTransform {
        self.geo_transform.nearest_pixel_to_zero_based()
    }

    /// Returns the data tiling specification for the given tile size in pixels.
    pub fn generate_data_tiling_spec(
        &self,
        tile_size_in_pixels: GridShape2D,
    ) -> TilingSpecification {
        let tiling_origin = self.tiling_origin();

        TilingSpecification {
            origin_coordinate: tiling_origin,
            tile_size_in_pixels,
        }
    }

    /// Returns the data tiling strategy for the given tile size in pixels.
    pub fn generate_data_tiling_strategy(
        &self,
        tile_size_in_pixels: GridShape2D,
    ) -> TilingStrategy {
        TilingStrategy {
            geo_transform: self.geo_transform.nearest_pixel_to_zero_based(),
            tile_size_in_pixels,
        }
    }

    pub fn spatial_tiling_equals(&self, other: &Self) -> bool {
        self.spatial_reference == other.spatial_reference
            && self.tiling_origin() == other.tiling_origin()
            && self.geo_transform.x_pixel_size() == other.geo_transform.x_pixel_size()
            && self.geo_transform.y_pixel_size() == other.geo_transform.y_pixel_size()
    }

    /// Returns `true` if the spatial reference, tiling origin and resolution are the same.
    pub fn spatial_tiling_compat(&self, other: &Self) -> bool {
        self.spatial_tiling_equals(other)
    }

    pub fn spatial_bounds(&self) -> SpatialPartition2D {
        self.geo_transform
            .grid_to_spatial_bounds(&self.pixel_bounds)
    }
}

/// A `ResultDescriptor` for vector queries
#[derive(Debug, Clone, PartialEq, Serialize, Deserialize)]
#[serde(rename_all = "camelCase")]
pub struct VectorResultDescriptor {
    pub data_type: VectorDataType,
    pub spatial_reference: SpatialReferenceOption,
    pub columns: HashMap<String, VectorColumnInfo>,
    pub time: Option<TimeInterval>,
    pub bbox: Option<BoundingBox2D>,
}

#[derive(Debug, Clone, Eq, PartialEq, Serialize, Deserialize)]
#[serde(rename_all = "camelCase")]
pub struct VectorColumnInfo {
    pub data_type: FeatureDataType,
    pub measurement: Measurement,
}

impl VectorResultDescriptor {
    /// Create a new `VectorResultDescriptor` by only modifying the columns
    #[must_use]
    pub fn map_columns<F>(&self, f: F) -> Self
    where
        F: Fn(&HashMap<String, VectorColumnInfo>) -> HashMap<String, VectorColumnInfo>,
    {
        Self {
            data_type: self.data_type,
            spatial_reference: self.spatial_reference,
            columns: f(&self.columns),
            ..*self
        }
    }

    pub fn column_data_type(&self, column: &str) -> Option<FeatureDataType> {
        self.columns.get(column).map(|c| c.data_type)
    }

    pub fn column_measurement(&self, column: &str) -> Option<&Measurement> {
        self.columns.get(column).map(|c| &c.measurement)
    }
}

impl ResultDescriptor for VectorResultDescriptor {
    type DataType = VectorDataType;
    type QueryRectangleSpatialBounds = BoundingBox2D;
    type QueryRectangleAttributeSelection = ColumnSelection;

    fn data_type(&self) -> Self::DataType {
        self.data_type
    }

    fn spatial_reference(&self) -> SpatialReferenceOption {
        self.spatial_reference
    }

    fn map_data_type<F>(&self, f: F) -> Self
    where
        F: Fn(&Self::DataType) -> Self::DataType,
    {
        Self {
            data_type: f(&self.data_type),
            spatial_reference: self.spatial_reference,
            columns: self.columns.clone(),
            ..*self
        }
    }

    fn map_spatial_reference<F>(&self, f: F) -> Self
    where
        F: Fn(&SpatialReferenceOption) -> SpatialReferenceOption,
    {
        Self {
            data_type: self.data_type,
            spatial_reference: f(&self.spatial_reference),
            columns: self.columns.clone(),
            ..*self
        }
    }

    fn map_time<F>(&self, f: F) -> Self
    where
        F: Fn(&Option<TimeInterval>) -> Option<TimeInterval>,
    {
        Self {
            time: f(&self.time),
            columns: self.columns.clone(),
            ..*self
        }
    }

    fn validate_query(
        &self,
        _query: &QueryRectangle<
            Self::QueryRectangleSpatialBounds,
            Self::QueryRectangleAttributeSelection,
        >,
    ) -> Result<()> {
        Ok(())
    }
}

/// A `ResultDescriptor` for plot queries
#[derive(Debug, Copy, Clone, PartialEq, Serialize, Deserialize, ToSql, FromSql)]
#[serde(rename_all = "camelCase")]
pub struct PlotResultDescriptor {
    pub spatial_reference: SpatialReferenceOption,
    pub time: Option<TimeInterval>,
    pub bbox: Option<BoundingBox2D>,
}

impl ResultDescriptor for PlotResultDescriptor {
    type DataType = (); // TODO: maybe distinguish between image, interactive plot, etc.
    type QueryRectangleSpatialBounds = BoundingBox2D;
    type QueryRectangleAttributeSelection = PlotSeriesSelection;

    fn data_type(&self) -> Self::DataType {}

    fn spatial_reference(&self) -> SpatialReferenceOption {
        self.spatial_reference
    }

    fn map_data_type<F>(&self, _f: F) -> Self
    where
        F: Fn(&Self::DataType) -> Self::DataType,
    {
        *self
    }

    fn map_spatial_reference<F>(&self, _f: F) -> Self
    where
        F: Fn(&SpatialReferenceOption) -> SpatialReferenceOption,
    {
        *self
    }

    fn map_time<F>(&self, f: F) -> Self
    where
        F: Fn(&Option<TimeInterval>) -> Option<TimeInterval>,
    {
        Self {
            time: f(&self.time),
            ..*self
        }
    }

    fn validate_query(
        &self,
        _query: &QueryRectangle<
            Self::QueryRectangleSpatialBounds,
            Self::QueryRectangleAttributeSelection,
        >,
    ) -> Result<()> {
        Ok(())
    }
}

// implementing `From` is possible here because we don't need any additional information, while we would need
// a measurement and a no data value to convert it into a `RasterResultDescriptor`
impl From<VectorResultDescriptor> for PlotResultDescriptor {
    fn from(descriptor: VectorResultDescriptor) -> Self {
        Self {
            spatial_reference: descriptor.spatial_reference,
            time: descriptor.time,
            bbox: descriptor.bbox,
        }
    }
}

// implementing `From` is possible here because we don't need any additional information, while we would need
// to know the `columns` to convert it into a `VectorResultDescriptor`
impl From<RasterResultDescriptor> for PlotResultDescriptor {
    fn from(descriptor: RasterResultDescriptor) -> Self {
        Self {
            spatial_reference: descriptor.spatial_reference,
            time: descriptor.time,
            // converting `SpatialPartition2D` to `BoundingBox2D` is ok here, because is makes the covered area only larger
            bbox: Some(descriptor.spatial_bounds().as_bbox()),
        }
    }
}

#[derive(Debug, Serialize, Deserialize, Clone, PartialEq)]
#[serde(rename_all = "camelCase", tag = "type")]
pub enum TypedResultDescriptor {
    Plot(PlotResultDescriptor),
    Raster(RasterResultDescriptor),
    Vector(VectorResultDescriptor),
}

impl From<PlotResultDescriptor> for TypedResultDescriptor {
    fn from(value: PlotResultDescriptor) -> Self {
        Self::Plot(value)
    }
}

impl From<RasterResultDescriptor> for TypedResultDescriptor {
    fn from(value: RasterResultDescriptor) -> Self {
        Self::Raster(value)
    }
}

impl From<VectorResultDescriptor> for TypedResultDescriptor {
    fn from(value: VectorResultDescriptor) -> Self {
        Self::Vector(value)
    }
}

mod db_types {
    use super::*;
    use crate::error::Error;
    use geoengine_datatypes::delegate_from_to_sql;
    use postgres_types::{FromSql, ToSql};

    #[derive(Debug, FromSql, ToSql)]
    #[postgres(name = "VectorColumnInfo")]
    pub struct VectorColumnInfoDbType {
        pub column: String,
        pub data_type: FeatureDataType,
        pub measurement: Measurement,
    }

    #[derive(Debug, FromSql, ToSql)]
    #[postgres(name = "VectorResultDescriptor")]
    pub struct VectorResultDescriptorDbType {
        pub data_type: VectorDataType,
        pub spatial_reference: SpatialReferenceOption,
        pub columns: Vec<VectorColumnInfoDbType>,
        pub time: Option<TimeInterval>,
        pub bbox: Option<BoundingBox2D>,
    }

    impl From<&VectorResultDescriptor> for VectorResultDescriptorDbType {
        fn from(result_descriptor: &VectorResultDescriptor) -> Self {
            Self {
                data_type: result_descriptor.data_type,
                spatial_reference: result_descriptor.spatial_reference,
                columns: result_descriptor
                    .columns
                    .iter()
                    .map(|(column, info)| VectorColumnInfoDbType {
                        column: column.clone(),
                        data_type: info.data_type,
                        measurement: info.measurement.clone(),
                    })
                    .collect(),
                time: result_descriptor.time,
                bbox: result_descriptor.bbox,
            }
        }
    }

    impl TryFrom<VectorResultDescriptorDbType> for VectorResultDescriptor {
        type Error = Error;

        fn try_from(result_descriptor: VectorResultDescriptorDbType) -> Result<Self, Self::Error> {
            Ok(Self {
                data_type: result_descriptor.data_type,
                spatial_reference: result_descriptor.spatial_reference,
                columns: result_descriptor
                    .columns
                    .into_iter()
                    .map(|info| {
                        (
                            info.column,
                            VectorColumnInfo {
                                data_type: info.data_type,
                                measurement: info.measurement,
                            },
                        )
                    })
                    .collect(),
                time: result_descriptor.time,
                bbox: result_descriptor.bbox,
            })
        }
    }

    #[derive(Debug, ToSql, FromSql)]
    #[postgres(name = "ResultDescriptor")]
    pub struct TypedResultDescriptorDbType {
        raster: Option<RasterResultDescriptor>,
        vector: Option<VectorResultDescriptor>,
        plot: Option<PlotResultDescriptor>,
    }

    impl From<&TypedResultDescriptor> for TypedResultDescriptorDbType {
        fn from(result_descriptor: &TypedResultDescriptor) -> Self {
            match result_descriptor {
                TypedResultDescriptor::Raster(raster) => Self {
                    raster: Some(raster.clone()),
                    vector: None,
                    plot: None,
                },
                TypedResultDescriptor::Vector(vector) => Self {
                    raster: None,
                    vector: Some(vector.clone()),
                    plot: None,
                },
                TypedResultDescriptor::Plot(plot) => Self {
                    raster: None,
                    vector: None,
                    plot: Some(*plot),
                },
            }
        }
    }

    impl TryFrom<TypedResultDescriptorDbType> for TypedResultDescriptor {
        type Error = Error;

        fn try_from(result_descriptor: TypedResultDescriptorDbType) -> Result<Self, Self::Error> {
            match result_descriptor {
                TypedResultDescriptorDbType {
                    raster: Some(raster),
                    vector: None,
                    plot: None,
                } => Ok(Self::Raster(raster)),
                TypedResultDescriptorDbType {
                    raster: None,
                    vector: Some(vector),
                    plot: None,
                } => Ok(Self::Vector(vector)),
                TypedResultDescriptorDbType {
                    raster: None,
                    vector: None,
                    plot: Some(plot),
                } => Ok(Self::Plot(plot)),
                _ => {
                    Err(geoengine_datatypes::error::Error::UnexpectedInvalidDbTypeConversion.into())
                }
            }
        }
    }

    delegate_from_to_sql!(VectorResultDescriptor, VectorResultDescriptorDbType);
    delegate_from_to_sql!(TypedResultDescriptor, TypedResultDescriptorDbType);
}

#[cfg(test)]
mod tests {
    use super::*;
<<<<<<< HEAD
    use float_cmp::assert_approx_eq;
    use geoengine_datatypes::{raster::BoundedGrid, spatial_reference::SpatialReference};
=======
    use geoengine_datatypes::spatial_reference::SpatialReference;
    use serde_json::json;
>>>>>>> 9ebde23d

    #[test]
    fn map_vector_descriptor() {
        let descriptor = VectorResultDescriptor {
            data_type: VectorDataType::Data,
            spatial_reference: SpatialReferenceOption::Unreferenced,
            columns: Default::default(),
            time: None,
            bbox: None,
        };

        let columns = {
            let mut columns = HashMap::with_capacity(1);
            columns.insert(
                "foo".to_string(),
                VectorColumnInfo {
                    data_type: FeatureDataType::Float,
                    measurement: Measurement::continuous("bar".into(), None),
                },
            );
            columns
        };

        let descriptor = descriptor
            .map_data_type(|_d| VectorDataType::MultiPoint)
            .map_spatial_reference(|_sref| SpatialReference::epsg_4326().into())
            .map_columns(|_cols| columns.clone());

        assert_eq!(
            descriptor,
            VectorResultDescriptor {
                data_type: VectorDataType::MultiPoint,
                spatial_reference: SpatialReference::epsg_4326().into(),
                columns,
                time: None,
                bbox: None,
            }
        );
    }

    #[test]
<<<<<<< HEAD
    fn raster_tiling_origin() {
        let descriptor = RasterResultDescriptor {
            data_type: RasterDataType::U8,
            spatial_reference: SpatialReferenceOption::Unreferenced,
            measurement: Measurement::Unitless,
            time: None,
            geo_transform: GeoTransform::new(Coordinate2D::new(-10., 10.), 0.3, -0.3),
            pixel_bounds: GridShape2D::new([36, 30]).bounding_box(),
        };

        let to = descriptor.tiling_origin();

        assert_approx_eq!(f64, to.x, -0.09999, epsilon = 0.00001); // we are only interested in a number thats smaller then the pixel size
        assert_approx_eq!(f64, to.y, 0.09999, epsilon = 0.00001);
    }

    #[test]
    fn raster_tiling_equals() {
        let descriptor = RasterResultDescriptor {
            data_type: RasterDataType::U8,
            spatial_reference: SpatialReferenceOption::Unreferenced,
            measurement: Measurement::Unitless,
            time: None,
            geo_transform: GeoTransform::new(Coordinate2D::new(-15., 15.), 0.5, -0.5),
            pixel_bounds: GridShape2D::new([50, 50]).bounding_box(),
        };

        let descriptor2 = RasterResultDescriptor {
            data_type: RasterDataType::U8,
            spatial_reference: SpatialReferenceOption::Unreferenced,
            measurement: Measurement::Unitless,
            time: None,
            geo_transform: GeoTransform::new(Coordinate2D::new(-10., 10.), 0.5, -0.5),
            pixel_bounds: GridShape2D::new([9, 11]).bounding_box(),
        };

        assert!(descriptor.spatial_tiling_equals(&descriptor2));
=======
    fn it_checks_duplicate_bands() {
        assert!(RasterBandDescriptors::new(vec![
            RasterBandDescriptor::new("foo".into(), Measurement::Unitless),
            RasterBandDescriptor::new("bar".into(), Measurement::Unitless),
        ])
        .is_ok());

        assert!(RasterBandDescriptors::new(vec![
            RasterBandDescriptor::new("foo".into(), Measurement::Unitless),
            RasterBandDescriptor::new("bar".into(), Measurement::Unitless),
            RasterBandDescriptor::new("foo".into(), Measurement::Unitless),
        ])
        .is_err());
    }

    #[test]
    fn it_merges_band_descriptors() {
        assert_eq!(
            RasterBandDescriptors::new(vec![
                RasterBandDescriptor::new("foo".into(), Measurement::Unitless),
                RasterBandDescriptor::new("bar".into(), Measurement::Unitless),
            ])
            .unwrap()
            .merge(
                &RasterBandDescriptors::new(vec![
                    RasterBandDescriptor::new("baz".into(), Measurement::Unitless),
                    RasterBandDescriptor::new("bla".into(), Measurement::Unitless),
                ])
                .unwrap()
            )
            .unwrap(),
            RasterBandDescriptors::new(vec![
                RasterBandDescriptor::new("foo".into(), Measurement::Unitless),
                RasterBandDescriptor::new("bar".into(), Measurement::Unitless),
                RasterBandDescriptor::new("baz".into(), Measurement::Unitless),
                RasterBandDescriptor::new("bla".into(), Measurement::Unitless),
            ])
            .unwrap()
        );
    }

    #[test]
    fn it_merges_band_descriptors_and_suffixes_duplicates() {
        assert_eq!(
            RasterBandDescriptors::new(vec![
                RasterBandDescriptor::new("foo".into(), Measurement::Unitless),
                RasterBandDescriptor::new("bar".into(), Measurement::Unitless),
            ])
            .unwrap()
            .merge_with_suffix(
                &RasterBandDescriptors::new(vec![
                    RasterBandDescriptor::new("foo".into(), Measurement::Unitless),
                    RasterBandDescriptor::new("bar".into(), Measurement::Unitless),
                ])
                .unwrap(),
                "(dup)"
            ),
            RasterBandDescriptors::new(vec![
                RasterBandDescriptor::new("foo".into(), Measurement::Unitless),
                RasterBandDescriptor::new("bar".into(), Measurement::Unitless),
                RasterBandDescriptor::new("foo (dup)".into(), Measurement::Unitless),
                RasterBandDescriptor::new("bar (dup)".into(), Measurement::Unitless),
            ])
            .unwrap()
        );
    }

    #[test]
    fn it_merges_all_band_descriptors_and_suffixes_duplicates() {
        assert_eq!(
            RasterBandDescriptors::merge_all_with_suffix(
                [
                    RasterBandDescriptors::new(vec![
                        RasterBandDescriptor::new("foo".into(), Measurement::Unitless),
                        RasterBandDescriptor::new("bar".into(), Measurement::Unitless),
                    ])
                    .unwrap(),
                    RasterBandDescriptors::new(vec![
                        RasterBandDescriptor::new("foo".into(), Measurement::Unitless),
                        RasterBandDescriptor::new("bar".into(), Measurement::Unitless),
                    ])
                    .unwrap(),
                    RasterBandDescriptors::new(vec![
                        RasterBandDescriptor::new("bla".into(), Measurement::Unitless),
                        RasterBandDescriptor::new("blub".into(), Measurement::Unitless),
                    ])
                    .unwrap()
                ]
                .iter(),
                "(dup)"
            )
            .unwrap(),
            RasterBandDescriptors::new(vec![
                RasterBandDescriptor::new("foo".into(), Measurement::Unitless),
                RasterBandDescriptor::new("bar".into(), Measurement::Unitless),
                RasterBandDescriptor::new("foo (dup)".into(), Measurement::Unitless),
                RasterBandDescriptor::new("bar (dup)".into(), Measurement::Unitless),
                RasterBandDescriptor::new("bla".into(), Measurement::Unitless),
                RasterBandDescriptor::new("blub".into(), Measurement::Unitless),
            ])
            .unwrap()
        );
    }

    #[test]
    fn it_checks_duplicates_while_deserializing_band_descriptors() {
        assert_eq!(
            serde_json::from_value::<RasterBandDescriptors>(json!([{
                "name": "foo",
                "measurement": {
                    "type": "unitless"
                }
            },{
                "name": "bar",
                "measurement": {
                    "type": "unitless"
                }
            }]))
            .unwrap(),
            RasterBandDescriptors::new(vec![
                RasterBandDescriptor::new("foo".into(), Measurement::Unitless),
                RasterBandDescriptor::new("bar".into(), Measurement::Unitless),
            ])
            .unwrap()
        );

        assert!(serde_json::from_value::<RasterBandDescriptors>(json!([{
            "name": "foo",
            "measurement": {
                "type": "unitless"
            }
        },{
            "name": "foo",
            "measurement": {
                "type": "unitless"
            }
        }]))
        .is_err());
>>>>>>> 9ebde23d
    }
}<|MERGE_RESOLUTION|>--- conflicted
+++ resolved
@@ -1,15 +1,14 @@
+use crate::error::{
+    Error, RasterBandNameMustNotBeEmpty, RasterBandNameTooLong, RasterBandNamesMustBeUnique,
+};
+use crate::util::Result;
 use geoengine_datatypes::primitives::{
-<<<<<<< HEAD
-    AxisAlignedRectangle, BoundingBox2D, Coordinate2D, FeatureDataType, Measurement,
-    SpatialPartition2D, TimeInterval,
+    AxisAlignedRectangle, BandSelection, BoundingBox2D, ColumnSelection, Coordinate2D,
+    FeatureDataType, Measurement, PlotSeriesSelection, QueryAttributeSelection, QueryRectangle,
+    SpatialGridQueryRectangle, SpatialPartition2D, TimeInterval, VectorSpatialQueryRectangle,
 };
 use geoengine_datatypes::raster::{
     GeoTransform, GridBoundingBox2D, GridShape2D, TilingSpecification, TilingStrategy,
-=======
-    AxisAlignedRectangle, BandSelection, BoundingBox2D, ColumnSelection, FeatureDataType,
-    Measurement, PlotSeriesSelection, QueryAttributeSelection, QueryRectangle, SpatialPartition2D,
-    SpatialResolution, TimeInterval,
->>>>>>> 9ebde23d
 };
 use geoengine_datatypes::util::ByteSize;
 use geoengine_datatypes::{
@@ -21,16 +20,11 @@
 use std::collections::{HashMap, HashSet};
 use std::ops::Index;
 
-use crate::error::{
-    Error, RasterBandNameMustNotBeEmpty, RasterBandNameTooLong, RasterBandNamesMustBeUnique,
-};
-use crate::util::Result;
-
 /// A descriptor that contains information about the query result, for instance, the data type
 /// and spatial reference.
 pub trait ResultDescriptor: Clone + Serialize {
     type DataType;
-    type QueryRectangleSpatialBounds: AxisAlignedRectangle;
+    type QueryRectangleSpatialBounds;
     type QueryRectangleAttributeSelection: QueryAttributeSelection;
 
     // Check the `query` against the `ResultDescriptor` and return `true` if the query is valid
@@ -84,25 +78,362 @@
     pub data_type: RasterDataType,
     pub spatial_reference: SpatialReferenceOption,
     pub time: Option<TimeInterval>,
-<<<<<<< HEAD
     pub geo_transform: GeoTransform,
     pub pixel_bounds: GridBoundingBox2D,
-=======
-    pub bbox: Option<SpatialPartition2D>,
-    pub resolution: Option<SpatialResolution>,
     pub bands: RasterBandDescriptors,
 }
 
+impl ResultDescriptor for RasterResultDescriptor {
+    type DataType = RasterDataType;
+    type QueryRectangleSpatialBounds = SpatialGridQueryRectangle;
+    type QueryRectangleAttributeSelection = BandSelection;
+
+    fn data_type(&self) -> Self::DataType {
+        self.data_type
+    }
+
+    fn spatial_reference(&self) -> SpatialReferenceOption {
+        self.spatial_reference
+    }
+
+    fn map_data_type<F>(&self, f: F) -> Self
+    where
+        F: Fn(&Self::DataType) -> Self::DataType,
+    {
+        Self {
+            data_type: f(&self.data_type),
+            bands: self.bands.clone(),
+            ..*self
+        }
+    }
+
+    fn map_spatial_reference<F>(&self, f: F) -> Self
+    where
+        F: Fn(&SpatialReferenceOption) -> SpatialReferenceOption,
+    {
+        Self {
+            spatial_reference: f(&self.spatial_reference),
+            bands: self.bands.clone(),
+            ..*self
+        }
+    }
+
+    fn map_time<F>(&self, f: F) -> Self
+    where
+        F: Fn(&Option<TimeInterval>) -> Option<TimeInterval>,
+    {
+        Self {
+            time: f(&self.time),
+            bands: self.bands.clone(),
+            ..*self
+        }
+    }
+
+    fn validate_query(
+        &self,
+        query: &QueryRectangle<
+            Self::QueryRectangleSpatialBounds,
+            Self::QueryRectangleAttributeSelection,
+        >,
+    ) -> Result<()> {
+        for band in query.attributes.as_slice() {
+            if *band as usize >= self.bands.len() {
+                return Err(Error::BandDoesNotExist { band_idx: *band });
+            }
+        }
+
+        Ok(())
+    }
+}
+
 impl RasterResultDescriptor {
-    pub fn with_datatype_and_num_bands(data_type: RasterDataType, num_bands: u32) -> Self {
+    /// Returns the geo transform of the data, i.e. the transformation from pixel coordinates to world coordinates.
+    pub fn geo_transform(&self) -> GeoTransform {
+        self.geo_transform
+    }
+
+    /// Returns the tiling origin of the data, i.e. the upper left corner of the pixel nearest to zero.
+    pub fn tiling_origin(&self) -> Coordinate2D {
+        self.geo_transform
+            .grid_idx_to_pixel_upper_left_coordinate_2d(self.geo_transform.nearest_pixel_to_zero())
+    }
+
+    pub fn tiling_pixel_bounds(&self) -> GridBoundingBox2D {
+        self.geo_transform
+            .shape_to_nearest_to_zero_based(&self.pixel_bounds)
+    }
+
+    pub fn tiling_geo_transform(&self) -> GeoTransform {
+        self.geo_transform.nearest_pixel_to_zero_based()
+    }
+
+    /// Returns the data tiling specification for the given tile size in pixels.
+    pub fn generate_data_tiling_spec(
+        &self,
+        tile_size_in_pixels: GridShape2D,
+    ) -> TilingSpecification {
+        let tiling_origin = self.tiling_origin();
+
+        TilingSpecification {
+            origin_coordinate: tiling_origin,
+            tile_size_in_pixels,
+        }
+    }
+
+    /// Returns the data tiling strategy for the given tile size in pixels.
+    pub fn generate_data_tiling_strategy(
+        &self,
+        tile_size_in_pixels: GridShape2D,
+    ) -> TilingStrategy {
+        TilingStrategy {
+            geo_transform: self.geo_transform.nearest_pixel_to_zero_based(),
+            tile_size_in_pixels,
+        }
+    }
+
+    pub fn spatial_tiling_equals(&self, other: &Self) -> bool {
+        self.spatial_reference == other.spatial_reference
+            && self.tiling_origin() == other.tiling_origin()
+            && self.geo_transform.x_pixel_size() == other.geo_transform.x_pixel_size()
+            && self.geo_transform.y_pixel_size() == other.geo_transform.y_pixel_size()
+    }
+
+    /// Returns `true` if the spatial reference, tiling origin and resolution are the same.
+    pub fn spatial_tiling_compat(&self, other: &Self) -> bool {
+        self.spatial_tiling_equals(other)
+    }
+
+    pub fn spatial_bounds(&self) -> SpatialPartition2D {
+        self.geo_transform
+            .grid_to_spatial_bounds(&self.pixel_bounds)
+    }
+
+    pub fn with_datatype_and_num_bands(
+        data_type: RasterDataType,
+        num_bands: usize,
+        pixel_bounds: GridBoundingBox2D,
+        geo_transform: GeoTransform,
+    ) -> Self {
         Self {
             data_type,
             spatial_reference: SpatialReferenceOption::Unreferenced,
             time: None,
-            bbox: None,
-            resolution: None,
-            bands: RasterBandDescriptors::new_multiple_bands(num_bands),
-        }
+            geo_transform,
+            pixel_bounds,
+            bands: RasterBandDescriptors::new(
+                (0..num_bands)
+                    .map(|n| RasterBandDescriptor::new(format!("{n}"), Measurement::Unitless))
+                    .collect::<Vec<_>>(),
+            )
+            .unwrap(),
+        }
+    }
+}
+
+/// A `ResultDescriptor` for vector queries
+#[derive(Debug, Clone, PartialEq, Serialize, Deserialize)]
+#[serde(rename_all = "camelCase")]
+pub struct VectorResultDescriptor {
+    pub data_type: VectorDataType,
+    pub spatial_reference: SpatialReferenceOption,
+    pub columns: HashMap<String, VectorColumnInfo>,
+    pub time: Option<TimeInterval>,
+    pub bbox: Option<BoundingBox2D>,
+}
+
+#[derive(Debug, Clone, Eq, PartialEq, Serialize, Deserialize)]
+#[serde(rename_all = "camelCase")]
+pub struct VectorColumnInfo {
+    pub data_type: FeatureDataType,
+    pub measurement: Measurement,
+}
+
+impl VectorResultDescriptor {
+    /// Create a new `VectorResultDescriptor` by only modifying the columns
+    #[must_use]
+    pub fn map_columns<F>(&self, f: F) -> Self
+    where
+        F: Fn(&HashMap<String, VectorColumnInfo>) -> HashMap<String, VectorColumnInfo>,
+    {
+        Self {
+            data_type: self.data_type,
+            spatial_reference: self.spatial_reference,
+            columns: f(&self.columns),
+            ..*self
+        }
+    }
+
+    pub fn column_data_type(&self, column: &str) -> Option<FeatureDataType> {
+        self.columns.get(column).map(|c| c.data_type)
+    }
+
+    pub fn column_measurement(&self, column: &str) -> Option<&Measurement> {
+        self.columns.get(column).map(|c| &c.measurement)
+    }
+}
+
+impl ResultDescriptor for VectorResultDescriptor {
+    type DataType = VectorDataType;
+    type QueryRectangleSpatialBounds = VectorSpatialQueryRectangle;
+    type QueryRectangleAttributeSelection = ColumnSelection;
+
+    fn data_type(&self) -> Self::DataType {
+        self.data_type
+    }
+
+    fn spatial_reference(&self) -> SpatialReferenceOption {
+        self.spatial_reference
+    }
+
+    fn map_data_type<F>(&self, f: F) -> Self
+    where
+        F: Fn(&Self::DataType) -> Self::DataType,
+    {
+        Self {
+            data_type: f(&self.data_type),
+            spatial_reference: self.spatial_reference,
+            columns: self.columns.clone(),
+            ..*self
+        }
+    }
+
+    fn map_spatial_reference<F>(&self, f: F) -> Self
+    where
+        F: Fn(&SpatialReferenceOption) -> SpatialReferenceOption,
+    {
+        Self {
+            data_type: self.data_type,
+            spatial_reference: f(&self.spatial_reference),
+            columns: self.columns.clone(),
+            ..*self
+        }
+    }
+
+    fn map_time<F>(&self, f: F) -> Self
+    where
+        F: Fn(&Option<TimeInterval>) -> Option<TimeInterval>,
+    {
+        Self {
+            time: f(&self.time),
+            columns: self.columns.clone(),
+            ..*self
+        }
+    }
+
+    fn validate_query(
+        &self,
+        _query: &QueryRectangle<
+            Self::QueryRectangleSpatialBounds,
+            Self::QueryRectangleAttributeSelection,
+        >,
+    ) -> Result<()> {
+        Ok(())
+    }
+}
+
+/// A `ResultDescriptor` for plot queries
+#[derive(Debug, Copy, Clone, PartialEq, Serialize, Deserialize, ToSql, FromSql)]
+#[serde(rename_all = "camelCase")]
+pub struct PlotResultDescriptor {
+    pub spatial_reference: SpatialReferenceOption,
+    pub time: Option<TimeInterval>,
+    pub bbox: Option<BoundingBox2D>,
+}
+
+impl ResultDescriptor for PlotResultDescriptor {
+    type DataType = (); // TODO: maybe distinguish between image, interactive plot, etc.
+    type QueryRectangleSpatialBounds = BoundingBox2D;
+    type QueryRectangleAttributeSelection = PlotSeriesSelection;
+
+    fn data_type(&self) -> Self::DataType {}
+
+    fn spatial_reference(&self) -> SpatialReferenceOption {
+        self.spatial_reference
+    }
+
+    fn map_data_type<F>(&self, _f: F) -> Self
+    where
+        F: Fn(&Self::DataType) -> Self::DataType,
+    {
+        *self
+    }
+
+    fn map_spatial_reference<F>(&self, _f: F) -> Self
+    where
+        F: Fn(&SpatialReferenceOption) -> SpatialReferenceOption,
+    {
+        *self
+    }
+
+    fn map_time<F>(&self, f: F) -> Self
+    where
+        F: Fn(&Option<TimeInterval>) -> Option<TimeInterval>,
+    {
+        Self {
+            time: f(&self.time),
+            ..*self
+        }
+    }
+
+    fn validate_query(
+        &self,
+        _query: &QueryRectangle<
+            Self::QueryRectangleSpatialBounds,
+            Self::QueryRectangleAttributeSelection,
+        >,
+    ) -> Result<()> {
+        Ok(())
+    }
+}
+
+// implementing `From` is possible here because we don't need any additional information, while we would need
+// a measurement and a no data value to convert it into a `RasterResultDescriptor`
+impl From<VectorResultDescriptor> for PlotResultDescriptor {
+    fn from(descriptor: VectorResultDescriptor) -> Self {
+        Self {
+            spatial_reference: descriptor.spatial_reference,
+            time: descriptor.time,
+            bbox: descriptor.bbox,
+        }
+    }
+}
+
+// implementing `From` is possible here because we don't need any additional information, while we would need
+// to know the `columns` to convert it into a `VectorResultDescriptor`
+impl From<RasterResultDescriptor> for PlotResultDescriptor {
+    fn from(descriptor: RasterResultDescriptor) -> Self {
+        Self {
+            spatial_reference: descriptor.spatial_reference,
+            time: descriptor.time,
+            // converting `SpatialPartition2D` to `BoundingBox2D` is ok here, because is makes the covered area only larger
+            bbox: Some(descriptor.spatial_bounds().as_bbox()),
+        }
+    }
+}
+
+#[derive(Debug, Serialize, Deserialize, Clone, PartialEq)]
+#[serde(rename_all = "camelCase", tag = "type")]
+pub enum TypedResultDescriptor {
+    Plot(PlotResultDescriptor),
+    Raster(RasterResultDescriptor),
+    Vector(VectorResultDescriptor),
+}
+
+impl From<PlotResultDescriptor> for TypedResultDescriptor {
+    fn from(value: PlotResultDescriptor) -> Self {
+        Self::Plot(value)
+    }
+}
+
+impl From<RasterResultDescriptor> for TypedResultDescriptor {
+    fn from(value: RasterResultDescriptor) -> Self {
+        Self::Raster(value)
+    }
+}
+
+impl From<VectorResultDescriptor> for TypedResultDescriptor {
+    fn from(value: VectorResultDescriptor) -> Self {
+        Self::Vector(value)
     }
 }
 
@@ -295,340 +626,6 @@
             name: format!("band {idx}"),
             measurement: Measurement::Unitless,
         }
-    }
->>>>>>> 9ebde23d
-}
-
-impl ResultDescriptor for RasterResultDescriptor {
-    type DataType = RasterDataType;
-    type QueryRectangleSpatialBounds = SpatialPartition2D;
-    type QueryRectangleAttributeSelection = BandSelection;
-
-    fn data_type(&self) -> Self::DataType {
-        self.data_type
-    }
-
-    fn spatial_reference(&self) -> SpatialReferenceOption {
-        self.spatial_reference
-    }
-
-    fn map_data_type<F>(&self, f: F) -> Self
-    where
-        F: Fn(&Self::DataType) -> Self::DataType,
-    {
-        Self {
-            data_type: f(&self.data_type),
-            bands: self.bands.clone(),
-            ..*self
-        }
-    }
-
-    fn map_spatial_reference<F>(&self, f: F) -> Self
-    where
-        F: Fn(&SpatialReferenceOption) -> SpatialReferenceOption,
-    {
-        Self {
-            spatial_reference: f(&self.spatial_reference),
-            bands: self.bands.clone(),
-            ..*self
-        }
-    }
-
-    fn map_time<F>(&self, f: F) -> Self
-    where
-        F: Fn(&Option<TimeInterval>) -> Option<TimeInterval>,
-    {
-        Self {
-            time: f(&self.time),
-            bands: self.bands.clone(),
-            ..*self
-        }
-    }
-
-    fn validate_query(
-        &self,
-        query: &QueryRectangle<
-            Self::QueryRectangleSpatialBounds,
-            Self::QueryRectangleAttributeSelection,
-        >,
-    ) -> Result<()> {
-        for band in query.attributes.as_slice() {
-            if *band as usize >= self.bands.len() {
-                return Err(Error::BandDoesNotExist { band_idx: *band });
-            }
-        }
-
-        Ok(())
-    }
-}
-
-impl RasterResultDescriptor {
-    /// Returns the geo transform of the data, i.e. the transformation from pixel coordinates to world coordinates.
-    pub fn geo_transform(&self) -> GeoTransform {
-        self.geo_transform
-    }
-
-    /// Returns the tiling origin of the data, i.e. the upper left corner of the pixel nearest to zero.
-    pub fn tiling_origin(&self) -> Coordinate2D {
-        self.geo_transform
-            .grid_idx_to_pixel_upper_left_coordinate_2d(self.geo_transform.nearest_pixel_to_zero())
-    }
-
-    pub fn tiling_pixel_bounds(&self) -> GridBoundingBox2D {
-        self.geo_transform
-            .shape_to_nearest_to_zero_based(&self.pixel_bounds)
-    }
-
-    pub fn tiling_geo_transform(&self) -> GeoTransform {
-        self.geo_transform.nearest_pixel_to_zero_based()
-    }
-
-    /// Returns the data tiling specification for the given tile size in pixels.
-    pub fn generate_data_tiling_spec(
-        &self,
-        tile_size_in_pixels: GridShape2D,
-    ) -> TilingSpecification {
-        let tiling_origin = self.tiling_origin();
-
-        TilingSpecification {
-            origin_coordinate: tiling_origin,
-            tile_size_in_pixels,
-        }
-    }
-
-    /// Returns the data tiling strategy for the given tile size in pixels.
-    pub fn generate_data_tiling_strategy(
-        &self,
-        tile_size_in_pixels: GridShape2D,
-    ) -> TilingStrategy {
-        TilingStrategy {
-            geo_transform: self.geo_transform.nearest_pixel_to_zero_based(),
-            tile_size_in_pixels,
-        }
-    }
-
-    pub fn spatial_tiling_equals(&self, other: &Self) -> bool {
-        self.spatial_reference == other.spatial_reference
-            && self.tiling_origin() == other.tiling_origin()
-            && self.geo_transform.x_pixel_size() == other.geo_transform.x_pixel_size()
-            && self.geo_transform.y_pixel_size() == other.geo_transform.y_pixel_size()
-    }
-
-    /// Returns `true` if the spatial reference, tiling origin and resolution are the same.
-    pub fn spatial_tiling_compat(&self, other: &Self) -> bool {
-        self.spatial_tiling_equals(other)
-    }
-
-    pub fn spatial_bounds(&self) -> SpatialPartition2D {
-        self.geo_transform
-            .grid_to_spatial_bounds(&self.pixel_bounds)
-    }
-}
-
-/// A `ResultDescriptor` for vector queries
-#[derive(Debug, Clone, PartialEq, Serialize, Deserialize)]
-#[serde(rename_all = "camelCase")]
-pub struct VectorResultDescriptor {
-    pub data_type: VectorDataType,
-    pub spatial_reference: SpatialReferenceOption,
-    pub columns: HashMap<String, VectorColumnInfo>,
-    pub time: Option<TimeInterval>,
-    pub bbox: Option<BoundingBox2D>,
-}
-
-#[derive(Debug, Clone, Eq, PartialEq, Serialize, Deserialize)]
-#[serde(rename_all = "camelCase")]
-pub struct VectorColumnInfo {
-    pub data_type: FeatureDataType,
-    pub measurement: Measurement,
-}
-
-impl VectorResultDescriptor {
-    /// Create a new `VectorResultDescriptor` by only modifying the columns
-    #[must_use]
-    pub fn map_columns<F>(&self, f: F) -> Self
-    where
-        F: Fn(&HashMap<String, VectorColumnInfo>) -> HashMap<String, VectorColumnInfo>,
-    {
-        Self {
-            data_type: self.data_type,
-            spatial_reference: self.spatial_reference,
-            columns: f(&self.columns),
-            ..*self
-        }
-    }
-
-    pub fn column_data_type(&self, column: &str) -> Option<FeatureDataType> {
-        self.columns.get(column).map(|c| c.data_type)
-    }
-
-    pub fn column_measurement(&self, column: &str) -> Option<&Measurement> {
-        self.columns.get(column).map(|c| &c.measurement)
-    }
-}
-
-impl ResultDescriptor for VectorResultDescriptor {
-    type DataType = VectorDataType;
-    type QueryRectangleSpatialBounds = BoundingBox2D;
-    type QueryRectangleAttributeSelection = ColumnSelection;
-
-    fn data_type(&self) -> Self::DataType {
-        self.data_type
-    }
-
-    fn spatial_reference(&self) -> SpatialReferenceOption {
-        self.spatial_reference
-    }
-
-    fn map_data_type<F>(&self, f: F) -> Self
-    where
-        F: Fn(&Self::DataType) -> Self::DataType,
-    {
-        Self {
-            data_type: f(&self.data_type),
-            spatial_reference: self.spatial_reference,
-            columns: self.columns.clone(),
-            ..*self
-        }
-    }
-
-    fn map_spatial_reference<F>(&self, f: F) -> Self
-    where
-        F: Fn(&SpatialReferenceOption) -> SpatialReferenceOption,
-    {
-        Self {
-            data_type: self.data_type,
-            spatial_reference: f(&self.spatial_reference),
-            columns: self.columns.clone(),
-            ..*self
-        }
-    }
-
-    fn map_time<F>(&self, f: F) -> Self
-    where
-        F: Fn(&Option<TimeInterval>) -> Option<TimeInterval>,
-    {
-        Self {
-            time: f(&self.time),
-            columns: self.columns.clone(),
-            ..*self
-        }
-    }
-
-    fn validate_query(
-        &self,
-        _query: &QueryRectangle<
-            Self::QueryRectangleSpatialBounds,
-            Self::QueryRectangleAttributeSelection,
-        >,
-    ) -> Result<()> {
-        Ok(())
-    }
-}
-
-/// A `ResultDescriptor` for plot queries
-#[derive(Debug, Copy, Clone, PartialEq, Serialize, Deserialize, ToSql, FromSql)]
-#[serde(rename_all = "camelCase")]
-pub struct PlotResultDescriptor {
-    pub spatial_reference: SpatialReferenceOption,
-    pub time: Option<TimeInterval>,
-    pub bbox: Option<BoundingBox2D>,
-}
-
-impl ResultDescriptor for PlotResultDescriptor {
-    type DataType = (); // TODO: maybe distinguish between image, interactive plot, etc.
-    type QueryRectangleSpatialBounds = BoundingBox2D;
-    type QueryRectangleAttributeSelection = PlotSeriesSelection;
-
-    fn data_type(&self) -> Self::DataType {}
-
-    fn spatial_reference(&self) -> SpatialReferenceOption {
-        self.spatial_reference
-    }
-
-    fn map_data_type<F>(&self, _f: F) -> Self
-    where
-        F: Fn(&Self::DataType) -> Self::DataType,
-    {
-        *self
-    }
-
-    fn map_spatial_reference<F>(&self, _f: F) -> Self
-    where
-        F: Fn(&SpatialReferenceOption) -> SpatialReferenceOption,
-    {
-        *self
-    }
-
-    fn map_time<F>(&self, f: F) -> Self
-    where
-        F: Fn(&Option<TimeInterval>) -> Option<TimeInterval>,
-    {
-        Self {
-            time: f(&self.time),
-            ..*self
-        }
-    }
-
-    fn validate_query(
-        &self,
-        _query: &QueryRectangle<
-            Self::QueryRectangleSpatialBounds,
-            Self::QueryRectangleAttributeSelection,
-        >,
-    ) -> Result<()> {
-        Ok(())
-    }
-}
-
-// implementing `From` is possible here because we don't need any additional information, while we would need
-// a measurement and a no data value to convert it into a `RasterResultDescriptor`
-impl From<VectorResultDescriptor> for PlotResultDescriptor {
-    fn from(descriptor: VectorResultDescriptor) -> Self {
-        Self {
-            spatial_reference: descriptor.spatial_reference,
-            time: descriptor.time,
-            bbox: descriptor.bbox,
-        }
-    }
-}
-
-// implementing `From` is possible here because we don't need any additional information, while we would need
-// to know the `columns` to convert it into a `VectorResultDescriptor`
-impl From<RasterResultDescriptor> for PlotResultDescriptor {
-    fn from(descriptor: RasterResultDescriptor) -> Self {
-        Self {
-            spatial_reference: descriptor.spatial_reference,
-            time: descriptor.time,
-            // converting `SpatialPartition2D` to `BoundingBox2D` is ok here, because is makes the covered area only larger
-            bbox: Some(descriptor.spatial_bounds().as_bbox()),
-        }
-    }
-}
-
-#[derive(Debug, Serialize, Deserialize, Clone, PartialEq)]
-#[serde(rename_all = "camelCase", tag = "type")]
-pub enum TypedResultDescriptor {
-    Plot(PlotResultDescriptor),
-    Raster(RasterResultDescriptor),
-    Vector(VectorResultDescriptor),
-}
-
-impl From<PlotResultDescriptor> for TypedResultDescriptor {
-    fn from(value: PlotResultDescriptor) -> Self {
-        Self::Plot(value)
-    }
-}
-
-impl From<RasterResultDescriptor> for TypedResultDescriptor {
-    fn from(value: RasterResultDescriptor) -> Self {
-        Self::Raster(value)
-    }
-}
-
-impl From<VectorResultDescriptor> for TypedResultDescriptor {
-    fn from(value: VectorResultDescriptor) -> Self {
-        Self::Vector(value)
     }
 }
 
@@ -766,13 +763,9 @@
 #[cfg(test)]
 mod tests {
     use super::*;
-<<<<<<< HEAD
     use float_cmp::assert_approx_eq;
     use geoengine_datatypes::{raster::BoundedGrid, spatial_reference::SpatialReference};
-=======
-    use geoengine_datatypes::spatial_reference::SpatialReference;
     use serde_json::json;
->>>>>>> 9ebde23d
 
     #[test]
     fn map_vector_descriptor() {
@@ -814,15 +807,18 @@
     }
 
     #[test]
-<<<<<<< HEAD
     fn raster_tiling_origin() {
         let descriptor = RasterResultDescriptor {
             data_type: RasterDataType::U8,
             spatial_reference: SpatialReferenceOption::Unreferenced,
-            measurement: Measurement::Unitless,
             time: None,
             geo_transform: GeoTransform::new(Coordinate2D::new(-10., 10.), 0.3, -0.3),
             pixel_bounds: GridShape2D::new([36, 30]).bounding_box(),
+            bands: RasterBandDescriptors::new(vec![RasterBandDescriptor::new(
+                "foo".into(),
+                Measurement::Unitless,
+            )])
+            .unwrap(),
         };
 
         let to = descriptor.tiling_origin();
@@ -836,36 +832,44 @@
         let descriptor = RasterResultDescriptor {
             data_type: RasterDataType::U8,
             spatial_reference: SpatialReferenceOption::Unreferenced,
-            measurement: Measurement::Unitless,
             time: None,
             geo_transform: GeoTransform::new(Coordinate2D::new(-15., 15.), 0.5, -0.5),
             pixel_bounds: GridShape2D::new([50, 50]).bounding_box(),
+            bands: RasterBandDescriptors::new(vec![RasterBandDescriptor::new(
+                "foo".into(),
+                Measurement::Unitless,
+            )])
+            .unwrap(),
         };
 
         let descriptor2 = RasterResultDescriptor {
             data_type: RasterDataType::U8,
             spatial_reference: SpatialReferenceOption::Unreferenced,
-            measurement: Measurement::Unitless,
             time: None,
             geo_transform: GeoTransform::new(Coordinate2D::new(-10., 10.), 0.5, -0.5),
             pixel_bounds: GridShape2D::new([9, 11]).bounding_box(),
+            bands: RasterBandDescriptors::new(vec![RasterBandDescriptor::new(
+                "foo".into(),
+                Measurement::Unitless,
+            )])
+            .unwrap(),
         };
 
         assert!(descriptor.spatial_tiling_equals(&descriptor2));
-=======
-    fn it_checks_duplicate_bands() {
-        assert!(RasterBandDescriptors::new(vec![
-            RasterBandDescriptor::new("foo".into(), Measurement::Unitless),
-            RasterBandDescriptor::new("bar".into(), Measurement::Unitless),
-        ])
-        .is_ok());
-
-        assert!(RasterBandDescriptors::new(vec![
-            RasterBandDescriptor::new("foo".into(), Measurement::Unitless),
-            RasterBandDescriptor::new("bar".into(), Measurement::Unitless),
-            RasterBandDescriptor::new("foo".into(), Measurement::Unitless),
-        ])
-        .is_err());
+        fn it_checks_duplicate_bands() {
+            assert!(RasterBandDescriptors::new(vec![
+                RasterBandDescriptor::new("foo".into(), Measurement::Unitless),
+                RasterBandDescriptor::new("bar".into(), Measurement::Unitless),
+            ])
+            .is_ok());
+
+            assert!(RasterBandDescriptors::new(vec![
+                RasterBandDescriptor::new("foo".into(), Measurement::Unitless),
+                RasterBandDescriptor::new("bar".into(), Measurement::Unitless),
+                RasterBandDescriptor::new("foo".into(), Measurement::Unitless),
+            ])
+            .is_err());
+        }
     }
 
     #[test]
@@ -991,6 +995,5 @@
             }
         }]))
         .is_err());
->>>>>>> 9ebde23d
     }
 }