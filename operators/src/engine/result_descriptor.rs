--- conflicted
+++ resolved
@@ -81,18 +81,362 @@
     pub bands: RasterBandDescriptors,
 }
 
-<<<<<<< HEAD
-=======
+impl ResultDescriptor for RasterResultDescriptor {
+    type DataType = RasterDataType;
+    type QueryRectangleSpatialBounds = SpatialGridQueryRectangle;
+    type QueryRectangleAttributeSelection = BandSelection;
+
+    fn data_type(&self) -> Self::DataType {
+        self.data_type
+    }
+
+    fn spatial_reference(&self) -> SpatialReferenceOption {
+        self.spatial_reference
+    }
+
+    fn map_data_type<F>(&self, f: F) -> Self
+    where
+        F: Fn(&Self::DataType) -> Self::DataType,
+    {
+        Self {
+            data_type: f(&self.data_type),
+            bands: self.bands.clone(),
+            ..*self
+        }
+    }
+
+    fn map_spatial_reference<F>(&self, f: F) -> Self
+    where
+        F: Fn(&SpatialReferenceOption) -> SpatialReferenceOption,
+    {
+        Self {
+            spatial_reference: f(&self.spatial_reference),
+            bands: self.bands.clone(),
+            ..*self
+        }
+    }
+
+    fn map_time<F>(&self, f: F) -> Self
+    where
+        F: Fn(&Option<TimeInterval>) -> Option<TimeInterval>,
+    {
+        Self {
+            time: f(&self.time),
+            bands: self.bands.clone(),
+            ..*self
+        }
+    }
+
+    fn validate_query(
+        &self,
+        query: &QueryRectangle<
+            Self::QueryRectangleSpatialBounds,
+            Self::QueryRectangleAttributeSelection,
+        >,
+    ) -> Result<()> {
+        for band in query.attributes.as_slice() {
+            if *band as usize >= self.bands.len() {
+                return Err(Error::BandDoesNotExist { band_idx: *band });
+            }
+        }
+
+        Ok(())
+    }
+}
+
 impl RasterResultDescriptor {
-    pub fn with_datatype_and_num_bands(data_type: RasterDataType, num_bands: u32) -> Self {
+    /// create a new `RasterResultDescriptor`
+    pub fn new(
+        data_type: RasterDataType,
+        spatial_reference: SpatialReferenceOption,
+        time: Option<TimeInterval>,
+        geo_transform: GeoTransform,
+        pixel_bounds: GridBoundingBox2D,
+        bands: RasterBandDescriptors,
+    ) -> Self {
+        Self {
+            data_type,
+            spatial_reference,
+            time,
+            geo_transform_x: geo_transform,
+            pixel_bounds_x: pixel_bounds,
+            bands,
+        }
+    }
+
+    /// Returns the geo transform of the data, i.e. the transformation from pixel coordinates to world coordinates.
+    pub fn not_normalized_geo_transform(&self) -> GeoTransform {
+        self.geo_transform_x
+    }
+
+    /// Returns the tiling origin of the data, i.e. the upper left corner of the pixel nearest to zero.
+    pub fn tiling_origin(&self) -> Coordinate2D {
+        self.tiling_geo_transform().origin_coordinate
+    }
+
+    pub fn tiling_pixel_bounds(&self) -> GridBoundingBox2D {
+        self.geo_transform_x
+            .shape_to_nearest_to_zero_based(&self.pixel_bounds_x)
+    }
+
+    pub fn tiling_geo_transform(&self) -> GeoTransform {
+        self.geo_transform_x.nearest_pixel_to_zero_based()
+    }
+
+    /// Returns the data tiling strategy for the given tile size in pixels.
+    pub fn generate_data_tiling_strategy<X: Into<GridShape2D>>(
+        &self,
+        tile_size_in_pixels: X,
+    ) -> TilingStrategy {
+        TilingStrategy {
+            geo_transform: self.geo_transform_x.nearest_pixel_to_zero_based(),
+            tile_size_in_pixels: tile_size_in_pixels.into(),
+        }
+    }
+
+    pub fn spatial_tiling_equals(&self, other: &Self) -> bool {
+        self.spatial_reference == other.spatial_reference
+            && self.tiling_origin() == other.tiling_origin()
+            && self.geo_transform_x.x_pixel_size() == other.geo_transform_x.x_pixel_size()
+            && self.geo_transform_x.y_pixel_size() == other.geo_transform_x.y_pixel_size()
+    }
+
+    /// Returns `true` if the spatial reference, tiling origin and resolution are the same.
+    pub fn spatial_tiling_compat(&self, other: &Self) -> bool {
+        self.spatial_tiling_equals(other)
+    }
+
+    pub fn spatial_bounds(&self) -> SpatialPartition2D {
+        self.geo_transform_x
+            .grid_to_spatial_bounds(&self.pixel_bounds_x)
+    }
+
+    pub fn with_datatype_and_num_bands(
+        data_type: RasterDataType,
+        num_bands: usize,
+        pixel_bounds: GridBoundingBox2D,
+        geo_transform: GeoTransform,
+    ) -> Self {
         Self {
             data_type,
             spatial_reference: SpatialReferenceOption::Unreferenced,
             time: None,
-            bbox: None,
-            resolution: None,
-            bands: RasterBandDescriptors::new_multiple_bands(num_bands),
-        }
+            geo_transform_x: geo_transform,
+            pixel_bounds_x: pixel_bounds,
+            bands: RasterBandDescriptors::new(
+                (0..num_bands)
+                    .map(|n| RasterBandDescriptor::new(format!("{n}"), Measurement::Unitless))
+                    .collect::<Vec<_>>(),
+            )
+            .unwrap(),
+        }
+    }
+}
+
+/// A `ResultDescriptor` for vector queries
+#[derive(Debug, Clone, PartialEq, Serialize, Deserialize)]
+#[serde(rename_all = "camelCase")]
+pub struct VectorResultDescriptor {
+    pub data_type: VectorDataType,
+    pub spatial_reference: SpatialReferenceOption,
+    pub columns: HashMap<String, VectorColumnInfo>,
+    pub time: Option<TimeInterval>,
+    pub bbox: Option<BoundingBox2D>,
+}
+
+#[derive(Debug, Clone, Eq, PartialEq, Serialize, Deserialize)]
+#[serde(rename_all = "camelCase")]
+pub struct VectorColumnInfo {
+    pub data_type: FeatureDataType,
+    pub measurement: Measurement,
+}
+
+impl VectorResultDescriptor {
+    /// Create a new `VectorResultDescriptor` by only modifying the columns
+    #[must_use]
+    pub fn map_columns<F>(&self, f: F) -> Self
+    where
+        F: Fn(&HashMap<String, VectorColumnInfo>) -> HashMap<String, VectorColumnInfo>,
+    {
+        Self {
+            data_type: self.data_type,
+            spatial_reference: self.spatial_reference,
+            columns: f(&self.columns),
+            ..*self
+        }
+    }
+
+    pub fn column_data_type(&self, column: &str) -> Option<FeatureDataType> {
+        self.columns.get(column).map(|c| c.data_type)
+    }
+
+    pub fn column_measurement(&self, column: &str) -> Option<&Measurement> {
+        self.columns.get(column).map(|c| &c.measurement)
+    }
+}
+
+impl ResultDescriptor for VectorResultDescriptor {
+    type DataType = VectorDataType;
+    type QueryRectangleSpatialBounds = VectorSpatialQueryRectangle;
+    type QueryRectangleAttributeSelection = ColumnSelection;
+
+    fn data_type(&self) -> Self::DataType {
+        self.data_type
+    }
+
+    fn spatial_reference(&self) -> SpatialReferenceOption {
+        self.spatial_reference
+    }
+
+    fn map_data_type<F>(&self, f: F) -> Self
+    where
+        F: Fn(&Self::DataType) -> Self::DataType,
+    {
+        Self {
+            data_type: f(&self.data_type),
+            spatial_reference: self.spatial_reference,
+            columns: self.columns.clone(),
+            ..*self
+        }
+    }
+
+    fn map_spatial_reference<F>(&self, f: F) -> Self
+    where
+        F: Fn(&SpatialReferenceOption) -> SpatialReferenceOption,
+    {
+        Self {
+            data_type: self.data_type,
+            spatial_reference: f(&self.spatial_reference),
+            columns: self.columns.clone(),
+            ..*self
+        }
+    }
+
+    fn map_time<F>(&self, f: F) -> Self
+    where
+        F: Fn(&Option<TimeInterval>) -> Option<TimeInterval>,
+    {
+        Self {
+            time: f(&self.time),
+            columns: self.columns.clone(),
+            ..*self
+        }
+    }
+
+    fn validate_query(
+        &self,
+        _query: &QueryRectangle<
+            Self::QueryRectangleSpatialBounds,
+            Self::QueryRectangleAttributeSelection,
+        >,
+    ) -> Result<()> {
+        Ok(())
+    }
+}
+
+/// A `ResultDescriptor` for plot queries
+#[derive(Debug, Copy, Clone, PartialEq, Serialize, Deserialize, ToSql, FromSql)]
+#[serde(rename_all = "camelCase")]
+pub struct PlotResultDescriptor {
+    pub spatial_reference: SpatialReferenceOption,
+    pub time: Option<TimeInterval>,
+    pub bbox: Option<BoundingBox2D>,
+}
+
+impl ResultDescriptor for PlotResultDescriptor {
+    type DataType = (); // TODO: maybe distinguish between image, interactive plot, etc.
+    type QueryRectangleSpatialBounds = BoundingBox2D;
+    type QueryRectangleAttributeSelection = PlotSeriesSelection;
+
+    fn data_type(&self) -> Self::DataType {}
+
+    fn spatial_reference(&self) -> SpatialReferenceOption {
+        self.spatial_reference
+    }
+
+    fn map_data_type<F>(&self, _f: F) -> Self
+    where
+        F: Fn(&Self::DataType) -> Self::DataType,
+    {
+        *self
+    }
+
+    fn map_spatial_reference<F>(&self, _f: F) -> Self
+    where
+        F: Fn(&SpatialReferenceOption) -> SpatialReferenceOption,
+    {
+        *self
+    }
+
+    fn map_time<F>(&self, f: F) -> Self
+    where
+        F: Fn(&Option<TimeInterval>) -> Option<TimeInterval>,
+    {
+        Self {
+            time: f(&self.time),
+            ..*self
+        }
+    }
+
+    fn validate_query(
+        &self,
+        _query: &QueryRectangle<
+            Self::QueryRectangleSpatialBounds,
+            Self::QueryRectangleAttributeSelection,
+        >,
+    ) -> Result<()> {
+        Ok(())
+    }
+}
+
+// implementing `From` is possible here because we don't need any additional information, while we would need
+// a measurement and a no data value to convert it into a `RasterResultDescriptor`
+impl From<VectorResultDescriptor> for PlotResultDescriptor {
+    fn from(descriptor: VectorResultDescriptor) -> Self {
+        Self {
+            spatial_reference: descriptor.spatial_reference,
+            time: descriptor.time,
+            bbox: descriptor.bbox,
+        }
+    }
+}
+
+// implementing `From` is possible here because we don't need any additional information, while we would need
+// to know the `columns` to convert it into a `VectorResultDescriptor`
+impl From<RasterResultDescriptor> for PlotResultDescriptor {
+    fn from(descriptor: RasterResultDescriptor) -> Self {
+        Self {
+            spatial_reference: descriptor.spatial_reference,
+            time: descriptor.time,
+            // converting `SpatialPartition2D` to `BoundingBox2D` is ok here, because is makes the covered area only larger
+            bbox: Some(descriptor.spatial_bounds().as_bbox()),
+        }
+    }
+}
+
+#[derive(Debug, Serialize, Deserialize, Clone, PartialEq)]
+#[serde(rename_all = "camelCase", tag = "type")]
+pub enum TypedResultDescriptor {
+    Plot(PlotResultDescriptor),
+    Raster(RasterResultDescriptor),
+    Vector(VectorResultDescriptor),
+}
+
+impl From<PlotResultDescriptor> for TypedResultDescriptor {
+    fn from(value: PlotResultDescriptor) -> Self {
+        Self::Plot(value)
+    }
+}
+
+impl From<RasterResultDescriptor> for TypedResultDescriptor {
+    fn from(value: RasterResultDescriptor) -> Self {
+        Self::Raster(value)
+    }
+}
+
+impl From<VectorResultDescriptor> for TypedResultDescriptor {
+    fn from(value: VectorResultDescriptor) -> Self {
+        Self::Vector(value)
     }
 }
 
@@ -228,558 +572,6 @@
 }
 
 #[derive(Debug, Clone, Eq, PartialEq, Serialize, Deserialize, ToSql, FromSql)]
-pub struct RasterBandDescriptor {
-    pub name: String,
-    pub measurement: Measurement,
-}
-
-impl RasterBandDescriptor {
-    pub fn new(name: String, measurement: Measurement) -> Self {
-        Self { name, measurement }
-    }
-
-    pub fn new_unitless(name: String) -> Self {
-        Self {
-            name,
-            measurement: Measurement::Unitless,
-        }
-    }
-
-    pub fn new_unitless_with_idx(idx: u32) -> Self {
-        Self {
-            name: format!("band {idx}"),
-            measurement: Measurement::Unitless,
-        }
-    }
-}
-
->>>>>>> d782815c
-impl ResultDescriptor for RasterResultDescriptor {
-    type DataType = RasterDataType;
-    type QueryRectangleSpatialBounds = SpatialGridQueryRectangle;
-    type QueryRectangleAttributeSelection = BandSelection;
-
-    fn data_type(&self) -> Self::DataType {
-        self.data_type
-    }
-
-    fn spatial_reference(&self) -> SpatialReferenceOption {
-        self.spatial_reference
-    }
-
-    fn map_data_type<F>(&self, f: F) -> Self
-    where
-        F: Fn(&Self::DataType) -> Self::DataType,
-    {
-        Self {
-            data_type: f(&self.data_type),
-            bands: self.bands.clone(),
-            ..*self
-        }
-    }
-
-    fn map_spatial_reference<F>(&self, f: F) -> Self
-    where
-        F: Fn(&SpatialReferenceOption) -> SpatialReferenceOption,
-    {
-        Self {
-            spatial_reference: f(&self.spatial_reference),
-            bands: self.bands.clone(),
-            ..*self
-        }
-    }
-
-    fn map_time<F>(&self, f: F) -> Self
-    where
-        F: Fn(&Option<TimeInterval>) -> Option<TimeInterval>,
-    {
-        Self {
-            time: f(&self.time),
-            bands: self.bands.clone(),
-            ..*self
-        }
-    }
-
-    fn validate_query(
-        &self,
-        query: &QueryRectangle<
-            Self::QueryRectangleSpatialBounds,
-            Self::QueryRectangleAttributeSelection,
-        >,
-    ) -> Result<()> {
-        for band in query.attributes.as_slice() {
-            if *band as usize >= self.bands.len() {
-                return Err(Error::BandDoesNotExist { band_idx: *band });
-            }
-        }
-
-        Ok(())
-    }
-}
-
-impl RasterResultDescriptor {
-    /// create a new `RasterResultDescriptor`
-    pub fn new(
-        data_type: RasterDataType,
-        spatial_reference: SpatialReferenceOption,
-        time: Option<TimeInterval>,
-        geo_transform: GeoTransform,
-        pixel_bounds: GridBoundingBox2D,
-        bands: RasterBandDescriptors,
-    ) -> Self {
-        Self {
-            data_type,
-            spatial_reference,
-            time,
-            geo_transform_x: geo_transform,
-            pixel_bounds_x: pixel_bounds,
-            bands,
-        }
-    }
-
-    /// Returns the geo transform of the data, i.e. the transformation from pixel coordinates to world coordinates.
-    pub fn not_normalized_geo_transform(&self) -> GeoTransform {
-        self.geo_transform_x
-    }
-
-    /// Returns the tiling origin of the data, i.e. the upper left corner of the pixel nearest to zero.
-    pub fn tiling_origin(&self) -> Coordinate2D {
-        self.tiling_geo_transform().origin_coordinate
-    }
-
-    pub fn tiling_pixel_bounds(&self) -> GridBoundingBox2D {
-        self.geo_transform_x
-            .shape_to_nearest_to_zero_based(&self.pixel_bounds_x)
-    }
-
-    pub fn tiling_geo_transform(&self) -> GeoTransform {
-        self.geo_transform_x.nearest_pixel_to_zero_based()
-    }
-
-    /// Returns the data tiling strategy for the given tile size in pixels.
-    pub fn generate_data_tiling_strategy<X: Into<GridShape2D>>(
-        &self,
-        tile_size_in_pixels: X,
-    ) -> TilingStrategy {
-        TilingStrategy {
-            geo_transform: self.geo_transform_x.nearest_pixel_to_zero_based(),
-            tile_size_in_pixels: tile_size_in_pixels.into(),
-        }
-    }
-
-    pub fn spatial_tiling_equals(&self, other: &Self) -> bool {
-        self.spatial_reference == other.spatial_reference
-            && self.tiling_origin() == other.tiling_origin()
-            && self.geo_transform_x.x_pixel_size() == other.geo_transform_x.x_pixel_size()
-            && self.geo_transform_x.y_pixel_size() == other.geo_transform_x.y_pixel_size()
-    }
-
-    /// Returns `true` if the spatial reference, tiling origin and resolution are the same.
-    pub fn spatial_tiling_compat(&self, other: &Self) -> bool {
-        self.spatial_tiling_equals(other)
-    }
-
-    pub fn spatial_bounds(&self) -> SpatialPartition2D {
-        self.geo_transform_x
-            .grid_to_spatial_bounds(&self.pixel_bounds_x)
-    }
-
-    pub fn with_datatype_and_num_bands(
-        data_type: RasterDataType,
-        num_bands: usize,
-        pixel_bounds: GridBoundingBox2D,
-        geo_transform: GeoTransform,
-    ) -> Self {
-        Self {
-            data_type,
-            spatial_reference: SpatialReferenceOption::Unreferenced,
-            time: None,
-            geo_transform_x: geo_transform,
-            pixel_bounds_x: pixel_bounds,
-            bands: RasterBandDescriptors::new(
-                (0..num_bands)
-                    .map(|n| RasterBandDescriptor::new(format!("{n}"), Measurement::Unitless))
-                    .collect::<Vec<_>>(),
-            )
-            .unwrap(),
-        }
-    }
-}
-
-/// A `ResultDescriptor` for vector queries
-#[derive(Debug, Clone, PartialEq, Serialize, Deserialize)]
-#[serde(rename_all = "camelCase")]
-pub struct VectorResultDescriptor {
-    pub data_type: VectorDataType,
-    pub spatial_reference: SpatialReferenceOption,
-    pub columns: HashMap<String, VectorColumnInfo>,
-    pub time: Option<TimeInterval>,
-    pub bbox: Option<BoundingBox2D>,
-}
-
-#[derive(Debug, Clone, Eq, PartialEq, Serialize, Deserialize)]
-#[serde(rename_all = "camelCase")]
-pub struct VectorColumnInfo {
-    pub data_type: FeatureDataType,
-    pub measurement: Measurement,
-}
-
-impl VectorResultDescriptor {
-    /// Create a new `VectorResultDescriptor` by only modifying the columns
-    #[must_use]
-    pub fn map_columns<F>(&self, f: F) -> Self
-    where
-        F: Fn(&HashMap<String, VectorColumnInfo>) -> HashMap<String, VectorColumnInfo>,
-    {
-        Self {
-            data_type: self.data_type,
-            spatial_reference: self.spatial_reference,
-            columns: f(&self.columns),
-            ..*self
-        }
-    }
-
-    pub fn column_data_type(&self, column: &str) -> Option<FeatureDataType> {
-        self.columns.get(column).map(|c| c.data_type)
-    }
-
-    pub fn column_measurement(&self, column: &str) -> Option<&Measurement> {
-        self.columns.get(column).map(|c| &c.measurement)
-    }
-}
-
-impl ResultDescriptor for VectorResultDescriptor {
-    type DataType = VectorDataType;
-    type QueryRectangleSpatialBounds = VectorSpatialQueryRectangle;
-    type QueryRectangleAttributeSelection = ColumnSelection;
-
-    fn data_type(&self) -> Self::DataType {
-        self.data_type
-    }
-
-    fn spatial_reference(&self) -> SpatialReferenceOption {
-        self.spatial_reference
-    }
-
-    fn map_data_type<F>(&self, f: F) -> Self
-    where
-        F: Fn(&Self::DataType) -> Self::DataType,
-    {
-        Self {
-            data_type: f(&self.data_type),
-            spatial_reference: self.spatial_reference,
-            columns: self.columns.clone(),
-            ..*self
-        }
-    }
-
-    fn map_spatial_reference<F>(&self, f: F) -> Self
-    where
-        F: Fn(&SpatialReferenceOption) -> SpatialReferenceOption,
-    {
-        Self {
-            data_type: self.data_type,
-            spatial_reference: f(&self.spatial_reference),
-            columns: self.columns.clone(),
-            ..*self
-        }
-    }
-
-    fn map_time<F>(&self, f: F) -> Self
-    where
-        F: Fn(&Option<TimeInterval>) -> Option<TimeInterval>,
-    {
-        Self {
-            time: f(&self.time),
-            columns: self.columns.clone(),
-            ..*self
-        }
-    }
-
-    fn validate_query(
-        &self,
-        _query: &QueryRectangle<
-            Self::QueryRectangleSpatialBounds,
-            Self::QueryRectangleAttributeSelection,
-        >,
-    ) -> Result<()> {
-        Ok(())
-    }
-}
-
-/// A `ResultDescriptor` for plot queries
-#[derive(Debug, Copy, Clone, PartialEq, Serialize, Deserialize, ToSql, FromSql)]
-#[serde(rename_all = "camelCase")]
-pub struct PlotResultDescriptor {
-    pub spatial_reference: SpatialReferenceOption,
-    pub time: Option<TimeInterval>,
-    pub bbox: Option<BoundingBox2D>,
-}
-
-impl ResultDescriptor for PlotResultDescriptor {
-    type DataType = (); // TODO: maybe distinguish between image, interactive plot, etc.
-    type QueryRectangleSpatialBounds = BoundingBox2D;
-    type QueryRectangleAttributeSelection = PlotSeriesSelection;
-
-    fn data_type(&self) -> Self::DataType {}
-
-    fn spatial_reference(&self) -> SpatialReferenceOption {
-        self.spatial_reference
-    }
-
-    fn map_data_type<F>(&self, _f: F) -> Self
-    where
-        F: Fn(&Self::DataType) -> Self::DataType,
-    {
-        *self
-    }
-
-    fn map_spatial_reference<F>(&self, _f: F) -> Self
-    where
-        F: Fn(&SpatialReferenceOption) -> SpatialReferenceOption,
-    {
-        *self
-    }
-
-    fn map_time<F>(&self, f: F) -> Self
-    where
-        F: Fn(&Option<TimeInterval>) -> Option<TimeInterval>,
-    {
-        Self {
-            time: f(&self.time),
-            ..*self
-        }
-    }
-
-    fn validate_query(
-        &self,
-        _query: &QueryRectangle<
-            Self::QueryRectangleSpatialBounds,
-            Self::QueryRectangleAttributeSelection,
-        >,
-    ) -> Result<()> {
-        Ok(())
-    }
-}
-
-// implementing `From` is possible here because we don't need any additional information, while we would need
-// a measurement and a no data value to convert it into a `RasterResultDescriptor`
-impl From<VectorResultDescriptor> for PlotResultDescriptor {
-    fn from(descriptor: VectorResultDescriptor) -> Self {
-        Self {
-            spatial_reference: descriptor.spatial_reference,
-            time: descriptor.time,
-            bbox: descriptor.bbox,
-        }
-    }
-}
-
-// implementing `From` is possible here because we don't need any additional information, while we would need
-// to know the `columns` to convert it into a `VectorResultDescriptor`
-impl From<RasterResultDescriptor> for PlotResultDescriptor {
-    fn from(descriptor: RasterResultDescriptor) -> Self {
-        Self {
-            spatial_reference: descriptor.spatial_reference,
-            time: descriptor.time,
-            // converting `SpatialPartition2D` to `BoundingBox2D` is ok here, because is makes the covered area only larger
-            bbox: Some(descriptor.spatial_bounds().as_bbox()),
-        }
-    }
-}
-
-#[derive(Debug, Serialize, Deserialize, Clone, PartialEq)]
-#[serde(rename_all = "camelCase", tag = "type")]
-pub enum TypedResultDescriptor {
-    Plot(PlotResultDescriptor),
-    Raster(RasterResultDescriptor),
-    Vector(VectorResultDescriptor),
-}
-
-impl From<PlotResultDescriptor> for TypedResultDescriptor {
-    fn from(value: PlotResultDescriptor) -> Self {
-        Self::Plot(value)
-    }
-}
-
-impl From<RasterResultDescriptor> for TypedResultDescriptor {
-    fn from(value: RasterResultDescriptor) -> Self {
-        Self::Raster(value)
-    }
-}
-
-impl From<VectorResultDescriptor> for TypedResultDescriptor {
-    fn from(value: VectorResultDescriptor) -> Self {
-        Self::Vector(value)
-    }
-}
-
-#[derive(Debug, Clone, PartialEq, Serialize)]
-pub struct RasterBandDescriptors(Vec<RasterBandDescriptor>);
-
-impl RasterBandDescriptors {
-    pub fn new(bands: Vec<RasterBandDescriptor>) -> Result<Self> {
-        let mut names = HashSet::new();
-        for value in &bands {
-            ensure!(!value.name.is_empty(), RasterBandNameMustNotBeEmpty);
-            ensure!(value.name.byte_size() <= 256, RasterBandNameTooLong);
-            ensure!(
-                names.insert(&value.name),
-                RasterBandNamesMustBeUnique {
-                    duplicate_key: value.name.clone()
-                }
-            );
-        }
-
-        Ok(Self(bands))
-    }
-
-    /// Convenience method to crate a single band result descriptor with no specific name and a unitless measurement for single band rasters
-    pub fn new_single_band() -> Self {
-        Self(vec![RasterBandDescriptor {
-            name: "band".into(),
-            measurement: Measurement::Unitless,
-        }])
-    }
-
-    /// Convenience method to crate multipe band result descriptors with no specific name and a unitless measurement
-    pub fn new_multiple_bands(num_bands: u32) -> Self {
-        Self(
-            (0..num_bands)
-                .map(RasterBandDescriptor::new_unitless_with_idx)
-                .collect(),
-        )
-    }
-
-    pub fn bands(&self) -> &[RasterBandDescriptor] {
-        &self.0
-    }
-
-    pub fn len(&self) -> usize {
-        self.0.len()
-    }
-
-    pub fn count(&self) -> u32 {
-        self.0.len() as u32
-    }
-
-    pub fn is_empty(&self) -> bool {
-        self.len() == 0
-    }
-
-    pub fn iter(&self) -> impl Iterator<Item = &RasterBandDescriptor> {
-        self.0.iter()
-    }
-
-    pub fn into_vec(self) -> Vec<RasterBandDescriptor> {
-        self.0
-    }
-
-    // Merge the bands of two descriptors into a new one, fails if there are duplicate names
-    pub fn merge(&self, other: &Self) -> Result<Self> {
-        let mut bands = self.0.clone();
-        bands.extend(other.0.clone());
-        Self::new(bands)
-    }
-
-    // Merge the bands of two descriptors into a new one, adds a suffix to the band names of the second descriptor if there are duplicate names
-    #[must_use]
-    pub fn merge_with_suffix(&self, other: &Self, suffix: &str) -> Self {
-        let mut bands = self.0.clone();
-        let band_names = bands.iter().map(|b| b.name.clone()).collect::<HashSet<_>>();
-
-        for other_band in other.iter() {
-            let name = if band_names.contains(&other_band.name) {
-                format!("{} {suffix}", other_band.name)
-            } else {
-                other_band.name.clone()
-            };
-
-            bands.push(RasterBandDescriptor::new(
-                name,
-                other_band.measurement.clone(),
-            ));
-        }
-
-        Self(bands)
-    }
-
-    // Merge the bands of multiple descriptors into a new one, adds a suffix to the band names if there are duplicate names
-    pub fn merge_all_with_suffix<'a, B>(mut bands: B, suffix: &str) -> Result<Self>
-    where
-        B: Iterator<Item = &'a RasterBandDescriptors>,
-    {
-        let accu = bands
-            .next()
-            .ok_or(Error::AtLeastOneRasterBandDescriptorRequired)?
-            .clone();
-
-        Ok(bands.fold(accu, |acc, other| acc.merge_with_suffix(other, suffix)))
-    }
-}
-
-impl TryFrom<Vec<RasterBandDescriptor>> for RasterBandDescriptors {
-    type Error = Error;
-
-    fn try_from(value: Vec<RasterBandDescriptor>) -> Result<Self, Self::Error> {
-        RasterBandDescriptors::new(value)
-    }
-}
-
-impl Index<usize> for RasterBandDescriptors {
-    type Output = RasterBandDescriptor;
-
-    fn index(&self, index: usize) -> &Self::Output {
-        &self.0[index]
-    }
-}
-
-impl<'de> Deserialize<'de> for RasterBandDescriptors {
-    fn deserialize<D>(deserializer: D) -> Result<Self, D::Error>
-    where
-        D: Deserializer<'de>,
-    {
-        let vec = Vec::deserialize(deserializer)?;
-        RasterBandDescriptors::new(vec).map_err(serde::de::Error::custom)
-    }
-}
-
-impl<'a> FromSql<'a> for RasterBandDescriptors {
-    fn from_sql(
-        ty: &Type,
-        raw: &'a [u8],
-    ) -> Result<Self, Box<dyn std::error::Error + Sync + Send>> {
-        let vec = Vec::<RasterBandDescriptor>::from_sql(ty, raw)?;
-        Ok(RasterBandDescriptors(vec))
-    }
-
-    fn accepts(ty: &Type) -> bool {
-        <Vec<RasterBandDescriptor> as FromSql>::accepts(ty)
-    }
-}
-
-impl ToSql for RasterBandDescriptors {
-    fn to_sql(
-        &self,
-        ty: &Type,
-        w: &mut bytes::BytesMut,
-    ) -> Result<IsNull, Box<dyn std::error::Error + Sync + Send>> {
-        ToSql::to_sql(&self.0, ty, w)
-    }
-
-    fn accepts(ty: &Type) -> bool {
-        <Vec<RasterBandDescriptor> as FromSql>::accepts(ty)
-    }
-
-    fn to_sql_checked(
-        &self,
-        ty: &Type,
-        w: &mut bytes::BytesMut,
-    ) -> Result<IsNull, Box<dyn std::error::Error + Sync + Send>> {
-        ToSql::to_sql_checked(&self.0, ty, w)
-    }
-}
-
-#[derive(Debug, Clone, PartialEq, Serialize, Deserialize, ToSql, FromSql)]
 pub struct RasterBandDescriptor {
     pub name: String,
     pub measurement: Measurement,
