--- conflicted
+++ resolved
@@ -207,7 +207,14 @@
         self.name.clone()
     }
 
-<<<<<<< HEAD
+    fn name(&self) -> &'static str {
+        CsvSource::TYPE_NAME
+    }
+
+    fn path(&self) -> WorkflowOperatorPath {
+        self.path.clone()
+    }
+
     fn optimize(
         &self,
         _target_resolution: SpatialResolution,
@@ -216,14 +223,6 @@
             params: self.state.clone(),
         }
         .boxed())
-=======
-    fn name(&self) -> &'static str {
-        CsvSource::TYPE_NAME
-    }
-
-    fn path(&self) -> WorkflowOperatorPath {
-        self.path.clone()
->>>>>>> 82ef5cf9
     }
 }
 
