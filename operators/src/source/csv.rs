--- conflicted
+++ resolved
@@ -8,13 +8,9 @@
 use futures::task::{Context, Poll};
 use futures::{Stream, StreamExt};
 use geoengine_datatypes::dataset::NamedData;
-<<<<<<< HEAD
 use geoengine_datatypes::primitives::{
-    SpatialBounded, VectorQueryRectangle, VectorSpatialQueryRectangle,
+    ColumnSelection, SpatialBounded, VectorQueryRectangle, VectorSpatialQueryRectangle,
 };
-=======
-use geoengine_datatypes::primitives::{ColumnSelection, VectorQueryRectangle};
->>>>>>> 9ebde23d
 use serde::{Deserialize, Serialize};
 use snafu::{ensure, OptionExt, ResultExt};
 
@@ -408,13 +404,9 @@
 #[async_trait]
 impl QueryProcessor for CsvSourceProcessor {
     type Output = MultiPointCollection;
-<<<<<<< HEAD
     type SpatialQuery = VectorSpatialQueryRectangle;
-=======
-    type SpatialBounds = BoundingBox2D;
     type Selection = ColumnSelection;
     type ResultDescription = VectorResultDescriptor;
->>>>>>> 9ebde23d
 
     async fn _query<'a>(
         &'a self,
@@ -599,23 +591,12 @@
             },
         };
 
-<<<<<<< HEAD
         let query = VectorQueryRectangle::with_bounds_and_resolution(
             BoundingBox2D::new_unchecked(Coordinate2D::new(0., 0.), Coordinate2D::new(3., 3.)),
             TimeInterval::new_unchecked(0, 1),
             SpatialResolution::zero_point_one(),
+            ColumnSelection::all(),
         );
-=======
-        let query = VectorQueryRectangle {
-            spatial_bounds: BoundingBox2D::new_unchecked(
-                Coordinate2D::new(0., 0.),
-                Coordinate2D::new(3., 3.),
-            ),
-            time_interval: TimeInterval::new_unchecked(0, 1),
-            spatial_resolution: SpatialResolution::zero_point_one(),
-            attributes: ColumnSelection::all(),
-        };
->>>>>>> 9ebde23d
         let ctx = MockQueryContext::new((10 * 8 * 2).into());
 
         let r: Vec<Result<MultiPointCollection>> =
