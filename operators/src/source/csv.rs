use std::fs::File;
use std::path::PathBuf;
use std::pin::Pin;
use std::sync::{Arc, Mutex};

use csv::{Position, Reader, StringRecord};
use futures::stream::BoxStream;
use futures::task::{Context, Poll};
use futures::{Stream, StreamExt};
use serde::{Deserialize, Serialize};
use snafu::{ensure, OptionExt, ResultExt};

use geoengine_datatypes::collections::{
    BuilderProvider, GeoFeatureCollectionRowBuilder, MultiPointCollection, VectorDataType,
};
use geoengine_datatypes::{
    primitives::{BoundingBox2D, Coordinate2D, TimeInterval},
    spatial_reference::SpatialReference,
};

use crate::engine::{
    InitializedOperator, InitializedOperatorImpl, InitializedVectorOperator, QueryContext,
    QueryProcessor, QueryRectangle, SourceOperator, TypedVectorQueryProcessor, VectorOperator,
    VectorQueryProcessor, VectorResultDescriptor,
};
use crate::error;
use crate::util::Result;
use failure::_core::sync::atomic::AtomicBool;
use std::sync::atomic::Ordering;

/// Parameters for the CSV Source Operator
///
/// # Examples
///
/// ```rust
/// use serde_json::{Result, Value};
/// use geoengine_operators::source::{CsvSourceParameters, CsvSource};
/// use geoengine_operators::source::{CsvGeometrySpecification, CsvTimeSpecification};
///
/// let json_string = r#"
///     {
///         "type": "CsvSource",
///         "params": {
///             "file_path": "/foo/bar.csv",
///             "field_separator": ",",
///             "geometry": {
///                 "type": "xy",
///                 "x": "x",
///                 "y": "y"
///             }
///         }
///     }"#;
///
/// let operator: CsvSource = serde_json::from_str(json_string).unwrap();
///
/// assert_eq!(operator, CsvSource {
///     params: CsvSourceParameters {
///         file_path: "/foo/bar.csv".into(),
///         field_separator: ',',
///         geometry: CsvGeometrySpecification::XY { x: "x".into(), y: "y".into() },
///         time: CsvTimeSpecification::None,
///     },
/// });
/// ```
#[derive(Debug, PartialEq, Eq, Serialize, Deserialize, Clone)]
pub struct CsvSourceParameters {
    pub file_path: PathBuf,
    pub field_separator: char,
    pub geometry: CsvGeometrySpecification,
    #[serde(default)]
    pub time: CsvTimeSpecification,
}

#[derive(Debug, PartialEq, Eq, Serialize, Deserialize, Clone)]
#[serde(tag = "type", rename_all = "lowercase")]
pub enum CsvGeometrySpecification {
    XY { x: String, y: String },
}

#[derive(Debug, PartialEq, Eq, Serialize, Deserialize, Clone)]
pub enum CsvTimeSpecification {
    None,
}

impl Default for CsvTimeSpecification {
    fn default() -> Self {
        Self::None
    }
}

enum ReaderState {
    Untouched(Reader<File>),
    OnGoing {
        header: ParsedHeader,
        records: csv::StringRecordsIntoIter<File>,
    },
    Error,
}

impl ReaderState {
    pub fn setup_once(&mut self, geometry_specification: CsvGeometrySpecification) -> Result<()> {
        if let ReaderState::Untouched(..) = self {
            // pass
        } else {
            return Ok(());
        }

        let old_state = std::mem::replace(self, ReaderState::Error);

        if let ReaderState::Untouched(mut csv_reader) = old_state {
            let header = match CsvSourceStream::setup_read(geometry_specification, &mut csv_reader)
            {
                Ok(header) => header,
                Err(error) => return Err(error),
            };

            let mut records = csv_reader.into_records();

            // consume the first row, which is the header
            if header.has_header {
                // TODO: throw error
                records.next();
            }

            *self = ReaderState::OnGoing { header, records }
        }

        Ok(())
    }
}

pub struct CsvSourceStream {
    parameters: CsvSourceParameters,
    bbox: BoundingBox2D,
    chunk_size: usize,
    reader_state: Arc<Mutex<ReaderState>>,
    thread_is_computing: Arc<AtomicBool>,
    #[allow(clippy::option_option)]
    poll_result: Arc<Mutex<Option<Option<Result<MultiPointCollection>>>>>,
}

pub type CsvSource = SourceOperator<CsvSourceParameters>;

#[typetag::serde]
impl VectorOperator for CsvSource {
    fn initialize(
        self: Box<Self>,
        context: &crate::engine::ExecutionContext,
    ) -> Result<Box<InitializedVectorOperator>> {
        InitializedOperatorImpl::create(
            self.params,
            context,
            |_, _, _, _| Ok(()),
            |_, _, _, _, _| {
                Ok(VectorResultDescriptor {
                    data_type: VectorDataType::MultiPoint, // TODO: get as user input
                    spatial_reference: SpatialReference::wgs84().into(), // TODO: get as user input
                })
            },
            vec![],
            vec![],
        )
        .map(InitializedOperatorImpl::boxed)
    }
}

impl InitializedOperator<VectorResultDescriptor, TypedVectorQueryProcessor>
    for InitializedOperatorImpl<CsvSourceParameters, VectorResultDescriptor, ()>
{
    fn query_processor(&self) -> Result<crate::engine::TypedVectorQueryProcessor> {
        Ok(TypedVectorQueryProcessor::MultiPoint(
            CsvSourceProcessor {
                params: self.params.clone(),
            }
            .boxed(),
        ))
    }
}

impl CsvSourceStream {
    /// Creates a new `CsvSource`
    ///
    /// # Errors
    ///
    /// This constructor fails if the delimiter is not an ASCII character.
    /// Furthermore, there are IO errors from the reader.
    ///
    // TODO: include time interval, e.g. QueryRectangle parameter
    pub fn new(
        parameters: CsvSourceParameters,
        bbox: BoundingBox2D,
        chunk_size: usize,
    ) -> Result<Self> {
        ensure!(
            parameters.field_separator.is_ascii(),
            error::CsvSource {
                details: "Delimiter must be ASCII character"
            }
        );

        Ok(Self {
            reader_state: Arc::new(Mutex::new(ReaderState::Untouched(
                csv::ReaderBuilder::new()
                    .delimiter(parameters.field_separator as u8)
                    .has_headers(true)
                    .from_path(parameters.file_path.as_path())
                    .context(error::CsvSourceReader {})?,
            ))),
            thread_is_computing: Arc::new(AtomicBool::new(false)),
            poll_result: Arc::new(Mutex::new(None)),
            parameters,
            bbox,
            chunk_size,
        })
    }

    fn setup_read(
        geometry_specification: CsvGeometrySpecification,
        csv_reader: &mut Reader<File>,
    ) -> Result<ParsedHeader> {
        csv_reader
            .seek(Position::new())
            .context(error::CsvSourceReader {})?; // start at beginning

        ensure!(
            csv_reader.has_headers(),
            error::CsvSource {
                details: "CSV file must contain header",
            }
        );

        let header = csv_reader.headers().context(error::CsvSourceReader)?;

        let CsvGeometrySpecification::XY { x, y } = geometry_specification;
        let x_index = header
            .iter()
            .position(|v| v == x)
            .context(error::CsvSource {
                details: "Cannot find x index in csv header",
            })?;
        let y_index = header
            .iter()
            .position(|v| v == y)
            .context(error::CsvSource {
                details: "Cannot find y index in csv header",
            })?;

        Ok(ParsedHeader {
            has_header: true,
            x_index,
            y_index,
        })
    }

    /// Parse a single CSV row
    fn parse_row(header: &ParsedHeader, row: &StringRecord) -> Result<ParsedRow> {
        let x: f64 = row
            .get(header.x_index)
            .context(error::CsvSource {
                details: "Cannot find x index key",
            })?
            .parse()
            .map_err(|_error| error::Error::CsvSource {
                details: "Cannot parse x coordinate".to_string(),
            })?;
        let y: f64 = row
            .get(header.y_index)
            .context(error::CsvSource {
                details: "Cannot find y index key",
            })?
            .parse()
            .map_err(|_error| error::Error::CsvSource {
                details: "Cannot parse y coordinate".to_string(),
            })?;

        Ok(ParsedRow {
            coordinate: (x, y).into(),
            time_interval: TimeInterval::default(),
        })
    }
}

impl Stream for CsvSourceStream {
    type Item = Result<MultiPointCollection>;

    fn poll_next(self: Pin<&mut Self>, cx: &mut Context<'_>) -> Poll<Option<Self::Item>> {
        // TODO: handle lock poisoning on multiple occasions

        if self.thread_is_computing.load(Ordering::Relaxed) {
            return Poll::Pending;
        }

        let mut poll_result = self.poll_result.lock().unwrap();
        if poll_result.is_some() {
            let x = poll_result.take().unwrap();
            return Poll::Ready(x);
        }

        self.thread_is_computing.store(true, Ordering::Relaxed);

        let is_working = self.thread_is_computing.clone();
        let reader_state = self.reader_state.clone();
        let poll_result = self.poll_result.clone();

        let bbox = self.bbox;
        let chunk_size = self.chunk_size;
        let parameters = self.parameters.clone();
        let waker = cx.waker().clone();

        tokio::task::spawn_blocking(move || {
            let mut csv_reader = reader_state.lock().unwrap();
            let computation_result = || -> Result<Option<MultiPointCollection>> {
                // TODO: is clone necessary?
                let geometry_specification = parameters.geometry.clone();
                csv_reader.setup_once(geometry_specification)?;

                let (header, records) = match &mut *csv_reader {
                    ReaderState::OnGoing { header, records } => (header, records),
                    ReaderState::Error => return Ok(None),
                    _ => unreachable!(),
                };

                let mut builder = MultiPointCollection::builder().finish_header();
                let mut number_of_entries = 0; // TODO: add size/len to builder

                while number_of_entries < chunk_size {
                    let record = match records.next() {
                        Some(r) => r,
                        None => break,
                    };

                    let row = record.with_context(|| error::CsvSourceReader)?;
                    let parsed_row = CsvSourceStream::parse_row(header, &row)?;

                    // TODO: filter time
                    if bbox.contains_coordinate(&parsed_row.coordinate) {
                        builder.push_geometry(parsed_row.coordinate.into())?;
                        builder.push_time_interval(parsed_row.time_interval)?;
                        builder.finish_row();

                        number_of_entries += 1;
                    }
                }

                // TODO: is this the correct cancellation criterion?
                if number_of_entries > 0 {
                    let collection = builder.build()?;
                    Ok(Some(collection))
                } else {
                    Ok(None)
                }
            }();

            *poll_result.lock().unwrap() = Some(match computation_result {
                Ok(Some(collection)) => Some(Ok(collection)),
                Ok(None) => None,
                Err(e) => Some(Err(e)),
            });
            is_working.store(false, Ordering::Relaxed);

            waker.wake();
        });

        Poll::Pending
    }
}

#[derive(Debug)]
struct CsvSourceProcessor {
    params: CsvSourceParameters,
}

impl QueryProcessor for CsvSourceProcessor {
    type Output = MultiPointCollection;

    fn query<'a>(
        &self,
        query: QueryRectangle,
        _ctx: &'a dyn QueryContext,
    ) -> BoxStream<'a, Result<Self::Output>> {
        // TODO: properly propagate error
        // TODO: properly handle chunk_size
        CsvSourceStream::new(self.params.clone(), query.bbox, 10)
            .expect("could not create csv source")
            .boxed()
    }
}

#[derive(Clone, Copy, Debug)]
struct ParsedHeader {
    pub has_header: bool,
    pub x_index: usize,
    pub y_index: usize,
}

struct ParsedRow {
    pub coordinate: Coordinate2D,
    pub time_interval: TimeInterval,
    // TODO: fields
}

#[cfg(test)]
mod tests {
    use std::io::{Seek, SeekFrom, Write};

    use geoengine_datatypes::primitives::SpatialResolution;

    use super::*;
<<<<<<< HEAD
    use crate::engine::MockQueryContext;
=======
    use geoengine_datatypes::collections::{FeatureCollectionInfos, ToGeoJson};
>>>>>>> 8f7b3a88

    #[tokio::test]
    async fn read_points() {
        let mut fake_file = tempfile::NamedTempFile::new().unwrap();
        write!(
            fake_file,
            "\
x,y
0,1
2,3
4,5
"
        )
        .unwrap();
        fake_file.seek(SeekFrom::Start(0)).unwrap();

        let mut csv_source = CsvSourceStream::new(
            CsvSourceParameters {
                file_path: fake_file.path().into(),
                field_separator: ',',
                geometry: CsvGeometrySpecification::XY {
                    x: "x".into(),
                    y: "y".into(),
                },
                time: CsvTimeSpecification::None,
            },
            BoundingBox2D::new_unchecked((0., 0.).into(), (5., 5.).into()),
            2,
        )
        .unwrap();

        assert_eq!(csv_source.next().await.unwrap().unwrap().len(), 2);
        assert_eq!(csv_source.next().await.unwrap().unwrap().len(), 1);
        assert!(csv_source.next().await.is_none());
    }

    #[tokio::test]
    async fn erroneous_point_rows() {
        let mut fake_file = tempfile::NamedTempFile::new().unwrap();
        write!(
            fake_file,
            "\
x,y
0,1
CORRUPT
4,5
"
        )
        .unwrap();
        fake_file.seek(SeekFrom::Start(0)).unwrap();

        let mut csv_source = CsvSourceStream::new(
            CsvSourceParameters {
                file_path: fake_file.path().into(),
                field_separator: ',',
                geometry: CsvGeometrySpecification::XY {
                    x: "x".into(),
                    y: "y".into(),
                },
                time: CsvTimeSpecification::None,
            },
            BoundingBox2D::new_unchecked((0., 0.).into(), (5., 5.).into()),
            1,
        )
        .unwrap();

        assert_eq!(csv_source.next().await.unwrap().unwrap().len(), 1);
        assert!(csv_source.next().await.unwrap().is_err());
        assert_eq!(csv_source.next().await.unwrap().unwrap().len(), 1);
        assert!(csv_source.next().await.is_none());
    }

    #[tokio::test]
    async fn corrupt_point_header() {
        let mut fake_file = tempfile::NamedTempFile::new().unwrap();
        write!(
            fake_file,
            "\
x,z
0,1
2,3
4,5
"
        )
        .unwrap();
        fake_file.seek(SeekFrom::Start(0)).unwrap();

        let mut csv_source = CsvSourceStream::new(
            CsvSourceParameters {
                file_path: fake_file.path().into(),
                field_separator: ',',
                geometry: CsvGeometrySpecification::XY {
                    x: "x".into(),
                    y: "y".into(),
                },
                time: CsvTimeSpecification::None,
            },
            BoundingBox2D::new_unchecked((0., 0.).into(), (5., 5.).into()),
            1,
        )
        .unwrap();

        assert!(csv_source.next().await.unwrap().is_err());
        assert!(csv_source.next().await.is_none());
    }

    #[tokio::test]
    async fn processor() {
        let mut fake_file = tempfile::NamedTempFile::new().unwrap();
        write!(
            fake_file,
            "\
x,y
0,1
2,3
4,5
"
        )
        .unwrap();
        fake_file.seek(SeekFrom::Start(0)).unwrap();

        let params = CsvSourceParameters {
            file_path: fake_file.path().into(),
            field_separator: ',',
            geometry: CsvGeometrySpecification::XY {
                x: "x".into(),
                y: "y".into(),
            },
            time: CsvTimeSpecification::None,
        };

        let p = CsvSourceProcessor { params };

        let query = QueryRectangle {
            bbox: BoundingBox2D::new_unchecked(
                Coordinate2D::new(0., 0.),
                Coordinate2D::new(3., 3.),
            ),
            time_interval: TimeInterval::new_unchecked(0, 1),
            spatial_resolution: SpatialResolution::zero_point_one(),
        };
        let ctx = MockQueryContext::new(10 * 8 * 2);

        let r: Vec<Result<MultiPointCollection>> = p.query(query, &ctx).collect().await;

        assert_eq!(r.len(), 1);

        assert_eq!(
            r[0].as_ref().unwrap().to_geo_json(),
            serde_json::json!({
                "type": "FeatureCollection",
                "features": [{
                    "type": "Feature",
                    "geometry": {
                        "type": "Point",
                        "coordinates": [0.0, 1.0]
                    },
                    "properties": {},
                    "when": {
                        "start": "-262144-01-01T00:00:00+00:00",
                        "end": "+262143-12-31T23:59:59.999+00:00",
                        "type": "Interval"
                    }
                }, {
                    "type": "Feature",
                    "geometry": {
                        "type": "Point",
                        "coordinates": [2.0, 3.0]
                    },
                    "properties": {},
                    "when": {
                        "start": "-262144-01-01T00:00:00+00:00",
                        "end": "+262143-12-31T23:59:59.999+00:00",
                        "type": "Interval"
                    }
                }]
            })
            .to_string()
        );
    }

    #[test]
    fn operator() {
        let mut temp_file = tempfile::NamedTempFile::new().unwrap();
        write!(
            temp_file,
            "\
x;y
0;1
2;3
4;5
"
        )
        .unwrap();
        temp_file.seek(SeekFrom::Start(0)).unwrap();

        let params = CsvSourceParameters {
            file_path: temp_file.path().into(),
            field_separator: ';',
            geometry: CsvGeometrySpecification::XY {
                x: "x".into(),
                y: "y".into(),
            },
            time: CsvTimeSpecification::None,
        };

        let operator = CsvSource { params }.boxed();

        let operator_json = serde_json::to_string(&operator).unwrap();

        assert_eq!(
            operator_json,
            serde_json::json!({
                "type": "CsvSource",
                "params": {
                    "file_path": temp_file.path(),
                    "field_separator": ";",
                    "geometry": {
                        "type": "xy",
                        "x": "x",
                        "y": "y"
                    },
                    "time": "None"
                }
            })
            .to_string()
        );

<<<<<<< HEAD
        let _operator: Box<dyn VectorOperator> = serde_json::from_str(&operator_json).unwrap();
=======
        let _deserialized: Box<dyn VectorOperator> = serde_json::from_str(&operator_json).unwrap();
>>>>>>> 8f7b3a88
    }
}<|MERGE_RESOLUTION|>--- conflicted
+++ resolved
@@ -406,11 +406,8 @@
     use geoengine_datatypes::primitives::SpatialResolution;
 
     use super::*;
-<<<<<<< HEAD
     use crate::engine::MockQueryContext;
-=======
     use geoengine_datatypes::collections::{FeatureCollectionInfos, ToGeoJson};
->>>>>>> 8f7b3a88
 
     #[tokio::test]
     async fn read_points() {
@@ -639,10 +636,6 @@
             .to_string()
         );
 
-<<<<<<< HEAD
         let _operator: Box<dyn VectorOperator> = serde_json::from_str(&operator_json).unwrap();
-=======
-        let _deserialized: Box<dyn VectorOperator> = serde_json::from_str(&operator_json).unwrap();
->>>>>>> 8f7b3a88
     }
 }