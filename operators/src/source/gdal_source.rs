--- conflicted
+++ resolved
@@ -313,11 +313,7 @@
     /// Generates a new `GdalSource` from the provided parameters
     /// TODO: move the time interval and grid tile information generation somewhere else...
     ///
-<<<<<<< HEAD
-    #[allow(clippy::unnecessary_wraps)]
-=======
     #[allow(clippy::unnecessary_wraps)] // TODO: remove line
->>>>>>> 8f7b3a88
     fn from_params_with_provider(
         params: GdalSourceParameters,
         dataset_information: P,
