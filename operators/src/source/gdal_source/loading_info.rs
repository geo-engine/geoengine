--- conflicted
+++ resolved
@@ -499,13 +499,8 @@
     use geoengine_datatypes::{
         hashmap,
         primitives::{
-<<<<<<< HEAD
-            Coordinate2D, DateTime, DateTimeParseFormat, Measurement, SpatialPartition2D,
+            BandSelection, Coordinate2D, DateTime, DateTimeParseFormat, SpatialPartition2D,
             SpatialResolution, TimeGranularity,
-=======
-            BandSelection, DateTime, DateTimeParseFormat, SpatialPartition2D, SpatialResolution,
-            TimeGranularity,
->>>>>>> 9ebde23d
         },
         raster::{BoundedGrid, GeoTransform, GridShape2D, RasterDataType},
         spatial_reference::SpatialReference,
@@ -527,14 +522,9 @@
                 data_type: RasterDataType::U8,
                 spatial_reference: SpatialReference::epsg_4326().into(),
                 time: None,
-<<<<<<< HEAD
                 geo_transform: GeoTransform::new((-180., -90.).into(), 1., -1.),
                 pixel_bounds: GridShape2D::new_2d(180, 360).bounding_box(),
-=======
-                bbox: None,
-                resolution: None,
                 bands: RasterBandDescriptors::new_single_band(),
->>>>>>> 9ebde23d
             },
             params: GdalDatasetParameters {
                 file_path: "/foo/bar_%TIME%.tiff".into(),
@@ -578,14 +568,9 @@
                 data_type: RasterDataType::U8,
                 spatial_reference: SpatialReference::epsg_4326().into(),
                 time: None,
-<<<<<<< HEAD
                 geo_transform: GeoTransform::new((-180., -90.).into(), 1., -1.),
                 pixel_bounds: GridShape2D::new_2d(180, 360).bounding_box(),
-=======
-                bbox: None,
-                resolution: None,
-                bands: RasterBandDescriptors::new_single_band()
->>>>>>> 9ebde23d
+                bands: RasterBandDescriptors::new_single_band(),
             }
         );
     }
@@ -596,23 +581,12 @@
 
         assert_eq!(
             meta_data
-<<<<<<< HEAD
                 .loading_info(RasterQueryRectangle::with_partition_and_resolution(
                     SpatialPartition2D::new_unchecked((0., 1.).into(), (1., 0.).into()),
                     SpatialResolution::one(),
                     TimeInterval::new_unchecked(0, 30),
+                    BandSelection::first()
                 ))
-=======
-                .loading_info(RasterQueryRectangle {
-                    spatial_bounds: SpatialPartition2D::new_unchecked(
-                        (0., 1.).into(),
-                        (1., 0.).into()
-                    ),
-                    time_interval: TimeInterval::new_unchecked(0, 30),
-                    spatial_resolution: SpatialResolution::one(),
-                    attributes: BandSelection::first()
-                })
->>>>>>> 9ebde23d
                 .await
                 .unwrap()
                 .info
@@ -647,23 +621,12 @@
 
         assert_eq!(
             meta_data
-<<<<<<< HEAD
                 .loading_info(RasterQueryRectangle::with_partition_and_resolution(
                     SpatialPartition2D::new_unchecked((0., 1.).into(), (1., 0.).into()),
                     SpatialResolution::one(),
                     TimeInterval::default(),
+                    BandSelection::first()
                 ))
-=======
-                .loading_info(RasterQueryRectangle {
-                    spatial_bounds: SpatialPartition2D::new_unchecked(
-                        (0., 1.).into(),
-                        (1., 0.).into()
-                    ),
-                    time_interval: TimeInterval::default(),
-                    spatial_resolution: SpatialResolution::one(),
-                    attributes: BandSelection::first()
-                })
->>>>>>> 9ebde23d
                 .await
                 .unwrap()
                 .info
@@ -700,23 +663,12 @@
 
         assert_eq!(
             meta_data
-<<<<<<< HEAD
                 .loading_info(RasterQueryRectangle::with_partition_and_resolution(
                     SpatialPartition2D::new_unchecked((0., 1.).into(), (1., 0.).into()),
                     SpatialResolution::one(),
                     TimeInterval::new_unchecked(-10, -5),
+                    BandSelection::first()
                 ))
-=======
-                .loading_info(RasterQueryRectangle {
-                    spatial_bounds: SpatialPartition2D::new_unchecked(
-                        (0., 1.).into(),
-                        (1., 0.).into()
-                    ),
-                    time_interval: TimeInterval::new_unchecked(-10, -5),
-                    spatial_resolution: SpatialResolution::one(),
-                    attributes: BandSelection::first()
-                })
->>>>>>> 9ebde23d
                 .await
                 .unwrap()
                 .info
@@ -738,23 +690,12 @@
 
         assert_eq!(
             meta_data
-<<<<<<< HEAD
                 .loading_info(RasterQueryRectangle::with_partition_and_resolution(
                     SpatialPartition2D::new_unchecked((0., 1.).into(), (1., 0.).into()),
                     SpatialResolution::one(),
                     TimeInterval::new_unchecked(50, 55),
+                    BandSelection::first()
                 ))
-=======
-                .loading_info(RasterQueryRectangle {
-                    spatial_bounds: SpatialPartition2D::new_unchecked(
-                        (0., 1.).into(),
-                        (1., 0.).into()
-                    ),
-                    time_interval: TimeInterval::new_unchecked(50, 55),
-                    spatial_resolution: SpatialResolution::one(),
-                    attributes: BandSelection::first()
-                })
->>>>>>> 9ebde23d
                 .await
                 .unwrap()
                 .info
@@ -776,23 +717,12 @@
 
         assert_eq!(
             meta_data
-<<<<<<< HEAD
                 .loading_info(RasterQueryRectangle::with_partition_and_resolution(
                     SpatialPartition2D::new_unchecked((0., 1.).into(), (1., 0.).into()),
                     SpatialResolution::one(),
                     TimeInterval::new_unchecked(0, 22),
+                    BandSelection::first()
                 ))
-=======
-                .loading_info(RasterQueryRectangle {
-                    spatial_bounds: SpatialPartition2D::new_unchecked(
-                        (0., 1.).into(),
-                        (1., 0.).into()
-                    ),
-                    time_interval: TimeInterval::new_unchecked(0, 22),
-                    spatial_resolution: SpatialResolution::one(),
-                    attributes: BandSelection::first()
-                })
->>>>>>> 9ebde23d
                 .await
                 .unwrap()
                 .info
@@ -823,23 +753,12 @@
 
         assert_eq!(
             meta_data
-<<<<<<< HEAD
                 .loading_info(RasterQueryRectangle::with_partition_and_resolution(
                     SpatialPartition2D::new_unchecked((0., 1.).into(), (1., 0.).into()),
                     SpatialResolution::one(),
                     TimeInterval::new_unchecked(0, 20),
+                    BandSelection::first()
                 ))
-=======
-                .loading_info(RasterQueryRectangle {
-                    spatial_bounds: SpatialPartition2D::new_unchecked(
-                        (0., 1.).into(),
-                        (1., 0.).into()
-                    ),
-                    time_interval: TimeInterval::new_unchecked(0, 20),
-                    spatial_resolution: SpatialResolution::one(),
-                    attributes: BandSelection::first()
-                })
->>>>>>> 9ebde23d
                 .await
                 .unwrap()
                 .info
@@ -874,14 +793,9 @@
                 data_type: RasterDataType::U8,
                 spatial_reference: SpatialReference::epsg_4326().into(),
                 time: None,
-<<<<<<< HEAD
                 geo_transform: GeoTransform::new((-180., -90.).into(), 1., -1.),
                 pixel_bounds: GridShape2D::new_2d(180, 360).bounding_box(),
-=======
-                bbox: None,
-                resolution: None,
                 bands: RasterBandDescriptors::new_single_band(),
->>>>>>> 9ebde23d
             },
             params: vec![
                 GdalLoadingInfoTemporalSlice {
@@ -947,36 +861,20 @@
                 data_type: RasterDataType::U8,
                 spatial_reference: SpatialReference::epsg_4326().into(),
                 time: None,
-<<<<<<< HEAD
                 geo_transform: GeoTransform::new((-180., -90.).into(), 1., -1.),
                 pixel_bounds: GridShape2D::new_2d(180, 360).bounding_box(),
-=======
-                bbox: None,
-                resolution: None,
                 bands: RasterBandDescriptors::new_single_band()
->>>>>>> 9ebde23d
             }
         );
 
         assert_eq!(
             meta_data
-<<<<<<< HEAD
                 .loading_info(RasterQueryRectangle::with_partition_and_resolution(
                     SpatialPartition2D::new_unchecked((0., 1.).into(), (1., 0.).into()),
                     SpatialResolution::one(),
                     TimeInterval::new_unchecked(0, 3),
+                    BandSelection::first()
                 ))
-=======
-                .loading_info(RasterQueryRectangle {
-                    spatial_bounds: SpatialPartition2D::new_unchecked(
-                        (0., 1.).into(),
-                        (1., 0.).into()
-                    ),
-                    time_interval: TimeInterval::new_unchecked(0, 3),
-                    spatial_resolution: SpatialResolution::one(),
-                    attributes: BandSelection::first()
-                })
->>>>>>> 9ebde23d
                 .await
                 .unwrap()
                 .info
@@ -1007,14 +905,9 @@
                 data_type: RasterDataType::U8,
                 spatial_reference: SpatialReference::epsg_4326().into(),
                 time: None,
-<<<<<<< HEAD
                 geo_transform: GeoTransform::new((0., 0.).into(), 1., -1.),
                 pixel_bounds: GridShape2D::new_2d(128, 128).bounding_box(),
-=======
-                bbox: None,
-                resolution: None,
                 bands: RasterBandDescriptors::new_single_band(),
->>>>>>> 9ebde23d
             },
             params: GdalDatasetParameters {
                 file_path: "path/to/ds".into(),
@@ -1041,21 +934,13 @@
             cache_ttl: CacheTtlSeconds::default(),
         };
 
-<<<<<<< HEAD
         let query = RasterQueryRectangle::with_partition_and_resolution_and_origin(
             SpatialPartition2D::new_unchecked((0., 128.).into(), (128., 0.).into()),
             SpatialResolution::one(),
             Coordinate2D::new(0., 0.), // FIXME: is this correct here?
             TimeInterval::new(time_start, time_end).unwrap(),
-        );
-=======
-        let query = RasterQueryRectangle {
-            spatial_bounds: SpatialPartition2D::new_unchecked((0., 128.).into(), (128., 0.).into()),
-            time_interval: TimeInterval::new(time_start, time_end).unwrap(),
-            spatial_resolution: SpatialResolution::one(),
-            attributes: BandSelection::first(),
-        };
->>>>>>> 9ebde23d
+            BandSelection::first(),
+        );
 
         let loading_info = metadata.loading_info(query).await.unwrap();
         let mut iter = loading_info.info;
@@ -1089,14 +974,9 @@
                 data_type: RasterDataType::U8,
                 spatial_reference: SpatialReference::epsg_4326().into(),
                 time: None,
-<<<<<<< HEAD
                 geo_transform: GeoTransform::new((-180., -90.).into(), 1., -1.),
                 pixel_bounds: GridShape2D::new_2d(180, 360).bounding_box(),
-=======
-                bbox: None,
-                resolution: None,
                 bands: RasterBandDescriptors::new_single_band(),
->>>>>>> 9ebde23d
             },
             params: GdalDatasetParameters {
                 file_path: "path/to/ds".into(),
@@ -1123,20 +1003,12 @@
             cache_ttl: CacheTtlSeconds::default(),
         };
 
-<<<<<<< HEAD
         let query = RasterQueryRectangle::with_partition_and_resolution(
             SpatialPartition2D::new_unchecked((0., 128.).into(), (128., 0.).into()),
             SpatialResolution::one(),
             TimeInterval::new(time_start, time_end).unwrap(),
-        );
-=======
-        let query = RasterQueryRectangle {
-            spatial_bounds: SpatialPartition2D::new_unchecked((0., 128.).into(), (128., 0.).into()),
-            time_interval: TimeInterval::new(time_start, time_end).unwrap(),
-            spatial_resolution: SpatialResolution::one(),
-            attributes: BandSelection::first(),
-        };
->>>>>>> 9ebde23d
+            BandSelection::first(),
+        );
 
         let loading_info = metadata.loading_info(query).await.unwrap();
         let mut iter = loading_info.info;
@@ -1170,14 +1042,9 @@
                 data_type: RasterDataType::U8,
                 spatial_reference: SpatialReference::epsg_4326().into(),
                 time: None,
-<<<<<<< HEAD
                 geo_transform: GeoTransform::new((-180., -90.).into(), 1., -1.),
                 pixel_bounds: GridShape2D::new_2d(180, 360).bounding_box(),
-=======
-                bbox: None,
-                resolution: None,
                 bands: RasterBandDescriptors::new_single_band(),
->>>>>>> 9ebde23d
             },
             params: GdalDatasetParameters {
                 file_path: "path/to/ds".into(),
@@ -1212,13 +1079,8 @@
                 TimeInstance::from(DateTime::new_utc(2009, 7, 1, 0, 0, 0)),
                 TimeInstance::from(DateTime::new_utc(2013, 3, 1, 0, 0, 0)),
             ),
-<<<<<<< HEAD
-        );
-=======
-            spatial_resolution: SpatialResolution::one(),
-            attributes: BandSelection::first(),
-        };
->>>>>>> 9ebde23d
+            BandSelection::first(),
+        );
 
         let loading_info = metadata.loading_info(query).await.unwrap();
         let mut iter = loading_info.info;
