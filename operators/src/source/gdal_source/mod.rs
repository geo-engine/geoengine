use crate::adapters::{
    FillerTileCacheExpirationStrategy, FillerTimeBounds, SparseTilesFillAdapter,
};
use crate::engine::{
    CanonicOperatorName, MetaData, OperatorData, OperatorName, QueryProcessor,
    SpatialGridDescriptor, WorkflowOperatorPath,
};
use crate::source::gdal_source::reader::ReaderState;
use crate::util::gdal::gdal_open_dataset_ex;
use crate::util::input::float_option_with_nan;
use crate::util::retry::retry;
use crate::util::TemporaryGdalThreadLocalConfigOptions;
use crate::{
    engine::{
        InitializedRasterOperator, RasterOperator, RasterQueryProcessor, RasterResultDescriptor,
        SourceOperator, TypedRasterQueryProcessor,
    },
    error::Error,
    util::Result,
};
use async_trait::async_trait;
pub use error::GdalSourceError;
use float_cmp::{approx_eq, ApproxEq};
use futures::{
    stream::{self, BoxStream, StreamExt},
    Stream,
};
use futures::{Future, TryStreamExt};
use gdal::errors::GdalError;
use gdal::raster::{GdalType, RasterBand as GdalRasterBand};
use gdal::{Dataset as GdalDataset, DatasetOptions, GdalOpenFlags, Metadata as GdalMetadata};
use gdal_sys::VSICurlPartialClearCache;
use geoengine_datatypes::dataset::NamedData;
use geoengine_datatypes::primitives::RasterSpatialQueryRectangle;
use geoengine_datatypes::primitives::{BandSelection, CacheHint};
use geoengine_datatypes::primitives::{
    Coordinate2D, DateTimeParseFormat, RasterQueryRectangle, TimeInstance,
};
use geoengine_datatypes::raster::TileInformation;
use geoengine_datatypes::raster::{
    ChangeGridBounds, EmptyGrid, GeoTransform, GridOrEmpty, GridOrEmpty2D, GridShapeAccess,
    MapElements, MaskedGrid, NoDataValueGrid, Pixel, RasterDataType, RasterProperties,
    RasterPropertiesEntry, RasterPropertiesEntryType, RasterPropertiesKey, RasterTile2D,
    TilingStrategy,
};
use geoengine_datatypes::raster::{GridIntersection, SpatialGridDefinition};
use geoengine_datatypes::util::test::TestDefault;
use geoengine_datatypes::{
    primitives::TimeInterval,
    raster::{Grid, GridBlit, GridBoundingBox2D, GridSize, TilingSpecification},
};
pub use loading_info::{
    GdalLoadingInfo, GdalLoadingInfoTemporalSlice, GdalLoadingInfoTemporalSliceIterator,
    GdalMetaDataList, GdalMetaDataRegular, GdalMetaDataStatic, GdalMetadataNetCdfCf,
};
use log::debug;
use num::{integer::div_ceil, integer::div_floor, FromPrimitive};
use postgres_types::{FromSql, ToSql};
use reader::{GdalReadAdvise, GdalReadWindow, GdalReaderMode, GridAndProperties};
use serde::{Deserialize, Serialize};
use snafu::{ensure, ResultExt};
use std::collections::HashMap;
use std::convert::TryFrom;
use std::ffi::CString;
use std::marker::PhantomData;
use std::path::{Path, PathBuf};
use std::time::Instant;
mod db_types;
mod error;
mod loading_info;
mod reader;

static GDAL_RETRY_INITIAL_BACKOFF_MS: u64 = 1000;
static GDAL_RETRY_MAX_BACKOFF_MS: u64 = 60 * 60 * 1000;
static GDAL_RETRY_EXPONENTIAL_BACKOFF_FACTOR: f64 = 2.;

/// Parameters for the GDAL Source Operator
///
/// # Examples
///
/// ```rust
/// use serde_json::{Result, Value};
/// use geoengine_operators::source::{GdalSource, GdalSourceParameters};
/// use geoengine_datatypes::dataset::{NamedData};
/// use geoengine_datatypes::util::Identifier;
///
/// let json_string = r#"
///     {
///         "type": "GdalSource",
///         "params": {
///             "data": "ns:dataset"
///         }
///     }"#;
///
/// let operator: GdalSource = serde_json::from_str(json_string).unwrap();
///
/// assert_eq!(operator, GdalSource {
///     params: GdalSourceParameters {
///         data: NamedData::with_namespaced_name("ns", "dataset"),
///     },
/// });
/// ```
#[derive(Debug, PartialEq, Eq, Clone, Serialize, Deserialize)]
#[serde(rename_all = "camelCase")]
pub struct GdalSourceParameters {
    pub data: NamedData,
    #[serde(default)]
    pub overview_level: Option<u32>, // TODO: should also allow a resolution? Add resample method?
}

impl GdalSourceParameters {
    #[must_use]
    pub fn new(data: NamedData) -> Self {
        Self {
            data,
            overview_level: None,
        }
    }

    #[must_use]
    pub fn new_with_overview_level(data: NamedData, overview_level: u32) -> Self {
        Self {
            data,
            overview_level: Some(overview_level),
        }
    }

    #[must_use]
    pub fn with_overview_level(mut self, overview_level: Option<u32>) -> Self {
        self.overview_level = overview_level;
        self
    }
}

impl OperatorData for GdalSourceParameters {
    fn data_names_collect(&self, data_names: &mut Vec<NamedData>) {
        data_names.push(self.data.clone());
    }
}

type GdalMetaData =
    Box<dyn MetaData<GdalLoadingInfo, RasterResultDescriptor, RasterQueryRectangle>>;

#[derive(Debug, Clone, Serialize, Deserialize, PartialEq, Eq, FromSql, ToSql)]
#[serde(rename_all = "camelCase")]
pub struct GdalSourceTimePlaceholder {
    pub format: DateTimeParseFormat,
    pub reference: TimeReference,
}

#[derive(Debug, Clone, Copy, Serialize, Deserialize, PartialEq, Eq, FromSql, ToSql)]
#[serde(rename_all = "camelCase")]
pub enum TimeReference {
    Start,
    End,
}

/// Parameters for loading data using Gdal
#[derive(PartialEq, Serialize, Deserialize, Debug, Clone)]
#[serde(rename_all = "camelCase")]
pub struct GdalDatasetParameters {
    pub file_path: PathBuf,
    pub rasterband_channel: usize,
    pub geo_transform: GdalDatasetGeoTransform, // TODO: discuss if we need this at all
    pub width: usize,
    pub height: usize,
    pub file_not_found_handling: FileNotFoundHandling,
    #[serde(default)]
    #[serde(with = "float_option_with_nan")]
    pub no_data_value: Option<f64>,
    pub properties_mapping: Option<Vec<GdalMetadataMapping>>,
    // Dataset open option as strings, e.g. `vec!["UserPwd=geoengine:pwd".to_owned(), "HttpAuth=BASIC".to_owned()]`
    pub gdal_open_options: Option<Vec<String>>,
    // Configs as key, value pairs that will be set as thread local config options, e.g.
    // `vec!["AWS_REGION".to_owned(), "eu-central-1".to_owned()]` and unset afterwards
    // TODO: validate the config options: only allow specific keys and specific values
    pub gdal_config_options: Option<Vec<(String, String)>>,
    #[serde(default)]
    pub allow_alphaband_as_mask: bool,
    pub retry: Option<GdalRetryOptions>,
}

impl GdalDatasetParameters {
    pub fn dataset_bounds(&self) -> GridBoundingBox2D {
        GridBoundingBox2D::new_unchecked(
            [0, 0],
            [self.height as isize - 1, self.width as isize - 1],
        )
    }

    /// Returns the `SpatialGridDefinition` of the Gdal dataset.
    ///
    /// # Panics
    /// Panics if the `GdalDatasetParameters` are faulty.
    pub fn spatial_grid_definition(&self) -> SpatialGridDefinition {
        SpatialGridDefinition::new(
            GeoTransform::try_from(self.geo_transform).expect("there is no reason that this conversion does not work except for upsidedown datasets and we need to address that!"),
            self.dataset_bounds(),
        )
    }
}

#[derive(PartialEq, Serialize, Deserialize, Debug, Clone, Copy)]
#[serde(rename_all = "camelCase")]
pub struct GdalRetryOptions {
    pub max_retries: usize,
}

/// A user friendly representation of Gdal's geo transform. In contrast to [`GeoTransform`] this
/// geo transform allows arbitrary pixel sizes and can thus also represent rasters where the origin is not located
/// in the upper left corner. It should only be used for loading rasters with Gdal and not internally.
/// The GDAL pixel space is usually anchored at the "top-left" corner of the data spatial bounds. Therefore the raster data is stored with spatial coordinate y-values decreasing with the rasters rows. This is represented by a negative pixel size.
/// However, there are datasets where the data is stored "upside-down". If this is the case, the pixel size is positive.
#[derive(Copy, Clone, PartialEq, Debug, Serialize, Deserialize, FromSql, ToSql)]
#[serde(rename_all = "camelCase")]
pub struct GdalDatasetGeoTransform {
    pub origin_coordinate: Coordinate2D,
    pub x_pixel_size: f64,
    pub y_pixel_size: f64,
}

/// Default implementation for testing purposes where geo transform doesn't matter
impl TestDefault for GdalDatasetGeoTransform {
    fn test_default() -> Self {
        Self {
            origin_coordinate: (0.0, 0.0).into(),
            x_pixel_size: 1.0,
            y_pixel_size: -1.0,
        }
    }
}

impl ApproxEq for GdalDatasetGeoTransform {
    type Margin = float_cmp::F64Margin;

    fn approx_eq<M>(self, other: Self, margin: M) -> bool
    where
        M: Into<Self::Margin>,
    {
        let m = margin.into();
        self.origin_coordinate.approx_eq(other.origin_coordinate, m)
            && self.x_pixel_size.approx_eq(other.x_pixel_size, m)
            && self.y_pixel_size.approx_eq(other.y_pixel_size, m)
    }
}

/// Direct conversion from `GdalDatasetGeoTransform` to [`GeoTransform`] only works if origin is located in the upper left corner.
impl TryFrom<GdalDatasetGeoTransform> for GeoTransform {
    type Error = Error;

    fn try_from(dataset_geo_transform: GdalDatasetGeoTransform) -> Result<Self> {
        ensure!(
            dataset_geo_transform.x_pixel_size > 0.0 && dataset_geo_transform.y_pixel_size < 0.0,
            crate::error::GeoTransformOrigin
        );

        Ok(GeoTransform::new(
            dataset_geo_transform.origin_coordinate,
            dataset_geo_transform.x_pixel_size,
            dataset_geo_transform.y_pixel_size,
        ))
    }
}

impl From<gdal::GeoTransform> for GdalDatasetGeoTransform {
    fn from(gdal_geo_transform: gdal::GeoTransform) -> Self {
        Self {
            origin_coordinate: (gdal_geo_transform[0], gdal_geo_transform[3]).into(),
            x_pixel_size: gdal_geo_transform[1],
            y_pixel_size: gdal_geo_transform[5],
        }
    }
}

impl GridShapeAccess for GdalDatasetParameters {
    type ShapeArray = [usize; 2];

    fn grid_shape_array(&self) -> Self::ShapeArray {
        [self.height, self.width]
    }
}

/// How to handle file not found errors
#[derive(Serialize, Deserialize, Debug, Clone, Copy, PartialEq, Eq, FromSql, ToSql)]
pub enum FileNotFoundHandling {
    NoData, // output tiles filled with nodata
    Error,  // return error tile
}

impl GdalDatasetParameters {
    /// Placeholders are replaced by formatted time value.
    /// E.g. `%my_placeholder%` could be replaced by `2014-04-01` depending on the format and time input.
    pub fn replace_time_placeholders(
        &self,
        placeholders: &HashMap<String, GdalSourceTimePlaceholder>,
        time: TimeInterval,
    ) -> Result<Self> {
        let mut file_path: String = self.file_path.to_string_lossy().into();

        for (placeholder, time_placeholder) in placeholders {
            let time = match time_placeholder.reference {
                TimeReference::Start => time.start(),
                TimeReference::End => time.end(),
            };
            let time_string = time
                .as_date_time()
                .ok_or(Error::TimeInstanceNotDisplayable)?
                .format(&time_placeholder.format);

            // TODO: use more efficient algorithm for replacing multiple placeholders, e.g. aho-corasick
            file_path = file_path.replace(placeholder, &time_string);
        }

        Ok(Self {
            file_not_found_handling: self.file_not_found_handling,
            file_path: file_path.into(),
            properties_mapping: self.properties_mapping.clone(),
            gdal_open_options: self.gdal_open_options.clone(),
            gdal_config_options: self.gdal_config_options.clone(),
            ..*self
        })
    }
}

#[derive(Debug, Serialize, Deserialize, Clone, Copy)]
pub struct TilingInformation {
    pub x_axis_tiles: usize,
    pub y_axis_tiles: usize,
    pub x_axis_tile_size: usize,
    pub y_axis_tile_size: usize,
}

pub struct GdalSourceProcessor<T>
where
    T: Pixel,
{
    pub result_descriptor: RasterResultDescriptor,
    pub tiling_specification: TilingSpecification,
    pub meta_data: GdalMetaData,
    pub overview_level: u32,
    pub _phantom_data: PhantomData<T>,
}

struct GdalRasterLoader {}

impl GdalRasterLoader {
    ///
    /// A method to async load single tiles from a GDAL dataset.
    ///
    async fn load_tile_data_async<T: Pixel + GdalType + FromPrimitive>(
        dataset_params: GdalDatasetParameters,
        read_advise: GdalReadAdvise,
    ) -> Result<Option<GridAndProperties<T>>> {
        // TODO: detect usage of vsi curl properly, e.g. also check for `/vsicurl_streaming` and combinations with `/vsizip`
        let is_vsi_curl = dataset_params.file_path.starts_with("/vsicurl/");

        retry(
            dataset_params
                .retry
                .map(|r| r.max_retries)
                .unwrap_or_default(),
            GDAL_RETRY_INITIAL_BACKOFF_MS,
            GDAL_RETRY_EXPONENTIAL_BACKOFF_FACTOR,
            Some(GDAL_RETRY_MAX_BACKOFF_MS),
            move || {
                let ds = dataset_params.clone();
                let file_path = ds.file_path.clone();

                async move {
                    let load_tile_result =
                        crate::util::spawn_blocking(move || Self::load_tile_data(&ds, read_advise))
                            .await
                            .context(crate::error::TokioJoin);

                    match load_tile_result {
                        Ok(Ok(r)) => Ok(r),
                        Ok(Err(e)) | Err(e) => {
                            if is_vsi_curl {
                                // clear the VSICurl cache, to force GDAL to try to re-download the file
                                // otherwise it will assume any observed error will happen again
                                clear_gdal_vsi_cache_for_path(file_path.as_path());
                            }

                            Err(e)
                        }
                    }
                }
            },
        )
        .await
    }

    async fn load_tile_async<T: Pixel + GdalType + FromPrimitive>(
        dataset_params: Option<GdalDatasetParameters>,
        reader_mode: GdalReaderMode,
        tile_information: TileInformation,
        tile_time: TimeInterval,
        cache_hint: CacheHint,
    ) -> Result<RasterTile2D<T>> {
        let tile_spatial_grid = tile_information.spatial_grid_definition();

        match dataset_params {
            // TODO: discuss if we need this check here. The metadata provider should only pass on loading infos if the query intersects the datasets bounds! And the tiling strategy should only generate tiles that intersect the querys bbox.
            Some(ds)
                if reader_mode.is_gdal_dataset_aligned_and_intersects_tile(
                    &ds.spatial_grid_definition(),
                    &tile_spatial_grid,
                ) =>
            {
                debug!(
                    "Loading tile {:?}, from {:?}, band: {}",
                    &tile_information, ds.file_path, ds.rasterband_channel
                );
                // TODO: maybe move this further up the call stack
                let gdal_read_advise = reader_mode
                    .tiling_to_dataset_read_advise(
                        &ds.spatial_grid_definition(),
                        &tile_spatial_grid,
                    )
                    .expect("intersection was checked before");

                let grid = Self::load_tile_data_async(ds, gdal_read_advise).await?;

                match grid {
                    Some(grid) => Ok(RasterTile2D::new_with_properties(
                        tile_time,
                        tile_information.global_tile_position,
                        0,
                        tile_information.global_geo_transform,
                        grid.grid,
                        grid.properties,
                        cache_hint,
                    )),
                    None => Ok(create_no_data_tile(tile_information, tile_time, cache_hint)),
                }
            }
            Some(_) => {
                debug!("Skipping tile not in query rect {:?}", &tile_information);

                Ok(create_no_data_tile(tile_information, tile_time, cache_hint))
            }

            _ => {
                debug!(
                    "Skipping tile without GdalDatasetParameters {:?}",
                    &tile_information
                );

                Ok(create_no_data_tile(tile_information, tile_time, cache_hint))
            }
        }
    }

    ///
    /// A method to load single tiles from a GDAL dataset.
    ///
    fn load_tile_data<T: Pixel + GdalType + FromPrimitive>(
        dataset_params: &GdalDatasetParameters,
        read_advise: GdalReadAdvise,
    ) -> Result<Option<GridAndProperties<T>>> {
        let start = Instant::now();

        debug!(
            "GridOrEmpty2D<{:?}> requested for {:?}.",
            T::TYPE,
            &read_advise.bounds_of_target,
        );

        let options = dataset_params
            .gdal_open_options
            .as_ref()
            .map(|o| o.iter().map(String::as_str).collect::<Vec<_>>());

        // reverts the thread local configs on drop
        let _thread_local_configs = dataset_params
            .gdal_config_options
            .as_ref()
            .map(|config_options| TemporaryGdalThreadLocalConfigOptions::new(config_options));

        let dataset_result = gdal_open_dataset_ex(
            &dataset_params.file_path,
            DatasetOptions {
                open_flags: GdalOpenFlags::GDAL_OF_RASTER,
                open_options: options.as_deref(),
                ..DatasetOptions::default()
            },
        );

        if let Err(error) = &dataset_result {
            let is_file_not_found = error_is_gdal_file_not_found(error);

            let err_result = match dataset_params.file_not_found_handling {
                FileNotFoundHandling::NoData if is_file_not_found => Ok(None),
                _ => Err(crate::error::Error::CouldNotOpenGdalDataset {
                    file_path: dataset_params.file_path.to_string_lossy().to_string(),
                }),
            };
            let elapsed = start.elapsed();
            debug!(
                "error opening dataset: {:?} -> returning error = {}, took: {:?}, file: {:?}",
                error,
                err_result.is_err(),
                elapsed,
                dataset_params.file_path
            );
            return err_result;
        };

        let dataset = dataset_result.expect("checked");

        let rasterband = dataset.rasterband(dataset_params.rasterband_channel as isize)?;

        let gdal_dataset_geotransform = GdalDatasetGeoTransform::from(dataset.geo_transform()?);
        // check that the dataset geo transform is the same as the one we get from GDAL
        debug_assert!(approx_eq!(
            Coordinate2D,
            gdal_dataset_geotransform.origin_coordinate,
            dataset_params.geo_transform.origin_coordinate
        ));

        debug_assert!(approx_eq!(
            f64,
            gdal_dataset_geotransform.x_pixel_size,
            dataset_params.geo_transform.x_pixel_size
        ));

        debug_assert!(approx_eq!(
            f64,
            gdal_dataset_geotransform.y_pixel_size,
            dataset_params.geo_transform.y_pixel_size
        ));

        let (gdal_dataset_pixels_x, gdal_dataset_pixels_y) = dataset.raster_size();
        // check that the dataset pixel size is the same as the one we get from GDAL
        debug_assert_eq!(gdal_dataset_pixels_x, dataset_params.width);
        debug_assert_eq!(gdal_dataset_pixels_y, dataset_params.height);

        let result_grid =
            read_grid_and_handle_edges(&dataset, &rasterband, dataset_params, read_advise)?;

        let properties = read_raster_properties(&dataset, dataset_params, &rasterband);

        let elapsed = start.elapsed();
        debug!("data loaded -> returning data grid, took {:?}", elapsed);

        Ok(Some(GridAndProperties {
            grid: result_grid,
            properties,
        }))
    }

    ///
    /// A stream of futures producing `RasterTile2D` for a single slice in time
    ///
    fn temporal_slice_tile_future_stream<T: Pixel + GdalType + FromPrimitive>(
        query: &RasterQueryRectangle,
        info: GdalLoadingInfoTemporalSlice,
        tiling_strategy: TilingStrategy,
        reader_mode: GdalReaderMode,
    ) -> impl Stream<Item = impl Future<Output = Result<RasterTile2D<T>>>> {
        stream::iter(
            tiling_strategy
                .tile_information_iterator_from_grid_bounds(query.spatial_query().grid_bounds())
                .map(move |tile| {
                    GdalRasterLoader::load_tile_async(
                        info.params.clone(),
                        reader_mode,
                        tile,
                        info.time,
                        info.cache_ttl.into(),
                    )
                }),
        )
    }

    fn loading_info_to_tile_stream<
        T: Pixel + GdalType + FromPrimitive,
        S: Stream<Item = Result<GdalLoadingInfoTemporalSlice>>,
    >(
        loading_info_stream: S,
        query: RasterQueryRectangle,
        tiling_strategy: TilingStrategy,
        reader_mode: GdalReaderMode,
    ) -> impl Stream<Item = Result<RasterTile2D<T>>> {
        loading_info_stream
            .map_ok(move |info| {
                GdalRasterLoader::temporal_slice_tile_future_stream(
                    &query,
                    info,
                    tiling_strategy,
                    reader_mode,
                )
                .map(Result::Ok)
            })
            .try_flatten()
            .try_buffered(16) // TODO: make this configurable
    }
}

fn error_is_gdal_file_not_found(error: &Error) -> bool {
    matches!(
        error,
        Error::Gdal {
            source: GdalError::NullPointer {
                method_name,
                msg
            },
        } if *method_name == "GDALOpenEx" && (*msg == "HTTP response code: 404" || msg.ends_with("No such file or directory"))
    )
}

fn clear_gdal_vsi_cache_for_path(file_path: &Path) {
    unsafe {
        if let Some(Some(c_string)) = file_path.to_str().map(|s| CString::new(s).ok()) {
            VSICurlPartialClearCache(c_string.as_ptr());
        }
    }
}

impl<T> GdalSourceProcessor<T> where T: gdal::raster::GdalType + Pixel {}

#[async_trait]
impl<P> QueryProcessor for GdalSourceProcessor<P>
where
    P: Pixel + gdal::raster::GdalType + FromPrimitive,
{
    type Output = RasterTile2D<P>;
    type SpatialQuery = RasterSpatialQueryRectangle;
    type Selection = BandSelection;
    type ResultDescription = RasterResultDescriptor;

    async fn _query<'a>(
        &'a self,
        query: RasterQueryRectangle,
        _ctx: &'a dyn crate::engine::QueryContext,
    ) -> Result<BoxStream<Result<Self::Output>>> {
        ensure!(
            query.attributes.as_slice() == [0],
            crate::error::GdalSourceDoesNotSupportQueryingOtherBandsThanTheFirstOneYet
        );

        tracing::debug!(
            "Querying GdalSourceProcessor<{:?}> with: {:?}.",
            P::TYPE,
            &query
        );

        // this is the result descriptor of the operator. It already incorporates the overview level AND shifts the origin to the tiling origin
        let result_descriptor = self.result_descriptor();

        let spatial_grid_descriptor = result_descriptor.spatial_grid;
        let source_grid_definition = spatial_grid_descriptor
            .source_spatial_grid_definition()
            .expect("the source grid definition should be present in a source...");
        // A `GeoTransform` maps pixel space to world space.
        // Usually a SRS has axis directions pointing "up" (y-axis) and "up" (y-axis).
        // We are not aware of spatial reference systems where the x-axis points to the right.
        // However, there are spatial reference systems where the y-axis points downwards.
        // The standard "pixel-space" starts at the top-left corner of a `GeoTransform` and points down-right.
        // Therefore, the pixel size on the x-axis is always increasing
        let pixel_size_x = source_grid_definition.geo_transform().x_pixel_size();
        debug_assert!(pixel_size_x.is_sign_positive());
        // and the y-axis should only be positive if the y-axis of the spatial reference system also "points down".
        // NOTE: at the moment we do not allow "down pointing" y-axis.
        let pixel_size_y = source_grid_definition.geo_transform().y_pixel_size();
        debug_assert!(pixel_size_y.is_sign_negative());

        // The data origin is not neccessarily the origin of the tileing we want to use.
        // TODO: maybe derive tilling origin reference from the data projection
        let tiling_grid_definition =
            spatial_grid_descriptor.tiling_grid_definition(self.tiling_specification);

        let tiling_based_pixel_bounds = tiling_grid_definition.tiling_grid_bounds();

        let tiling_strategy = tiling_grid_definition.generate_data_tiling_strategy();

        let query_pixel_bounds = query.spatial_query().grid_bounds();

        let mut empty = false;

        if !tiling_based_pixel_bounds.intersects(&query_pixel_bounds) {
            debug!("query does not intersect spatial data bounds");
            empty = true;
        }

        // TODO: use the time bounds to early return.
        /*
        if let Some(data_time_bounds) = result_descriptor.time {
            if !data_time_bounds.intersects(&query.time_interval) {
                debug!("query does not intersect temporal data bounds");
                empty = true;
            }
        }
        */

        // TODO: add resampling
        let reader_mode = GdalReaderMode::OriginalResolution(ReaderState {
            dataset_spatial_grid: source_grid_definition,
        });

        let loading_info = if empty {
            // TODO: using this shortcut will insert one no-data element with max time validity. However, this does not honor time intervals of data in other areas!
            GdalLoadingInfo::new(
                GdalLoadingInfoTemporalSliceIterator::Static {
                    parts: vec![].into_iter(),
                },
                TimeInstance::MIN,
                TimeInstance::MAX,
            )
        } else {
            self.meta_data.loading_info(query.clone()).await?
        };

        debug_assert!(
            loading_info.start_time_of_output_stream < loading_info.end_time_of_output_stream,
            "Data bounds must not be TimeInstance"
        );

        let time_bounds = match (
            loading_info.start_time_of_output_stream,
            loading_info.end_time_of_output_stream,
        ) {
            (Some(start), Some(end)) => FillerTimeBounds::new(start, end),
            (None, None) => {
                log::warn!("The provider did not provide a time range that covers the query. Falling back to query time range. ");
                FillerTimeBounds::new(query.time_interval.start(), query.time_interval.end())
            }
            (Some(start), None) => {
                log::warn!("The provider did only provide a time range start that covers the query. Falling back to query time end. ");
                FillerTimeBounds::new(start, query.time_interval.end())
            }
            (None, Some(end)) => {
                log::warn!("The provider did only provide a time range end that covers the query. Falling back to query time start. ");
                FillerTimeBounds::new(query.time_interval.start(), end)
            }
        };

        let source_stream = stream::iter(loading_info.info);

        let source_stream = GdalRasterLoader::loading_info_to_tile_stream(
            source_stream,
            query.clone(),
            tiling_strategy,
            reader_mode,
        );

        // use SparseTilesFillAdapter to fill all the gaps
        let filled_stream = SparseTilesFillAdapter::new(
            source_stream,
            tiling_strategy.global_pixel_grid_bounds_to_tile_grid_bounds(query_pixel_bounds),
            query.attributes.count(),
            tiling_strategy.geo_transform,
            tiling_strategy.tile_size_in_pixels,
            FillerTileCacheExpirationStrategy::DerivedFromSurroundingTiles,
            time_bounds,
        );
        Ok(filled_stream.boxed())
    }

    fn result_descriptor(&self) -> &RasterResultDescriptor {
        &self.result_descriptor
    }
}

pub type GdalSource = SourceOperator<GdalSourceParameters>;

impl OperatorName for GdalSource {
    const TYPE_NAME: &'static str = "GdalSource";
}

fn overview_result_descriptor(
    result_descriptor: RasterResultDescriptor,
    overview_level: u32,
) -> RasterResultDescriptor {
    if overview_level > 0 {
        debug!("Using overview level {}", overview_level);
        let source_spatial_grid = result_descriptor
            .spatial_grid
            .source_spatial_grid_definition()
            .expect("this is a source");
        let geo_transform = GeoTransform::new(
            source_spatial_grid.geo_transform.origin_coordinate,
            source_spatial_grid.geo_transform.x_pixel_size() * f64::from(overview_level),
            source_spatial_grid.geo_transform.y_pixel_size() * f64::from(overview_level),
        );
        let grid_bounds = GridBoundingBox2D::new_min_max(
            div_floor(
                source_spatial_grid.grid_bounds.y_min(),
                overview_level as isize,
            ),
            div_ceil(
                source_spatial_grid.grid_bounds.y_max(),
                overview_level as isize,
            ),
            div_floor(
                source_spatial_grid.grid_bounds.x_min(),
                overview_level as isize,
            ),
            div_ceil(
                source_spatial_grid.grid_bounds.x_max(),
                overview_level as isize,
            ),
        )
        .expect("overview level must be a positive integer");

        RasterResultDescriptor {
            spatial_grid: SpatialGridDescriptor::source_from_parts(geo_transform, grid_bounds),
            ..result_descriptor
        }
    } else {
        debug!("Using original resolution (ov = 0)");
        result_descriptor
    }
}

#[typetag::serde]
#[async_trait]
impl RasterOperator for GdalSource {
    async fn _initialize(
        self: Box<Self>,
        path: WorkflowOperatorPath,
        context: &dyn crate::engine::ExecutionContext,
    ) -> Result<Box<dyn InitializedRasterOperator>> {
        let data_id = context.resolve_named_data(&self.params.data).await?;
        let meta_data: GdalMetaData = context.meta_data(&data_id).await?;

        debug!("Initializing GdalSource for {:?}.", &self.params.data);
        debug!("GdalSource path: {:?}", path);

        let meta_data_result_descriptor = meta_data.result_descriptor().await?;

        // generate a result descriptor with the overview level
        let res = overview_result_descriptor(
            meta_data_result_descriptor,
            self.params.overview_level.unwrap_or(0),
        );

        let op = InitializedGdalSourceOperator {
            name: CanonicOperatorName::from(&self),
            result_descriptor: res,
            meta_data,
            overview_level: self.params.overview_level.unwrap_or(0),
            tiling_specification: context.tiling_specification(),
        };

        Ok(op.boxed())
    }

    span_fn!(GdalSource);
}

pub struct InitializedGdalSourceOperator {
    name: CanonicOperatorName,
    pub meta_data: GdalMetaData,
    pub result_descriptor: RasterResultDescriptor,
    pub tiling_specification: TilingSpecification,
    // the overview level to use. 0 means the highest resolution
    pub overview_level: u32,
}

impl InitializedRasterOperator for InitializedGdalSourceOperator {
    fn result_descriptor(&self) -> &RasterResultDescriptor {
        &self.result_descriptor
    }

    fn query_processor(&self) -> Result<TypedRasterQueryProcessor> {
        Ok(match self.result_descriptor().data_type {
            RasterDataType::U8 => TypedRasterQueryProcessor::U8(
                GdalSourceProcessor {
                    result_descriptor: self.result_descriptor.clone(),
                    tiling_specification: self.tiling_specification,
                    meta_data: self.meta_data.clone(),
                    overview_level: self.overview_level,
                    _phantom_data: PhantomData,
                }
                .boxed(),
            ),
            RasterDataType::U16 => TypedRasterQueryProcessor::U16(
                GdalSourceProcessor {
                    result_descriptor: self.result_descriptor.clone(),
                    tiling_specification: self.tiling_specification,
                    meta_data: self.meta_data.clone(),
                    overview_level: self.overview_level,
                    _phantom_data: PhantomData,
                }
                .boxed(),
            ),
            RasterDataType::U32 => TypedRasterQueryProcessor::U32(
                GdalSourceProcessor {
                    result_descriptor: self.result_descriptor.clone(),
                    tiling_specification: self.tiling_specification,
                    meta_data: self.meta_data.clone(),
                    overview_level: self.overview_level,
                    _phantom_data: PhantomData,
                }
                .boxed(),
            ),
            RasterDataType::U64 => {
                return Err(GdalSourceError::UnsupportedRasterType {
                    raster_type: RasterDataType::U64,
                })?
            }
            RasterDataType::I8 => {
                return Err(GdalSourceError::UnsupportedRasterType {
                    raster_type: RasterDataType::I8,
                })?
            }
            RasterDataType::I16 => TypedRasterQueryProcessor::I16(
                GdalSourceProcessor {
                    result_descriptor: self.result_descriptor.clone(),
                    tiling_specification: self.tiling_specification,
                    meta_data: self.meta_data.clone(),
                    overview_level: self.overview_level,
                    _phantom_data: PhantomData,
                }
                .boxed(),
            ),
            RasterDataType::I32 => TypedRasterQueryProcessor::I32(
                GdalSourceProcessor {
                    result_descriptor: self.result_descriptor.clone(),
                    tiling_specification: self.tiling_specification,
                    meta_data: self.meta_data.clone(),
                    overview_level: self.overview_level,
                    _phantom_data: PhantomData,
                }
                .boxed(),
            ),
            RasterDataType::I64 => {
                return Err(GdalSourceError::UnsupportedRasterType {
                    raster_type: RasterDataType::I64,
                })?
            }
            RasterDataType::F32 => TypedRasterQueryProcessor::F32(
                GdalSourceProcessor {
                    result_descriptor: self.result_descriptor.clone(),
                    tiling_specification: self.tiling_specification,
                    meta_data: self.meta_data.clone(),
                    overview_level: self.overview_level,
                    _phantom_data: PhantomData,
                }
                .boxed(),
            ),
            RasterDataType::F64 => TypedRasterQueryProcessor::F64(
                GdalSourceProcessor {
                    result_descriptor: self.result_descriptor.clone(),
                    tiling_specification: self.tiling_specification,
                    meta_data: self.meta_data.clone(),
                    overview_level: self.overview_level,
                    _phantom_data: PhantomData,
                }
                .boxed(),
            ),
        })
    }

    fn canonic_name(&self) -> CanonicOperatorName {
        self.name.clone()
    }
}

/// This method reads the data for a single grid with a specified size from the GDAL dataset.
/// It fails if the tile is not within the dataset.
#[allow(clippy::float_cmp)]
fn read_grid_from_raster<T, D>(
    rasterband: &GdalRasterBand,
    read_window: &GdalReadWindow,
    out_shape: D,
    dataset_params: &GdalDatasetParameters,
    flip_y_axis: bool,
) -> Result<GridOrEmpty<D, T>>
where
    T: Pixel + GdalType + Default + FromPrimitive,
    D: Clone + GridSize + PartialEq,
{
    let gdal_out_shape = (out_shape.axis_size_x(), out_shape.axis_size_y());

    let buffer = rasterband.read_as::<T>(
        read_window.gdal_window_start(), // pixelspace origin
        read_window.gdal_window_size(),  // pixelspace size
        gdal_out_shape,                  // requested raster size
        None,                            // sampling mode
    )?;
    let (_, buffer_data) = buffer.into_shape_and_vec();
    let data_grid = Grid::new(out_shape.clone(), buffer_data)?;

    let data_grid = if flip_y_axis {
        data_grid.reversed_y_axis_grid()
    } else {
        data_grid
    };

    let dataset_mask_flags = rasterband.mask_flags()?;

    if dataset_mask_flags.is_all_valid() {
        debug!("all pixels are valid --> skip no-data and mask handling.");
        return Ok(MaskedGrid::new_with_data(data_grid).into());
    }

    if dataset_mask_flags.is_nodata() {
        debug!("raster uses a no-data value --> use no-data handling.");
        let no_data_value = dataset_params
            .no_data_value
            .or_else(|| rasterband.no_data_value())
            .and_then(FromPrimitive::from_f64);
        let no_data_value_grid = NoDataValueGrid::new(data_grid, no_data_value);
        let grid_or_empty = GridOrEmpty::from(no_data_value_grid);
        return Ok(grid_or_empty);
    }

    if dataset_mask_flags.is_alpha() {
        debug!("raster uses alpha band to mask pixels.");
        if !dataset_params.allow_alphaband_as_mask {
            return Err(Error::AlphaBandAsMaskNotAllowed);
        }
    }

    debug!("use mask based no-data handling.");

    let mask_band = rasterband.open_mask_band()?;
    let mask_buffer = mask_band.read_as::<u8>(
        read_window.gdal_window_start(), // pixelspace origin
        read_window.gdal_window_size(),  // pixelspace size
        gdal_out_shape,                  // requested raster size
        None,                            // sampling mode
    )?;
    let (_, mask_buffer_data) = mask_buffer.into_shape_and_vec();
    let mask_grid = Grid::new(out_shape, mask_buffer_data)?.map_elements(|p: u8| p > 0);

    let mask_grid = if flip_y_axis {
        mask_grid.reversed_y_axis_grid()
    } else {
        mask_grid
    };

    let masked_grid = MaskedGrid::new(data_grid, mask_grid)?;
    Ok(GridOrEmpty::from(masked_grid))
}

/// This method reads the data for a single tile with a specified size from the GDAL dataset.
/// It handles conversion to grid coordinates.
/// If the tile is inside the dataset it uses the `read_grid_from_raster` method.
/// If the tile overlaps the borders of the dataset it uses the `read_partial_grid_from_raster` method.  
fn read_grid_and_handle_edges<T>(
    _dataset: &GdalDataset,
    rasterband: &GdalRasterBand,
    dataset_params: &GdalDatasetParameters,
    gdal_read_advice: GdalReadAdvise,
) -> Result<GridOrEmpty2D<T>>
where
    T: Pixel + GdalType + Default + FromPrimitive,
{
    let result_grid = if gdal_read_advice.direct_read() {
        read_grid_from_raster(
            rasterband,
            &gdal_read_advice.gdal_read_widow,
            gdal_read_advice.read_window_bounds.grid_shape(),
            dataset_params,
            gdal_read_advice.flip_y,
        )?
    } else {
        let r: GridOrEmpty<GridBoundingBox2D, T> = read_grid_from_raster(
            rasterband,
            &gdal_read_advice.gdal_read_widow,
            gdal_read_advice.read_window_bounds,
            dataset_params,
            gdal_read_advice.flip_y,
        )?;
        let mut tile_raster = GridOrEmpty::from(EmptyGrid::new(gdal_read_advice.bounds_of_target));
        tile_raster.grid_blit_from(&r);
        tile_raster.unbounded()
    };

    Ok(result_grid)
}

/// This method reads the data for a single tile with a specified size from the GDAL dataset and adds the requested metadata as properties to the tile.
fn read_raster_properties(
    dataset: &GdalDataset,
    dataset_params: &GdalDatasetParameters,
<<<<<<< HEAD
    rasterband: &GdalRasterBand,
) -> RasterProperties {
=======
    tile_info: TileInformation,
    tile_time: TimeInterval,
    cache_hint: CacheHint,
) -> Result<RasterTile2D<T>> {
    let rasterband = dataset.rasterband(dataset_params.rasterband_channel)?;

    let result_grid = read_grid_and_handle_edges(tile_info, dataset, &rasterband, dataset_params)?;

>>>>>>> 46a5336c
    let mut properties = RasterProperties::default();

    // always read the scale and offset values from the rasterband
    properties_from_band(&mut properties, rasterband);

    // read the properties from the dataset and rasterband metadata
    if let Some(properties_mapping) = dataset_params.properties_mapping.as_ref() {
        properties_from_gdal_metadata(&mut properties, dataset, properties_mapping);
        properties_from_gdal_metadata(&mut properties, rasterband, properties_mapping);
    }

    properties
}

fn create_no_data_tile<T: Pixel>(
    tile_info: TileInformation,
    tile_time: TimeInterval,
    cache_hint: CacheHint,
) -> RasterTile2D<T> {
    // TODO: add cache_hint
    RasterTile2D::new_with_tile_info_and_properties(
        tile_time,
        tile_info,
        0,
        EmptyGrid::new(tile_info.tile_size_in_pixels).into(),
        RasterProperties::default(),
        cache_hint,
    )
}

#[derive(Debug, Clone, Serialize, Deserialize, PartialEq, Eq, FromSql, ToSql)]
pub struct GdalMetadataMapping {
    pub source_key: RasterPropertiesKey,
    pub target_key: RasterPropertiesKey,
    pub target_type: RasterPropertiesEntryType,
}

impl GdalMetadataMapping {
    pub fn identity(
        key: RasterPropertiesKey,
        target_type: RasterPropertiesEntryType,
    ) -> GdalMetadataMapping {
        GdalMetadataMapping {
            source_key: key.clone(),
            target_key: key,
            target_type,
        }
    }
}

fn properties_from_gdal_metadata<'a, I, M>(
    properties: &mut RasterProperties,
    gdal_dataset: &M,
    properties_mapping: I,
) where
    I: IntoIterator<Item = &'a GdalMetadataMapping>,
    M: GdalMetadata,
{
    let mapping_iter = properties_mapping.into_iter();

    for m in mapping_iter {
        let data = if let Some(domain) = &m.source_key.domain {
            gdal_dataset.metadata_item(&m.source_key.key, domain)
        } else {
            gdal_dataset.metadata_item(&m.source_key.key, "")
        };

        if let Some(d) = data {
            let entry = match m.target_type {
                RasterPropertiesEntryType::Number => d.parse::<f64>().map_or_else(
                    |_| RasterPropertiesEntry::String(d),
                    RasterPropertiesEntry::Number,
                ),
                RasterPropertiesEntryType::String => RasterPropertiesEntry::String(d),
            };

            debug!(
                "gdal properties key \"{:?}\" => target key \"{:?}\". Value: {:?} ",
                &m.source_key, &m.target_key, &entry
            );

            properties.insert_property(m.target_key.clone(), entry);
        }
    }
}

fn properties_from_band(properties: &mut RasterProperties, gdal_dataset: &GdalRasterBand) {
    if let Some(scale) = gdal_dataset.scale() {
        properties.set_scale(scale);
    };
    if let Some(offset) = gdal_dataset.offset() {
        properties.set_offset(offset);
    };

    // ignore if there is no description
    if let Ok(description) = gdal_dataset.description() {
        properties.set_description(description);
    }
}

#[cfg(test)]
mod tests {
    use super::*;
    use crate::engine::{MockExecutionContext, MockQueryContext};
    use crate::test_data;
    use crate::util::gdal::add_ndvi_dataset;
    use crate::util::Result;
    use geoengine_datatypes::hashmap;
    use geoengine_datatypes::primitives::{
        SpatialGridQueryRectangle, SpatialPartition2D, TimeInstance,
    };
    use geoengine_datatypes::raster::{BoundedGrid, GridShape2D, SpatialGridDefinition};
    use geoengine_datatypes::raster::{
        EmptyGrid2D, GridBounds, GridIdx2D, TilesEqualIgnoringCacheHint,
    };
    use geoengine_datatypes::raster::{TileInformation, TilingStrategy};
    use geoengine_datatypes::util::gdal::hide_gdal_errors;
    use httptest::matchers::request;
    use httptest::{responders, Expectation, Server};
    use reader::{GdalReadAdvise, GdalReadWindow};

    async fn query_gdal_source(
        exe_ctx: &MockExecutionContext,
        query_ctx: &MockQueryContext,
        name: NamedData,
        spatial_query: SpatialGridQueryRectangle,
        time_interval: TimeInterval,
    ) -> Vec<Result<RasterTile2D<u8>>> {
        let op = GdalSource {
            params: GdalSourceParameters::new(name.clone()),
        }
        .boxed();

        let o = op
            .initialize(WorkflowOperatorPath::initialize_root(), exe_ctx)
            .await
            .unwrap();

        o.query_processor()
            .unwrap()
            .get_u8()
            .unwrap()
            .raster_query(
                RasterQueryRectangle::new(spatial_query, time_interval, BandSelection::first()),
                query_ctx,
            )
            .await
            .unwrap()
            .collect()
            .await
    }

    // This method loads raster data from a cropped MODIS NDVI raster.
    // To inspect the byte values first convert the file to XYZ with GDAL:
    // 'gdal_translate -of xyz MOD13A2_M_NDVI_2014-04-01_30X30.tif MOD13A2_M_NDVI_2014-04-01_30x30.xyz'
    // Then you can convert them to gruped bytes:
    // 'cut -d ' ' -f 1,2 --complement MOD13A2_M_NDVI_2014-04-01_30x30.xyz | xargs -n 30 > MOD13A2_M_NDVI_2014-04-01_30x30_bytes.txt'.
    fn load_ndvi_apr_2014_cropped(
        gdal_read_advice: GdalReadAdvise,
    ) -> Result<Option<GridAndProperties<u8>>> {
        let dataset_params = GdalDatasetParameters {
            file_path: test_data!("raster/modis_ndvi/cropped/MOD13A2_M_NDVI_2014-04-01_30x30.tif")
                .into(),
            rasterband_channel: 1,
            geo_transform: GdalDatasetGeoTransform {
                origin_coordinate: (8.0, 57.4).into(),
                x_pixel_size: 0.1,
                y_pixel_size: -0.1,
            },
            width: 30,
            height: 30,
            file_not_found_handling: FileNotFoundHandling::NoData,
            no_data_value: Some(255.),
            properties_mapping: Some(vec![GdalMetadataMapping {
                source_key: RasterPropertiesKey {
                    domain: None,
                    key: "AREA_OR_POINT".to_string(),
                },
                target_type: RasterPropertiesEntryType::String,
                target_key: RasterPropertiesKey {
                    domain: None,
                    key: "AREA_OR_POINT".to_string(),
                },
            }]),
            gdal_open_options: None,
            gdal_config_options: None,
            allow_alphaband_as_mask: true,
            retry: None,
        };

        GdalRasterLoader::load_tile_data::<u8>(&dataset_params, gdal_read_advice)
    }

    #[test]
    fn tiling_strategy_origin() {
        let tile_size_in_pixels = [600, 600];
        let dataset_upper_right_coord = (-180.0, 90.0).into();
        let dataset_x_pixel_size = 0.1;
        let dataset_y_pixel_size = -0.1;
        let dataset_geo_transform = GeoTransform::new(
            dataset_upper_right_coord,
            dataset_x_pixel_size,
            dataset_y_pixel_size,
        );

        let partition = SpatialPartition2D::new((-180., 90.).into(), (180., -90.).into()).unwrap();

        let origin_split_tileing_strategy = TilingStrategy {
            tile_size_in_pixels: tile_size_in_pixels.into(),
            geo_transform: dataset_geo_transform,
        };

        assert_eq!(
            origin_split_tileing_strategy
                .geo_transform
                .upper_left_pixel_idx(&partition),
            [0, 0].into()
        );
        assert_eq!(
            origin_split_tileing_strategy
                .geo_transform
                .lower_right_pixel_idx(&partition),
            [1800 - 1, 3600 - 1].into()
        );

        let tile_grid = origin_split_tileing_strategy.tile_grid_box(partition);
        assert_eq!(tile_grid.axis_size(), [3, 6]);
        assert_eq!(tile_grid.min_index(), [0, 0].into());
        assert_eq!(tile_grid.max_index(), [2, 5].into());
    }

    #[test]
    fn tiling_strategy_zero() {
        let tile_size_in_pixels = [600, 600];
        let dataset_x_pixel_size = 0.1;
        let dataset_y_pixel_size = -0.1;
        let central_geo_transform = GeoTransform::new_with_coordinate_x_y(
            0.0,
            dataset_x_pixel_size,
            0.0,
            dataset_y_pixel_size,
        );

        let partition = SpatialPartition2D::new((-180., 90.).into(), (180., -90.).into()).unwrap();

        let origin_split_tileing_strategy = TilingStrategy {
            tile_size_in_pixels: tile_size_in_pixels.into(),
            geo_transform: central_geo_transform,
        };

        assert_eq!(
            origin_split_tileing_strategy
                .geo_transform
                .upper_left_pixel_idx(&partition),
            [-900, -1800].into()
        );
        assert_eq!(
            origin_split_tileing_strategy
                .geo_transform
                .lower_right_pixel_idx(&partition),
            [1800 / 2 - 1, 3600 / 2 - 1].into()
        );

        let tile_grid = origin_split_tileing_strategy.tile_grid_box(partition);
        assert_eq!(tile_grid.axis_size(), [4, 6]);
        assert_eq!(tile_grid.min_index(), [-2, -3].into());
        assert_eq!(tile_grid.max_index(), [1, 2].into());
    }

    #[test]
    fn tile_idx_iterator() {
        let tile_size_in_pixels = [600, 600];
        let dataset_x_pixel_size = 0.1;
        let dataset_y_pixel_size = -0.1;
        let central_geo_transform = GeoTransform::new_with_coordinate_x_y(
            0.0,
            dataset_x_pixel_size,
            0.0,
            dataset_y_pixel_size,
        );

        let grid_bounds = GridBoundingBox2D::new([-900, -1800], [899, 1799]).unwrap();

        let origin_split_tileing_strategy = TilingStrategy {
            tile_size_in_pixels: tile_size_in_pixels.into(),
            geo_transform: central_geo_transform,
        };

        let vres: Vec<GridIdx2D> = origin_split_tileing_strategy
            .tile_idx_iterator_from_grid_bounds(grid_bounds)
            .collect();
        assert_eq!(vres.len(), 4 * 6);
        assert_eq!(vres[0], [-2, -3].into());
        assert_eq!(vres[1], [-2, -2].into());
        assert_eq!(vres[2], [-2, -1].into());
        assert_eq!(vres[23], [1, 2].into());
    }

    #[test]
    fn tile_information_iterator() {
        let tile_size_in_pixels = [600, 600];
        let dataset_x_pixel_size = 0.1;
        let dataset_y_pixel_size = -0.1;

        let central_geo_transform = GeoTransform::new_with_coordinate_x_y(
            0.0,
            dataset_x_pixel_size,
            0.0,
            dataset_y_pixel_size,
        );

        let grid_bounds = GridBoundingBox2D::new([-900, -1800], [899, 1799]).unwrap();

        let origin_split_tileing_strategy = TilingStrategy {
            tile_size_in_pixels: tile_size_in_pixels.into(),
            geo_transform: central_geo_transform,
        };

        let vres: Vec<TileInformation> = origin_split_tileing_strategy
            .tile_information_iterator_from_grid_bounds(grid_bounds)
            .collect();
        assert_eq!(vres.len(), 4 * 6);
        assert_eq!(
            vres[0],
            TileInformation::new(
                [-2, -3].into(),
                tile_size_in_pixels.into(),
                central_geo_transform,
            )
        );
        assert_eq!(
            vres[1],
            TileInformation::new(
                [-2, -2].into(),
                tile_size_in_pixels.into(),
                central_geo_transform,
            )
        );
        assert_eq!(
            vres[12],
            TileInformation::new(
                [0, -3].into(),
                tile_size_in_pixels.into(),
                central_geo_transform,
            )
        );
        assert_eq!(
            vres[23],
            TileInformation::new(
                [1, 2].into(),
                tile_size_in_pixels.into(),
                central_geo_transform,
            )
        );
    }

    #[test]
    fn replace_time_placeholder() {
        let params = GdalDatasetParameters {
            file_path: "/foo/bar_%TIME%.tiff".into(),
            rasterband_channel: 0,
            geo_transform: TestDefault::test_default(),
            width: 360,
            height: 180,
            file_not_found_handling: FileNotFoundHandling::NoData,
            no_data_value: Some(0.),
            properties_mapping: None,
            gdal_open_options: None,
            gdal_config_options: None,
            allow_alphaband_as_mask: true,
            retry: None,
        };
        let replaced = params
            .replace_time_placeholders(
                &hashmap! {
                    "%TIME%".to_string() => GdalSourceTimePlaceholder {
                        format: DateTimeParseFormat::custom("%f".to_string()),
                        reference: TimeReference::Start,
                    },
                },
                TimeInterval::new_instant(TimeInstance::from_millis_unchecked(22)).unwrap(),
            )
            .unwrap();
        assert_eq!(
            replaced.file_path.to_string_lossy(),
            "/foo/bar_022000000.tiff".to_string()
        );
        assert_eq!(params.rasterband_channel, replaced.rasterband_channel);
        assert_eq!(params.geo_transform, replaced.geo_transform);
        assert_eq!(params.width, replaced.width);
        assert_eq!(params.height, replaced.height);
        assert_eq!(
            params.file_not_found_handling,
            replaced.file_not_found_handling
        );
    }

    #[test]
    fn test_load_tile_data_top_left() {
        let gdal_read_advice = GdalReadAdvise {
            gdal_read_widow: GdalReadWindow::new([0, 0].into(), [8, 8].into()),
            read_window_bounds: GridBoundingBox2D::new([0, 0], [7, 7]).unwrap(),
            bounds_of_target: GridBoundingBox2D::new([0, 0], [7, 7]).unwrap(),
            flip_y: false,
        };

        let GridAndProperties { grid, properties } = load_ndvi_apr_2014_cropped(gdal_read_advice)
            .unwrap()
            .unwrap();

        assert!(!grid.is_empty());

        let grid = grid.into_materialized_masked_grid();

        assert_eq!(grid.inner_grid.data.len(), 64);
        // pixel value are the top left 8x8 block from MOD13A2_M_NDVI_2014-04-01_27x27_bytes.txt
        assert_eq!(
            grid.inner_grid.data,
            &[
                255, 255, 255, 255, 255, 255, 255, 255, 255, 255, 255, 255, 255, 255, 255, 255,
                255, 255, 255, 255, 255, 255, 127, 107, 255, 255, 255, 255, 255, 164, 185, 182,
                255, 255, 255, 175, 186, 190, 167, 140, 255, 255, 161, 175, 184, 173, 170, 188,
                255, 255, 128, 177, 165, 145, 191, 174, 255, 117, 100, 174, 159, 147, 99, 135
            ]
        );

        assert_eq!(grid.validity_mask.data.len(), 64);
        // pixel mask is pixel > 0 from the top left 8x8 block from MOD13A2_M_NDVI_2014-04-01_27x27_bytes.txt
        assert_eq!(
            grid.validity_mask.data,
            &[
                false, false, false, false, false, false, false, false, false, false, false, false,
                false, false, false, false, false, false, false, false, false, false, true, true,
                false, false, false, false, false, true, true, true, false, false, false, true,
                true, true, true, true, false, false, true, true, true, true, true, true, false,
                false, true, true, true, true, true, true, false, true, true, true, true, true,
                true, true
            ]
        );

        assert_eq!(
            properties.get_property(&RasterPropertiesKey {
                key: "AREA_OR_POINT".to_string(),
                domain: None,
            }),
            Some(&RasterPropertiesEntry::String("Area".to_string()))
        );
    }

    #[test]
    fn test_load_tile_data_overlaps_dataset_bounds_top_left_out1() {
        // shift world bbox one pixel up and to the left
        let gdal_read_advice = GdalReadAdvise {
            gdal_read_widow: GdalReadWindow::new([0, 0].into(), [7, 7].into()), // this is the data we can read
            read_window_bounds: GridBoundingBox2D::new([1, 1], [7, 7]).unwrap(), // this is the area we can fill in target
            bounds_of_target: GridBoundingBox2D::new([0, 0], [7, 7]).unwrap(), // this is the area of the target
            flip_y: false,
        };

        let GridAndProperties {
            grid,
            properties: _properties,
        } = load_ndvi_apr_2014_cropped(gdal_read_advice)
            .unwrap()
            .unwrap();

        assert!(!grid.is_empty());

        let x = grid.into_materialized_masked_grid();

        assert_eq!(x.inner_grid.data.len(), 64);
        assert_eq!(
            x.inner_grid.data,
            &[
                0, 0, 0, 0, 0, 0, 0, 0, 0, 255, 255, 255, 255, 255, 255, 255, 0, 255, 255, 255,
                255, 255, 255, 255, 0, 255, 255, 255, 255, 255, 255, 127, 0, 255, 255, 255, 255,
                255, 164, 185, 0, 255, 255, 255, 175, 186, 190, 167, 0, 255, 255, 161, 175, 184,
                173, 170, 0, 255, 255, 128, 177, 165, 145, 191,
            ]
        );

        assert_eq!(x.validity_mask.data.len(), 64);
        // pixel mask is pixel == 255 from the top left 8x8 block from MOD13A2_M_NDVI_2014-04-01_27x27_bytes.txt
        assert_eq!(
            x.validity_mask.data,
            &[
                false, false, false, false, false, false, false, false, false, false, false, false,
                false, false, false, false, false, false, false, false, false, false, false, false,
                false, false, false, false, false, false, false, true, false, false, false, false,
                false, false, true, true, false, false, false, false, true, true, true, true,
                false, false, false, true, true, true, true, true, false, false, false, true, true,
                true, true, true,
            ]
        );
    }

    /* This test no longer works since we now employ a clipping strategy and this makes us read a lot more data?
    #[test]
    fn test_load_tile_data_is_inside_single_pixel() {
        let output_shape: GridShape2D = [8, 8].into();
        // shift world bbox one pixel up and to the left
        let (x_size, y_size) = (0.001, 0.001);
        let output_bounds = SpatialPartition2D::new(
            (-116.22222, 66.66666).into(),
            (-116.22222 + x_size, 66.66666 - y_size).into(),
        )
        .unwrap();

        let RasterTile2D {
            global_geo_transform: _,
            grid_array: grid,
            tile_position: _,
            band: _,
            time: _,
            properties: _,
            cache_hint: _,
        } = load_ndvi_jan_2014(output_shape, output_bounds).unwrap();

        assert!(!grid.is_empty());

        let x = grid.into_materialized_masked_grid();

        assert_eq!(x.inner_grid.data.len(), 64);
        assert_eq!(x.inner_grid.data, &[1; 64]);
    }
    */

    #[tokio::test]
    async fn test_query_single_time_slice() {
        let mut exe_ctx = MockExecutionContext::test_default();
        let query_ctx = MockQueryContext::test_default();
        let id = add_ndvi_dataset(&mut exe_ctx);
        let spatial_query = SpatialGridQueryRectangle::new(
            GridBoundingBox2D::new([-256, -256], [255, 255]).unwrap(),
        );

        let time_interval = TimeInterval::new_unchecked(1_388_534_400_000, 1_388_534_400_001); // 2014-01-01

        let c = query_gdal_source(&exe_ctx, &query_ctx, id, spatial_query, time_interval).await;
        let c: Vec<RasterTile2D<u8>> = c.into_iter().map(Result::unwrap).collect();

        assert_eq!(c.len(), 4);

        assert_eq!(
            c[0].time,
            TimeInterval::new_unchecked(1_388_534_400_000, 1_391_212_800_000)
        );

        assert_eq!(
            c[0].tile_information().global_tile_position(),
            [-1, -1].into()
        );

        assert_eq!(
            c[1].tile_information().global_tile_position(),
            [-1, 0].into()
        );

        assert_eq!(
            c[2].tile_information().global_tile_position(),
            [0, -1].into()
        );

        assert_eq!(
            c[3].tile_information().global_tile_position(),
            [0, 0].into()
        );
    }

    #[tokio::test]
    async fn test_query_multi_time_slices() {
        let mut exe_ctx = MockExecutionContext::test_default();
        let query_ctx = MockQueryContext::test_default();
        let id = add_ndvi_dataset(&mut exe_ctx);

        let spatial_query = SpatialGridQueryRectangle::new(
            GridBoundingBox2D::new([-256, -256], [255, 255]).unwrap(),
        );

        let time_interval = TimeInterval::new_unchecked(1_388_534_400_000, 1_393_632_000_000); // 2014-01-01 - 2014-03-01

        let c = query_gdal_source(&exe_ctx, &query_ctx, id, spatial_query, time_interval).await;
        let c: Vec<RasterTile2D<u8>> = c.into_iter().map(Result::unwrap).collect();

        assert_eq!(c.len(), 8);

        assert_eq!(
            c[0].time,
            TimeInterval::new_unchecked(1_388_534_400_000, 1_391_212_800_000)
        );

        assert_eq!(
            c[5].time,
            TimeInterval::new_unchecked(1_391_212_800_000, 1_393_632_000_000)
        );
    }

    #[tokio::test]
    async fn test_query_before_data() {
        let mut exe_ctx = MockExecutionContext::test_default();
        let query_ctx = MockQueryContext::test_default();
        let id = add_ndvi_dataset(&mut exe_ctx);

        let spatial_query = SpatialGridQueryRectangle::new(
            GridBoundingBox2D::new([-256, -256], [255, 255]).unwrap(),
        );
        let time_interval = TimeInterval::new_unchecked(1_380_585_600_000, 1_380_585_600_000); // 2013-10-01 - 2013-10-01

        let c = query_gdal_source(&exe_ctx, &query_ctx, id, spatial_query, time_interval).await;
        let c: Vec<RasterTile2D<u8>> = c.into_iter().map(Result::unwrap).collect();

        assert_eq!(c.len(), 4);

        assert_eq!(
            c[0].time,
            TimeInterval::new_unchecked(TimeInstance::MIN, 1_388_534_400_000) // bot - 2014-01-01
        );
    }

    #[tokio::test]
    async fn test_query_after_data() {
        let mut exe_ctx = MockExecutionContext::test_default();
        let query_ctx = MockQueryContext::test_default();
        let id = add_ndvi_dataset(&mut exe_ctx);

        let spatial_query = SpatialGridQueryRectangle::new(
            GridBoundingBox2D::new([-256, -256], [255, 255]).unwrap(),
        );
        let time_interval = TimeInterval::new_unchecked(1_420_074_000_000, 1_420_074_000_000); // 2015-01-01 - 2015-01-01

        let c = query_gdal_source(&exe_ctx, &query_ctx, id, spatial_query, time_interval).await;
        let c: Vec<RasterTile2D<u8>> = c.into_iter().map(Result::unwrap).collect();

        assert_eq!(c.len(), 4);

        assert_eq!(
            c[0].time,
            TimeInterval::new_unchecked(1_404_172_800_000, TimeInstance::MAX) // 2014-07-01 - eot
        );
    }

    #[tokio::test]
    async fn test_nodata() {
        hide_gdal_errors();

        let mut exe_ctx = MockExecutionContext::test_default();
        let query_ctx = MockQueryContext::test_default();
        let id = add_ndvi_dataset(&mut exe_ctx);

        let spatial_query = SpatialGridQueryRectangle::new(
            GridBoundingBox2D::new([-256, -256], [255, 255]).unwrap(),
        );
        let time_interval = TimeInterval::new_unchecked(1_385_856_000_000, 1_388_534_400_000); // 2013-12-01 - 2014-01-01

        let c = query_gdal_source(&exe_ctx, &query_ctx, id, spatial_query, time_interval).await;
        let c: Vec<RasterTile2D<u8>> = c.into_iter().map(Result::unwrap).collect();

        assert_eq!(c.len(), 4);

        let tile_1 = &c[0];

        assert_eq!(
            tile_1.time,
            TimeInterval::new_unchecked(TimeInstance::MIN, 1_388_534_400_000)
        );

        assert!(tile_1.is_empty());
    }

    #[tokio::test]
    async fn timestep_without_params() {
        let output_bounds =
            SpatialPartition2D::new_unchecked((-90., 90.).into(), (90., -90.).into());
        let output_shape: GridShape2D = [256, 256].into();

        let tile_info = TileInformation::with_partition_and_shape(output_bounds, output_shape);
        let time_interval = TimeInterval::new_unchecked(1_388_534_400_000, 1_391_212_800_000); // 2014-01-01 - 2014-01-15
        let params = None;
        let reader_mode = GdalReaderMode::OriginalResolution(ReaderState {
            dataset_spatial_grid: SpatialGridDefinition::new(
                tile_info.global_geo_transform,
                GridShape2D::new([3600, 1800]).bounding_box(),
            ),
        });

        let tile = GdalRasterLoader::load_tile_async::<f64>(
            params,
            reader_mode,
            tile_info,
            time_interval,
            CacheHint::default(),
        )
        .await;

        assert!(tile.is_ok());

        let expected = RasterTile2D::<f64>::new_with_tile_info(
            time_interval,
            tile_info,
            0,
            EmptyGrid2D::new(output_shape).into(),
            CacheHint::default(),
        );

        assert!(tile.unwrap().tiles_equal_ignoring_cache_hint(&expected));
    }

    #[test]
    fn it_reverts_config_options() {
        let config_options = vec![("foo".to_owned(), "bar".to_owned())];

        {
            let _config =
                TemporaryGdalThreadLocalConfigOptions::new(config_options.as_slice()).unwrap();

            assert_eq!(
                gdal::config::get_config_option("foo", "default").unwrap(),
                "bar".to_owned()
            );
        }

        assert_eq!(
            gdal::config::get_config_option("foo", "").unwrap(),
            String::new()
        );
    }

    #[test]
    #[allow(clippy::too_many_lines)]
    fn deserialize_dataset_parameters() {
        let dataset_parameters = GdalDatasetParameters {
            file_path: "path-to-data.tiff".into(),
            rasterband_channel: 1,
            geo_transform: GdalDatasetGeoTransform {
                origin_coordinate: (-180., 90.).into(),
                x_pixel_size: 0.1,
                y_pixel_size: -0.1,
            },
            width: 3600,
            height: 1800,
            file_not_found_handling: FileNotFoundHandling::NoData,
            no_data_value: Some(f64::NAN),
            properties_mapping: Some(vec![
                GdalMetadataMapping {
                    source_key: RasterPropertiesKey {
                        domain: None,
                        key: "AREA_OR_POINT".to_string(),
                    },
                    target_type: RasterPropertiesEntryType::String,
                    target_key: RasterPropertiesKey {
                        domain: None,
                        key: "AREA_OR_POINT".to_string(),
                    },
                },
                GdalMetadataMapping {
                    source_key: RasterPropertiesKey {
                        domain: Some("IMAGE_STRUCTURE".to_string()),
                        key: "COMPRESSION".to_string(),
                    },
                    target_type: RasterPropertiesEntryType::String,
                    target_key: RasterPropertiesKey {
                        domain: Some("IMAGE_STRUCTURE_INFO".to_string()),
                        key: "COMPRESSION".to_string(),
                    },
                },
            ]),
            gdal_open_options: None,
            gdal_config_options: None,
            allow_alphaband_as_mask: true,
            retry: None,
        };

        let dataset_parameters_json = serde_json::to_value(&dataset_parameters).unwrap();

        assert_eq!(
            dataset_parameters_json,
            serde_json::json!({
                "filePath": "path-to-data.tiff",
                "rasterbandChannel": 1,
                "geoTransform": {
                    "originCoordinate": {
                        "x": -180.,
                        "y": 90.
                    },
                    "xPixelSize": 0.1,
                    "yPixelSize": -0.1
                },
                "width": 3600,
                "height": 1800,
                "fileNotFoundHandling": "NoData",
                "noDataValue": "nan",
                "propertiesMapping": [{
                        "source_key": {
                            "domain": null,
                            "key": "AREA_OR_POINT"
                        },
                        "target_key": {
                            "domain": null,
                            "key": "AREA_OR_POINT"
                        },
                        "target_type": "String"
                    },
                    {
                        "source_key": {
                            "domain": "IMAGE_STRUCTURE",
                            "key": "COMPRESSION"
                        },
                        "target_key": {
                            "domain": "IMAGE_STRUCTURE_INFO",
                            "key": "COMPRESSION"
                        },
                        "target_type": "String"
                    }
                ],
                "gdalOpenOptions": null,
                "gdalConfigOptions": null,
                "allowAlphabandAsMask": true,
                "retry": null,
            })
        );

        let deserialized_parameters =
            serde_json::from_value::<GdalDatasetParameters>(dataset_parameters_json).unwrap();

        // since there is NaN in the data, we can't check for equality on the whole object

        assert_eq!(
            deserialized_parameters.file_path,
            dataset_parameters.file_path,
        );
        assert_eq!(
            deserialized_parameters.rasterband_channel,
            dataset_parameters.rasterband_channel,
        );
        assert_eq!(
            deserialized_parameters.geo_transform,
            dataset_parameters.geo_transform,
        );
        assert_eq!(deserialized_parameters.width, dataset_parameters.width);
        assert_eq!(deserialized_parameters.height, dataset_parameters.height);
        assert_eq!(
            deserialized_parameters.file_not_found_handling,
            dataset_parameters.file_not_found_handling,
        );
        assert!(
            deserialized_parameters.no_data_value.unwrap().is_nan()
                && dataset_parameters.no_data_value.unwrap().is_nan()
        );
        assert_eq!(
            deserialized_parameters.properties_mapping,
            dataset_parameters.properties_mapping,
        );
        assert_eq!(
            deserialized_parameters.gdal_open_options,
            dataset_parameters.gdal_open_options,
        );
        assert_eq!(
            deserialized_parameters.gdal_config_options,
            dataset_parameters.gdal_config_options,
        );
    }

    /* FIXME: add upside down support back
    #[test]
    fn read_up_side_down_raster() {
        let output_shape: GridShape2D = [8, 8].into();
        let output_bounds =
            SpatialPartition2D::new_unchecked((-180., 90.).into(), (180., -90.).into());

        let up_side_down_params = GdalDatasetParameters {
            file_path: test_data!(
                "raster/modis_ndvi/flipped_axis_y/MOD13A2_M_NDVI_2014-01-01_flipped_y.tiff"
            )
            .into(),
            rasterband_channel: 1,
            geo_transform: GdalDatasetGeoTransform {
                origin_coordinate: (-180., -90.).into(),
                x_pixel_size: 0.1,
                y_pixel_size: 0.1,
            },
            width: 3600,
            height: 1800,
            file_not_found_handling: FileNotFoundHandling::NoData,
            no_data_value: Some(0.),
            properties_mapping: Some(vec![
                GdalMetadataMapping {
                    source_key: RasterPropertiesKey {
                        domain: None,
                        key: "AREA_OR_POINT".to_string(),
                    },
                    target_type: RasterPropertiesEntryType::String,
                    target_key: RasterPropertiesKey {
                        domain: None,
                        key: "AREA_OR_POINT".to_string(),
                    },
                },
                GdalMetadataMapping {
                    source_key: RasterPropertiesKey {
                        domain: Some("IMAGE_STRUCTURE".to_string()),
                        key: "COMPRESSION".to_string(),
                    },
                    target_type: RasterPropertiesEntryType::String,
                    target_key: RasterPropertiesKey {
                        domain: Some("IMAGE_STRUCTURE_INFO".to_string()),
                        key: "COMPRESSION".to_string(),
                    },
                },
            ]),
            gdal_open_options: None,
            gdal_config_options: None,
            allow_alphaband_as_mask: true,
            retry: None,
        };

        let tile_information =
            TileInformation::with_partition_and_shape(output_bounds, output_shape);

        let RasterTile2D {
            global_geo_transform: _,
            grid_array: grid,
            tile_position: _,
            band: _,
            time: _,
            properties,
            cache_hint: _,
        } = GdalRasterLoader::load_tile_data::<u8>(
            &up_side_down_params,
            tile_information,
            TimeInterval::default(),
            CacheHint::default(),
        )
        .unwrap();

        assert!(!grid.is_empty());

        let grid = grid.into_materialized_masked_grid();

        assert_eq!(grid.inner_grid.data.len(), 64);
        assert_eq!(
            grid.inner_grid.data,
            &[
                255, 255, 255, 255, 255, 255, 255, 255, 255, 75, 37, 255, 44, 34, 39, 32, 255, 86,
                255, 255, 255, 30, 96, 255, 255, 255, 255, 255, 90, 255, 255, 255, 255, 255, 202,
                255, 193, 255, 255, 255, 255, 255, 89, 255, 111, 255, 255, 255, 255, 255, 255, 255,
                255, 255, 255, 255, 255, 255, 255, 255, 255, 255, 255, 255
            ]
        );

        assert_eq!(grid.validity_mask.data.len(), 64);
        assert_eq!(grid.validity_mask.data, &[true; 64]);

        assert!(properties.offset_option().is_none());
        assert!(properties.scale_option().is_none());
    }

    */

    #[test]
    fn read_raster_and_offset_scale() {
        let up_side_down_params = GdalDatasetParameters {
            file_path: test_data!("raster/modis_ndvi/cropped/MOD13A2_M_NDVI_2014-04-01_30x30.tif")
                .into(),
            rasterband_channel: 1,
            geo_transform: GdalDatasetGeoTransform {
                origin_coordinate: (8.0, 57.4).into(),
                x_pixel_size: 0.1,
                y_pixel_size: -0.1,
            },
            width: 30,
            height: 30,
            file_not_found_handling: FileNotFoundHandling::NoData,
            no_data_value: Some(255.),
            properties_mapping: None,
            gdal_open_options: None,
            gdal_config_options: None,
            allow_alphaband_as_mask: true,
            retry: None,
        };

        let gdal_read_advice = GdalReadAdvise {
            gdal_read_widow: GdalReadWindow::new([0, 0].into(), [8, 8].into()),
            read_window_bounds: GridBoundingBox2D::new([0, 0], [7, 7]).unwrap(),
            bounds_of_target: GridBoundingBox2D::new([0, 0], [7, 7]).unwrap(),
            flip_y: false,
        };

        let GridAndProperties { grid, properties } =
            GdalRasterLoader::load_tile_data::<u8>(&up_side_down_params, gdal_read_advice)
                .unwrap()
                .unwrap();

        assert!(!grid.is_empty());

        let grid = grid.into_materialized_masked_grid();

        assert_eq!(grid.inner_grid.data.len(), 64);
        // pixel value are the top left 8x8 block from MOD13A2_M_NDVI_2014-04-01_27x27_bytes.txt
        assert_eq!(
            grid.inner_grid.data,
            &[
                255, 255, 255, 255, 255, 255, 255, 255, 255, 255, 255, 255, 255, 255, 255, 255,
                255, 255, 255, 255, 255, 255, 127, 107, 255, 255, 255, 255, 255, 164, 185, 182,
                255, 255, 255, 175, 186, 190, 167, 140, 255, 255, 161, 175, 184, 173, 170, 188,
                255, 255, 128, 177, 165, 145, 191, 174, 255, 117, 100, 174, 159, 147, 99, 135
            ]
        );

        assert_eq!(grid.validity_mask.data.len(), 64);
        // pixel mask is pixel > 0 from the top left 8x8 block from MOD13A2_M_NDVI_2014-04-01_27x27_bytes.txt
        assert_eq!(
            grid.validity_mask.data,
            &[
                false, false, false, false, false, false, false, false, false, false, false, false,
                false, false, false, false, false, false, false, false, false, false, true, true,
                false, false, false, false, false, true, true, true, false, false, false, true,
                true, true, true, true, false, false, true, true, true, true, true, true, false,
                false, true, true, true, true, true, true, false, true, true, true, true, true,
                true, true
            ]
        );

        assert_eq!(properties.offset_option(), Some(1.));
        assert_eq!(properties.scale_option(), Some(2.));

        assert!(approx_eq!(f64, properties.offset(), 1.));
        assert!(approx_eq!(f64, properties.scale(), 2.));
    }

    #[test]
    fn it_creates_no_data_only_for_missing_files() {
        hide_gdal_errors();

        let ds = GdalDatasetParameters {
            file_path: "nonexisting_file.tif".into(),
            rasterband_channel: 1,
            geo_transform: TestDefault::test_default(),
            width: 100,
            height: 100,
            file_not_found_handling: FileNotFoundHandling::NoData,
            no_data_value: None,
            properties_mapping: None,
            gdal_open_options: None,
            gdal_config_options: None,
            allow_alphaband_as_mask: true,
            retry: None,
        };

        let gdal_read_advice = GdalReadAdvise {
            gdal_read_widow: GdalReadWindow::new([0, 0].into(), [8, 8].into()),
            read_window_bounds: GridBoundingBox2D::new([0, 0], [7, 7]).unwrap(),
            bounds_of_target: GridBoundingBox2D::new([0, 0], [7, 7]).unwrap(),
            flip_y: false,
        };

        let res = GdalRasterLoader::load_tile_data::<u8>(&ds, gdal_read_advice);

        assert!(res.is_ok());

        let res = res.unwrap();

        assert!(res.is_none());

        let ds = GdalDatasetParameters {
            file_path: test_data!("raster/modis_ndvi/MOD13A2_M_NDVI_2014-01-01.TIFF").into(),
            rasterband_channel: 100, // invalid channel
            geo_transform: TestDefault::test_default(),
            width: 100,
            height: 100,
            file_not_found_handling: FileNotFoundHandling::NoData,
            no_data_value: None,
            properties_mapping: None,
            gdal_open_options: None,
            gdal_config_options: None,
            allow_alphaband_as_mask: true,
            retry: None,
        };

        // invalid channel => error
        let result = GdalRasterLoader::load_tile_data::<u8>(&ds, gdal_read_advice);
        assert!(result.is_err());
    }

    #[test]
    fn it_creates_no_data_only_for_http_404() {
        let server = Server::run();

        server.expect(
            Expectation::matching(request::method_path("HEAD", "/non_existing.tif"))
                .times(1)
                .respond_with(responders::cycle![responders::status_code(404),]),
        );

        server.expect(
            Expectation::matching(request::method_path("HEAD", "/internal_error.tif"))
                .times(1)
                .respond_with(responders::cycle![responders::status_code(500),]),
        );

        let ds = GdalDatasetParameters {
            file_path: format!("/vsicurl/{}", server.url_str("/non_existing.tif")).into(),
            rasterband_channel: 1,
            geo_transform: TestDefault::test_default(),
            width: 100,
            height: 100,
            file_not_found_handling: FileNotFoundHandling::NoData,
            no_data_value: None,
            properties_mapping: None,
            gdal_open_options: None,
            gdal_config_options: Some(vec![
                (
                    "CPL_VSIL_CURL_ALLOWED_EXTENSIONS".to_owned(),
                    ".tif".to_owned(),
                ),
                (
                    "GDAL_DISABLE_READDIR_ON_OPEN".to_owned(),
                    "EMPTY_DIR".to_owned(),
                ),
                ("GDAL_HTTP_NETRC".to_owned(), "NO".to_owned()),
                ("GDAL_HTTP_MAX_RETRY".to_owned(), "0".to_string()),
            ]),
            allow_alphaband_as_mask: true,
            retry: None,
        };

        // 404 => no data
        let gdal_read_advice = GdalReadAdvise {
            gdal_read_widow: GdalReadWindow::new([0, 0].into(), [8, 8].into()),
            read_window_bounds: GridBoundingBox2D::new([0, 0], [7, 7]).unwrap(),
            bounds_of_target: GridBoundingBox2D::new([0, 0], [7, 7]).unwrap(),
            flip_y: false,
        };

        let res = GdalRasterLoader::load_tile_data::<u8>(&ds, gdal_read_advice);
        assert!(res.is_ok());
        let res = res.unwrap();
        assert!(res.is_none());

        let ds = GdalDatasetParameters {
            file_path: format!("/vsicurl/{}", server.url_str("/internal_error.tif")).into(),
            rasterband_channel: 1,
            geo_transform: TestDefault::test_default(),
            width: 100,
            height: 100,
            file_not_found_handling: FileNotFoundHandling::NoData,
            no_data_value: None,
            properties_mapping: None,
            gdal_open_options: None,
            gdal_config_options: Some(vec![
                (
                    "CPL_VSIL_CURL_ALLOWED_EXTENSIONS".to_owned(),
                    ".tif".to_owned(),
                ),
                (
                    "GDAL_DISABLE_READDIR_ON_OPEN".to_owned(),
                    "EMPTY_DIR".to_owned(),
                ),
                ("GDAL_HTTP_NETRC".to_owned(), "NO".to_owned()),
                ("GDAL_HTTP_MAX_RETRY".to_owned(), "0".to_string()),
            ]),
            allow_alphaband_as_mask: true,
            retry: None,
        };

        // 500 => error
        let res = GdalRasterLoader::load_tile_data::<u8>(&ds, gdal_read_advice);
        assert!(res.is_err());
    }

    #[test]
    fn it_retries_only_after_clearing_vsi_cache() {
        hide_gdal_errors();

        let server = Server::run();

        server.expect(
            Expectation::matching(request::method_path("HEAD", "/foo.tif"))
                .times(2)
                .respond_with(responders::cycle![
                    // first generic error
                    responders::status_code(500),
                    // then 404 file not found
                    responders::status_code(404)
                ]),
        );

        let file_path: PathBuf = format!("/vsicurl/{}", server.url_str("/foo.tif")).into();

        let options = Some(vec![
            (
                "CPL_VSIL_CURL_ALLOWED_EXTENSIONS".to_owned(),
                ".tif".to_owned(),
            ),
            (
                "GDAL_DISABLE_READDIR_ON_OPEN".to_owned(),
                "EMPTY_DIR".to_owned(),
            ),
            ("GDAL_HTTP_NETRC".to_owned(), "NO".to_owned()),
            ("GDAL_HTTP_MAX_RETRY".to_owned(), "0".to_string()),
        ]);

        let _thread_local_configs = options
            .as_ref()
            .map(|config_options| TemporaryGdalThreadLocalConfigOptions::new(config_options));

        // first fail
        let result = gdal_open_dataset_ex(
            file_path.as_path(),
            DatasetOptions {
                open_flags: GdalOpenFlags::GDAL_OF_RASTER,
                ..DatasetOptions::default()
            },
        );

        // it failed, but not with file not found
        assert!(result.is_err());
        if let Err(error) = result {
            assert!(!error_is_gdal_file_not_found(&error));
        }

        // second fail doesn't even try, so still not "file not found", even though it should be now
        let result = gdal_open_dataset_ex(
            file_path.as_path(),
            DatasetOptions {
                open_flags: GdalOpenFlags::GDAL_OF_RASTER,
                ..DatasetOptions::default()
            },
        );

        assert!(result.is_err());
        if let Err(error) = result {
            assert!(!error_is_gdal_file_not_found(&error));
        }

        clear_gdal_vsi_cache_for_path(file_path.as_path());

        // after clearing the cache, it tries again
        let result = gdal_open_dataset_ex(
            file_path.as_path(),
            DatasetOptions {
                open_flags: GdalOpenFlags::GDAL_OF_RASTER,
                ..DatasetOptions::default()
            },
        );

        // now we get the file not found error
        assert!(result.is_err());
        if let Err(error) = result {
            assert!(error_is_gdal_file_not_found(&error));
        }
    }

    #[tokio::test]
    async fn it_attaches_cache_hint() {
        let output_bounds =
            SpatialPartition2D::new_unchecked((-90., 90.).into(), (90., -90.).into());
        let output_shape: GridShape2D = [256, 256].into();

        let tile_info = TileInformation::with_partition_and_shape(output_bounds, output_shape);
        let time_interval = TimeInterval::new_unchecked(1_388_534_400_000, 1_391_212_800_000); // 2014-01-01 - 2014-01-15
        let params = None;

        let tile = GdalRasterLoader::load_tile_async::<f64>(
            params,
            GdalReaderMode::OriginalResolution(ReaderState {
                dataset_spatial_grid: SpatialGridDefinition::new(
                    tile_info.global_geo_transform,
                    GridShape2D::new([3600, 1800]).bounding_box(),
                ),
            }),
            tile_info,
            time_interval,
            CacheHint::seconds(1234),
        )
        .await;

        assert!(tile.is_ok());

        let expected = RasterTile2D::<f64>::new_with_tile_info(
            time_interval,
            tile_info,
            0,
            EmptyGrid2D::new(output_shape).into(),
            CacheHint::seconds(1234),
        );

        assert!(tile.unwrap().tiles_equal_ignoring_cache_hint(&expected));
    }
}<|MERGE_RESOLUTION|>--- conflicted
+++ resolved
@@ -508,7 +508,7 @@
 
         let dataset = dataset_result.expect("checked");
 
-        let rasterband = dataset.rasterband(dataset_params.rasterband_channel as isize)?;
+        let rasterband = dataset.rasterband(dataset_params.rasterband_channel)?;
 
         let gdal_dataset_geotransform = GdalDatasetGeoTransform::from(dataset.geo_transform()?);
         // check that the dataset geo transform is the same as the one we get from GDAL
@@ -1077,19 +1077,8 @@
 fn read_raster_properties(
     dataset: &GdalDataset,
     dataset_params: &GdalDatasetParameters,
-<<<<<<< HEAD
     rasterband: &GdalRasterBand,
 ) -> RasterProperties {
-=======
-    tile_info: TileInformation,
-    tile_time: TimeInterval,
-    cache_hint: CacheHint,
-) -> Result<RasterTile2D<T>> {
-    let rasterband = dataset.rasterband(dataset_params.rasterband_channel)?;
-
-    let result_grid = read_grid_and_handle_edges(tile_info, dataset, &rasterband, dataset_params)?;
-
->>>>>>> 46a5336c
     let mut properties = RasterProperties::default();
 
     // always read the scale and offset values from the rasterband
