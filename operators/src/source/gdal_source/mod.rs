--- conflicted
+++ resolved
@@ -31,26 +31,8 @@
 use gdal::raster::{GdalType, RasterBand as GdalRasterBand};
 use gdal::{Dataset as GdalDataset, DatasetOptions, GdalOpenFlags, Metadata as GdalMetadata};
 use gdal_sys::VSICurlPartialClearCache;
-use geoengine_datatypes::dataset::NamedData;
-use geoengine_datatypes::primitives::{find_next_best_overview_level, BandSelection, CacheHint};
-use geoengine_datatypes::primitives::{
-    Coordinate2D, DateTimeParseFormat, RasterQueryRectangle, TimeInstance,
-};
-use geoengine_datatypes::primitives::{RasterSpatialQueryRectangle, SpatialResolution};
-use geoengine_datatypes::raster::TileInformation;
-use geoengine_datatypes::raster::{
-    ChangeGridBounds, EmptyGrid, GeoTransform, GridOrEmpty, GridOrEmpty2D, GridShapeAccess,
-    MapElements, MaskedGrid, NoDataValueGrid, Pixel, RasterDataType, RasterProperties,
-    RasterPropertiesEntry, RasterPropertiesEntryType, RasterPropertiesKey, RasterTile2D,
-    TilingStrategy,
-};
-use geoengine_datatypes::raster::{GridIntersection, SpatialGridDefinition};
-use geoengine_datatypes::util::test::TestDefault;
+use geoengine_datatypes::primitives::{SpatialResolution, find_next_best_overview_level};
 use geoengine_datatypes::{
-<<<<<<< HEAD
-    primitives::TimeInterval,
-    raster::{Grid, GridBlit, GridBoundingBox2D, GridSize, TilingSpecification},
-=======
     dataset::NamedData,
     primitives::{
         BandSelection, CacheHint, Coordinate2D, DateTimeParseFormat, RasterQueryRectangle,
@@ -64,7 +46,6 @@
         SpatialGridDefinition, TileInformation, TilingSpecification, TilingStrategy,
     },
     util::test::TestDefault,
->>>>>>> db8685e5
 };
 use itertools::Itertools;
 pub use loading_info::{
@@ -842,24 +823,12 @@
 
         let meta_data_result_descriptor = meta_data.result_descriptor().await?;
 
-<<<<<<< HEAD
-        // generate a result descriptor with the overview level
-        let op = InitializedGdalSourceOperator::initialize_with_overview_level(
-            CanonicOperatorName::from(&self),
-            path,
-            self.params.data,
-            meta_data,
-            meta_data_result_descriptor,
-            context.tiling_specification(),
-            self.params.overview_level.unwrap_or(0),
-        );
-=======
         let op_name = CanonicOperatorName::from(&self);
         let op = if self.params.overview_level.is_none() {
             InitializedGdalSourceOperator::initialize_original_resolution(
                 op_name,
                 path,
-                self.params.data.to_string(),
+                self.params.data,
                 meta_data,
                 meta_data_result_descriptor,
                 context.tiling_specification(),
@@ -869,14 +838,13 @@
             InitializedGdalSourceOperator::initialize_with_overview_level(
                 op_name,
                 path,
-                self.params.data.to_string(),
+                self.params.data,
                 meta_data,
                 meta_data_result_descriptor,
                 context.tiling_specification(),
                 self.params.overview_level.unwrap_or(0),
             )
         };
->>>>>>> db8685e5
 
         Ok(op.boxed())
     }
@@ -898,6 +866,26 @@
 }
 
 impl InitializedGdalSourceOperator {
+    pub fn initialize_original_resolution(
+        name: CanonicOperatorName,
+        path: WorkflowOperatorPath,
+        data_name: NamedData,
+        meta_data: GdalMetaData,
+        result_descriptor: RasterResultDescriptor,
+        tiling_specification: TilingSpecification,
+    ) -> Self {
+        InitializedGdalSourceOperator {
+            name,
+            path,
+            data_name,
+            produced_result_descriptor: result_descriptor,
+            meta_data,
+            tiling_specification,
+            overview_level: 0,
+            original_resolution_spatial_grid: None,
+        }
+    }
+
     pub fn initialize_with_overview_level(
         name: CanonicOperatorName,
         path: WorkflowOperatorPath,
