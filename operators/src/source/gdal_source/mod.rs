use crate::adapters::{
    FillerTileCacheExpirationStrategy, FillerTimeBounds, SparseTilesFillAdapter,
};
use crate::engine::{
    CanonicOperatorName, MetaData, OperatorData, OperatorName, QueryProcessor,
    SpatialGridDescriptor, WorkflowOperatorPath,
};
use crate::source::gdal_source::reader::ReaderState;
use crate::util::TemporaryGdalThreadLocalConfigOptions;
use crate::util::gdal::gdal_open_dataset_ex;
use crate::util::input::float_option_with_nan;
use crate::util::retry::retry;
use crate::{
    engine::{
        InitializedRasterOperator, RasterOperator, RasterQueryProcessor, RasterResultDescriptor,
        SourceOperator, TypedRasterQueryProcessor,
    },
    error::Error,
    util::Result,
};
use async_trait::async_trait;
pub use error::GdalSourceError;
use float_cmp::{ApproxEq, approx_eq};
use futures::{Future, TryStreamExt};
use futures::{
    Stream,
    stream::{self, BoxStream, StreamExt},
};
use gdal::errors::GdalError;
use gdal::raster::{GdalType, RasterBand as GdalRasterBand};
use gdal::{Dataset as GdalDataset, DatasetOptions, GdalOpenFlags, Metadata as GdalMetadata};
use gdal_sys::VSICurlPartialClearCache;
use geoengine_datatypes::{
    dataset::NamedData,
    primitives::{
        BandSelection, CacheHint, Coordinate2D, DateTimeParseFormat, RasterQueryRectangle,
        TimeInstance, TimeInterval,
    },
    raster::{
        ChangeGridBounds, EmptyGrid, GeoTransform, Grid, GridBlit, GridBoundingBox2D,
        GridIntersection, GridOrEmpty, GridOrEmpty2D, GridShapeAccess, GridSize, MapElements,
        MaskedGrid, NoDataValueGrid, Pixel, RasterDataType, RasterProperties,
        RasterPropertiesEntry, RasterPropertiesEntryType, RasterPropertiesKey, RasterTile2D,
        SpatialGridDefinition, TileInformation, TilingSpecification, TilingStrategy,
    },
    util::test::TestDefault,
};
use itertools::Itertools;
pub use loading_info::{
    GdalLoadingInfo, GdalLoadingInfoTemporalSlice, GdalLoadingInfoTemporalSliceIterator,
    GdalMetaDataList, GdalMetaDataRegular, GdalMetaDataStatic, GdalMetadataNetCdfCf,
};
<<<<<<< HEAD
use log::debug;
use num::{FromPrimitive, integer::div_ceil, integer::div_floor};
=======
use num::FromPrimitive;
>>>>>>> 954e779f
use postgres_types::{FromSql, ToSql};
use reader::{
    GdalReadAdvise, GdalReadWindow, GdalReaderMode, GridAndProperties, OverviewReaderState,
};
use serde::{Deserialize, Serialize};
use snafu::{ResultExt, ensure};
use std::collections::HashMap;
use std::convert::TryFrom;
use std::ffi::CString;
use std::marker::PhantomData;
use std::path::{Path, PathBuf};
use std::time::Instant;
<<<<<<< HEAD
=======
use tracing::debug;

>>>>>>> 954e779f
mod db_types;
mod error;
mod loading_info;
mod reader;

static GDAL_RETRY_INITIAL_BACKOFF_MS: u64 = 1000;
static GDAL_RETRY_MAX_BACKOFF_MS: u64 = 60 * 60 * 1000;
static GDAL_RETRY_EXPONENTIAL_BACKOFF_FACTOR: f64 = 2.;

/// Parameters for the GDAL Source Operator
#[derive(Debug, PartialEq, Eq, Clone, Serialize, Deserialize)]
#[serde(rename_all = "camelCase")]
pub struct GdalSourceParameters {
    pub data: NamedData,
    #[serde(default)]
    pub overview_level: Option<u32>, // TODO: should also allow a resolution? Add resample method?
}

impl GdalSourceParameters {
    #[must_use]
    pub fn new(data: NamedData) -> Self {
        Self {
            data,
            overview_level: None,
        }
    }

    #[must_use]
    pub fn new_with_overview_level(data: NamedData, overview_level: u32) -> Self {
        Self {
            data,
            overview_level: Some(overview_level),
        }
    }

    #[must_use]
    pub fn with_overview_level(mut self, overview_level: Option<u32>) -> Self {
        self.overview_level = overview_level;
        self
    }
}

impl OperatorData for GdalSourceParameters {
    fn data_names_collect(&self, data_names: &mut Vec<NamedData>) {
        data_names.push(self.data.clone());
    }
}

type GdalMetaData =
    Box<dyn MetaData<GdalLoadingInfo, RasterResultDescriptor, RasterQueryRectangle>>;

#[derive(Debug, Clone, Serialize, Deserialize, PartialEq, Eq, FromSql, ToSql)]
#[serde(rename_all = "camelCase")]
pub struct GdalSourceTimePlaceholder {
    pub format: DateTimeParseFormat,
    pub reference: TimeReference,
}

#[derive(Debug, Clone, Copy, Serialize, Deserialize, PartialEq, Eq, FromSql, ToSql)]
#[serde(rename_all = "camelCase")]
pub enum TimeReference {
    Start,
    End,
}

/// Parameters for loading data using Gdal
#[derive(PartialEq, Serialize, Deserialize, Debug, Clone)]
#[serde(rename_all = "camelCase")]
pub struct GdalDatasetParameters {
    pub file_path: PathBuf,
    pub rasterband_channel: usize,
    pub geo_transform: GdalDatasetGeoTransform, // TODO: discuss if we need this at all
    pub width: usize,
    pub height: usize,
    pub file_not_found_handling: FileNotFoundHandling,
    #[serde(default)]
    #[serde(with = "float_option_with_nan")]
    pub no_data_value: Option<f64>,
    pub properties_mapping: Option<Vec<GdalMetadataMapping>>,
    // Dataset open option as strings, e.g. `vec!["UserPwd=geoengine:pwd".to_owned(), "HttpAuth=BASIC".to_owned()]`
    pub gdal_open_options: Option<Vec<String>>,
    // Configs as key, value pairs that will be set as thread local config options, e.g.
    // `vec!["AWS_REGION".to_owned(), "eu-central-1".to_owned()]` and unset afterwards
    // TODO: validate the config options: only allow specific keys and specific values
    pub gdal_config_options: Option<Vec<(String, String)>>,
    #[serde(default)]
    pub allow_alphaband_as_mask: bool,
    pub retry: Option<GdalRetryOptions>,
}

impl GdalDatasetParameters {
    pub fn dataset_bounds(&self) -> GridBoundingBox2D {
        GridBoundingBox2D::new_unchecked(
            [0, 0],
            [self.height as isize - 1, self.width as isize - 1],
        )
    }

    pub fn gdal_geo_transform(&self) -> GdalDatasetGeoTransform {
        self.geo_transform
    }

    /// Returns the `SpatialGridDefinition` of the Gdal dataset.
    ///
    /// Note: This allows upside down datasets (where `GeoTransform` `y_pixel_size` is positive)!
    ///
    /// # Panics
    /// Panics if the `GdalDatasetParameters` are faulty.
    pub fn spatial_grid_definition(&self) -> SpatialGridDefinition {
        let gdal_geo_transform = GeoTransform::new(
            self.gdal_geo_transform().origin_coordinate,
            self.gdal_geo_transform().x_pixel_size,
            self.gdal_geo_transform().y_pixel_size,
        );

        SpatialGridDefinition::new(gdal_geo_transform, self.dataset_bounds())
    }
}

#[derive(PartialEq, Serialize, Deserialize, Debug, Clone, Copy)]
#[serde(rename_all = "camelCase")]
pub struct GdalRetryOptions {
    pub max_retries: usize,
}

/// A user friendly representation of Gdal's geo transform. In contrast to [`GeoTransform`] this
/// geo transform allows arbitrary pixel sizes and can thus also represent rasters where the origin is not located
/// in the upper left corner. It should only be used for loading rasters with Gdal and not internally.
/// The GDAL pixel space is usually anchored at the "top-left" corner of the data spatial bounds. Therefore the raster data is stored with spatial coordinate y-values decreasing with the rasters rows. This is represented by a negative pixel size.
/// However, there are datasets where the data is stored "upside-down". If this is the case, the pixel size is positive.
#[derive(Copy, Clone, PartialEq, Debug, Serialize, Deserialize, FromSql, ToSql)]
#[serde(rename_all = "camelCase")]
pub struct GdalDatasetGeoTransform {
    pub origin_coordinate: Coordinate2D,
    pub x_pixel_size: f64,
    pub y_pixel_size: f64,
}

/// Default implementation for testing purposes where geo transform doesn't matter
impl TestDefault for GdalDatasetGeoTransform {
    fn test_default() -> Self {
        Self {
            origin_coordinate: (0.0, 0.0).into(),
            x_pixel_size: 1.0,
            y_pixel_size: -1.0,
        }
    }
}

impl ApproxEq for GdalDatasetGeoTransform {
    type Margin = float_cmp::F64Margin;

    fn approx_eq<M>(self, other: Self, margin: M) -> bool
    where
        M: Into<Self::Margin>,
    {
        let m = margin.into();
        self.origin_coordinate.approx_eq(other.origin_coordinate, m)
            && self.x_pixel_size.approx_eq(other.x_pixel_size, m)
            && self.y_pixel_size.approx_eq(other.y_pixel_size, m)
    }
}

/// Direct conversion from `GdalDatasetGeoTransform` to [`GeoTransform`] only works if origin is located in the upper left corner.
impl TryFrom<GdalDatasetGeoTransform> for GeoTransform {
    type Error = Error;

    fn try_from(dataset_geo_transform: GdalDatasetGeoTransform) -> Result<Self> {
        ensure!(
            dataset_geo_transform.x_pixel_size != 0.0 && dataset_geo_transform.y_pixel_size != 0.0,
            crate::error::GeoTransformOrigin // TODO new name?
        );

        Ok(GeoTransform::new(
            dataset_geo_transform.origin_coordinate,
            dataset_geo_transform.x_pixel_size,
            dataset_geo_transform.y_pixel_size,
        ))
    }
}

impl From<gdal::GeoTransform> for GdalDatasetGeoTransform {
    fn from(gdal_geo_transform: gdal::GeoTransform) -> Self {
        Self {
            origin_coordinate: (gdal_geo_transform[0], gdal_geo_transform[3]).into(),
            x_pixel_size: gdal_geo_transform[1],
            y_pixel_size: gdal_geo_transform[5],
        }
    }
}

impl GridShapeAccess for GdalDatasetParameters {
    type ShapeArray = [usize; 2];

    fn grid_shape_array(&self) -> Self::ShapeArray {
        [self.height, self.width]
    }
}

/// How to handle file not found errors
#[derive(Serialize, Deserialize, Debug, Clone, Copy, PartialEq, Eq, FromSql, ToSql)]
pub enum FileNotFoundHandling {
    NoData, // output tiles filled with nodata
    Error,  // return error tile
}

impl GdalDatasetParameters {
    /// Placeholders are replaced by formatted time value.
    /// E.g. `%my_placeholder%` could be replaced by `2014-04-01` depending on the format and time input.
    pub fn replace_time_placeholders(
        &self,
        placeholders: &HashMap<String, GdalSourceTimePlaceholder>,
        time: TimeInterval,
    ) -> Result<Self> {
        let mut file_path: String = self.file_path.to_string_lossy().into();

        for (placeholder, time_placeholder) in placeholders {
            let time = match time_placeholder.reference {
                TimeReference::Start => time.start(),
                TimeReference::End => time.end(),
            };
            let time_string = time
                .as_date_time()
                .ok_or(Error::TimeInstanceNotDisplayable)?
                .format(&time_placeholder.format);

            // TODO: use more efficient algorithm for replacing multiple placeholders, e.g. aho-corasick
            file_path = file_path.replace(placeholder, &time_string);
        }

        Ok(Self {
            file_not_found_handling: self.file_not_found_handling,
            file_path: file_path.into(),
            properties_mapping: self.properties_mapping.clone(),
            gdal_open_options: self.gdal_open_options.clone(),
            gdal_config_options: self.gdal_config_options.clone(),
            ..*self
        })
    }
}

#[derive(Debug, Serialize, Deserialize, Clone, Copy)]
pub struct TilingInformation {
    pub x_axis_tiles: usize,
    pub y_axis_tiles: usize,
    pub x_axis_tile_size: usize,
    pub y_axis_tile_size: usize,
}

pub struct GdalSourceProcessor<T>
where
    T: Pixel,
{
    pub produced_result_descriptor: RasterResultDescriptor,
    pub tiling_specification: TilingSpecification,
    pub meta_data: GdalMetaData,
    pub overview_level: u32,
    pub original_resolution_spatial_grid: Option<SpatialGridDefinition>,
    pub _phantom_data: PhantomData<T>,
}

struct GdalRasterLoader {}

impl GdalRasterLoader {
    ///
    /// A method to async load single tiles from a GDAL dataset.
    ///
    async fn load_tile_data_async<T: Pixel + GdalType + FromPrimitive>(
        dataset_params: GdalDatasetParameters,
        read_advise: GdalReadAdvise,
    ) -> Result<Option<GridAndProperties<T>>> {
        // TODO: detect usage of vsi curl properly, e.g. also check for `/vsicurl_streaming` and combinations with `/vsizip`
        let is_vsi_curl = dataset_params.file_path.starts_with("/vsicurl/");

        retry(
            dataset_params
                .retry
                .map(|r| r.max_retries)
                .unwrap_or_default(),
            GDAL_RETRY_INITIAL_BACKOFF_MS,
            GDAL_RETRY_EXPONENTIAL_BACKOFF_FACTOR,
            Some(GDAL_RETRY_MAX_BACKOFF_MS),
            move || {
                let ds = dataset_params.clone();
                let file_path = ds.file_path.clone();

                async move {
                    let load_tile_result =
                        crate::util::spawn_blocking(move || Self::load_tile_data(&ds, read_advise))
                            .await
                            .context(crate::error::TokioJoin);

                    match load_tile_result {
                        Ok(Ok(r)) => Ok(r),
                        Ok(Err(e)) | Err(e) => {
                            if is_vsi_curl {
                                // clear the VSICurl cache, to force GDAL to try to re-download the file
                                // otherwise it will assume any observed error will happen again
                                clear_gdal_vsi_cache_for_path(file_path.as_path());
                            }

                            Err(e)
                        }
                    }
                }
            },
        )
        .await
    }

    async fn load_tile_async<T: Pixel + GdalType + FromPrimitive>(
        dataset_params: Option<GdalDatasetParameters>,
        reader_mode: GdalReaderMode,
        tile_information: TileInformation,
        tile_time: TimeInterval,
        cache_hint: CacheHint,
    ) -> Result<RasterTile2D<T>> {
        let tile_spatial_grid = tile_information.spatial_grid_definition();

        match dataset_params {
            // TODO: discuss if we need this check here. The metadata provider should only pass on loading infos if the query intersects the datasets bounds! And the tiling strategy should only generate tiles that intersect the querys bbox.
            Some(ds) => {
                debug!(
                    "Loading tile {:?}, from {}, band: {}",
                    &tile_information,
                    ds.file_path.display(),
                    ds.rasterband_channel
                );
                let gdal_read_advise: Option<GdalReadAdvise> = reader_mode
                    .tiling_to_dataset_read_advise(
                        &ds.spatial_grid_definition(),
                        &tile_spatial_grid,
                    );

                let Some(gdal_read_advise) = gdal_read_advise else {
                    debug!(
                        "Tile {:?} not intersecting dataset grid or gdal grid {:?}",
                        &tile_information, ds.file_path
                    );
                    return Ok(create_no_data_tile(tile_information, tile_time, cache_hint));
                };

                let grid = Self::load_tile_data_async(ds, gdal_read_advise).await?;

                match grid {
                    Some(grid) => Ok(RasterTile2D::new_with_properties(
                        tile_time,
                        tile_information.global_tile_position,
                        0,
                        tile_information.global_geo_transform,
                        grid.grid,
                        grid.properties,
                        cache_hint,
                    )),
                    None => Ok(create_no_data_tile(tile_information, tile_time, cache_hint)),
                }
            }
            _ => {
                debug!(
                    "Skipping tile without GdalDatasetParameters {:?}",
                    &tile_information
                );

                Ok(create_no_data_tile(tile_information, tile_time, cache_hint))
            }
        }
    }

    ///
    /// A method to load single tiles from a GDAL dataset.
    ///
    fn load_tile_data<T: Pixel + GdalType + FromPrimitive>(
        dataset_params: &GdalDatasetParameters,
        read_advise: GdalReadAdvise,
    ) -> Result<Option<GridAndProperties<T>>> {
        let start = Instant::now();

        debug!(
            "GridOrEmpty2D<{:?}> requested for {:?}.",
            T::TYPE,
            &read_advise.bounds_of_target,
        );

        let options = dataset_params
            .gdal_open_options
            .as_ref()
            .map(|o| o.iter().map(String::as_str).collect::<Vec<_>>());

        // reverts the thread local configs on drop
        let _thread_local_configs = dataset_params
            .gdal_config_options
            .as_ref()
            .map(|config_options| TemporaryGdalThreadLocalConfigOptions::new(config_options));

        let dataset_result = gdal_open_dataset_ex(
            &dataset_params.file_path,
            DatasetOptions {
                open_flags: GdalOpenFlags::GDAL_OF_RASTER,
                open_options: options.as_deref(),
                ..DatasetOptions::default()
            },
        );

        if let Err(error) = &dataset_result {
            let is_file_not_found = error_is_gdal_file_not_found(error);

            let err_result = match dataset_params.file_not_found_handling {
                FileNotFoundHandling::NoData if is_file_not_found => Ok(None),
                _ => Err(crate::error::Error::CouldNotOpenGdalDataset {
                    file_path: dataset_params.file_path.to_string_lossy().to_string(),
                }),
            };
            let elapsed = start.elapsed();
            debug!(
                "error opening dataset: {:?} -> returning error = {}, took: {:?}, file: {}",
                error,
                err_result.is_err(),
                elapsed,
                dataset_params.file_path.display()
            );
            return err_result;
        }

        let dataset = dataset_result.expect("checked");

        let rasterband = dataset.rasterband(dataset_params.rasterband_channel)?;

        let gdal_dataset_geotransform = GdalDatasetGeoTransform::from(dataset.geo_transform()?);
        // check that the dataset geo transform is the same as the one we get from GDAL
        debug_assert!(approx_eq!(
            Coordinate2D,
            gdal_dataset_geotransform.origin_coordinate,
            dataset_params.geo_transform.origin_coordinate
        ));

        debug_assert!(approx_eq!(
            f64,
            gdal_dataset_geotransform.x_pixel_size,
            dataset_params.geo_transform.x_pixel_size
        ));

        debug_assert!(approx_eq!(
            f64,
            gdal_dataset_geotransform.y_pixel_size,
            dataset_params.geo_transform.y_pixel_size
        ));

        let (gdal_dataset_pixels_x, gdal_dataset_pixels_y) = dataset.raster_size();
        // check that the dataset pixel size is the same as the one we get from GDAL
        debug_assert_eq!(gdal_dataset_pixels_x, dataset_params.width);
        debug_assert_eq!(gdal_dataset_pixels_y, dataset_params.height);

        let result_grid =
            read_grid_and_handle_edges(&dataset, &rasterband, dataset_params, read_advise)?;

        let properties = read_raster_properties(&dataset, dataset_params, &rasterband);

        let elapsed = start.elapsed();
        debug!("data loaded -> returning data grid, took {elapsed:?}");

        Ok(Some(GridAndProperties {
            grid: result_grid,
            properties,
        }))
    }

    ///
    /// A stream of futures producing `RasterTile2D` for a single slice in time
    ///
    fn temporal_slice_tile_future_stream<T: Pixel + GdalType + FromPrimitive>(
        spatial_query: GridBoundingBox2D,
        info: GdalLoadingInfoTemporalSlice,
        tiling_strategy: TilingStrategy,
        reader_mode: GdalReaderMode,
    ) -> impl Stream<Item = impl Future<Output = Result<RasterTile2D<T>>>> + use<T> {
        stream::iter(
            tiling_strategy
                .tile_information_iterator_from_grid_bounds(spatial_query)
                .map(move |tile| {
                    GdalRasterLoader::load_tile_async(
                        info.params.clone(),
                        reader_mode,
                        tile,
                        info.time,
                        info.cache_ttl.into(),
                    )
                }),
        )
    }

    fn loading_info_to_tile_stream<
        T: Pixel + GdalType + FromPrimitive,
        S: Stream<Item = Result<GdalLoadingInfoTemporalSlice>>,
    >(
        loading_info_stream: S,
        spatial_query: GridBoundingBox2D,
        tiling_strategy: TilingStrategy,
        reader_mode: GdalReaderMode,
    ) -> impl Stream<Item = Result<RasterTile2D<T>>> + use<S, T> {
        loading_info_stream
            .map_ok(move |info| {
                GdalRasterLoader::temporal_slice_tile_future_stream(
                    spatial_query,
                    info,
                    tiling_strategy,
                    reader_mode,
                )
                .map(Result::Ok)
            })
            .try_flatten()
            .try_buffered(16) // TODO: make this configurable
    }
}

fn error_is_gdal_file_not_found(error: &Error) -> bool {
    matches!(
        error,
        Error::Gdal {
            source: GdalError::NullPointer {
                method_name,
                msg
            },
        } if *method_name == "GDALOpenEx" && (*msg == "HTTP response code: 404" || msg.ends_with("No such file or directory"))
    )
}

fn clear_gdal_vsi_cache_for_path(file_path: &Path) {
    unsafe {
        if let Some(Some(c_string)) = file_path.to_str().map(|s| CString::new(s).ok()) {
            VSICurlPartialClearCache(c_string.as_ptr());
        }
    }
}

impl<T> GdalSourceProcessor<T> where T: gdal::raster::GdalType + Pixel {}

#[async_trait]
impl<P> QueryProcessor for GdalSourceProcessor<P>
where
    P: Pixel + gdal::raster::GdalType + FromPrimitive,
{
    type Output = RasterTile2D<P>;
    type SpatialBounds = GridBoundingBox2D;
    type Selection = BandSelection;
    type ResultDescription = RasterResultDescriptor;

    async fn _query<'a>(
        &'a self,
        query: RasterQueryRectangle,
        _ctx: &'a dyn crate::engine::QueryContext,
    ) -> Result<BoxStream<Result<Self::Output>>> {
        ensure!(
            query.attributes.as_slice() == [0],
            crate::error::GdalSourceDoesNotSupportQueryingOtherBandsThanTheFirstOneYet
        );
        tracing::debug!(
            "Querying GdalSourceProcessor<{:?}> with: {:?}.",
            P::TYPE,
            &query
        );
        // this is the result descriptor of the operator. It already incorporates the overview level AND shifts the origin to the tiling origin
        let result_descriptor = self.result_descriptor();

        let grid_produced_by_source_desc = result_descriptor.spatial_grid;
        let grid_produced_by_source = grid_produced_by_source_desc
            .source_spatial_grid_definition()
            .expect("the source grid definition should be present in a source...");
        // A `GeoTransform` maps pixel space to world space.
        // Usually a SRS has axis directions pointing "up" (y-axis) and "up" (y-axis).
        // We are not aware of spatial reference systems where the x-axis points to the right.
        // However, there are spatial reference systems where the y-axis points downwards.
        // The standard "pixel-space" starts at the top-left corner of a `GeoTransform` and points down-right.
        // Therefore, the pixel size on the x-axis is always increasing
        let pixel_size_x = grid_produced_by_source.geo_transform().x_pixel_size();
        debug_assert!(pixel_size_x.is_sign_positive());
        // and the y-axis should only be positive if the y-axis of the spatial reference system also "points down".
        // NOTE: at the moment we do not allow "down pointing" y-axis.
<<<<<<< HEAD
        let pixel_size_y = grid_produced_by_source.geo_transform().y_pixel_size();
=======
        let pixel_size_y = -spatial_resolution.y;
>>>>>>> 954e779f
        debug_assert!(pixel_size_y.is_sign_negative());

        // The data origin is not neccessarily the origin of the tileing we want to use.
        // TODO: maybe derive tilling origin reference from the data projection
        let produced_tiling_grid =
            grid_produced_by_source_desc.tiling_grid_definition(self.tiling_specification);

        let tiling_based_pixel_bounds = produced_tiling_grid.tiling_grid_bounds();

        let tiling_strategy = produced_tiling_grid.generate_data_tiling_strategy();

        let query_pixel_bounds = query.grid_bounds();

        let mut empty = false;

        if !tiling_based_pixel_bounds.intersects(&query_pixel_bounds) {
            debug!("query does not intersect spatial data bounds");
            empty = true;
        }

        // TODO: use the time bounds to early return.
        /*
        if let Some(data_time_bounds) = result_descriptor.time {
            if !data_time_bounds.intersects(&query.time_interval) {
                debug!("query does not intersect temporal data bounds");
                empty = true;
            }
        }
        */

        let reader_mode = match self.original_resolution_spatial_grid {
            None => GdalReaderMode::OriginalResolution(ReaderState {
                dataset_spatial_grid: grid_produced_by_source,
            }),
            Some(original_resolution_spatial_grid) => {
                GdalReaderMode::OverviewLevel(OverviewReaderState {
                    original_dataset_grid: original_resolution_spatial_grid,
                })
            }
        };

        let loading_info = if empty {
            // TODO: using this shortcut will insert one no-data element with max time validity. However, this does not honor time intervals of data in other areas!
            GdalLoadingInfo::new(
                GdalLoadingInfoTemporalSliceIterator::Static {
                    parts: vec![].into_iter(),
                },
                TimeInstance::MIN,
                TimeInstance::MAX,
            )
        } else {
            self.meta_data.loading_info(query.clone()).await?
        };

        debug_assert!(
            loading_info.start_time_of_output_stream < loading_info.end_time_of_output_stream,
            "Data time validity must not be a TimeInstance. Is ({:?}, {:?}]",
            loading_info.start_time_of_output_stream,
            loading_info.end_time_of_output_stream
        );

        let time_bounds = match (
            loading_info.start_time_of_output_stream,
            loading_info.end_time_of_output_stream,
        ) {
            (Some(start), Some(end)) => FillerTimeBounds::new(start, end),
            (None, None) => {
                tracing::debug!(
                    "The provider did not provide a time range that covers the query. Falling back to query time range. "
                );
                FillerTimeBounds::new(query.time_interval.start(), query.time_interval.end())
            }
            (Some(start), None) => {
                tracing::debug!(
                    "The provider did only provide a time range start that covers the query. Falling back to query time end. "
                );
                FillerTimeBounds::new(start, query.time_interval.end())
            }
            (None, Some(end)) => {
                tracing::debug!(
                    "The provider did only provide a time range end that covers the query. Falling back to query time start. "
                );
                FillerTimeBounds::new(query.time_interval.start(), end)
            }
        };

        let query_time = query.time_interval;
        let skipping_loading_info = loading_info
            .info
            .filter_ok(move |s: &GdalLoadingInfoTemporalSlice| s.time.intersects(&query_time)); // Check that the time slice intersects the query time

        let source_stream = GdalRasterLoader::loading_info_to_tile_stream(
            stream::iter(skipping_loading_info),
            query.grid_bounds(),
            tiling_strategy,
            reader_mode,
        );

        // use SparseTilesFillAdapter to fill all the gaps
        let filled_stream = SparseTilesFillAdapter::new(
            source_stream,
            tiling_strategy.global_pixel_grid_bounds_to_tile_grid_bounds(query_pixel_bounds),
            query.attributes.count(),
            tiling_strategy.geo_transform,
            tiling_strategy.tile_size_in_pixels,
            FillerTileCacheExpirationStrategy::DerivedFromSurroundingTiles,
            query.time_interval,
            time_bounds,
        );
        Ok(filled_stream.boxed())
    }

    fn result_descriptor(&self) -> &RasterResultDescriptor {
        &self.produced_result_descriptor
    }
}

pub type GdalSource = SourceOperator<GdalSourceParameters>;

impl OperatorName for GdalSource {
    const TYPE_NAME: &'static str = "GdalSource";
}

fn overview_level_spatial_grid(
    source_spatial_grid: SpatialGridDefinition,
    overview_level: u32,
) -> Option<SpatialGridDefinition> {
    if overview_level > 0 {
        debug!("Using overview level {overview_level}");
        let geo_transform = GeoTransform::new(
            source_spatial_grid.geo_transform.origin_coordinate,
            source_spatial_grid.geo_transform.x_pixel_size() * f64::from(overview_level),
            source_spatial_grid.geo_transform.y_pixel_size() * f64::from(overview_level),
        );
        let grid_bounds = GridBoundingBox2D::new_min_max(
            div_floor(
                source_spatial_grid.grid_bounds.y_min(),
                overview_level as isize,
            ),
            div_ceil(
                source_spatial_grid.grid_bounds.y_max(),
                overview_level as isize,
            ),
            div_floor(
                source_spatial_grid.grid_bounds.x_min(),
                overview_level as isize,
            ),
            div_ceil(
                source_spatial_grid.grid_bounds.x_max(),
                overview_level as isize,
            ),
        )
        .expect("overview level must be a positive integer");

        Some(SpatialGridDefinition::new(geo_transform, grid_bounds))
    } else {
        debug!("Using original resolution (ov = 0)");
        None
    }
}

#[typetag::serde]
#[async_trait]
impl RasterOperator for GdalSource {
    async fn _initialize(
        self: Box<Self>,
        path: WorkflowOperatorPath,
        context: &dyn crate::engine::ExecutionContext,
    ) -> Result<Box<dyn InitializedRasterOperator>> {
        let data_id = context.resolve_named_data(&self.params.data).await?;
        let meta_data: GdalMetaData = context.meta_data(&data_id).await?;

        debug!("Initializing GdalSource for {:?}.", &self.params.data);
        debug!("GdalSource path: {:?}", path);

        let meta_data_result_descriptor = meta_data.result_descriptor().await?;

        let op_name = CanonicOperatorName::from(&self);
        let op = if self.params.overview_level.is_none() {
            InitializedGdalSourceOperator::initialize_original_resolution(
                op_name,
                path,
                self.params.data.to_string(),
                meta_data,
                meta_data_result_descriptor,
                context.tiling_specification(),
            )
        } else {
            // generate a result descriptor with the overview level
            InitializedGdalSourceOperator::initialize_with_overview_level(
                op_name,
                path,
                self.params.data.to_string(),
                meta_data,
                meta_data_result_descriptor,
                context.tiling_specification(),
                self.params.overview_level.unwrap_or(0),
            )
        };

        Ok(op.boxed())
    }

    span_fn!(GdalSource);
}

pub struct InitializedGdalSourceOperator {
    name: CanonicOperatorName,
    path: WorkflowOperatorPath,
    data: String,
    pub meta_data: GdalMetaData,
    pub produced_result_descriptor: RasterResultDescriptor,
    pub tiling_specification: TilingSpecification,
    // the overview level to use. 0/1 means the highest resolution
    pub overview_level: u32,
    pub original_resolution_spatial_grid: Option<SpatialGridDefinition>,
}

impl InitializedGdalSourceOperator {
    pub fn initialize_original_resolution(
        name: CanonicOperatorName,
        path: WorkflowOperatorPath,
        data: String,
        meta_data: GdalMetaData,
        result_descriptor: RasterResultDescriptor,
        tiling_specification: TilingSpecification,
    ) -> Self {
        InitializedGdalSourceOperator {
            name,
            path,
            data,
            produced_result_descriptor: result_descriptor,
            meta_data,
            tiling_specification,
            overview_level: 0,
            original_resolution_spatial_grid: None,
        }
    }

    pub fn initialize_with_overview_level(
        name: CanonicOperatorName,
        path: WorkflowOperatorPath,
        data: String,
        meta_data: GdalMetaData,
        result_descriptor: RasterResultDescriptor,
        tiling_specification: TilingSpecification,
        overview_level: u32,
    ) -> Self {
        let source_resolution_spatial_grid = result_descriptor
            .spatial_grid_descriptor()
            .source_spatial_grid_definition()
            .expect("Source data must be a source grid definition...");

        let (result_descriptor, original_grid) = if let Some(ovr_spatial_grid) =
            overview_level_spatial_grid(source_resolution_spatial_grid, overview_level)
        {
            let ovr_res = RasterResultDescriptor {
                spatial_grid: SpatialGridDescriptor::new_source(ovr_spatial_grid),
                ..result_descriptor
            };
            (ovr_res, Some(source_resolution_spatial_grid))
        } else {
            (result_descriptor, None)
        };

        InitializedGdalSourceOperator {
            name,
            path,
            data,
            produced_result_descriptor: result_descriptor,
            meta_data,
            tiling_specification,
            overview_level,
            original_resolution_spatial_grid: original_grid,
        }
    }
}

impl InitializedRasterOperator for InitializedGdalSourceOperator {
    fn result_descriptor(&self) -> &RasterResultDescriptor {
        &self.produced_result_descriptor
    }

    fn query_processor(&self) -> Result<TypedRasterQueryProcessor> {
        Ok(match self.result_descriptor().data_type {
            RasterDataType::U8 => TypedRasterQueryProcessor::U8(
                GdalSourceProcessor {
                    produced_result_descriptor: self.produced_result_descriptor.clone(),
                    tiling_specification: self.tiling_specification,
                    meta_data: self.meta_data.clone(),
                    overview_level: self.overview_level,
                    original_resolution_spatial_grid: self.original_resolution_spatial_grid,
                    _phantom_data: PhantomData,
                }
                .boxed(),
            ),
            RasterDataType::U16 => TypedRasterQueryProcessor::U16(
                GdalSourceProcessor {
                    produced_result_descriptor: self.produced_result_descriptor.clone(),
                    tiling_specification: self.tiling_specification,
                    meta_data: self.meta_data.clone(),
                    overview_level: self.overview_level,
                    original_resolution_spatial_grid: self.original_resolution_spatial_grid,
                    _phantom_data: PhantomData,
                }
                .boxed(),
            ),
            RasterDataType::U32 => TypedRasterQueryProcessor::U32(
                GdalSourceProcessor {
                    produced_result_descriptor: self.produced_result_descriptor.clone(),
                    tiling_specification: self.tiling_specification,
                    meta_data: self.meta_data.clone(),
                    overview_level: self.overview_level,
                    original_resolution_spatial_grid: self.original_resolution_spatial_grid,
                    _phantom_data: PhantomData,
                }
                .boxed(),
            ),
            RasterDataType::U64 => {
                return Err(GdalSourceError::UnsupportedRasterType {
                    raster_type: RasterDataType::U64,
                })?;
            }
            RasterDataType::I8 => {
                return Err(GdalSourceError::UnsupportedRasterType {
                    raster_type: RasterDataType::I8,
                })?;
            }
            RasterDataType::I16 => TypedRasterQueryProcessor::I16(
                GdalSourceProcessor {
                    produced_result_descriptor: self.produced_result_descriptor.clone(),
                    tiling_specification: self.tiling_specification,
                    meta_data: self.meta_data.clone(),
                    overview_level: self.overview_level,
                    original_resolution_spatial_grid: self.original_resolution_spatial_grid,
                    _phantom_data: PhantomData,
                }
                .boxed(),
            ),
            RasterDataType::I32 => TypedRasterQueryProcessor::I32(
                GdalSourceProcessor {
                    produced_result_descriptor: self.produced_result_descriptor.clone(),
                    tiling_specification: self.tiling_specification,
                    meta_data: self.meta_data.clone(),
                    overview_level: self.overview_level,
                    original_resolution_spatial_grid: self.original_resolution_spatial_grid,
                    _phantom_data: PhantomData,
                }
                .boxed(),
            ),
            RasterDataType::I64 => {
                return Err(GdalSourceError::UnsupportedRasterType {
                    raster_type: RasterDataType::I64,
                })?;
            }
            RasterDataType::F32 => TypedRasterQueryProcessor::F32(
                GdalSourceProcessor {
                    produced_result_descriptor: self.produced_result_descriptor.clone(),
                    tiling_specification: self.tiling_specification,
                    meta_data: self.meta_data.clone(),
                    overview_level: self.overview_level,
                    original_resolution_spatial_grid: self.original_resolution_spatial_grid,
                    _phantom_data: PhantomData,
                }
                .boxed(),
            ),
            RasterDataType::F64 => TypedRasterQueryProcessor::F64(
                GdalSourceProcessor {
                    produced_result_descriptor: self.produced_result_descriptor.clone(),
                    tiling_specification: self.tiling_specification,
                    meta_data: self.meta_data.clone(),
                    overview_level: self.overview_level,
                    original_resolution_spatial_grid: self.original_resolution_spatial_grid,
                    _phantom_data: PhantomData,
                }
                .boxed(),
            ),
        })
    }

    fn canonic_name(&self) -> CanonicOperatorName {
        self.name.clone()
    }

    fn name(&self) -> &'static str {
        GdalSource::TYPE_NAME
    }

    fn path(&self) -> WorkflowOperatorPath {
        self.path.clone()
    }

    fn data(&self) -> Option<String> {
        Some(self.data.clone())
    }
}

/// This method reads the data for a single grid with a specified size from the GDAL dataset.
/// It fails if the tile is not within the dataset.
#[allow(clippy::float_cmp)]
fn read_grid_from_raster<T, D>(
    rasterband: &GdalRasterBand,
    read_window: &GdalReadWindow,
    out_shape: D,
    dataset_params: &GdalDatasetParameters,
    flip_y_axis: bool,
) -> Result<GridOrEmpty<D, T>>
where
    T: Pixel + GdalType + Default + FromPrimitive,
    D: Clone + GridSize + PartialEq,
{
    let gdal_out_shape = (out_shape.axis_size_x(), out_shape.axis_size_y());

    let buffer = rasterband.read_as::<T>(
        read_window.gdal_window_start(), // pixelspace origin
        read_window.gdal_window_size(),  // pixelspace size
        gdal_out_shape,                  // requested raster size
        None,                            // sampling mode
    )?;
    let (_, buffer_data) = buffer.into_shape_and_vec();
    let data_grid = Grid::new(out_shape.clone(), buffer_data)?;

    let data_grid = if flip_y_axis {
        data_grid.reversed_y_axis_grid()
    } else {
        data_grid
    };

    let dataset_mask_flags = rasterband.mask_flags()?;

    if dataset_mask_flags.is_all_valid() {
        debug!("all pixels are valid --> skip no-data and mask handling.");
        return Ok(MaskedGrid::new_with_data(data_grid).into());
    }

    if dataset_mask_flags.is_nodata() {
        debug!("raster uses a no-data value --> use no-data handling.");
        let no_data_value = dataset_params
            .no_data_value
            .or_else(|| rasterband.no_data_value())
            .and_then(FromPrimitive::from_f64);
        let no_data_value_grid = NoDataValueGrid::new(data_grid, no_data_value);
        let grid_or_empty = GridOrEmpty::from(no_data_value_grid);
        return Ok(grid_or_empty);
    }

    if dataset_mask_flags.is_alpha() {
        debug!("raster uses alpha band to mask pixels.");
        if !dataset_params.allow_alphaband_as_mask {
            return Err(Error::AlphaBandAsMaskNotAllowed);
        }
    }

    debug!("use mask based no-data handling.");

    let mask_band = rasterband.open_mask_band()?;
    let mask_buffer = mask_band.read_as::<u8>(
        read_window.gdal_window_start(), // pixelspace origin
        read_window.gdal_window_size(),  // pixelspace size
        gdal_out_shape,                  // requested raster size
        None,                            // sampling mode
    )?;
    let (_, mask_buffer_data) = mask_buffer.into_shape_and_vec();
    let mask_grid = Grid::new(out_shape, mask_buffer_data)?.map_elements(|p: u8| p > 0);

    let mask_grid = if flip_y_axis {
        mask_grid.reversed_y_axis_grid()
    } else {
        mask_grid
    };

    let masked_grid = MaskedGrid::new(data_grid, mask_grid)?;
    Ok(GridOrEmpty::from(masked_grid))
}

/// This method reads the data for a single tile with a specified size from the GDAL dataset.
/// It handles conversion to grid coordinates.
/// If the tile is inside the dataset it uses the `read_grid_from_raster` method.
/// If the tile overlaps the borders of the dataset it uses the `read_partial_grid_from_raster` method.  
fn read_grid_and_handle_edges<T>(
    _dataset: &GdalDataset,
    rasterband: &GdalRasterBand,
    dataset_params: &GdalDatasetParameters,
    gdal_read_advice: GdalReadAdvise,
) -> Result<GridOrEmpty2D<T>>
where
    T: Pixel + GdalType + Default + FromPrimitive,
{
<<<<<<< HEAD
    let result_grid = if gdal_read_advice.direct_read() {
=======
    let gdal_dataset_geotransform = GdalDatasetGeoTransform::from(dataset.geo_transform()?);
    let (gdal_dataset_pixels_x, gdal_dataset_pixels_y) = dataset.raster_size();

    if !approx_eq!(
        GdalDatasetGeoTransform,
        gdal_dataset_geotransform,
        dataset_params.geo_transform
    ) {
        tracing::debug!(
            "GdalDatasetParameters geo transform is different to the one retrieved from GDAL dataset: {:?} != {:?}",
            dataset_params.geo_transform,
            gdal_dataset_geotransform,
        );
    }

    debug_assert_eq!(gdal_dataset_pixels_x, dataset_params.width);
    debug_assert_eq!(gdal_dataset_pixels_y, dataset_params.height);

    let gdal_dataset_bounds =
        gdal_dataset_geotransform.spatial_partition(gdal_dataset_pixels_x, gdal_dataset_pixels_y);

    let output_bounds = tile_info.spatial_partition();
    let dataset_intersects_tile = gdal_dataset_bounds.intersection(&output_bounds);
    let output_shape = tile_info.tile_size_in_pixels();

    let Some(dataset_intersection_area) = dataset_intersects_tile else {
        return Ok(GridOrEmpty::from(EmptyGrid::new(output_shape)));
    };

    let tile_geo_transform = tile_info.tile_geo_transform();

    let gdal_read_window =
        gdal_dataset_geotransform.spatial_partition_to_read_window(&dataset_intersection_area);

    let is_y_axis_flipped = tile_geo_transform.y_pixel_size().is_sign_negative()
        != gdal_dataset_geotransform.y_pixel_size.is_sign_negative();

    if is_y_axis_flipped {
        debug!("The GDAL data has a flipped y-axis. Need to unflip it!");
    }

    let result_grid = if dataset_intersection_area == output_bounds {
>>>>>>> 954e779f
        read_grid_from_raster(
            rasterband,
            &gdal_read_advice.gdal_read_widow,
            gdal_read_advice.read_window_bounds.grid_shape(),
            dataset_params,
            gdal_read_advice.flip_y,
        )?
    } else {
        let r: GridOrEmpty<GridBoundingBox2D, T> = read_grid_from_raster(
            rasterband,
            &gdal_read_advice.gdal_read_widow,
            gdal_read_advice.read_window_bounds,
            dataset_params,
            gdal_read_advice.flip_y,
        )?;
        let mut tile_raster = GridOrEmpty::from(EmptyGrid::new(gdal_read_advice.bounds_of_target));
        tile_raster.grid_blit_from(&r);
        tile_raster.unbounded()
    };

    Ok(result_grid)
}

/// This method reads the data for a single tile with a specified size from the GDAL dataset and adds the requested metadata as properties to the tile.
fn read_raster_properties(
    dataset: &GdalDataset,
    dataset_params: &GdalDatasetParameters,
    rasterband: &GdalRasterBand,
) -> RasterProperties {
    let mut properties = RasterProperties::default();

    // always read the scale and offset values from the rasterband
    properties_from_band(&mut properties, rasterband);

    // read the properties from the dataset and rasterband metadata
    if let Some(properties_mapping) = dataset_params.properties_mapping.as_ref() {
        properties_from_gdal_metadata(&mut properties, dataset, properties_mapping);
        properties_from_gdal_metadata(&mut properties, rasterband, properties_mapping);
    }

    properties
}

fn create_no_data_tile<T: Pixel>(
    tile_info: TileInformation,
    tile_time: TimeInterval,
    cache_hint: CacheHint,
) -> RasterTile2D<T> {
    // TODO: add cache_hint
    RasterTile2D::new_with_tile_info_and_properties(
        tile_time,
        tile_info,
        0,
        EmptyGrid::new(tile_info.tile_size_in_pixels).into(),
        RasterProperties::default(),
        cache_hint,
    )
}

#[derive(Debug, Clone, Serialize, Deserialize, PartialEq, Eq, FromSql, ToSql)]
pub struct GdalMetadataMapping {
    pub source_key: RasterPropertiesKey,
    pub target_key: RasterPropertiesKey,
    pub target_type: RasterPropertiesEntryType,
}

impl GdalMetadataMapping {
    pub fn identity(
        key: RasterPropertiesKey,
        target_type: RasterPropertiesEntryType,
    ) -> GdalMetadataMapping {
        GdalMetadataMapping {
            source_key: key.clone(),
            target_key: key,
            target_type,
        }
    }
}

fn properties_from_gdal_metadata<'a, I, M>(
    properties: &mut RasterProperties,
    gdal_dataset: &M,
    properties_mapping: I,
) where
    I: IntoIterator<Item = &'a GdalMetadataMapping>,
    M: GdalMetadata,
{
    let mapping_iter = properties_mapping.into_iter();

    for m in mapping_iter {
        let data = if let Some(domain) = &m.source_key.domain {
            gdal_dataset.metadata_item(&m.source_key.key, domain)
        } else {
            gdal_dataset.metadata_item(&m.source_key.key, "")
        };

        if let Some(d) = data {
            let entry = match m.target_type {
                RasterPropertiesEntryType::Number => d.parse::<f64>().map_or_else(
                    |_| RasterPropertiesEntry::String(d),
                    RasterPropertiesEntry::Number,
                ),
                RasterPropertiesEntryType::String => RasterPropertiesEntry::String(d),
            };

            debug!(
                "gdal properties key \"{:?}\" => target key \"{:?}\". Value: {:?} ",
                &m.source_key, &m.target_key, &entry
            );

            properties.insert_property(m.target_key.clone(), entry);
        }
    }
}

fn properties_from_band(properties: &mut RasterProperties, gdal_dataset: &GdalRasterBand) {
    if let Some(scale) = gdal_dataset.scale() {
        properties.set_scale(scale);
    }
    if let Some(offset) = gdal_dataset.offset() {
        properties.set_offset(offset);
    }

    // ignore if there is no description
    if let Ok(description) = gdal_dataset.description() {
        properties.set_description(description);
    }
}

#[cfg(test)]
mod tests {
    use super::*;
    use crate::engine::{MockExecutionContext, MockQueryContext};
    use crate::test_data;
    use crate::util::Result;
    use crate::util::gdal::add_ndvi_dataset;
    use float_cmp::assert_approx_eq;
    use geoengine_datatypes::hashmap;
    use geoengine_datatypes::primitives::{AxisAlignedRectangle, SpatialPartition2D, TimeInstance};
    use geoengine_datatypes::raster::{BoundedGrid, GridShape2D, SpatialGridDefinition};
    use geoengine_datatypes::raster::{
        EmptyGrid2D, GridBounds, GridIdx2D, TilesEqualIgnoringCacheHint,
    };
    use geoengine_datatypes::raster::{TileInformation, TilingStrategy};
    use geoengine_datatypes::util::gdal::hide_gdal_errors;
    use httptest::matchers::request;
    use httptest::{Expectation, Server, responders};
    use reader::{GdalReadAdvise, GdalReadWindow};

    fn tile_information_with_partition_and_shape(
        partition: SpatialPartition2D,
        shape: GridShape2D,
    ) -> TileInformation {
        let real_geotransform = GeoTransform::new(
            partition.upper_left(),
            partition.size_x() / shape.axis_size_x() as f64,
            -partition.size_y() / shape.axis_size_y() as f64,
        );

        TileInformation {
            tile_size_in_pixels: shape,
            global_tile_position: [0, 0].into(),
            global_geo_transform: real_geotransform,
        }
    }

    async fn query_gdal_source(
        exe_ctx: &MockExecutionContext,
        query_ctx: &MockQueryContext,
        name: NamedData,
        spatial_query: GridBoundingBox2D,
        time_interval: TimeInterval,
    ) -> Vec<Result<RasterTile2D<u8>>> {
        let op = GdalSource {
            params: GdalSourceParameters::new(name.clone()),
        }
        .boxed();

        let o = op
            .initialize(WorkflowOperatorPath::initialize_root(), exe_ctx)
            .await
            .unwrap();

        o.query_processor()
            .unwrap()
            .get_u8()
            .unwrap()
            .raster_query(
                RasterQueryRectangle::new(spatial_query, time_interval, BandSelection::first()),
                query_ctx,
            )
            .await
            .unwrap()
            .collect()
            .await
    }

    // This method loads raster data from a cropped MODIS NDVI raster.
    // To inspect the byte values first convert the file to XYZ with GDAL:
    // 'gdal_translate -of xyz MOD13A2_M_NDVI_2014-04-01_30X30.tif MOD13A2_M_NDVI_2014-04-01_30x30.xyz'
    // Then you can convert them to gruped bytes:
    // 'cut -d ' ' -f 1,2 --complement MOD13A2_M_NDVI_2014-04-01_30x30.xyz | xargs -n 30 > MOD13A2_M_NDVI_2014-04-01_30x30_bytes.txt'.
    fn load_ndvi_apr_2014_cropped(
        gdal_read_advice: GdalReadAdvise,
    ) -> Result<Option<GridAndProperties<u8>>> {
        let dataset_params = GdalDatasetParameters {
            file_path: test_data!("raster/modis_ndvi/cropped/MOD13A2_M_NDVI_2014-04-01_30x30.tif")
                .into(),
            rasterband_channel: 1,
            geo_transform: GdalDatasetGeoTransform {
                origin_coordinate: (8.0, 57.4).into(),
                x_pixel_size: 0.1,
                y_pixel_size: -0.1,
            },
            width: 30,
            height: 30,
            file_not_found_handling: FileNotFoundHandling::NoData,
            no_data_value: Some(255.),
            properties_mapping: Some(vec![GdalMetadataMapping {
                source_key: RasterPropertiesKey {
                    domain: None,
                    key: "AREA_OR_POINT".to_string(),
                },
                target_type: RasterPropertiesEntryType::String,
                target_key: RasterPropertiesKey {
                    domain: None,
                    key: "AREA_OR_POINT".to_string(),
                },
            }]),
            gdal_open_options: None,
            gdal_config_options: None,
            allow_alphaband_as_mask: true,
            retry: None,
        };

        GdalRasterLoader::load_tile_data::<u8>(&dataset_params, gdal_read_advice)
    }

    #[test]
    fn it_deserializes() {
        let json_string = r#"
            {
                "type": "GdalSource",
                "params": {
                    "data": "ns:dataset"
                }
            }"#;

        let operator: GdalSource = serde_json::from_str(json_string).unwrap();

        assert_eq!(
            operator,
            GdalSource {
                params: GdalSourceParameters::new(NamedData::with_namespaced_name("ns", "dataset")),
            }
        );
    }

    #[test]
    fn tiling_strategy_origin() {
        let tile_size_in_pixels = [600, 600];
        let dataset_upper_right_coord = (-180.0, 90.0).into();
        let dataset_x_pixel_size = 0.1;
        let dataset_y_pixel_size = -0.1;
        let dataset_geo_transform = GeoTransform::new(
            dataset_upper_right_coord,
            dataset_x_pixel_size,
            dataset_y_pixel_size,
        );

        let partition = SpatialPartition2D::new((-180., 90.).into(), (180., -90.).into()).unwrap();

        let origin_split_tileing_strategy = TilingStrategy {
            tile_size_in_pixels: tile_size_in_pixels.into(),
            geo_transform: dataset_geo_transform,
        };

        assert_eq!(
            origin_split_tileing_strategy
                .geo_transform
                .upper_left_pixel_idx(&partition),
            [0, 0].into()
        );
        assert_eq!(
            origin_split_tileing_strategy
                .geo_transform
                .lower_right_pixel_idx(&partition),
            [1800 - 1, 3600 - 1].into()
        );

        let tile_grid = origin_split_tileing_strategy.tile_grid_box(partition);
        assert_eq!(tile_grid.axis_size(), [3, 6]);
        assert_eq!(tile_grid.min_index(), [0, 0].into());
        assert_eq!(tile_grid.max_index(), [2, 5].into());
    }

    #[test]
    fn tiling_strategy_zero() {
        let tile_size_in_pixels = [600, 600];
        let dataset_x_pixel_size = 0.1;
        let dataset_y_pixel_size = -0.1;
        let central_geo_transform = GeoTransform::new_with_coordinate_x_y(
            0.0,
            dataset_x_pixel_size,
            0.0,
            dataset_y_pixel_size,
        );

        let partition = SpatialPartition2D::new((-180., 90.).into(), (180., -90.).into()).unwrap();

        let origin_split_tileing_strategy = TilingStrategy {
            tile_size_in_pixels: tile_size_in_pixels.into(),
            geo_transform: central_geo_transform,
        };

        assert_eq!(
            origin_split_tileing_strategy
                .geo_transform
                .upper_left_pixel_idx(&partition),
            [-900, -1800].into()
        );
        assert_eq!(
            origin_split_tileing_strategy
                .geo_transform
                .lower_right_pixel_idx(&partition),
            [1800 / 2 - 1, 3600 / 2 - 1].into()
        );

        let tile_grid = origin_split_tileing_strategy.tile_grid_box(partition);
        assert_eq!(tile_grid.axis_size(), [4, 6]);
        assert_eq!(tile_grid.min_index(), [-2, -3].into());
        assert_eq!(tile_grid.max_index(), [1, 2].into());
    }

    #[test]
    fn tile_idx_iterator() {
        let tile_size_in_pixels = [600, 600];
        let dataset_x_pixel_size = 0.1;
        let dataset_y_pixel_size = -0.1;
        let central_geo_transform = GeoTransform::new_with_coordinate_x_y(
            0.0,
            dataset_x_pixel_size,
            0.0,
            dataset_y_pixel_size,
        );

        let grid_bounds = GridBoundingBox2D::new([-900, -1800], [899, 1799]).unwrap();

        let origin_split_tileing_strategy = TilingStrategy {
            tile_size_in_pixels: tile_size_in_pixels.into(),
            geo_transform: central_geo_transform,
        };

        let vres: Vec<GridIdx2D> = origin_split_tileing_strategy
            .tile_idx_iterator_from_grid_bounds(grid_bounds)
            .collect();
        assert_eq!(vres.len(), 4 * 6);
        assert_eq!(vres[0], [-2, -3].into());
        assert_eq!(vres[1], [-2, -2].into());
        assert_eq!(vres[2], [-2, -1].into());
        assert_eq!(vres[23], [1, 2].into());
    }

    #[test]
    fn tile_information_iterator() {
        let tile_size_in_pixels = [600, 600];
        let dataset_x_pixel_size = 0.1;
        let dataset_y_pixel_size = -0.1;

        let central_geo_transform = GeoTransform::new_with_coordinate_x_y(
            0.0,
            dataset_x_pixel_size,
            0.0,
            dataset_y_pixel_size,
        );

        let grid_bounds = GridBoundingBox2D::new([-900, -1800], [899, 1799]).unwrap();

        let origin_split_tileing_strategy = TilingStrategy {
            tile_size_in_pixels: tile_size_in_pixels.into(),
            geo_transform: central_geo_transform,
        };

        let vres: Vec<TileInformation> = origin_split_tileing_strategy
            .tile_information_iterator_from_grid_bounds(grid_bounds)
            .collect();
        assert_eq!(vres.len(), 4 * 6);
        assert_eq!(
            vres[0],
            TileInformation::new(
                [-2, -3].into(),
                tile_size_in_pixels.into(),
                central_geo_transform,
            )
        );
        assert_eq!(
            vres[1],
            TileInformation::new(
                [-2, -2].into(),
                tile_size_in_pixels.into(),
                central_geo_transform,
            )
        );
        assert_eq!(
            vres[12],
            TileInformation::new(
                [0, -3].into(),
                tile_size_in_pixels.into(),
                central_geo_transform,
            )
        );
        assert_eq!(
            vres[23],
            TileInformation::new(
                [1, 2].into(),
                tile_size_in_pixels.into(),
                central_geo_transform,
            )
        );
    }

    #[test]
    fn replace_time_placeholder() {
        let params = GdalDatasetParameters {
            file_path: "/foo/bar_%TIME%.tiff".into(),
            rasterband_channel: 0,
            geo_transform: TestDefault::test_default(),
            width: 360,
            height: 180,
            file_not_found_handling: FileNotFoundHandling::NoData,
            no_data_value: Some(0.),
            properties_mapping: None,
            gdal_open_options: None,
            gdal_config_options: None,
            allow_alphaband_as_mask: true,
            retry: None,
        };
        let replaced = params
            .replace_time_placeholders(
                &hashmap! {
                    "%TIME%".to_string() => GdalSourceTimePlaceholder {
                        format: DateTimeParseFormat::custom("%f".to_string()),
                        reference: TimeReference::Start,
                    },
                },
                TimeInterval::new_instant(TimeInstance::from_millis_unchecked(22)).unwrap(),
            )
            .unwrap();
        assert_eq!(
            replaced.file_path.to_string_lossy(),
            "/foo/bar_022000000.tiff".to_string()
        );
        assert_eq!(params.rasterband_channel, replaced.rasterband_channel);
        assert_eq!(params.geo_transform, replaced.geo_transform);
        assert_eq!(params.width, replaced.width);
        assert_eq!(params.height, replaced.height);
        assert_eq!(
            params.file_not_found_handling,
            replaced.file_not_found_handling
        );
    }

    #[test]
    fn test_load_tile_data_top_left() {
        let gdal_read_advice = GdalReadAdvise {
            gdal_read_widow: GdalReadWindow::new([0, 0].into(), [8, 8].into()),
            read_window_bounds: GridBoundingBox2D::new([0, 0], [7, 7]).unwrap(),
            bounds_of_target: GridBoundingBox2D::new([0, 0], [7, 7]).unwrap(),
            flip_y: false,
        };

        let GridAndProperties { grid, properties } = load_ndvi_apr_2014_cropped(gdal_read_advice)
            .unwrap()
            .unwrap();

        assert!(!grid.is_empty());

        let grid = grid.into_materialized_masked_grid();

        assert_eq!(grid.inner_grid.data.len(), 64);
        // pixel value are the top left 8x8 block from MOD13A2_M_NDVI_2014-04-01_27x27_bytes.txt
        assert_eq!(
            grid.inner_grid.data,
            &[
                255, 255, 255, 255, 255, 255, 255, 255, 255, 255, 255, 255, 255, 255, 255, 255,
                255, 255, 255, 255, 255, 255, 127, 107, 255, 255, 255, 255, 255, 164, 185, 182,
                255, 255, 255, 175, 186, 190, 167, 140, 255, 255, 161, 175, 184, 173, 170, 188,
                255, 255, 128, 177, 165, 145, 191, 174, 255, 117, 100, 174, 159, 147, 99, 135
            ]
        );

        assert_eq!(grid.validity_mask.data.len(), 64);
        // pixel mask is pixel > 0 from the top left 8x8 block from MOD13A2_M_NDVI_2014-04-01_27x27_bytes.txt
        assert_eq!(
            grid.validity_mask.data,
            &[
                false, false, false, false, false, false, false, false, false, false, false, false,
                false, false, false, false, false, false, false, false, false, false, true, true,
                false, false, false, false, false, true, true, true, false, false, false, true,
                true, true, true, true, false, false, true, true, true, true, true, true, false,
                false, true, true, true, true, true, true, false, true, true, true, true, true,
                true, true
            ]
        );

        assert_eq!(
            properties.get_property(&RasterPropertiesKey {
                key: "AREA_OR_POINT".to_string(),
                domain: None,
            }),
            Some(&RasterPropertiesEntry::String("Area".to_string()))
        );
    }

    #[test]
    fn test_load_tile_data_overlaps_dataset_bounds_top_left_out1() {
        // shift world bbox one pixel up and to the left
        let gdal_read_advice = GdalReadAdvise {
            gdal_read_widow: GdalReadWindow::new([0, 0].into(), [7, 7].into()), // this is the data we can read
            read_window_bounds: GridBoundingBox2D::new([1, 1], [7, 7]).unwrap(), // this is the area we can fill in target
            bounds_of_target: GridBoundingBox2D::new([0, 0], [7, 7]).unwrap(), // this is the area of the target
            flip_y: false,
        };

        let GridAndProperties {
            grid,
            properties: _properties,
        } = load_ndvi_apr_2014_cropped(gdal_read_advice)
            .unwrap()
            .unwrap();

        assert!(!grid.is_empty());

        let x = grid.into_materialized_masked_grid();

        assert_eq!(x.inner_grid.data.len(), 64);
        assert_eq!(
            x.inner_grid.data,
            &[
                0, 0, 0, 0, 0, 0, 0, 0, 0, 255, 255, 255, 255, 255, 255, 255, 0, 255, 255, 255,
                255, 255, 255, 255, 0, 255, 255, 255, 255, 255, 255, 127, 0, 255, 255, 255, 255,
                255, 164, 185, 0, 255, 255, 255, 175, 186, 190, 167, 0, 255, 255, 161, 175, 184,
                173, 170, 0, 255, 255, 128, 177, 165, 145, 191,
            ]
        );

        assert_eq!(x.validity_mask.data.len(), 64);
        // pixel mask is pixel == 255 from the top left 8x8 block from MOD13A2_M_NDVI_2014-04-01_27x27_bytes.txt
        assert_eq!(
            x.validity_mask.data,
            &[
                false, false, false, false, false, false, false, false, false, false, false, false,
                false, false, false, false, false, false, false, false, false, false, false, false,
                false, false, false, false, false, false, false, true, false, false, false, false,
                false, false, true, true, false, false, false, false, true, true, true, true,
                false, false, false, true, true, true, true, true, false, false, false, true, true,
                true, true, true,
            ]
        );
    }

    /* This test no longer works since we now employ a clipping strategy and this makes us read a lot more data?
    #[test]
    fn test_load_tile_data_is_inside_single_pixel() {
        let output_shape: GridShape2D = [8, 8].into();
        // shift world bbox one pixel up and to the left
        let (x_size, y_size) = (0.001, 0.001);
        let output_bounds = SpatialPartition2D::new(
            (-116.22222, 66.66666).into(),
            (-116.22222 + x_size, 66.66666 - y_size).into(),
        )
        .unwrap();

        let RasterTile2D {
            global_geo_transform: _,
            grid_array: grid,
            tile_position: _,
            band: _,
            time: _,
            properties: _,
            cache_hint: _,
        } = load_ndvi_jan_2014(output_shape, output_bounds).unwrap();

        assert!(!grid.is_empty());

        let x = grid.into_materialized_masked_grid();

        assert_eq!(x.inner_grid.data.len(), 64);
        assert_eq!(x.inner_grid.data, &[1; 64]);
    }
    */

    #[tokio::test]
    async fn test_query_single_time_slice() {
        let mut exe_ctx = MockExecutionContext::test_default();
        let query_ctx = MockQueryContext::test_default();
        let id = add_ndvi_dataset(&mut exe_ctx);
        let spatial_query = GridBoundingBox2D::new([-256, -256], [255, 255]).unwrap();

        let time_interval = TimeInterval::new_unchecked(1_388_534_400_000, 1_388_534_400_001); // 2014-01-01

        let c = query_gdal_source(&exe_ctx, &query_ctx, id, spatial_query, time_interval).await;
        let c: Vec<RasterTile2D<u8>> = c.into_iter().map(Result::unwrap).collect();

        assert_eq!(c.len(), 4);

        assert_eq!(
            c[0].time,
            TimeInterval::new_unchecked(1_388_534_400_000, 1_391_212_800_000)
        );

        assert_eq!(
            c[0].tile_information().global_tile_position(),
            [-1, -1].into()
        );

        assert_eq!(
            c[1].tile_information().global_tile_position(),
            [-1, 0].into()
        );

        assert_eq!(
            c[2].tile_information().global_tile_position(),
            [0, -1].into()
        );

        assert_eq!(
            c[3].tile_information().global_tile_position(),
            [0, 0].into()
        );
    }

    #[tokio::test]
    async fn test_query_multi_time_slices() {
        let mut exe_ctx = MockExecutionContext::test_default();
        let query_ctx = MockQueryContext::test_default();
        let id = add_ndvi_dataset(&mut exe_ctx);

        let spatial_query = GridBoundingBox2D::new([-256, -256], [255, 255]).unwrap();

        let time_interval = TimeInterval::new_unchecked(1_388_534_400_000, 1_393_632_000_000); // 2014-01-01 - 2014-03-01

        let c = query_gdal_source(&exe_ctx, &query_ctx, id, spatial_query, time_interval).await;
        let c: Vec<RasterTile2D<u8>> = c.into_iter().map(Result::unwrap).collect();

        assert_eq!(c.len(), 8);

        assert_eq!(
            c[0].time,
            TimeInterval::new_unchecked(1_388_534_400_000, 1_391_212_800_000)
        );

        assert_eq!(
            c[5].time,
            TimeInterval::new_unchecked(1_391_212_800_000, 1_393_632_000_000)
        );
    }

    #[tokio::test]
    async fn test_query_before_data() {
        let mut exe_ctx = MockExecutionContext::test_default();
        let query_ctx = MockQueryContext::test_default();
        let id = add_ndvi_dataset(&mut exe_ctx);

        let spatial_query = GridBoundingBox2D::new([-256, -256], [255, 255]).unwrap();
        let time_interval = TimeInterval::new_unchecked(1_380_585_600_000, 1_380_585_600_000); // 2013-10-01 - 2013-10-01

        let c = query_gdal_source(&exe_ctx, &query_ctx, id, spatial_query, time_interval).await;
        let c: Vec<RasterTile2D<u8>> = c.into_iter().map(Result::unwrap).collect();

        assert_eq!(c.len(), 4);

        assert_eq!(
            c[0].time,
            TimeInterval::new_unchecked(TimeInstance::MIN, 1_388_534_400_000) // bot - 2014-01-01
        );
    }

    #[tokio::test]
    async fn test_query_after_data() {
        let mut exe_ctx = MockExecutionContext::test_default();
        let query_ctx = MockQueryContext::test_default();
        let id = add_ndvi_dataset(&mut exe_ctx);

        let spatial_query = GridBoundingBox2D::new([-256, -256], [255, 255]).unwrap();
        let time_interval = TimeInterval::new_unchecked(1_420_074_000_000, 1_420_074_000_000); // 2015-01-01 - 2015-01-01

        let c = query_gdal_source(&exe_ctx, &query_ctx, id, spatial_query, time_interval).await;
        let c: Vec<RasterTile2D<u8>> = c.into_iter().map(Result::unwrap).collect();

        assert_eq!(c.len(), 4);

        assert_eq!(
            c[0].time,
            TimeInterval::new_unchecked(1_404_172_800_000, TimeInstance::MAX) // 2014-07-01 - eot
        );
    }

    #[tokio::test]
    async fn test_nodata() {
        hide_gdal_errors();

        let mut exe_ctx = MockExecutionContext::test_default();
        let query_ctx = MockQueryContext::test_default();
        let id = add_ndvi_dataset(&mut exe_ctx);

        let spatial_query = GridBoundingBox2D::new([-256, -256], [255, 255]).unwrap();
        let time_interval = TimeInterval::new_unchecked(1_385_856_000_000, 1_388_534_400_000); // 2013-12-01 - 2014-01-01

        let c = query_gdal_source(&exe_ctx, &query_ctx, id, spatial_query, time_interval).await;
        let c: Vec<RasterTile2D<u8>> = c.into_iter().map(Result::unwrap).collect();

        assert_eq!(c.len(), 4);

        let tile_1 = &c[0];

        assert_eq!(
            tile_1.time,
            TimeInterval::new_unchecked(TimeInstance::MIN, 1_388_534_400_000)
        );

        assert!(tile_1.is_empty());
    }

    #[tokio::test]
    async fn timestep_without_params() {
        let output_bounds =
            SpatialPartition2D::new_unchecked((-90., 90.).into(), (90., -90.).into());
        let output_shape: GridShape2D = [256, 256].into();

        let tile_info = tile_information_with_partition_and_shape(output_bounds, output_shape);
        let time_interval = TimeInterval::new_unchecked(1_388_534_400_000, 1_391_212_800_000); // 2014-01-01 - 2014-01-15
        let params = None;
        let reader_mode = GdalReaderMode::OriginalResolution(ReaderState {
            dataset_spatial_grid: SpatialGridDefinition::new(
                tile_info.global_geo_transform,
                GridShape2D::new([3600, 1800]).bounding_box(),
            ),
        });

        let tile = GdalRasterLoader::load_tile_async::<f64>(
            params,
            reader_mode,
            tile_info,
            time_interval,
            CacheHint::default(),
        )
        .await;

        assert!(tile.is_ok());

        let expected = RasterTile2D::<f64>::new_with_tile_info(
            time_interval,
            tile_info,
            0,
            EmptyGrid2D::new(output_shape).into(),
            CacheHint::default(),
        );

        assert!(tile.unwrap().tiles_equal_ignoring_cache_hint(&expected));
    }

    #[test]
    fn it_reverts_config_options() {
        let config_options = vec![("foo".to_owned(), "bar".to_owned())];

        {
            let _config =
                TemporaryGdalThreadLocalConfigOptions::new(config_options.as_slice()).unwrap();

            assert_eq!(
                gdal::config::get_config_option("foo", "default").unwrap(),
                "bar".to_owned()
            );
        }

        assert_eq!(
            gdal::config::get_config_option("foo", "").unwrap(),
            String::new()
        );
    }

    #[test]
    #[allow(clippy::too_many_lines)]
    fn deserialize_dataset_parameters() {
        let dataset_parameters = GdalDatasetParameters {
            file_path: "path-to-data.tiff".into(),
            rasterband_channel: 1,
            geo_transform: GdalDatasetGeoTransform {
                origin_coordinate: (-180., 90.).into(),
                x_pixel_size: 0.1,
                y_pixel_size: -0.1,
            },
            width: 3600,
            height: 1800,
            file_not_found_handling: FileNotFoundHandling::NoData,
            no_data_value: Some(f64::NAN),
            properties_mapping: Some(vec![
                GdalMetadataMapping {
                    source_key: RasterPropertiesKey {
                        domain: None,
                        key: "AREA_OR_POINT".to_string(),
                    },
                    target_type: RasterPropertiesEntryType::String,
                    target_key: RasterPropertiesKey {
                        domain: None,
                        key: "AREA_OR_POINT".to_string(),
                    },
                },
                GdalMetadataMapping {
                    source_key: RasterPropertiesKey {
                        domain: Some("IMAGE_STRUCTURE".to_string()),
                        key: "COMPRESSION".to_string(),
                    },
                    target_type: RasterPropertiesEntryType::String,
                    target_key: RasterPropertiesKey {
                        domain: Some("IMAGE_STRUCTURE_INFO".to_string()),
                        key: "COMPRESSION".to_string(),
                    },
                },
            ]),
            gdal_open_options: None,
            gdal_config_options: None,
            allow_alphaband_as_mask: true,
            retry: None,
        };

        let dataset_parameters_json = serde_json::to_value(&dataset_parameters).unwrap();

        assert_eq!(
            dataset_parameters_json,
            serde_json::json!({
                "filePath": "path-to-data.tiff",
                "rasterbandChannel": 1,
                "geoTransform": {
                    "originCoordinate": {
                        "x": -180.,
                        "y": 90.
                    },
                    "xPixelSize": 0.1,
                    "yPixelSize": -0.1
                },
                "width": 3600,
                "height": 1800,
                "fileNotFoundHandling": "NoData",
                "noDataValue": "nan",
                "propertiesMapping": [{
                        "source_key": {
                            "domain": null,
                            "key": "AREA_OR_POINT"
                        },
                        "target_key": {
                            "domain": null,
                            "key": "AREA_OR_POINT"
                        },
                        "target_type": "String"
                    },
                    {
                        "source_key": {
                            "domain": "IMAGE_STRUCTURE",
                            "key": "COMPRESSION"
                        },
                        "target_key": {
                            "domain": "IMAGE_STRUCTURE_INFO",
                            "key": "COMPRESSION"
                        },
                        "target_type": "String"
                    }
                ],
                "gdalOpenOptions": null,
                "gdalConfigOptions": null,
                "allowAlphabandAsMask": true,
                "retry": null,
            })
        );

        let deserialized_parameters =
            serde_json::from_value::<GdalDatasetParameters>(dataset_parameters_json).unwrap();

        // since there is NaN in the data, we can't check for equality on the whole object

        assert_eq!(
            deserialized_parameters.file_path,
            dataset_parameters.file_path,
        );
        assert_eq!(
            deserialized_parameters.rasterband_channel,
            dataset_parameters.rasterband_channel,
        );
        assert_eq!(
            deserialized_parameters.geo_transform,
            dataset_parameters.geo_transform,
        );
        assert_eq!(deserialized_parameters.width, dataset_parameters.width);
        assert_eq!(deserialized_parameters.height, dataset_parameters.height);
        assert_eq!(
            deserialized_parameters.file_not_found_handling,
            dataset_parameters.file_not_found_handling,
        );
        assert!(
            deserialized_parameters.no_data_value.unwrap().is_nan()
                && dataset_parameters.no_data_value.unwrap().is_nan()
        );
        assert_eq!(
            deserialized_parameters.properties_mapping,
            dataset_parameters.properties_mapping,
        );
        assert_eq!(
            deserialized_parameters.gdal_open_options,
            dataset_parameters.gdal_open_options,
        );
        assert_eq!(
            deserialized_parameters.gdal_config_options,
            dataset_parameters.gdal_config_options,
        );
    }

    #[test]
    #[allow(clippy::too_many_lines)]
    fn read_up_side_down_raster() {
        let up_side_down_params = GdalDatasetParameters {
            file_path: test_data!(
                "raster/modis_ndvi/flipped_axis_y/MOD13A2_M_NDVI_2014-01-01_flipped_y.tiff"
            )
            .into(),
            rasterband_channel: 1,
            geo_transform: GdalDatasetGeoTransform {
                origin_coordinate: (-180., -90.).into(),
                x_pixel_size: 0.1,
                y_pixel_size: 0.1,
            },
            width: 3600,
            height: 1800,
            file_not_found_handling: FileNotFoundHandling::NoData,
            no_data_value: Some(0.),
            properties_mapping: Some(vec![
                GdalMetadataMapping {
                    source_key: RasterPropertiesKey {
                        domain: None,
                        key: "AREA_OR_POINT".to_string(),
                    },
                    target_type: RasterPropertiesEntryType::String,
                    target_key: RasterPropertiesKey {
                        domain: None,
                        key: "AREA_OR_POINT".to_string(),
                    },
                },
                GdalMetadataMapping {
                    source_key: RasterPropertiesKey {
                        domain: Some("IMAGE_STRUCTURE".to_string()),
                        key: "COMPRESSION".to_string(),
                    },
                    target_type: RasterPropertiesEntryType::String,
                    target_key: RasterPropertiesKey {
                        domain: Some("IMAGE_STRUCTURE_INFO".to_string()),
                        key: "COMPRESSION".to_string(),
                    },
                },
            ]),
            gdal_open_options: None,
            gdal_config_options: None,
            allow_alphaband_as_mask: true,
            retry: None,
        };

        let ge_global_dataset_grid = SpatialGridDefinition::new(
            GeoTransform::new(Coordinate2D::new(-180., 90.), 0.1, -0.1),
            GridBoundingBox2D::new_min_max(0, 1799, 0, 3599).unwrap(),
        );

        let gdal_dataset_grid = ge_global_dataset_grid.flip_axis_y(); // first, flip axis
        assert_approx_eq!(
            Coordinate2D,
            gdal_dataset_grid.geo_transform().origin_coordinate,
            Coordinate2D::new(-180., 90.)
        );
        assert_approx_eq!(f64, gdal_dataset_grid.geo_transform.y_pixel_size(), 0.1);
        assert_approx_eq!(f64, gdal_dataset_grid.geo_transform.x_pixel_size(), 0.1);
        assert_eq!(
            gdal_dataset_grid.grid_bounds,
            GridBoundingBox2D::new_min_max(-1800, -1, 0, 3599).unwrap()
        );

        let gdal_dataset_grid = gdal_dataset_grid
            .with_moved_origin_exact_grid(Coordinate2D::new(-180., -90.))
            .unwrap(); // second, move origin (to other side of axis)
        assert_approx_eq!(
            Coordinate2D,
            gdal_dataset_grid.geo_transform().origin_coordinate,
            Coordinate2D::new(-180., -90.)
        );
        assert_approx_eq!(f64, gdal_dataset_grid.geo_transform.y_pixel_size(), 0.1);
        assert_approx_eq!(f64, gdal_dataset_grid.geo_transform.x_pixel_size(), 0.1);
        assert_eq!(
            gdal_dataset_grid.grid_bounds,
            GridBoundingBox2D::new_min_max(0, 1799, 0, 3599).unwrap()
        );

        let ovr = OverviewReaderState {
            original_dataset_grid: ge_global_dataset_grid,
        };

        let tile = SpatialGridDefinition::new(
            ge_global_dataset_grid.geo_transform,
            GridBoundingBox2D::new_min_max(326, 326 + 7, 1880, 1880 + 7).unwrap(),
        );

        let gdal_read_advice = ovr
            .tiling_to_dataset_read_advise(&gdal_dataset_grid, &tile)
            .unwrap();

        let exp_gdal_read_advice = GdalReadAdvise {
            gdal_read_widow: GdalReadWindow::new([1466, 1880].into(), [8, 8].into()),
            read_window_bounds: GridBoundingBox2D::new([326, 1880], [326 + 7, 1880 + 7]).unwrap(),
            bounds_of_target: GridBoundingBox2D::new([326, 1880], [326 + 7, 1880 + 7]).unwrap(),
            flip_y: true,
        };

        assert_eq!(gdal_read_advice, exp_gdal_read_advice);

        let GridAndProperties { grid, properties } =
            GdalRasterLoader::load_tile_data::<u8>(&up_side_down_params, gdal_read_advice)
                .unwrap()
                .unwrap();

        assert!(!grid.is_empty());
        let grid = grid.into_materialized_masked_grid();

        assert_eq!(grid.inner_grid.data.len(), 64);
        assert_eq!(
            grid.inner_grid.data,
            &[
                // TODO: check in tiff!
                255, 255, 255, 255, 255, 255, 255, 255, 255, 255, 255, 255, 255, 255, 255, 255, 255,
                255, 255, 255, 255, 255, 53, 47, 255, 255, 255, 255, 255, 68, 81, 93, 255, 255,
                255, 97, 102, 91, 73, 72, 255, 255, 91, 97, 100, 86, 78, 106, 255, 255, 59, 95, 85,
                66, 105, 104, 255, 47, 42, 82, 81, 76, 73, 98
            ]
        );

        assert_eq!(grid.validity_mask.data.len(), 64);
        assert_eq!(grid.validity_mask.data, &[true; 64]);

        assert!(properties.offset_option().is_none());
        assert!(properties.scale_option().is_none());
    }

    #[test]
    fn read_raster_and_offset_scale() {
        let up_side_down_params = GdalDatasetParameters {
            file_path: test_data!("raster/modis_ndvi/cropped/MOD13A2_M_NDVI_2014-04-01_30x30.tif")
                .into(),
            rasterband_channel: 1,
            geo_transform: GdalDatasetGeoTransform {
                origin_coordinate: (8.0, 57.4).into(),
                x_pixel_size: 0.1,
                y_pixel_size: -0.1,
            },
            width: 30,
            height: 30,
            file_not_found_handling: FileNotFoundHandling::NoData,
            no_data_value: Some(255.),
            properties_mapping: None,
            gdal_open_options: None,
            gdal_config_options: None,
            allow_alphaband_as_mask: true,
            retry: None,
        };

        let gdal_read_advice = GdalReadAdvise {
            gdal_read_widow: GdalReadWindow::new([0, 0].into(), [8, 8].into()),
            read_window_bounds: GridBoundingBox2D::new([0, 0], [7, 7]).unwrap(),
            bounds_of_target: GridBoundingBox2D::new([0, 0], [7, 7]).unwrap(),
            flip_y: false,
        };

        let GridAndProperties { grid, properties } =
            GdalRasterLoader::load_tile_data::<u8>(&up_side_down_params, gdal_read_advice)
                .unwrap()
                .unwrap();

        assert!(!grid.is_empty());

        let grid = grid.into_materialized_masked_grid();

        assert_eq!(grid.inner_grid.data.len(), 64);
        // pixel value are the top left 8x8 block from MOD13A2_M_NDVI_2014-04-01_27x27_bytes.txt
        assert_eq!(
            grid.inner_grid.data,
            &[
                255, 255, 255, 255, 255, 255, 255, 255, 255, 255, 255, 255, 255, 255, 255, 255,
                255, 255, 255, 255, 255, 255, 127, 107, 255, 255, 255, 255, 255, 164, 185, 182,
                255, 255, 255, 175, 186, 190, 167, 140, 255, 255, 161, 175, 184, 173, 170, 188,
                255, 255, 128, 177, 165, 145, 191, 174, 255, 117, 100, 174, 159, 147, 99, 135
            ]
        );

        assert_eq!(grid.validity_mask.data.len(), 64);
        // pixel mask is pixel > 0 from the top left 8x8 block from MOD13A2_M_NDVI_2014-04-01_27x27_bytes.txt
        assert_eq!(
            grid.validity_mask.data,
            &[
                false, false, false, false, false, false, false, false, false, false, false, false,
                false, false, false, false, false, false, false, false, false, false, true, true,
                false, false, false, false, false, true, true, true, false, false, false, true,
                true, true, true, true, false, false, true, true, true, true, true, true, false,
                false, true, true, true, true, true, true, false, true, true, true, true, true,
                true, true
            ]
        );

        assert_eq!(properties.offset_option(), Some(1.));
        assert_eq!(properties.scale_option(), Some(2.));

        assert!(approx_eq!(f64, properties.offset(), 1.));
        assert!(approx_eq!(f64, properties.scale(), 2.));
    }

    #[test]
    fn it_creates_no_data_only_for_missing_files() {
        hide_gdal_errors();

        let ds = GdalDatasetParameters {
            file_path: "nonexisting_file.tif".into(),
            rasterband_channel: 1,
            geo_transform: TestDefault::test_default(),
            width: 100,
            height: 100,
            file_not_found_handling: FileNotFoundHandling::NoData,
            no_data_value: None,
            properties_mapping: None,
            gdal_open_options: None,
            gdal_config_options: None,
            allow_alphaband_as_mask: true,
            retry: None,
        };

        let gdal_read_advice = GdalReadAdvise {
            gdal_read_widow: GdalReadWindow::new([0, 0].into(), [8, 8].into()),
            read_window_bounds: GridBoundingBox2D::new([0, 0], [7, 7]).unwrap(),
            bounds_of_target: GridBoundingBox2D::new([0, 0], [7, 7]).unwrap(),
            flip_y: false,
        };

        let res = GdalRasterLoader::load_tile_data::<u8>(&ds, gdal_read_advice);

        assert!(res.is_ok());

        let res = res.unwrap();

        assert!(res.is_none());

        let ds = GdalDatasetParameters {
            file_path: test_data!("raster/modis_ndvi/MOD13A2_M_NDVI_2014-01-01.TIFF").into(),
            rasterband_channel: 100, // invalid channel
            geo_transform: TestDefault::test_default(),
            width: 100,
            height: 100,
            file_not_found_handling: FileNotFoundHandling::NoData,
            no_data_value: None,
            properties_mapping: None,
            gdal_open_options: None,
            gdal_config_options: None,
            allow_alphaband_as_mask: true,
            retry: None,
        };

        // invalid channel => error
        let result = GdalRasterLoader::load_tile_data::<u8>(&ds, gdal_read_advice);
        assert!(result.is_err());
    }

    #[test]
    fn it_creates_no_data_only_for_http_404() {
        let server = Server::run();

        server.expect(
            Expectation::matching(request::method_path("HEAD", "/non_existing.tif"))
                .times(1)
                .respond_with(responders::cycle![responders::status_code(404),]),
        );

        server.expect(
            Expectation::matching(request::method_path("HEAD", "/internal_error.tif"))
                .times(1)
                .respond_with(responders::cycle![responders::status_code(500),]),
        );

        let ds = GdalDatasetParameters {
            file_path: format!("/vsicurl/{}", server.url_str("/non_existing.tif")).into(),
            rasterband_channel: 1,
            geo_transform: TestDefault::test_default(),
            width: 100,
            height: 100,
            file_not_found_handling: FileNotFoundHandling::NoData,
            no_data_value: None,
            properties_mapping: None,
            gdal_open_options: None,
            gdal_config_options: Some(vec![
                (
                    "CPL_VSIL_CURL_ALLOWED_EXTENSIONS".to_owned(),
                    ".tif".to_owned(),
                ),
                (
                    "GDAL_DISABLE_READDIR_ON_OPEN".to_owned(),
                    "EMPTY_DIR".to_owned(),
                ),
                ("GDAL_HTTP_NETRC".to_owned(), "NO".to_owned()),
                ("GDAL_HTTP_MAX_RETRY".to_owned(), "0".to_string()),
            ]),
            allow_alphaband_as_mask: true,
            retry: None,
        };

        // 404 => no data
        let gdal_read_advice = GdalReadAdvise {
            gdal_read_widow: GdalReadWindow::new([0, 0].into(), [8, 8].into()),
            read_window_bounds: GridBoundingBox2D::new([0, 0], [7, 7]).unwrap(),
            bounds_of_target: GridBoundingBox2D::new([0, 0], [7, 7]).unwrap(),
            flip_y: false,
        };

        let res = GdalRasterLoader::load_tile_data::<u8>(&ds, gdal_read_advice);
        assert!(res.is_ok());
        let res = res.unwrap();
        assert!(res.is_none());

        let ds = GdalDatasetParameters {
            file_path: format!("/vsicurl/{}", server.url_str("/internal_error.tif")).into(),
            rasterband_channel: 1,
            geo_transform: TestDefault::test_default(),
            width: 100,
            height: 100,
            file_not_found_handling: FileNotFoundHandling::NoData,
            no_data_value: None,
            properties_mapping: None,
            gdal_open_options: None,
            gdal_config_options: Some(vec![
                (
                    "CPL_VSIL_CURL_ALLOWED_EXTENSIONS".to_owned(),
                    ".tif".to_owned(),
                ),
                (
                    "GDAL_DISABLE_READDIR_ON_OPEN".to_owned(),
                    "EMPTY_DIR".to_owned(),
                ),
                ("GDAL_HTTP_NETRC".to_owned(), "NO".to_owned()),
                ("GDAL_HTTP_MAX_RETRY".to_owned(), "0".to_string()),
            ]),
            allow_alphaband_as_mask: true,
            retry: None,
        };

        // 500 => error
        let res = GdalRasterLoader::load_tile_data::<u8>(&ds, gdal_read_advice);
        assert!(res.is_err());
    }

    #[test]
    fn it_retries_only_after_clearing_vsi_cache() {
        hide_gdal_errors();

        let server = Server::run();

        server.expect(
            Expectation::matching(request::method_path("HEAD", "/foo.tif"))
                .times(2)
                .respond_with(responders::cycle![
                    // first generic error
                    responders::status_code(500),
                    // then 404 file not found
                    responders::status_code(404)
                ]),
        );

        let file_path: PathBuf = format!("/vsicurl/{}", server.url_str("/foo.tif")).into();

        let options = Some(vec![
            (
                "CPL_VSIL_CURL_ALLOWED_EXTENSIONS".to_owned(),
                ".tif".to_owned(),
            ),
            (
                "GDAL_DISABLE_READDIR_ON_OPEN".to_owned(),
                "EMPTY_DIR".to_owned(),
            ),
            ("GDAL_HTTP_NETRC".to_owned(), "NO".to_owned()),
            ("GDAL_HTTP_MAX_RETRY".to_owned(), "0".to_string()),
        ]);

        let _thread_local_configs = options
            .as_ref()
            .map(|config_options| TemporaryGdalThreadLocalConfigOptions::new(config_options));

        // first fail
        let result = gdal_open_dataset_ex(
            file_path.as_path(),
            DatasetOptions {
                open_flags: GdalOpenFlags::GDAL_OF_RASTER,
                ..DatasetOptions::default()
            },
        );

        // it failed, but not with file not found
        assert!(result.is_err());
        if let Err(error) = result {
            assert!(!error_is_gdal_file_not_found(&error));
        }

        // second fail doesn't even try, so still not "file not found", even though it should be now
        let result = gdal_open_dataset_ex(
            file_path.as_path(),
            DatasetOptions {
                open_flags: GdalOpenFlags::GDAL_OF_RASTER,
                ..DatasetOptions::default()
            },
        );

        assert!(result.is_err());
        if let Err(error) = result {
            assert!(!error_is_gdal_file_not_found(&error));
        }

        clear_gdal_vsi_cache_for_path(file_path.as_path());

        // after clearing the cache, it tries again
        let result = gdal_open_dataset_ex(
            file_path.as_path(),
            DatasetOptions {
                open_flags: GdalOpenFlags::GDAL_OF_RASTER,
                ..DatasetOptions::default()
            },
        );

        // now we get the file not found error
        assert!(result.is_err());
        if let Err(error) = result {
            assert!(error_is_gdal_file_not_found(&error));
        }
    }

    #[tokio::test]
    async fn it_attaches_cache_hint() {
        let output_bounds =
            SpatialPartition2D::new_unchecked((-90., 90.).into(), (90., -90.).into());
        let output_shape: GridShape2D = [256, 256].into();

        let tile_info = tile_information_with_partition_and_shape(output_bounds, output_shape);
        let time_interval = TimeInterval::new_unchecked(1_388_534_400_000, 1_391_212_800_000); // 2014-01-01 - 2014-01-15
        let params = None;

        let tile = GdalRasterLoader::load_tile_async::<f64>(
            params,
            GdalReaderMode::OriginalResolution(ReaderState {
                dataset_spatial_grid: SpatialGridDefinition::new(
                    tile_info.global_geo_transform,
                    GridShape2D::new([3600, 1800]).bounding_box(),
                ),
            }),
            tile_info,
            time_interval,
            CacheHint::seconds(1234),
        )
        .await;

        assert!(tile.is_ok());

        let expected = RasterTile2D::<f64>::new_with_tile_info(
            time_interval,
            tile_info,
            0,
            EmptyGrid2D::new(output_shape).into(),
            CacheHint::seconds(1234),
        );

        assert!(tile.unwrap().tiles_equal_ignoring_cache_hint(&expected));
    }
}<|MERGE_RESOLUTION|>--- conflicted
+++ resolved
@@ -50,12 +50,8 @@
     GdalLoadingInfo, GdalLoadingInfoTemporalSlice, GdalLoadingInfoTemporalSliceIterator,
     GdalMetaDataList, GdalMetaDataRegular, GdalMetaDataStatic, GdalMetadataNetCdfCf,
 };
-<<<<<<< HEAD
-use log::debug;
-use num::{FromPrimitive, integer::div_ceil, integer::div_floor};
-=======
 use num::FromPrimitive;
->>>>>>> 954e779f
+use num::integer::{div_ceil, div_floor};
 use postgres_types::{FromSql, ToSql};
 use reader::{
     GdalReadAdvise, GdalReadWindow, GdalReaderMode, GridAndProperties, OverviewReaderState,
@@ -68,11 +64,8 @@
 use std::marker::PhantomData;
 use std::path::{Path, PathBuf};
 use std::time::Instant;
-<<<<<<< HEAD
-=======
 use tracing::debug;
 
->>>>>>> 954e779f
 mod db_types;
 mod error;
 mod loading_info;
@@ -650,11 +643,7 @@
         debug_assert!(pixel_size_x.is_sign_positive());
         // and the y-axis should only be positive if the y-axis of the spatial reference system also "points down".
         // NOTE: at the moment we do not allow "down pointing" y-axis.
-<<<<<<< HEAD
         let pixel_size_y = grid_produced_by_source.geo_transform().y_pixel_size();
-=======
-        let pixel_size_y = -spatial_resolution.y;
->>>>>>> 954e779f
         debug_assert!(pixel_size_y.is_sign_negative());
 
         // The data origin is not neccessarily the origin of the tileing we want to use.
@@ -1143,52 +1132,7 @@
 where
     T: Pixel + GdalType + Default + FromPrimitive,
 {
-<<<<<<< HEAD
     let result_grid = if gdal_read_advice.direct_read() {
-=======
-    let gdal_dataset_geotransform = GdalDatasetGeoTransform::from(dataset.geo_transform()?);
-    let (gdal_dataset_pixels_x, gdal_dataset_pixels_y) = dataset.raster_size();
-
-    if !approx_eq!(
-        GdalDatasetGeoTransform,
-        gdal_dataset_geotransform,
-        dataset_params.geo_transform
-    ) {
-        tracing::debug!(
-            "GdalDatasetParameters geo transform is different to the one retrieved from GDAL dataset: {:?} != {:?}",
-            dataset_params.geo_transform,
-            gdal_dataset_geotransform,
-        );
-    }
-
-    debug_assert_eq!(gdal_dataset_pixels_x, dataset_params.width);
-    debug_assert_eq!(gdal_dataset_pixels_y, dataset_params.height);
-
-    let gdal_dataset_bounds =
-        gdal_dataset_geotransform.spatial_partition(gdal_dataset_pixels_x, gdal_dataset_pixels_y);
-
-    let output_bounds = tile_info.spatial_partition();
-    let dataset_intersects_tile = gdal_dataset_bounds.intersection(&output_bounds);
-    let output_shape = tile_info.tile_size_in_pixels();
-
-    let Some(dataset_intersection_area) = dataset_intersects_tile else {
-        return Ok(GridOrEmpty::from(EmptyGrid::new(output_shape)));
-    };
-
-    let tile_geo_transform = tile_info.tile_geo_transform();
-
-    let gdal_read_window =
-        gdal_dataset_geotransform.spatial_partition_to_read_window(&dataset_intersection_area);
-
-    let is_y_axis_flipped = tile_geo_transform.y_pixel_size().is_sign_negative()
-        != gdal_dataset_geotransform.y_pixel_size.is_sign_negative();
-
-    if is_y_axis_flipped {
-        debug!("The GDAL data has a flipped y-axis. Need to unflip it!");
-    }
-
-    let result_grid = if dataset_intersection_area == output_bounds {
->>>>>>> 954e779f
         read_grid_from_raster(
             rasterband,
             &gdal_read_advice.gdal_read_widow,
