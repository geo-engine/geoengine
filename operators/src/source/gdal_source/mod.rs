--- conflicted
+++ resolved
@@ -873,13 +873,9 @@
 
 #[derive(Clone)]
 pub struct InitializedGdalSourceOperator {
-<<<<<<< HEAD
     pub name: CanonicOperatorName,
-=======
-    name: CanonicOperatorName,
     path: WorkflowOperatorPath,
     data: String,
->>>>>>> 82ef5cf9
     pub meta_data: GdalMetaData,
     pub result_descriptor: RasterResultDescriptor,
     pub tiling_specification: TilingSpecification,
@@ -987,7 +983,18 @@
         self.name.clone()
     }
 
-<<<<<<< HEAD
+    fn name(&self) -> &'static str {
+        GdalSource::TYPE_NAME
+    }
+
+    fn path(&self) -> WorkflowOperatorPath {
+        self.path.clone()
+    }
+
+    fn data(&self) -> Option<String> {
+        Some(self.data.clone())
+    }
+
     fn optimize(
         &self,
         target_resolution: SpatialResolution,
@@ -1020,18 +1027,6 @@
             },
         }
         .boxed())
-=======
-    fn name(&self) -> &'static str {
-        GdalSource::TYPE_NAME
-    }
-
-    fn path(&self) -> WorkflowOperatorPath {
-        self.path.clone()
-    }
-
-    fn data(&self) -> Option<String> {
-        Some(self.data.clone())
->>>>>>> 82ef5cf9
     }
 }
 
