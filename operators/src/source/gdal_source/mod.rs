<<<<<<< HEAD
use self::reader::{GdalReadAdvise, GdalReadWindow, GdalReaderMode, GridAndProperties};
use crate::adapters::{FillerTileCacheExpirationStrategy, SparseTilesFillAdapter};
=======
use crate::adapters::{
    FillerTileCacheExpirationStrategy, FillerTimeBounds, SparseTilesFillAdapter,
};
>>>>>>> c97f87c5
use crate::engine::{
    CanonicOperatorName, MetaData, OperatorData, OperatorName, QueryProcessor, WorkflowOperatorPath,
};
use crate::source::gdal_source::reader::ReaderState;
use crate::util::gdal::gdal_open_dataset_ex;
use crate::util::input::float_option_with_nan;
use crate::util::retry::retry;
use crate::util::TemporaryGdalThreadLocalConfigOptions;
use crate::{
    engine::{
        InitializedRasterOperator, RasterOperator, RasterQueryProcessor, RasterResultDescriptor,
        SourceOperator, TypedRasterQueryProcessor,
    },
    error::Error,
    util::Result,
};
use async_trait::async_trait;
pub use error::GdalSourceError;
use float_cmp::{approx_eq, ApproxEq};
use futures::{
    stream::{self, BoxStream, StreamExt},
    Stream,
};
use futures::{Future, TryStreamExt};
use gdal::errors::GdalError;
use gdal::raster::{GdalType, RasterBand as GdalRasterBand};
use gdal::{Dataset as GdalDataset, DatasetOptions, GdalOpenFlags, Metadata as GdalMetadata};
use gdal_sys::VSICurlPartialClearCache;
use geoengine_datatypes::dataset::NamedData;
use geoengine_datatypes::primitives::{BandSelection, CacheHint};
use geoengine_datatypes::primitives::{
<<<<<<< HEAD
    Coordinate2D, DateTimeParseFormat, RasterQueryRectangle, RasterSpatialQueryRectangle,
=======
    AxisAlignedRectangle, Coordinate2D, DateTimeParseFormat, RasterQueryRectangle,
    SpatialPartition2D, SpatialPartitioned, TimeInstance,
>>>>>>> c97f87c5
};
use geoengine_datatypes::raster::TileInformation;
use geoengine_datatypes::raster::{
    ChangeGridBounds, EmptyGrid, GeoTransform, GridOrEmpty, GridOrEmpty2D, GridShapeAccess,
    MapElements, MaskedGrid, NoDataValueGrid, Pixel, RasterDataType, RasterProperties,
    RasterPropertiesEntry, RasterPropertiesEntryType, RasterPropertiesKey, RasterTile2D,
    TilingStrategy,
};
use geoengine_datatypes::raster::{GridBounds, GridIntersection};
use geoengine_datatypes::util::test::TestDefault;
use geoengine_datatypes::{
    primitives::TimeInterval,
    raster::{Grid, GridBlit, GridBoundingBox2D, GridSize, TilingSpecification},
};
pub use loading_info::{
    GdalLoadingInfo, GdalLoadingInfoTemporalSlice, GdalLoadingInfoTemporalSliceIterator,
    GdalMetaDataList, GdalMetaDataRegular, GdalMetaDataStatic, GdalMetadataNetCdfCf,
};
use log::debug;
use num::{integer::div_ceil, integer::div_floor, FromPrimitive};
use postgres_types::{FromSql, ToSql};
use serde::{Deserialize, Serialize};
use snafu::{ensure, ResultExt};
use std::collections::HashMap;
use std::convert::TryFrom;
use std::ffi::CString;
use std::marker::PhantomData;
use std::path::{Path, PathBuf};
use std::time::Instant;
mod db_types;
mod error;
mod loading_info;
mod reader;

static GDAL_RETRY_INITIAL_BACKOFF_MS: u64 = 1000;
static GDAL_RETRY_MAX_BACKOFF_MS: u64 = 60 * 60 * 1000;
static GDAL_RETRY_EXPONENTIAL_BACKOFF_FACTOR: f64 = 2.;

/// Parameters for the GDAL Source Operator
///
/// # Examples
///
/// ```rust
/// use serde_json::{Result, Value};
/// use geoengine_operators::source::{GdalSource, GdalSourceParameters};
/// use geoengine_datatypes::dataset::{NamedData};
/// use geoengine_datatypes::util::Identifier;
///
/// let json_string = r#"
///     {
///         "type": "GdalSource",
///         "params": {
///             "data": "ns:dataset"
///         }
///     }"#;
///
/// let operator: GdalSource = serde_json::from_str(json_string).unwrap();
///
/// assert_eq!(operator, GdalSource {
///     params: GdalSourceParameters {
///         data: NamedData::with_namespaced_name("ns", "dataset"),
///     },
/// });
/// ```
#[derive(Debug, PartialEq, Eq, Clone, Serialize, Deserialize)]
#[serde(rename_all = "camelCase")]
pub struct GdalSourceParameters {
    pub data: NamedData,
    #[serde(default)]
    pub overview_level: Option<u32>, // TODO: should also allow a resolution? Add resample method?
}

impl GdalSourceParameters {
    pub fn new(data: NamedData) -> Self {
        Self {
            data,
            overview_level: None,
        }
    }

    pub fn new_with_overview_level(data: NamedData, overview_level: u32) -> Self {
        Self {
            data,
            overview_level: Some(overview_level),
        }
    }

    pub fn with_overview_level(mut self, overview_level: Option<u32>) -> Self {
        self.overview_level = overview_level;
        self
    }
}

impl OperatorData for GdalSourceParameters {
    fn data_names_collect(&self, data_names: &mut Vec<NamedData>) {
        data_names.push(self.data.clone());
    }
}

type GdalMetaData =
    Box<dyn MetaData<GdalLoadingInfo, RasterResultDescriptor, RasterQueryRectangle>>;

#[derive(Debug, Clone, Serialize, Deserialize, PartialEq, Eq, FromSql, ToSql)]
#[serde(rename_all = "camelCase")]
pub struct GdalSourceTimePlaceholder {
    pub format: DateTimeParseFormat,
    pub reference: TimeReference,
}

#[derive(Debug, Clone, Copy, Serialize, Deserialize, PartialEq, Eq, FromSql, ToSql)]
#[serde(rename_all = "camelCase")]
pub enum TimeReference {
    Start,
    End,
}

/// Parameters for loading data using Gdal
#[derive(PartialEq, Serialize, Deserialize, Debug, Clone)]
#[serde(rename_all = "camelCase")]
pub struct GdalDatasetParameters {
    pub file_path: PathBuf,
    pub rasterband_channel: usize,
    pub geo_transform: GdalDatasetGeoTransform, // TODO: discuss if we need this at all
    pub width: usize,
    pub height: usize,
    pub file_not_found_handling: FileNotFoundHandling,
    #[serde(default)]
    #[serde(with = "float_option_with_nan")]
    pub no_data_value: Option<f64>,
    pub properties_mapping: Option<Vec<GdalMetadataMapping>>,
    // Dataset open option as strings, e.g. `vec!["UserPwd=geoengine:pwd".to_owned(), "HttpAuth=BASIC".to_owned()]`
    pub gdal_open_options: Option<Vec<String>>,
    // Configs as key, value pairs that will be set as thread local config options, e.g.
    // `vec!["AWS_REGION".to_owned(), "eu-central-1".to_owned()]` and unset afterwards
    // TODO: validate the config options: only allow specific keys and specific values
    pub gdal_config_options: Option<Vec<(String, String)>>,
    #[serde(default)]
    pub allow_alphaband_as_mask: bool,
    pub retry: Option<GdalRetryOptions>,
}

impl GdalDatasetParameters {
    pub fn dataset_bounds(&self) -> GridBoundingBox2D {
        GridBoundingBox2D::new_unchecked(
            [0, 0],
            [self.height as isize - 1, self.width as isize - 1],
        )
    }
}

#[derive(PartialEq, Serialize, Deserialize, Debug, Clone, Copy)]
#[serde(rename_all = "camelCase")]
pub struct GdalRetryOptions {
    pub max_retries: usize,
}

/// A user friendly representation of Gdal's geo transform. In contrast to [`GeoTransform`] this
/// geo transform allows arbitrary pixel sizes and can thus also represent rasters where the origin is not located
/// in the upper left corner. It should only be used for loading rasters with Gdal and not internally.
/// The GDAL pixel space is usually anchored at the "top-left" corner of the data spatial bounds. Therefore the raster data is stored with spatial coordinate y-values decreasing with the rasters rows. This is represented by a negative pixel size.
/// However, there are datasets where the data is stored "upside-down". If this is the case, the pixel size is positive.
#[derive(Copy, Clone, PartialEq, Debug, Serialize, Deserialize, FromSql, ToSql)]
#[serde(rename_all = "camelCase")]
pub struct GdalDatasetGeoTransform {
    pub origin_coordinate: Coordinate2D,
    pub x_pixel_size: f64,
    pub y_pixel_size: f64,
}

/// Default implementation for testing purposes where geo transform doesn't matter
impl TestDefault for GdalDatasetGeoTransform {
    fn test_default() -> Self {
        Self {
            origin_coordinate: (0.0, 0.0).into(),
            x_pixel_size: 1.0,
            y_pixel_size: -1.0,
        }
    }
}

impl ApproxEq for GdalDatasetGeoTransform {
    type Margin = float_cmp::F64Margin;

    fn approx_eq<M>(self, other: Self, margin: M) -> bool
    where
        M: Into<Self::Margin>,
    {
        let m = margin.into();
        self.origin_coordinate.approx_eq(other.origin_coordinate, m)
            && self.x_pixel_size.approx_eq(other.x_pixel_size, m)
            && self.y_pixel_size.approx_eq(other.y_pixel_size, m)
    }
}

/// Direct conversion from `GdalDatasetGeoTransform` to [`GeoTransform`] only works if origin is located in the upper left corner.
impl TryFrom<GdalDatasetGeoTransform> for GeoTransform {
    type Error = Error;

    fn try_from(dataset_geo_transform: GdalDatasetGeoTransform) -> Result<Self> {
        ensure!(
            dataset_geo_transform.x_pixel_size > 0.0 && dataset_geo_transform.y_pixel_size < 0.0,
            crate::error::GeoTransformOrigin
        );

        Ok(GeoTransform::new(
            dataset_geo_transform.origin_coordinate,
            dataset_geo_transform.x_pixel_size,
            dataset_geo_transform.y_pixel_size,
        ))
    }
}

impl From<gdal::GeoTransform> for GdalDatasetGeoTransform {
    fn from(gdal_geo_transform: gdal::GeoTransform) -> Self {
        Self {
            origin_coordinate: (gdal_geo_transform[0], gdal_geo_transform[3]).into(),
            x_pixel_size: gdal_geo_transform[1],
            y_pixel_size: gdal_geo_transform[5],
        }
    }
}

impl GridShapeAccess for GdalDatasetParameters {
    type ShapeArray = [usize; 2];

    fn grid_shape_array(&self) -> Self::ShapeArray {
        [self.height, self.width]
    }
}

/// How to handle file not found errors
#[derive(Serialize, Deserialize, Debug, Clone, Copy, PartialEq, Eq, FromSql, ToSql)]
pub enum FileNotFoundHandling {
    NoData, // output tiles filled with nodata
    Error,  // return error tile
}

impl GdalDatasetParameters {
    /// Placeholders are replaced by formatted time value.
    /// E.g. `%my_placeholder%` could be replaced by `2014-04-01` depending on the format and time input.
    pub fn replace_time_placeholders(
        &self,
        placeholders: &HashMap<String, GdalSourceTimePlaceholder>,
        time: TimeInterval,
    ) -> Result<Self> {
        let mut file_path: String = self.file_path.to_string_lossy().into();

        for (placeholder, time_placeholder) in placeholders {
            let time = match time_placeholder.reference {
                TimeReference::Start => time.start(),
                TimeReference::End => time.end(),
            };
            let time_string = time
                .as_date_time()
                .ok_or(Error::TimeInstanceNotDisplayable)?
                .format(&time_placeholder.format);

            // TODO: use more efficient algorithm for replacing multiple placeholders, e.g. aho-corasick
            file_path = file_path.replace(placeholder, &time_string);
        }

        Ok(Self {
            file_not_found_handling: self.file_not_found_handling,
            file_path: file_path.into(),
            properties_mapping: self.properties_mapping.clone(),
            gdal_open_options: self.gdal_open_options.clone(),
            gdal_config_options: self.gdal_config_options.clone(),
            ..*self
        })
    }
}

#[derive(Debug, Serialize, Deserialize, Clone, Copy)]
pub struct TilingInformation {
    pub x_axis_tiles: usize,
    pub y_axis_tiles: usize,
    pub x_axis_tile_size: usize,
    pub y_axis_tile_size: usize,
}

pub struct GdalSourceProcessor<T>
where
    T: Pixel,
{
    pub result_descriptor: RasterResultDescriptor,
    pub tiling_specification: TilingSpecification,
    pub meta_data: GdalMetaData,
    pub overview_level: u32,
    pub _phantom_data: PhantomData<T>,
}

struct GdalRasterLoader {}

impl GdalRasterLoader {
    ///
    /// A method to async load single tiles from a GDAL dataset.
    ///
    async fn load_tile_data_async<T: Pixel + GdalType + FromPrimitive>(
        dataset_params: GdalDatasetParameters,
        read_advise: GdalReadAdvise,
    ) -> Result<Option<GridAndProperties<T>>> {
        // TODO: detect usage of vsi curl properly, e.g. also check for `/vsicurl_streaming` and combinations with `/vsizip`
        let is_vsi_curl = dataset_params.file_path.starts_with("/vsicurl/");

        retry(
            dataset_params
                .retry
                .map(|r| r.max_retries)
                .unwrap_or_default(),
            GDAL_RETRY_INITIAL_BACKOFF_MS,
            GDAL_RETRY_EXPONENTIAL_BACKOFF_FACTOR,
            Some(GDAL_RETRY_MAX_BACKOFF_MS),
            move || {
                let ds = dataset_params.clone();
                let file_path = ds.file_path.clone();

                async move {
                    let load_tile_result =
                        crate::util::spawn_blocking(move || Self::load_tile_data(&ds, read_advise))
                            .await
                            .context(crate::error::TokioJoin);

                    match load_tile_result {
                        Ok(Ok(r)) => Ok(r),
                        Ok(Err(e)) | Err(e) => {
                            if is_vsi_curl {
                                // clear the VSICurl cache, to force GDAL to try to re-download the file
                                // otherwise it will assume any observed error will happen again
                                clear_gdal_vsi_cache_for_path(file_path.as_path());
                            }

                            Err(e)
                        }
                    }
                }
            },
        )
        .await
    }

    async fn load_tile_async<T: Pixel + GdalType + FromPrimitive>(
        dataset_params: Option<GdalDatasetParameters>,
        reader_mode: GdalReaderMode,
        tile_information: TileInformation,
        tile_time: TimeInterval,
        cache_hint: CacheHint,
    ) -> Result<RasterTile2D<T>> {
        match dataset_params {
            // TODO: discuss if we need this check here. The metadata provider should only pass on loading infos if the query intersects the datasets bounds! And the tiling strategy should only generate tiles that intersect the querys bbox.
            Some(ds)
                if reader_mode
                    .dataset_intersects_bounds(&tile_information.global_pixel_bounds()) =>
            {
                debug!(
                    "Loading tile {:?}, from {:?}, band: {}",
                    &tile_information, ds.file_path, ds.rasterband_channel
                );
                // TODO: maybe move this further up the call stack
                let gdal_read_advise = reader_mode
                    .tiling_to_dataset_read_advise(tile_information.global_pixel_bounds())
                    .expect("intersection was checked before");

                let grid = Self::load_tile_data_async(ds, gdal_read_advise).await?;

                match grid {
                    Some(grid) => Ok(RasterTile2D::new_with_properties(
                        tile_time,
                        tile_information.global_tile_position,
                        0,
                        tile_information.global_geo_transform,
                        grid.grid,
                        grid.properties,
                        cache_hint,
                    )),
                    None => Ok(create_no_data_tile(tile_information, tile_time, cache_hint)),
                }
            }
            Some(_) => {
                debug!("Skipping tile not in query rect {:?}", &tile_information);

                Ok(create_no_data_tile(tile_information, tile_time, cache_hint))
            }

            _ => {
                debug!(
                    "Skipping tile without GdalDatasetParameters {:?}",
                    &tile_information
                );

                Ok(create_no_data_tile(tile_information, tile_time, cache_hint))
            }
        }
    }

    ///
    /// A method to load single tiles from a GDAL dataset.
    ///
    fn load_tile_data<T: Pixel + GdalType + FromPrimitive>(
        dataset_params: &GdalDatasetParameters,
        read_advise: GdalReadAdvise,
    ) -> Result<Option<GridAndProperties<T>>> {
        let start = Instant::now();

        debug!(
            "GridOrEmpty2D<{:?}> requested for {:?}.",
            T::TYPE,
            &read_advise.bounds_of_target,
        );

        let options = dataset_params
            .gdal_open_options
            .as_ref()
            .map(|o| o.iter().map(String::as_str).collect::<Vec<_>>());

        // reverts the thread local configs on drop
        let _thread_local_configs = dataset_params
            .gdal_config_options
            .as_ref()
            .map(|config_options| TemporaryGdalThreadLocalConfigOptions::new(config_options));

        let dataset_result = gdal_open_dataset_ex(
            &dataset_params.file_path,
            DatasetOptions {
                open_flags: GdalOpenFlags::GDAL_OF_RASTER,
                open_options: options.as_deref(),
                ..DatasetOptions::default()
            },
        );

        if let Err(error) = &dataset_result {
            let is_file_not_found = error_is_gdal_file_not_found(error);

            let err_result = match dataset_params.file_not_found_handling {
                FileNotFoundHandling::NoData if is_file_not_found => Ok(None),
                _ => Err(crate::error::Error::CouldNotOpenGdalDataset {
                    file_path: dataset_params.file_path.to_string_lossy().to_string(),
                }),
            };
            let elapsed = start.elapsed();
            debug!(
                "error opening dataset: {:?} -> returning error = {}, took: {:?}, file: {:?}",
                error,
                err_result.is_err(),
                elapsed,
                dataset_params.file_path
            );
            return err_result;
        };

        let dataset = dataset_result.expect("checked");

        let rasterband = dataset.rasterband(dataset_params.rasterband_channel as isize)?;

        let gdal_dataset_geotransform = GdalDatasetGeoTransform::from(dataset.geo_transform()?);
        // check that the dataset geo transform is the same as the one we get from GDAL
        debug_assert!(approx_eq!(
            Coordinate2D,
            gdal_dataset_geotransform.origin_coordinate,
            dataset_params.geo_transform.origin_coordinate
        ));

        debug_assert!(approx_eq!(
            f64,
            gdal_dataset_geotransform.x_pixel_size,
            dataset_params.geo_transform.x_pixel_size
        ));

        debug_assert!(approx_eq!(
            f64,
            gdal_dataset_geotransform.y_pixel_size,
            dataset_params.geo_transform.y_pixel_size
        ));

        let (gdal_dataset_pixels_x, gdal_dataset_pixels_y) = dataset.raster_size();
        // check that the dataset pixel size is the same as the one we get from GDAL
        debug_assert_eq!(gdal_dataset_pixels_x, dataset_params.width);
        debug_assert_eq!(gdal_dataset_pixels_y, dataset_params.height);

        let result_grid =
            read_grid_and_handle_edges(&dataset, &rasterband, dataset_params, read_advise)?;

        let properties = read_raster_properties::<T>(&dataset, dataset_params, &rasterband);

        let elapsed = start.elapsed();
        debug!("data loaded -> returning data grid, took {:?}", elapsed);

        Ok(Some(GridAndProperties {
            grid: result_grid,
            properties,
        }))
    }

    ///
    /// A stream of futures producing `RasterTile2D` for a single slice in time
    ///
    fn temporal_slice_tile_future_stream<T: Pixel + GdalType + FromPrimitive>(
        query: &RasterQueryRectangle,
        info: GdalLoadingInfoTemporalSlice,
        tiling_strategy: TilingStrategy,
        reader_mode: GdalReaderMode,
    ) -> impl Stream<Item = impl Future<Output = Result<RasterTile2D<T>>>> {
        stream::iter(
            tiling_strategy
                .tile_information_iterator_from_grid_bounds(query.spatial_query().grid_bounds())
                .map(move |tile| {
                    GdalRasterLoader::load_tile_async(
                        info.params.clone(),
                        reader_mode,
                        tile,
                        info.time,
                        info.cache_ttl.into(),
                    )
                }),
        )
    }

    fn loading_info_to_tile_stream<
        T: Pixel + GdalType + FromPrimitive,
        S: Stream<Item = Result<GdalLoadingInfoTemporalSlice>>,
    >(
        loading_info_stream: S,
        query: RasterQueryRectangle,
        tiling_strategy: TilingStrategy,
        reader_mode: GdalReaderMode,
    ) -> impl Stream<Item = Result<RasterTile2D<T>>> {
        loading_info_stream
            .map_ok(move |info| {
                GdalRasterLoader::temporal_slice_tile_future_stream(
                    &query,
                    info,
                    tiling_strategy,
                    reader_mode,
                )
                .map(Result::Ok)
            })
            .try_flatten()
            .try_buffered(16) // TODO: make this configurable
    }
}

fn error_is_gdal_file_not_found(error: &Error) -> bool {
    matches!(
        error,
        Error::Gdal {
            source: GdalError::NullPointer {
                method_name,
                msg
            },
        } if *method_name == "GDALOpenEx" && (*msg == "HTTP response code: 404" || msg.ends_with("No such file or directory"))
    )
}

fn clear_gdal_vsi_cache_for_path(file_path: &Path) {
    unsafe {
        if let Some(Some(c_string)) = file_path.to_str().map(|s| CString::new(s).ok()) {
            VSICurlPartialClearCache(c_string.as_ptr());
        }
    }
}

impl<T> GdalSourceProcessor<T> where T: gdal::raster::GdalType + Pixel {}

#[async_trait]
impl<P> QueryProcessor for GdalSourceProcessor<P>
where
    P: Pixel + gdal::raster::GdalType + FromPrimitive,
{
    type Output = RasterTile2D<P>;
    type SpatialQuery = RasterSpatialQueryRectangle;
    type Selection = BandSelection;
    type ResultDescription = RasterResultDescriptor;

    async fn _query<'a>(
        &'a self,
        query: RasterQueryRectangle,
        _ctx: &'a dyn crate::engine::QueryContext,
    ) -> Result<BoxStream<Result<Self::Output>>> {
        ensure!(
            query.attributes.as_slice() == [0],
            crate::error::GdalSourceDoesNotSupportQueryingOtherBandsThanTheFirstOneYet
        );

        tracing::debug!(
            "Querying GdalSourceProcessor<{:?}> with: {:?}.",
            P::TYPE,
            &query
        );

        // this is the result descriptor of the operator. It already incorporates the overview level AND shifts the origin to the tiling origin
        let result_descriptor = self.result_descriptor();

        // A `GeoTransform` maps pixel space to world space.
        // Usually a SRS has axis directions pointing "up" (y-axis) and "up" (y-axis).
        // We are not aware of spatial reference systems where the x-axis points to the right.
        // However, there are spatial reference systems where the y-axis points downwards.
        // The standard "pixel-space" starts at the top-left corner of a `GeoTransform` and points down-right.
        // Therefore, the pixel size on the x-axis is always increasing
        let pixel_size_x = result_descriptor.geo_transform_x.x_pixel_size();
        debug_assert!(pixel_size_x.is_sign_positive());
        // and the y-axis should only be positive if the y-axis of the spatial reference system also "points down".
        // NOTE: at the moment we do not allow "down pointing" y-axis.
        let pixel_size_y = result_descriptor.geo_transform_x.y_pixel_size();
        debug_assert!(pixel_size_y.is_sign_negative());

        // The data origin is not neccessarily the origin of the tileing we want to use.
        // TODO: maybe derive tilling origin reference from the data projection
        let tiling_geo_transform = result_descriptor.tiling_geo_transform();
        let tiling_based_pixel_bounds = result_descriptor.tiling_pixel_bounds();

        // TODO: Not really sure if we want to support the case where the query is not based on tiling origin...
        let tiling_strategy = TilingStrategy::new(
            self.tiling_specification.tile_size_in_pixels,
            tiling_geo_transform,
        );

        let query_pixel_bounds = query.spatial_query().grid_bounds();

        let mut empty = false;

        if !tiling_based_pixel_bounds.intersects(&query_pixel_bounds) {
            debug!("query does not intersect spatial data bounds");
            empty = true;
        }

        // TODO: use the time bounds to early return.
        /*
        if let Some(data_time_bounds) = result_descriptor.time {
            if !data_time_bounds.intersects(&query.time_interval) {
                debug!("query does not intersect temporal data bounds");
                empty = true;
            }
        }
        */

<<<<<<< HEAD
        // Here we reverse the tiling geo transform to get the dataset geo transform.
        // FIXME: we need both, the tiling and the original geo transform! However, there is a logical gap in the logic. We want the RasterResultDescriptor to provide the tiling ge transform since this is the one we are querying. However, we need the original geo transform to load the data. If we store the original geo transform in the stored result descrptor this will propaply cause someone to use it directly.
        let dataset_geo_tansform = result_descriptor
            .tiling_geo_transform()
            .shift_by_pixel_offset(tiling_based_pixel_bounds.min_index());

        let reader_mode = if self.overview_level == 0 {
            GdalReaderMode::OriginalResolution(ReaderState {
                dataset_shape: result_descriptor.pixel_bounds_x.grid_shape(),
                dataset_geo_transform: dataset_geo_tansform,
            })
        } else {
            unimplemented!("GdalReaderMode::OverviewResolution");
        };

        let loading_iter = if empty {
            GdalLoadingInfoTemporalSliceIterator::Static {
                parts: vec![].into_iter(),
            }
=======
        let loading_info = if empty {
            // TODO: using this shortcut will insert one no-data element with max time validity. However, this does not honor time intervals of data in other areas!
            GdalLoadingInfo::new(
                GdalLoadingInfoTemporalSliceIterator::Static {
                    parts: vec![].into_iter(),
                },
                TimeInstance::MIN,
                TimeInstance::MAX,
            )
>>>>>>> c97f87c5
        } else {
            self.meta_data.loading_info(query.clone()).await?
        };

        let time_bounds = match (
            loading_info.start_time_of_output_stream,
            loading_info.end_time_of_output_stream,
        ) {
            (Some(start), Some(end)) => FillerTimeBounds::new(start, end),
            (None, None) => {
                log::warn!("The provider did not provide a time range that covers the query. Falling back to query time range. ");
                FillerTimeBounds::new(query.time_interval.start(), query.time_interval.end())
            }
            (Some(start), None) => {
                log::warn!("The provider did only provide a time range start that covers the query. Falling back to query time end. ");
                FillerTimeBounds::new(start, query.time_interval.end())
            }
            (None, Some(end)) => {
                log::warn!("The provider did only provide a time range end that covers the query. Falling back to query time start. ");
                FillerTimeBounds::new(query.time_interval.start(), end)
            }
        };

        let source_stream = stream::iter(loading_info.info);

        let source_stream = GdalRasterLoader::loading_info_to_tile_stream(
            source_stream,
            query.clone(),
            tiling_strategy,
            reader_mode,
        );

        // use SparseTilesFillAdapter to fill all the gaps
        let filled_stream = SparseTilesFillAdapter::new(
            source_stream,
            tiling_strategy.global_pixel_grid_bounds_to_tile_grid_bounds(query_pixel_bounds),
            query.attributes.count(),
            tiling_strategy.geo_transform,
            tiling_strategy.tile_size_in_pixels,
            FillerTileCacheExpirationStrategy::DerivedFromSurroundingTiles,
            time_bounds,
        );
        Ok(filled_stream.boxed())
    }

    fn result_descriptor(&self) -> &RasterResultDescriptor {
        &self.result_descriptor
    }
}

pub type GdalSource = SourceOperator<GdalSourceParameters>;

impl OperatorName for GdalSource {
    const TYPE_NAME: &'static str = "GdalSource";
}

fn overview_result_descriptor(
    // FIXME: other mechanism for original geo transform
    result_descriptor: RasterResultDescriptor,
    overview_level: u32,
) -> RasterResultDescriptor {
    if overview_level > 0 {
        debug!("Using overview level {}", overview_level);
        RasterResultDescriptor {
            geo_transform_x: GeoTransform::new(
                result_descriptor.geo_transform_x.origin_coordinate,
                result_descriptor.geo_transform_x.x_pixel_size() * overview_level as f64,
                result_descriptor.geo_transform_x.y_pixel_size() * overview_level as f64,
            ),
            pixel_bounds_x: GridBoundingBox2D::new_min_max(
                div_floor(
                    result_descriptor.pixel_bounds_x.y_min(),
                    overview_level as isize,
                ),
                div_ceil(
                    result_descriptor.pixel_bounds_x.y_max(),
                    overview_level as isize,
                ),
                div_floor(
                    result_descriptor.pixel_bounds_x.x_min(),
                    overview_level as isize,
                ),
                div_ceil(
                    result_descriptor.pixel_bounds_x.x_max(),
                    overview_level as isize,
                ),
            )
            .expect("overview level must be a positive integer"),
            ..result_descriptor
        }
    } else {
        debug!("Using original resolution (ov = 0)");
        result_descriptor
    }
}

#[typetag::serde]
#[async_trait]
impl RasterOperator for GdalSource {
    async fn _initialize(
        self: Box<Self>,
        path: WorkflowOperatorPath,
        context: &dyn crate::engine::ExecutionContext,
    ) -> Result<Box<dyn InitializedRasterOperator>> {
        let data_id = context.resolve_named_data(&self.params.data).await?;
        let meta_data: GdalMetaData = context.meta_data(&data_id).await?;

        debug!("Initializing GdalSource for {:?}.", &self.params.data);
        debug!("GdalSource path: {:?}", path);

        let meta_data_result_descriptor = meta_data.result_descriptor().await?;

        // generate a result descriptor with the overview level
        let res = overview_result_descriptor(
            meta_data_result_descriptor,
            self.params.overview_level.unwrap_or(0),
        );

        let op = InitializedGdalSourceOperator {
            name: CanonicOperatorName::from(&self),
            result_descriptor: res,
            meta_data,
            overview_level: self.params.overview_level.unwrap_or(0),
            tiling_specification: context.tiling_specification(),
        };

        Ok(op.boxed())
    }

    span_fn!(GdalSource);
}

pub struct InitializedGdalSourceOperator {
    name: CanonicOperatorName,
    pub meta_data: GdalMetaData,
    pub result_descriptor: RasterResultDescriptor,
    pub tiling_specification: TilingSpecification,
    // the overview level to use. 0 means the highest resolution
    pub overview_level: u32,
}

impl InitializedRasterOperator for InitializedGdalSourceOperator {
    fn result_descriptor(&self) -> &RasterResultDescriptor {
        &self.result_descriptor
    }

    fn query_processor(&self) -> Result<TypedRasterQueryProcessor> {
        Ok(match self.result_descriptor().data_type {
            RasterDataType::U8 => TypedRasterQueryProcessor::U8(
                GdalSourceProcessor {
                    result_descriptor: self.result_descriptor.clone(),
                    tiling_specification: self.tiling_specification,
                    meta_data: self.meta_data.clone(),
                    overview_level: self.overview_level,
                    _phantom_data: PhantomData,
                }
                .boxed(),
            ),
            RasterDataType::U16 => TypedRasterQueryProcessor::U16(
                GdalSourceProcessor {
                    result_descriptor: self.result_descriptor.clone(),
                    tiling_specification: self.tiling_specification,
                    meta_data: self.meta_data.clone(),
                    overview_level: self.overview_level,
                    _phantom_data: PhantomData,
                }
                .boxed(),
            ),
            RasterDataType::U32 => TypedRasterQueryProcessor::U32(
                GdalSourceProcessor {
                    result_descriptor: self.result_descriptor.clone(),
                    tiling_specification: self.tiling_specification,
                    meta_data: self.meta_data.clone(),
                    overview_level: self.overview_level,
                    _phantom_data: PhantomData,
                }
                .boxed(),
            ),
            RasterDataType::U64 => {
                return Err(GdalSourceError::UnsupportedRasterType {
                    raster_type: RasterDataType::U64,
                })?
            }
            RasterDataType::I8 => {
                return Err(GdalSourceError::UnsupportedRasterType {
                    raster_type: RasterDataType::I8,
                })?
            }
            RasterDataType::I16 => TypedRasterQueryProcessor::I16(
                GdalSourceProcessor {
                    result_descriptor: self.result_descriptor.clone(),
                    tiling_specification: self.tiling_specification,
                    meta_data: self.meta_data.clone(),
                    overview_level: self.overview_level,
                    _phantom_data: PhantomData,
                }
                .boxed(),
            ),
            RasterDataType::I32 => TypedRasterQueryProcessor::I32(
                GdalSourceProcessor {
                    result_descriptor: self.result_descriptor.clone(),
                    tiling_specification: self.tiling_specification,
                    meta_data: self.meta_data.clone(),
                    overview_level: self.overview_level,
                    _phantom_data: PhantomData,
                }
                .boxed(),
            ),
            RasterDataType::I64 => {
                return Err(GdalSourceError::UnsupportedRasterType {
                    raster_type: RasterDataType::I64,
                })?
            }
            RasterDataType::F32 => TypedRasterQueryProcessor::F32(
                GdalSourceProcessor {
                    result_descriptor: self.result_descriptor.clone(),
                    tiling_specification: self.tiling_specification,
                    meta_data: self.meta_data.clone(),
                    overview_level: self.overview_level,
                    _phantom_data: PhantomData,
                }
                .boxed(),
            ),
            RasterDataType::F64 => TypedRasterQueryProcessor::F64(
                GdalSourceProcessor {
                    result_descriptor: self.result_descriptor.clone(),
                    tiling_specification: self.tiling_specification,
                    meta_data: self.meta_data.clone(),
                    overview_level: self.overview_level,
                    _phantom_data: PhantomData,
                }
                .boxed(),
            ),
        })
    }

    fn canonic_name(&self) -> CanonicOperatorName {
        self.name.clone()
    }
}

/// This method reads the data for a single grid with a specified size from the GDAL dataset.
/// It fails if the tile is not within the dataset.
#[allow(clippy::float_cmp)]
fn read_grid_from_raster<T, D>(
    rasterband: &GdalRasterBand,
    read_window: &GdalReadWindow,
    out_shape: D,
    dataset_params: &GdalDatasetParameters,
    flip_y_axis: bool,
) -> Result<GridOrEmpty<D, T>>
where
    T: Pixel + GdalType + Default + FromPrimitive,
    D: Clone + GridSize + PartialEq,
{
    let gdal_out_shape = (out_shape.axis_size_x(), out_shape.axis_size_y());

    let buffer = rasterband.read_as::<T>(
        read_window.gdal_window_start(), // pixelspace origin
        read_window.gdal_window_size(),  // pixelspace size
        gdal_out_shape,                  // requested raster size
        None,                            // sampling mode
    )?;
    let data_grid = Grid::new(out_shape.clone(), buffer.data)?;

    let data_grid = if flip_y_axis {
        data_grid.reversed_y_axis_grid()
    } else {
        data_grid
    };

    let dataset_mask_flags = rasterband.mask_flags()?;

    if dataset_mask_flags.is_all_valid() {
        debug!("all pixels are valid --> skip no-data and mask handling.");
        return Ok(MaskedGrid::new_with_data(data_grid).into());
    }

    if dataset_mask_flags.is_nodata() {
        debug!("raster uses a no-data value --> use no-data handling.");
        let no_data_value = dataset_params
            .no_data_value
            .or_else(|| rasterband.no_data_value())
            .and_then(FromPrimitive::from_f64);
        let no_data_value_grid = NoDataValueGrid::new(data_grid, no_data_value);
        let grid_or_empty = GridOrEmpty::from(no_data_value_grid);
        return Ok(grid_or_empty);
    }

    if dataset_mask_flags.is_alpha() {
        debug!("raster uses alpha band to mask pixels.");
        if !dataset_params.allow_alphaband_as_mask {
            return Err(Error::AlphaBandAsMaskNotAllowed);
        }
    }

    debug!("use mask based no-data handling.");

    let mask_band = rasterband.open_mask_band()?;
    let mask_buffer = mask_band.read_as::<u8>(
        read_window.gdal_window_start(), // pixelspace origin
        read_window.gdal_window_size(),  // pixelspace size
        gdal_out_shape,                  // requested raster size
        None,                            // sampling mode
    )?;
    let mask_grid = Grid::new(out_shape, mask_buffer.data)?.map_elements(|p: u8| p > 0);

    let mask_grid = if flip_y_axis {
        mask_grid.reversed_y_axis_grid()
    } else {
        mask_grid
    };

    let masked_grid = MaskedGrid::new(data_grid, mask_grid)?;
    Ok(GridOrEmpty::from(masked_grid))
}

/// This method reads the data for a single tile with a specified size from the GDAL dataset.
/// It handles conversion to grid coordinates.
/// If the tile is inside the dataset it uses the `read_grid_from_raster` method.
/// If the tile overlaps the borders of the dataset it uses the `read_partial_grid_from_raster` method.  
fn read_grid_and_handle_edges<T>(
    _dataset: &GdalDataset,
    rasterband: &GdalRasterBand,
    dataset_params: &GdalDatasetParameters,
    gdal_read_advice: GdalReadAdvise,
) -> Result<GridOrEmpty2D<T>>
where
    T: Pixel + GdalType + Default + FromPrimitive,
{
    let result_grid = if gdal_read_advice.direct_read() {
        read_grid_from_raster(
            rasterband,
            &gdal_read_advice.gdal_read_widow,
            gdal_read_advice.read_window_bounds.grid_shape(),
            dataset_params,
            gdal_read_advice.flip_y,
        )?
    } else {
        let r: GridOrEmpty<GridBoundingBox2D, T> = read_grid_from_raster(
            rasterband,
            &gdal_read_advice.gdal_read_widow,
            gdal_read_advice.read_window_bounds,
            dataset_params,
            gdal_read_advice.flip_y,
        )?;
        let mut tile_raster = GridOrEmpty::from(EmptyGrid::new(gdal_read_advice.bounds_of_target));
        tile_raster.grid_blit_from(&r);
        tile_raster.unbounded()
    };

    Ok(result_grid)
}

/// This method reads the data for a single tile with a specified size from the GDAL dataset and adds the requested metadata as properties to the tile.
fn read_raster_properties<T: Pixel + gdal::raster::GdalType + FromPrimitive>(
    dataset: &GdalDataset,
    dataset_params: &GdalDatasetParameters,
    rasterband: &GdalRasterBand,
) -> RasterProperties {
    let mut properties = RasterProperties::default();

    // always read the scale and offset values from the rasterband
    properties_from_band(&mut properties, rasterband);

    // read the properties from the dataset and rasterband metadata
    if let Some(properties_mapping) = dataset_params.properties_mapping.as_ref() {
        properties_from_gdal_metadata(&mut properties, dataset, properties_mapping);
        properties_from_gdal_metadata(&mut properties, rasterband, properties_mapping);
    }

    properties
}

fn create_no_data_tile<T: Pixel>(
    tile_info: TileInformation,
    tile_time: TimeInterval,
    cache_hint: CacheHint,
) -> RasterTile2D<T> {
    // TODO: add cache_hint
    RasterTile2D::new_with_tile_info_and_properties(
        tile_time,
        tile_info,
        0,
        EmptyGrid::new(tile_info.tile_size_in_pixels).into(),
        RasterProperties::default(),
        cache_hint,
    )
}

#[derive(Debug, Clone, Serialize, Deserialize, PartialEq, Eq, FromSql, ToSql)]
pub struct GdalMetadataMapping {
    pub source_key: RasterPropertiesKey,
    pub target_key: RasterPropertiesKey,
    pub target_type: RasterPropertiesEntryType,
}

impl GdalMetadataMapping {
    pub fn identity(
        key: RasterPropertiesKey,
        target_type: RasterPropertiesEntryType,
    ) -> GdalMetadataMapping {
        GdalMetadataMapping {
            source_key: key.clone(),
            target_key: key,
            target_type,
        }
    }
}

fn properties_from_gdal_metadata<'a, I, M>(
    properties: &mut RasterProperties,
    gdal_dataset: &M,
    properties_mapping: I,
) where
    I: IntoIterator<Item = &'a GdalMetadataMapping>,
    M: GdalMetadata,
{
    let mapping_iter = properties_mapping.into_iter();

    for m in mapping_iter {
        let data = if let Some(domain) = &m.source_key.domain {
            gdal_dataset.metadata_item(&m.source_key.key, domain)
        } else {
            gdal_dataset.metadata_item(&m.source_key.key, "")
        };

        if let Some(d) = data {
            let entry = match m.target_type {
                RasterPropertiesEntryType::Number => d.parse::<f64>().map_or_else(
                    |_| RasterPropertiesEntry::String(d),
                    RasterPropertiesEntry::Number,
                ),
                RasterPropertiesEntryType::String => RasterPropertiesEntry::String(d),
            };

            debug!(
                "gdal properties key \"{:?}\" => target key \"{:?}\". Value: {:?} ",
                &m.source_key, &m.target_key, &entry
            );

            properties.insert_property(m.target_key.clone(), entry);
        }
    }
}

fn properties_from_band(properties: &mut RasterProperties, gdal_dataset: &GdalRasterBand) {
    if let Some(scale) = gdal_dataset.scale() {
        properties.set_scale(scale);
    };
    if let Some(offset) = gdal_dataset.offset() {
        properties.set_offset(offset);
    };

    // ignore if there is no description
    if let Ok(description) = gdal_dataset.description() {
        properties.set_description(description);
    }
}

#[cfg(test)]
mod tests {
    use super::*;
    use crate::engine::{MockExecutionContext, MockQueryContext};
    use crate::test_data;
    use crate::util::gdal::add_ndvi_dataset;
    use crate::util::Result;
    use geoengine_datatypes::hashmap;
    use geoengine_datatypes::primitives::{
        SpatialGridQueryRectangle, SpatialPartition2D, TimeInstance,
    };
    use geoengine_datatypes::raster::GridShape2D;
    use geoengine_datatypes::raster::{
        EmptyGrid2D, GridBounds, GridIdx2D, TilesEqualIgnoringCacheHint,
    };
    use geoengine_datatypes::raster::{TileInformation, TilingStrategy};
    use geoengine_datatypes::util::gdal::hide_gdal_errors;
    use httptest::matchers::request;
    use httptest::{responders, Expectation, Server};

    async fn query_gdal_source(
        exe_ctx: &MockExecutionContext,
        query_ctx: &MockQueryContext,
        name: NamedData,
        spatial_query: SpatialGridQueryRectangle,
        time_interval: TimeInterval,
    ) -> Vec<Result<RasterTile2D<u8>>> {
        let op = GdalSource {
            params: GdalSourceParameters::new(name.clone()),
        }
        .boxed();

        let o = op
            .initialize(WorkflowOperatorPath::initialize_root(), exe_ctx)
            .await
            .unwrap();

        o.query_processor()
            .unwrap()
            .get_u8()
            .unwrap()
            .raster_query(
                RasterQueryRectangle::new(spatial_query, time_interval, BandSelection::first()),
                query_ctx,
            )
            .await
            .unwrap()
            .collect()
            .await
    }

    // This method loads raster data from a cropped MODIS NDVI raster.
    // To inspect the byte values first convert the file to XYZ with GDAL:
    // 'gdal_translate -of RST MOD13A2_M_NDVI_2014-04-01_27x27_compress.tif MOD13A2_M_NDVI_2014-04-01_27x27.xyz'
    // Then you can convert them to gruped bytes:
    // 'cut -d ' ' -f 1,2 --complement MOD13A2_M_NDVI_2014-04-01_27x27.xyz | xargs -n 27 > MOD13A2_M_NDVI_2014-04-01_27x27_bytes.txt'.
    fn load_ndvi_apr_2014_cropped(
        gdal_read_advice: GdalReadAdvise,
    ) -> Result<Option<GridAndProperties<u8>>> {
        let dataset_params = GdalDatasetParameters {
            file_path: test_data!(
                "raster/modis_ndvi/cropped/MOD13A2_M_NDVI_2014-04-01_27x27_compress.tif"
            )
            .into(),
            rasterband_channel: 1,
            geo_transform: GdalDatasetGeoTransform {
                origin_coordinate: (30.9, 61.7).into(),
                x_pixel_size: 0.1,
                y_pixel_size: -0.1,
            },
            width: 27,
            height: 27,
            file_not_found_handling: FileNotFoundHandling::NoData,
            no_data_value: Some(0.),
            properties_mapping: Some(vec![
                GdalMetadataMapping {
                    source_key: RasterPropertiesKey {
                        domain: None,
                        key: "AREA_OR_POINT".to_string(),
                    },
                    target_type: RasterPropertiesEntryType::String,
                    target_key: RasterPropertiesKey {
                        domain: None,
                        key: "AREA_OR_POINT".to_string(),
                    },
                },
                GdalMetadataMapping {
                    source_key: RasterPropertiesKey {
                        domain: Some("IMAGE_STRUCTURE".to_string()),
                        key: "COMPRESSION".to_string(),
                    },
                    target_type: RasterPropertiesEntryType::String,
                    target_key: RasterPropertiesKey {
                        domain: Some("IMAGE_STRUCTURE_INFO".to_string()),
                        key: "COMPRESSION".to_string(),
                    },
                },
            ]),
            gdal_open_options: None,
            gdal_config_options: None,
            allow_alphaband_as_mask: true,
            retry: None,
        };

        GdalRasterLoader::load_tile_data::<u8>(&dataset_params, gdal_read_advice)
    }

    #[test]
    fn tiling_strategy_origin() {
        let tile_size_in_pixels = [600, 600];
        let dataset_upper_right_coord = (-180.0, 90.0).into();
        let dataset_x_pixel_size = 0.1;
        let dataset_y_pixel_size = -0.1;
        let dataset_geo_transform = GeoTransform::new(
            dataset_upper_right_coord,
            dataset_x_pixel_size,
            dataset_y_pixel_size,
        );

        let partition = SpatialPartition2D::new((-180., 90.).into(), (180., -90.).into()).unwrap();

        let origin_split_tileing_strategy = TilingStrategy {
            tile_size_in_pixels: tile_size_in_pixels.into(),
            geo_transform: dataset_geo_transform,
        };

        assert_eq!(
            origin_split_tileing_strategy
                .geo_transform
                .upper_left_pixel_idx(&partition),
            [0, 0].into()
        );
        assert_eq!(
            origin_split_tileing_strategy
                .geo_transform
                .lower_right_pixel_idx(&partition),
            [1800 - 1, 3600 - 1].into()
        );

        let tile_grid = origin_split_tileing_strategy.tile_grid_box(partition);
        assert_eq!(tile_grid.axis_size(), [3, 6]);
        assert_eq!(tile_grid.min_index(), [0, 0].into());
        assert_eq!(tile_grid.max_index(), [2, 5].into());
    }

    #[test]
    fn tiling_strategy_zero() {
        let tile_size_in_pixels = [600, 600];
        let dataset_x_pixel_size = 0.1;
        let dataset_y_pixel_size = -0.1;
        let central_geo_transform = GeoTransform::new_with_coordinate_x_y(
            0.0,
            dataset_x_pixel_size,
            0.0,
            dataset_y_pixel_size,
        );

        let partition = SpatialPartition2D::new((-180., 90.).into(), (180., -90.).into()).unwrap();

        let origin_split_tileing_strategy = TilingStrategy {
            tile_size_in_pixels: tile_size_in_pixels.into(),
            geo_transform: central_geo_transform,
        };

        assert_eq!(
            origin_split_tileing_strategy
                .geo_transform
                .upper_left_pixel_idx(&partition),
            [-900, -1800].into()
        );
        assert_eq!(
            origin_split_tileing_strategy
                .geo_transform
                .lower_right_pixel_idx(&partition),
            [1800 / 2 - 1, 3600 / 2 - 1].into()
        );

        let tile_grid = origin_split_tileing_strategy.tile_grid_box(partition);
        assert_eq!(tile_grid.axis_size(), [4, 6]);
        assert_eq!(tile_grid.min_index(), [-2, -3].into());
        assert_eq!(tile_grid.max_index(), [1, 2].into());
    }

    #[test]
    fn tile_idx_iterator() {
        let tile_size_in_pixels = [600, 600];
        let dataset_x_pixel_size = 0.1;
        let dataset_y_pixel_size = -0.1;
        let central_geo_transform = GeoTransform::new_with_coordinate_x_y(
            0.0,
            dataset_x_pixel_size,
            0.0,
            dataset_y_pixel_size,
        );

        let grid_bounds = GridBoundingBox2D::new([-900, -1800], [899, 1799]).unwrap();

        let origin_split_tileing_strategy = TilingStrategy {
            tile_size_in_pixels: tile_size_in_pixels.into(),
            geo_transform: central_geo_transform,
        };

        let vres: Vec<GridIdx2D> = origin_split_tileing_strategy
            .tile_idx_iterator_from_grid_bounds(grid_bounds)
            .collect();
        assert_eq!(vres.len(), 4 * 6);
        assert_eq!(vres[0], [-2, -3].into());
        assert_eq!(vres[1], [-2, -2].into());
        assert_eq!(vres[2], [-2, -1].into());
        assert_eq!(vres[23], [1, 2].into());
    }

    #[test]
    fn tile_information_iterator() {
        let tile_size_in_pixels = [600, 600];
        let dataset_x_pixel_size = 0.1;
        let dataset_y_pixel_size = -0.1;

        let central_geo_transform = GeoTransform::new_with_coordinate_x_y(
            0.0,
            dataset_x_pixel_size,
            0.0,
            dataset_y_pixel_size,
        );

        let grid_bounds = GridBoundingBox2D::new([-900, -1800], [899, 1799]).unwrap();

        let origin_split_tileing_strategy = TilingStrategy {
            tile_size_in_pixels: tile_size_in_pixels.into(),
            geo_transform: central_geo_transform,
        };

        let vres: Vec<TileInformation> = origin_split_tileing_strategy
            .tile_information_iterator_from_grid_bounds(grid_bounds)
            .collect();
        assert_eq!(vres.len(), 4 * 6);
        assert_eq!(
            vres[0],
            TileInformation::new(
                [-2, -3].into(),
                tile_size_in_pixels.into(),
                central_geo_transform,
            )
        );
        assert_eq!(
            vres[1],
            TileInformation::new(
                [-2, -2].into(),
                tile_size_in_pixels.into(),
                central_geo_transform,
            )
        );
        assert_eq!(
            vres[12],
            TileInformation::new(
                [0, -3].into(),
                tile_size_in_pixels.into(),
                central_geo_transform,
            )
        );
        assert_eq!(
            vres[23],
            TileInformation::new(
                [1, 2].into(),
                tile_size_in_pixels.into(),
                central_geo_transform,
            )
        );
    }

    #[test]
    fn replace_time_placeholder() {
        let params = GdalDatasetParameters {
            file_path: "/foo/bar_%TIME%.tiff".into(),
            rasterband_channel: 0,
            geo_transform: TestDefault::test_default(),
            width: 360,
            height: 180,
            file_not_found_handling: FileNotFoundHandling::NoData,
            no_data_value: Some(0.),
            properties_mapping: None,
            gdal_open_options: None,
            gdal_config_options: None,
            allow_alphaband_as_mask: true,
            retry: None,
        };
        let replaced = params
            .replace_time_placeholders(
                &hashmap! {
                    "%TIME%".to_string() => GdalSourceTimePlaceholder {
                        format: DateTimeParseFormat::custom("%f".to_string()),
                        reference: TimeReference::Start,
                    },
                },
                TimeInterval::new_instant(TimeInstance::from_millis_unchecked(22)).unwrap(),
            )
            .unwrap();
        assert_eq!(
            replaced.file_path.to_string_lossy(),
            "/foo/bar_022000000.tiff".to_string()
        );
        assert_eq!(params.rasterband_channel, replaced.rasterband_channel);
        assert_eq!(params.geo_transform, replaced.geo_transform);
        assert_eq!(params.width, replaced.width);
        assert_eq!(params.height, replaced.height);
        assert_eq!(
            params.file_not_found_handling,
            replaced.file_not_found_handling
        );
    }

    #[test]
    fn test_load_tile_data_top_left() {
        let gdal_read_advice = GdalReadAdvise {
            gdal_read_widow: GdalReadWindow::new([0, 0].into(), [8, 8].into()),
            read_window_bounds: GridBoundingBox2D::new([0, 0], [7, 7]).unwrap(),
            bounds_of_target: GridBoundingBox2D::new([0, 0], [7, 7]).unwrap(),
            flip_y: false,
        };

        let GridAndProperties { grid, properties } = load_ndvi_apr_2014_cropped(gdal_read_advice)
            .unwrap()
            .unwrap();

        assert!(!grid.is_empty());

        let grid = grid.into_materialized_masked_grid();

        assert_eq!(grid.inner_grid.data.len(), 64);
        // pixel value are the top left 8x8 block from MOD13A2_M_NDVI_2014-04-01_27x27_bytes.txt
        assert_eq!(
            grid.inner_grid.data,
            &[
                147, 153, 164, 164, 163, 180, 191, 184, 101, 123, 135, 132, 145, 154, 175, 188,
                108, 112, 148, 164, 170, 166, 157, 164, 148, 126, 101, 116, 143, 145, 137, 140,
                104, 53, 0, 255, 90, 103, 102, 81, 255, 255, 255, 141, 85, 97, 92, 95, 255, 255,
                255, 255, 255, 255, 255, 255, 255, 255, 255, 255, 255, 255, 255, 255,
            ]
        );

        assert_eq!(grid.validity_mask.data.len(), 64);
        // pixel mask is pixel > 0 from the top left 8x8 block from MOD13A2_M_NDVI_2014-04-01_27x27_bytes.txt
        assert_eq!(
            grid.validity_mask.data,
            &[
                true, true, true, true, true, true, true, true, true, true, true, true, true, true,
                true, true, true, true, true, true, true, true, true, true, true, true, true, true,
                true, true, true, true, true, true, false, true, true, true, true, true, true,
                true, true, true, true, true, true, true, true, true, true, true, true, true, true,
                true, true, true, true, true, true, true, true, true,
            ]
        );

        assert!((properties.scale_option()).is_none());
        assert!(properties.offset_option().is_none());
        assert_eq!(
            properties.get_property(&RasterPropertiesKey {
                key: "AREA_OR_POINT".to_string(),
                domain: None,
            }),
            Some(&RasterPropertiesEntry::String("Area".to_string()))
        );
        assert_eq!(
            properties.get_property(&RasterPropertiesKey {
                domain: Some("IMAGE_STRUCTURE_INFO".to_string()),
                key: "COMPRESSION".to_string(),
            }),
            Some(&RasterPropertiesEntry::String("DEFLATE".to_string()))
        );

        assert_eq!(properties.offset_option(), None);
        assert_eq!(properties.scale_option(), None);
    }

    #[test]
    fn test_load_tile_data_overlaps_dataset_bounds_top_left_out1() {
        // shift world bbox one pixel up and to the left
        let gdal_read_advice = GdalReadAdvise {
            gdal_read_widow: GdalReadWindow::new([0, 0].into(), [7, 7].into()), // this is the data we can read
            read_window_bounds: GridBoundingBox2D::new([1, 1], [7, 7]).unwrap(), // this is the area we can fill in target
            bounds_of_target: GridBoundingBox2D::new([0, 0], [7, 7]).unwrap(), // this is the area of the target
            flip_y: false,
        };

        let GridAndProperties { grid, properties } = load_ndvi_apr_2014_cropped(gdal_read_advice)
            .unwrap()
            .unwrap();

        assert!(!grid.is_empty());

        let x = grid.into_materialized_masked_grid();

        assert_eq!(x.inner_grid.data.len(), 64);
        assert_eq!(
            x.inner_grid.data,
            &[
                0, 0, 0, 0, 0, 0, 0, 0, 0, 147, 153, 164, 164, 163, 180, 191, 0, 101, 123, 135,
                132, 145, 154, 175, 0, 108, 112, 148, 164, 170, 166, 157, 0, 148, 126, 101, 116,
                143, 145, 137, 0, 104, 53, 0, 255, 90, 103, 102, 0, 255, 255, 255, 141, 85, 97, 92,
                0, 255, 255, 255, 255, 255, 255, 255
            ]
        );

        assert_eq!(x.validity_mask.data.len(), 64);
        // pixel mask is pixel > 0 from the top left 8x8 block from MOD13A2_M_NDVI_2014-04-01_27x27_bytes.txt
        assert_eq!(
            x.validity_mask.data,
            &[
                false, false, false, false, false, false, false, false, false, true, true, true,
                true, true, true, true, false, true, true, true, true, true, true, true, false,
                true, true, true, true, true, true, true, false, true, true, true, true, true,
                true, true, false, true, true, false, true, true, true, true, false, true, true,
                true, true, true, true, true, false, true, true, true, true, true, true, true,
            ]
        );

        assert_eq!(properties.offset_option(), None);
        assert_eq!(properties.scale_option(), None);
    }

    /* This test no longer works since we now employ a clipping strategy and this makes us read a lot more data?
    #[test]
    fn test_load_tile_data_is_inside_single_pixel() {
        let output_shape: GridShape2D = [8, 8].into();
        // shift world bbox one pixel up and to the left
        let (x_size, y_size) = (0.001, 0.001);
        let output_bounds = SpatialPartition2D::new(
            (-116.22222, 66.66666).into(),
            (-116.22222 + x_size, 66.66666 - y_size).into(),
        )
        .unwrap();

        let RasterTile2D {
            global_geo_transform: _,
            grid_array: grid,
            tile_position: _,
            band: _,
            time: _,
            properties: _,
            cache_hint: _,
        } = load_ndvi_jan_2014(output_shape, output_bounds).unwrap();

        assert!(!grid.is_empty());

        let x = grid.into_materialized_masked_grid();

        assert_eq!(x.inner_grid.data.len(), 64);
        assert_eq!(x.inner_grid.data, &[1; 64]);
    }
    */

    #[tokio::test]
    async fn test_query_single_time_slice() {
        let mut exe_ctx = MockExecutionContext::test_default();
        let query_ctx = MockQueryContext::test_default();
        let id = add_ndvi_dataset(&mut exe_ctx);
        let spatial_query = SpatialGridQueryRectangle::new(
            GridBoundingBox2D::new([-256, -256], [255, 255]).unwrap(),
        );

        let time_interval = TimeInterval::new_unchecked(1_388_534_400_000, 1_388_534_400_001); // 2014-01-01

        let c = query_gdal_source(&exe_ctx, &query_ctx, id, spatial_query, time_interval).await;
        let c: Vec<RasterTile2D<u8>> = c.into_iter().map(Result::unwrap).collect();

        assert_eq!(c.len(), 4);

        assert_eq!(
            c[0].time,
            TimeInterval::new_unchecked(1_388_534_400_000, 1_391_212_800_000)
        );

        assert_eq!(
            c[0].tile_information().global_tile_position(),
            [-1, -1].into()
        );

        assert_eq!(
            c[1].tile_information().global_tile_position(),
            [-1, 0].into()
        );

        assert_eq!(
            c[2].tile_information().global_tile_position(),
            [0, -1].into()
        );

        assert_eq!(
            c[3].tile_information().global_tile_position(),
            [0, 0].into()
        );
    }

    #[tokio::test]
    async fn test_query_multi_time_slices() {
        let mut exe_ctx = MockExecutionContext::test_default();
        let query_ctx = MockQueryContext::test_default();
        let id = add_ndvi_dataset(&mut exe_ctx);

        let spatial_query = SpatialGridQueryRectangle::new(
            GridBoundingBox2D::new([-256, -256], [255, 255]).unwrap(),
        );

        let time_interval = TimeInterval::new_unchecked(1_388_534_400_000, 1_393_632_000_000); // 2014-01-01 - 2014-03-01

        let c = query_gdal_source(&exe_ctx, &query_ctx, id, spatial_query, time_interval).await;
        let c: Vec<RasterTile2D<u8>> = c.into_iter().map(Result::unwrap).collect();

        assert_eq!(c.len(), 8);

        assert_eq!(
            c[0].time,
            TimeInterval::new_unchecked(1_388_534_400_000, 1_391_212_800_000)
        );

        assert_eq!(
            c[5].time,
            TimeInterval::new_unchecked(1_391_212_800_000, 1_393_632_000_000)
        );
    }

    #[tokio::test]
    async fn test_query_before_data() {
        let mut exe_ctx = MockExecutionContext::test_default();
        let query_ctx = MockQueryContext::test_default();
        let id = add_ndvi_dataset(&mut exe_ctx);

        let spatial_query = SpatialGridQueryRectangle::new(
            GridBoundingBox2D::new([-256, -256], [255, 255]).unwrap(),
        );
        let time_interval = TimeInterval::new_unchecked(1_380_585_600_000, 1_380_585_600_000); // 2013-10-01 - 2013-10-01

        let c = query_gdal_source(&exe_ctx, &query_ctx, id, spatial_query, time_interval).await;
        let c: Vec<RasterTile2D<u8>> = c.into_iter().map(Result::unwrap).collect();

        assert_eq!(c.len(), 4);

        assert_eq!(
            c[0].time,
            TimeInterval::new_unchecked(TimeInstance::MIN, 1_388_534_400_000) // bot - 2014-01-01
        );
    }

    #[tokio::test]
    async fn test_query_after_data() {
        let mut exe_ctx = MockExecutionContext::test_default();
        let query_ctx = MockQueryContext::test_default();
        let id = add_ndvi_dataset(&mut exe_ctx);

        let spatial_query = SpatialGridQueryRectangle::new(
            GridBoundingBox2D::new([-256, -256], [255, 255]).unwrap(),
        );
        let time_interval = TimeInterval::new_unchecked(1_420_074_000_000, 1_420_074_000_000); // 2015-01-01 - 2015-01-01

        let c = query_gdal_source(&exe_ctx, &query_ctx, id, spatial_query, time_interval).await;
        let c: Vec<RasterTile2D<u8>> = c.into_iter().map(Result::unwrap).collect();

        assert_eq!(c.len(), 4);

        assert_eq!(
            c[0].time,
            TimeInterval::new_unchecked(1_404_172_800_000, TimeInstance::MAX) // 2014-07-01 - eot
        );
    }

    #[tokio::test]
    async fn test_nodata() {
        hide_gdal_errors();

        let mut exe_ctx = MockExecutionContext::test_default();
        let query_ctx = MockQueryContext::test_default();
        let id = add_ndvi_dataset(&mut exe_ctx);

        let spatial_query = SpatialGridQueryRectangle::new(
            GridBoundingBox2D::new([-256, -256], [255, 255]).unwrap(),
        );
        let time_interval = TimeInterval::new_unchecked(1_385_856_000_000, 1_388_534_400_000); // 2013-12-01 - 2014-01-01

        let c = query_gdal_source(&exe_ctx, &query_ctx, id, spatial_query, time_interval).await;
        let c: Vec<RasterTile2D<u8>> = c.into_iter().map(Result::unwrap).collect();

        assert_eq!(c.len(), 4);

        let tile_1 = &c[0];

        assert_eq!(
            tile_1.time,
            TimeInterval::new_unchecked(TimeInstance::MIN, 1_388_534_400_000)
        );

        assert!(tile_1.is_empty());
    }

    #[tokio::test]
    async fn timestep_without_params() {
        let output_bounds =
            SpatialPartition2D::new_unchecked((-90., 90.).into(), (90., -90.).into());
        let output_shape: GridShape2D = [256, 256].into();

        let tile_info = TileInformation::with_partition_and_shape(output_bounds, output_shape);
        let time_interval = TimeInterval::new_unchecked(1_388_534_400_000, 1_391_212_800_000); // 2014-01-01 - 2014-01-15
        let params = None;
        let reader_mode = GdalReaderMode::OriginalResolution(ReaderState {
            dataset_shape: GridShape2D::new([3600, 1800]),
            dataset_geo_transform: tile_info.global_geo_transform,
        });

        let tile = GdalRasterLoader::load_tile_async::<f64>(
            params,
            reader_mode,
            tile_info,
            time_interval,
            CacheHint::default(),
        )
        .await;

        assert!(tile.is_ok());

        let expected = RasterTile2D::<f64>::new_with_tile_info(
            time_interval,
            tile_info,
            0,
            EmptyGrid2D::new(output_shape).into(),
            CacheHint::default(),
        );

        assert!(tile.unwrap().tiles_equal_ignoring_cache_hint(&expected));
    }

    #[test]
    fn it_reverts_config_options() {
        let config_options = vec![("foo".to_owned(), "bar".to_owned())];

        {
            let _config =
                TemporaryGdalThreadLocalConfigOptions::new(config_options.as_slice()).unwrap();

            assert_eq!(
                gdal::config::get_config_option("foo", "default").unwrap(),
                "bar".to_owned()
            );
        }

        assert_eq!(
            gdal::config::get_config_option("foo", "").unwrap(),
            String::new()
        );
    }

    #[test]
    #[allow(clippy::too_many_lines)]
    fn deserialize_dataset_parameters() {
        let dataset_parameters = GdalDatasetParameters {
            file_path: "path-to-data.tiff".into(),
            rasterband_channel: 1,
            geo_transform: GdalDatasetGeoTransform {
                origin_coordinate: (-180., 90.).into(),
                x_pixel_size: 0.1,
                y_pixel_size: -0.1,
            },
            width: 3600,
            height: 1800,
            file_not_found_handling: FileNotFoundHandling::NoData,
            no_data_value: Some(f64::NAN),
            properties_mapping: Some(vec![
                GdalMetadataMapping {
                    source_key: RasterPropertiesKey {
                        domain: None,
                        key: "AREA_OR_POINT".to_string(),
                    },
                    target_type: RasterPropertiesEntryType::String,
                    target_key: RasterPropertiesKey {
                        domain: None,
                        key: "AREA_OR_POINT".to_string(),
                    },
                },
                GdalMetadataMapping {
                    source_key: RasterPropertiesKey {
                        domain: Some("IMAGE_STRUCTURE".to_string()),
                        key: "COMPRESSION".to_string(),
                    },
                    target_type: RasterPropertiesEntryType::String,
                    target_key: RasterPropertiesKey {
                        domain: Some("IMAGE_STRUCTURE_INFO".to_string()),
                        key: "COMPRESSION".to_string(),
                    },
                },
            ]),
            gdal_open_options: None,
            gdal_config_options: None,
            allow_alphaband_as_mask: true,
            retry: None,
        };

        let dataset_parameters_json = serde_json::to_value(&dataset_parameters).unwrap();

        assert_eq!(
            dataset_parameters_json,
            serde_json::json!({
                "filePath": "path-to-data.tiff",
                "rasterbandChannel": 1,
                "geoTransform": {
                    "originCoordinate": {
                        "x": -180.,
                        "y": 90.
                    },
                    "xPixelSize": 0.1,
                    "yPixelSize": -0.1
                },
                "width": 3600,
                "height": 1800,
                "fileNotFoundHandling": "NoData",
                "noDataValue": "nan",
                "propertiesMapping": [{
                        "source_key": {
                            "domain": null,
                            "key": "AREA_OR_POINT"
                        },
                        "target_key": {
                            "domain": null,
                            "key": "AREA_OR_POINT"
                        },
                        "target_type": "String"
                    },
                    {
                        "source_key": {
                            "domain": "IMAGE_STRUCTURE",
                            "key": "COMPRESSION"
                        },
                        "target_key": {
                            "domain": "IMAGE_STRUCTURE_INFO",
                            "key": "COMPRESSION"
                        },
                        "target_type": "String"
                    }
                ],
                "gdalOpenOptions": null,
                "gdalConfigOptions": null,
                "allowAlphabandAsMask": true,
                "retry": null,
            })
        );

        let deserialized_parameters =
            serde_json::from_value::<GdalDatasetParameters>(dataset_parameters_json).unwrap();

        // since there is NaN in the data, we can't check for equality on the whole object

        assert_eq!(
            deserialized_parameters.file_path,
            dataset_parameters.file_path,
        );
        assert_eq!(
            deserialized_parameters.rasterband_channel,
            dataset_parameters.rasterband_channel,
        );
        assert_eq!(
            deserialized_parameters.geo_transform,
            dataset_parameters.geo_transform,
        );
        assert_eq!(deserialized_parameters.width, dataset_parameters.width);
        assert_eq!(deserialized_parameters.height, dataset_parameters.height);
        assert_eq!(
            deserialized_parameters.file_not_found_handling,
            dataset_parameters.file_not_found_handling,
        );
        assert!(
            deserialized_parameters.no_data_value.unwrap().is_nan()
                && dataset_parameters.no_data_value.unwrap().is_nan()
        );
        assert_eq!(
            deserialized_parameters.properties_mapping,
            dataset_parameters.properties_mapping,
        );
        assert_eq!(
            deserialized_parameters.gdal_open_options,
            dataset_parameters.gdal_open_options,
        );
        assert_eq!(
            deserialized_parameters.gdal_config_options,
            dataset_parameters.gdal_config_options,
        );
    }

    /* FIXME: add upside down support back
    #[test]
    fn read_up_side_down_raster() {
        let output_shape: GridShape2D = [8, 8].into();
        let output_bounds =
            SpatialPartition2D::new_unchecked((-180., 90.).into(), (180., -90.).into());

        let up_side_down_params = GdalDatasetParameters {
            file_path: test_data!(
                "raster/modis_ndvi/flipped_axis_y/MOD13A2_M_NDVI_2014-01-01_flipped_y.tiff"
            )
            .into(),
            rasterband_channel: 1,
            geo_transform: GdalDatasetGeoTransform {
                origin_coordinate: (-180., -90.).into(),
                x_pixel_size: 0.1,
                y_pixel_size: 0.1,
            },
            width: 3600,
            height: 1800,
            file_not_found_handling: FileNotFoundHandling::NoData,
            no_data_value: Some(0.),
            properties_mapping: Some(vec![
                GdalMetadataMapping {
                    source_key: RasterPropertiesKey {
                        domain: None,
                        key: "AREA_OR_POINT".to_string(),
                    },
                    target_type: RasterPropertiesEntryType::String,
                    target_key: RasterPropertiesKey {
                        domain: None,
                        key: "AREA_OR_POINT".to_string(),
                    },
                },
                GdalMetadataMapping {
                    source_key: RasterPropertiesKey {
                        domain: Some("IMAGE_STRUCTURE".to_string()),
                        key: "COMPRESSION".to_string(),
                    },
                    target_type: RasterPropertiesEntryType::String,
                    target_key: RasterPropertiesKey {
                        domain: Some("IMAGE_STRUCTURE_INFO".to_string()),
                        key: "COMPRESSION".to_string(),
                    },
                },
            ]),
            gdal_open_options: None,
            gdal_config_options: None,
            allow_alphaband_as_mask: true,
            retry: None,
        };

        let tile_information =
            TileInformation::with_partition_and_shape(output_bounds, output_shape);

        let RasterTile2D {
            global_geo_transform: _,
            grid_array: grid,
            tile_position: _,
            band: _,
            time: _,
            properties,
            cache_hint: _,
        } = GdalRasterLoader::load_tile_data::<u8>(
            &up_side_down_params,
            tile_information,
            TimeInterval::default(),
            CacheHint::default(),
        )
        .unwrap();

        assert!(!grid.is_empty());

        let grid = grid.into_materialized_masked_grid();

        assert_eq!(grid.inner_grid.data.len(), 64);
        assert_eq!(
            grid.inner_grid.data,
            &[
                255, 255, 255, 255, 255, 255, 255, 255, 255, 75, 37, 255, 44, 34, 39, 32, 255, 86,
                255, 255, 255, 30, 96, 255, 255, 255, 255, 255, 90, 255, 255, 255, 255, 255, 202,
                255, 193, 255, 255, 255, 255, 255, 89, 255, 111, 255, 255, 255, 255, 255, 255, 255,
                255, 255, 255, 255, 255, 255, 255, 255, 255, 255, 255, 255
            ]
        );

        assert_eq!(grid.validity_mask.data.len(), 64);
        assert_eq!(grid.validity_mask.data, &[true; 64]);

        assert!(properties.offset_option().is_none());
        assert!(properties.scale_option().is_none());
    }

    */

    #[test]
    fn read_raster_and_offset_scale() {
        let up_side_down_params = GdalDatasetParameters {
            file_path: test_data!(
                "raster/modis_ndvi/cropped/MOD13A2_M_NDVI_2014-04-01_27x27_compress_scale2_offset1.tif"
            )
            .into(),
            rasterband_channel: 1,
            geo_transform: GdalDatasetGeoTransform {
                origin_coordinate: (30.9, 61.7).into(),
                x_pixel_size: 0.1,
                y_pixel_size: -0.1,
            },
            width: 27,
            height: 27,
            file_not_found_handling: FileNotFoundHandling::NoData,
            no_data_value: Some(0.),
            properties_mapping: None,
            gdal_open_options: None,
            gdal_config_options: None,
            allow_alphaband_as_mask: true,
            retry: None,
        };

        let gdal_read_advice = GdalReadAdvise {
            gdal_read_widow: GdalReadWindow::new([0, 0].into(), [8, 8].into()),
            read_window_bounds: GridBoundingBox2D::new([0, 0], [7, 7]).unwrap(),
            bounds_of_target: GridBoundingBox2D::new([0, 0], [7, 7]).unwrap(),
            flip_y: false,
        };

        let GridAndProperties { grid, properties } =
            GdalRasterLoader::load_tile_data::<u8>(&up_side_down_params, gdal_read_advice)
                .unwrap()
                .unwrap();

        assert!(!grid.is_empty());

        let grid = grid.into_materialized_masked_grid();

        assert_eq!(grid.inner_grid.data.len(), 64);
        // pixel value are the top left 8x8 block from MOD13A2_M_NDVI_2014-04-01_27x27_bytes.txt
        assert_eq!(
            grid.inner_grid.data,
            &[
                147, 153, 164, 164, 163, 180, 191, 184, 101, 123, 135, 132, 145, 154, 175, 188,
                108, 112, 148, 164, 170, 166, 157, 164, 148, 126, 101, 116, 143, 145, 137, 140,
                104, 53, 0, 255, 90, 103, 102, 81, 255, 255, 255, 141, 85, 97, 92, 95, 255, 255,
                255, 255, 255, 255, 255, 255, 255, 255, 255, 255, 255, 255, 255, 255,
            ]
        );

        assert_eq!(grid.validity_mask.data.len(), 64);
        // pixel mask is pixel > 0 from the top left 8x8 block from MOD13A2_M_NDVI_2014-04-01_27x27_bytes.txt
        assert_eq!(
            grid.validity_mask.data,
            &[
                true, true, true, true, true, true, true, true, true, true, true, true, true, true,
                true, true, true, true, true, true, true, true, true, true, true, true, true, true,
                true, true, true, true, true, true, false, true, true, true, true, true, true,
                true, true, true, true, true, true, true, true, true, true, true, true, true, true,
                true, true, true, true, true, true, true, true, true,
            ]
        );

        assert_eq!(properties.offset_option(), Some(1.));
        assert_eq!(properties.scale_option(), Some(2.));

        assert!(approx_eq!(f64, properties.offset(), 1.));
        assert!(approx_eq!(f64, properties.scale(), 2.));
    }

    #[test]
    fn it_creates_no_data_only_for_missing_files() {
        hide_gdal_errors();

        let ds = GdalDatasetParameters {
            file_path: "nonexisting_file.tif".into(),
            rasterband_channel: 1,
            geo_transform: TestDefault::test_default(),
            width: 100,
            height: 100,
            file_not_found_handling: FileNotFoundHandling::NoData,
            no_data_value: None,
            properties_mapping: None,
            gdal_open_options: None,
            gdal_config_options: None,
            allow_alphaband_as_mask: true,
            retry: None,
        };

        let gdal_read_advice = GdalReadAdvise {
            gdal_read_widow: GdalReadWindow::new([0, 0].into(), [8, 8].into()),
            read_window_bounds: GridBoundingBox2D::new([0, 0], [7, 7]).unwrap(),
            bounds_of_target: GridBoundingBox2D::new([0, 0], [7, 7]).unwrap(),
            flip_y: false,
        };

        let res = GdalRasterLoader::load_tile_data::<u8>(&ds, gdal_read_advice);

        assert!(res.is_ok());

        let res = res.unwrap();

        assert!(res.is_none());

        let ds = GdalDatasetParameters {
            file_path: test_data!("raster/modis_ndvi/MOD13A2_M_NDVI_2014-01-01.TIFF").into(),
            rasterband_channel: 100, // invalid channel
            geo_transform: TestDefault::test_default(),
            width: 100,
            height: 100,
            file_not_found_handling: FileNotFoundHandling::NoData,
            no_data_value: None,
            properties_mapping: None,
            gdal_open_options: None,
            gdal_config_options: None,
            allow_alphaband_as_mask: true,
            retry: None,
        };

        // invalid channel => error
        let result = GdalRasterLoader::load_tile_data::<u8>(&ds, gdal_read_advice);
        assert!(result.is_err());
    }

    #[test]
    fn it_creates_no_data_only_for_http_404() {
        let server = Server::run();

        server.expect(
            Expectation::matching(request::method_path("HEAD", "/non_existing.tif"))
                .times(1)
                .respond_with(responders::cycle![responders::status_code(404),]),
        );

        server.expect(
            Expectation::matching(request::method_path("HEAD", "/internal_error.tif"))
                .times(1)
                .respond_with(responders::cycle![responders::status_code(500),]),
        );

        let ds = GdalDatasetParameters {
            file_path: format!("/vsicurl/{}", server.url_str("/non_existing.tif")).into(),
            rasterband_channel: 1,
            geo_transform: TestDefault::test_default(),
            width: 100,
            height: 100,
            file_not_found_handling: FileNotFoundHandling::NoData,
            no_data_value: None,
            properties_mapping: None,
            gdal_open_options: None,
            gdal_config_options: Some(vec![
                (
                    "CPL_VSIL_CURL_ALLOWED_EXTENSIONS".to_owned(),
                    ".tif".to_owned(),
                ),
                (
                    "GDAL_DISABLE_READDIR_ON_OPEN".to_owned(),
                    "EMPTY_DIR".to_owned(),
                ),
                ("GDAL_HTTP_NETRC".to_owned(), "NO".to_owned()),
                ("GDAL_HTTP_MAX_RETRY".to_owned(), "0".to_string()),
            ]),
            allow_alphaband_as_mask: true,
            retry: None,
        };

        // 404 => no data
        let gdal_read_advice = GdalReadAdvise {
            gdal_read_widow: GdalReadWindow::new([0, 0].into(), [8, 8].into()),
            read_window_bounds: GridBoundingBox2D::new([0, 0], [7, 7]).unwrap(),
            bounds_of_target: GridBoundingBox2D::new([0, 0], [7, 7]).unwrap(),
            flip_y: false,
        };

        let res = GdalRasterLoader::load_tile_data::<u8>(&ds, gdal_read_advice);
        assert!(res.is_ok());
        let res = res.unwrap();
        assert!(res.is_none());

        let ds = GdalDatasetParameters {
            file_path: format!("/vsicurl/{}", server.url_str("/internal_error.tif")).into(),
            rasterband_channel: 1,
            geo_transform: TestDefault::test_default(),
            width: 100,
            height: 100,
            file_not_found_handling: FileNotFoundHandling::NoData,
            no_data_value: None,
            properties_mapping: None,
            gdal_open_options: None,
            gdal_config_options: Some(vec![
                (
                    "CPL_VSIL_CURL_ALLOWED_EXTENSIONS".to_owned(),
                    ".tif".to_owned(),
                ),
                (
                    "GDAL_DISABLE_READDIR_ON_OPEN".to_owned(),
                    "EMPTY_DIR".to_owned(),
                ),
                ("GDAL_HTTP_NETRC".to_owned(), "NO".to_owned()),
                ("GDAL_HTTP_MAX_RETRY".to_owned(), "0".to_string()),
            ]),
            allow_alphaband_as_mask: true,
            retry: None,
        };

        // 500 => error
        let res = GdalRasterLoader::load_tile_data::<u8>(&ds, gdal_read_advice);
        assert!(res.is_err());
    }

    #[test]
    fn it_retries_only_after_clearing_vsi_cache() {
        hide_gdal_errors();

        let server = Server::run();

        server.expect(
            Expectation::matching(request::method_path("HEAD", "/foo.tif"))
                .times(2)
                .respond_with(responders::cycle![
                    // first generic error
                    responders::status_code(500),
                    // then 404 file not found
                    responders::status_code(404)
                ]),
        );

        let file_path: PathBuf = format!("/vsicurl/{}", server.url_str("/foo.tif")).into();

        let options = Some(vec![
            (
                "CPL_VSIL_CURL_ALLOWED_EXTENSIONS".to_owned(),
                ".tif".to_owned(),
            ),
            (
                "GDAL_DISABLE_READDIR_ON_OPEN".to_owned(),
                "EMPTY_DIR".to_owned(),
            ),
            ("GDAL_HTTP_NETRC".to_owned(), "NO".to_owned()),
            ("GDAL_HTTP_MAX_RETRY".to_owned(), "0".to_string()),
        ]);

        let _thread_local_configs = options
            .as_ref()
            .map(|config_options| TemporaryGdalThreadLocalConfigOptions::new(config_options));

        // first fail
        let result = gdal_open_dataset_ex(
            file_path.as_path(),
            DatasetOptions {
                open_flags: GdalOpenFlags::GDAL_OF_RASTER,
                ..DatasetOptions::default()
            },
        );

        // it failed, but not with file not found
        assert!(result.is_err());
        if let Err(error) = result {
            assert!(!error_is_gdal_file_not_found(&error));
        }

        // second fail doesn't even try, so still not "file not found", even though it should be now
        let result = gdal_open_dataset_ex(
            file_path.as_path(),
            DatasetOptions {
                open_flags: GdalOpenFlags::GDAL_OF_RASTER,
                ..DatasetOptions::default()
            },
        );

        assert!(result.is_err());
        if let Err(error) = result {
            assert!(!error_is_gdal_file_not_found(&error));
        }

        clear_gdal_vsi_cache_for_path(file_path.as_path());

        // after clearing the cache, it tries again
        let result = gdal_open_dataset_ex(
            file_path.as_path(),
            DatasetOptions {
                open_flags: GdalOpenFlags::GDAL_OF_RASTER,
                ..DatasetOptions::default()
            },
        );

        // now we get the file not found error
        assert!(result.is_err());
        if let Err(error) = result {
            assert!(error_is_gdal_file_not_found(&error));
        }
    }

    #[tokio::test]
    async fn it_attaches_cache_hint() {
        let output_bounds =
            SpatialPartition2D::new_unchecked((-90., 90.).into(), (90., -90.).into());
        let output_shape: GridShape2D = [256, 256].into();

        let tile_info = TileInformation::with_partition_and_shape(output_bounds, output_shape);
        let time_interval = TimeInterval::new_unchecked(1_388_534_400_000, 1_391_212_800_000); // 2014-01-01 - 2014-01-15
        let params = None;

        let tile = GdalRasterLoader::load_tile_async::<f64>(
            params,
            GdalReaderMode::OriginalResolution(ReaderState {
                dataset_shape: GridShape2D::new([3600, 1800]),
                dataset_geo_transform: tile_info.global_geo_transform,
            }),
            tile_info,
            time_interval,
            CacheHint::seconds(1234),
        )
        .await;

        assert!(tile.is_ok());

        let expected = RasterTile2D::<f64>::new_with_tile_info(
            time_interval,
            tile_info,
            0,
            EmptyGrid2D::new(output_shape).into(),
            CacheHint::seconds(1234),
        );

        assert!(tile.unwrap().tiles_equal_ignoring_cache_hint(&expected));
    }
}<|MERGE_RESOLUTION|>--- conflicted
+++ resolved
@@ -1,11 +1,6 @@
-<<<<<<< HEAD
-use self::reader::{GdalReadAdvise, GdalReadWindow, GdalReaderMode, GridAndProperties};
-use crate::adapters::{FillerTileCacheExpirationStrategy, SparseTilesFillAdapter};
-=======
 use crate::adapters::{
     FillerTileCacheExpirationStrategy, FillerTimeBounds, SparseTilesFillAdapter,
 };
->>>>>>> c97f87c5
 use crate::engine::{
     CanonicOperatorName, MetaData, OperatorData, OperatorName, QueryProcessor, WorkflowOperatorPath,
 };
@@ -35,14 +30,13 @@
 use gdal::{Dataset as GdalDataset, DatasetOptions, GdalOpenFlags, Metadata as GdalMetadata};
 use gdal_sys::VSICurlPartialClearCache;
 use geoengine_datatypes::dataset::NamedData;
+use geoengine_datatypes::primitives::{
+    AxisAlignedRectangle, Coordinate2D, DateTimeParseFormat, RasterQueryRectangle,
+    SpatialPartition2D, SpatialPartitioned, TimeInstance,
+};
 use geoengine_datatypes::primitives::{BandSelection, CacheHint};
 use geoengine_datatypes::primitives::{
-<<<<<<< HEAD
     Coordinate2D, DateTimeParseFormat, RasterQueryRectangle, RasterSpatialQueryRectangle,
-=======
-    AxisAlignedRectangle, Coordinate2D, DateTimeParseFormat, RasterQueryRectangle,
-    SpatialPartition2D, SpatialPartitioned, TimeInstance,
->>>>>>> c97f87c5
 };
 use geoengine_datatypes::raster::TileInformation;
 use geoengine_datatypes::raster::{
@@ -677,7 +671,6 @@
         }
         */
 
-<<<<<<< HEAD
         // Here we reverse the tiling geo transform to get the dataset geo transform.
         // FIXME: we need both, the tiling and the original geo transform! However, there is a logical gap in the logic. We want the RasterResultDescriptor to provide the tiling ge transform since this is the one we are querying. However, we need the original geo transform to load the data. If we store the original geo transform in the stored result descrptor this will propaply cause someone to use it directly.
         let dataset_geo_tansform = result_descriptor
@@ -693,11 +686,6 @@
             unimplemented!("GdalReaderMode::OverviewResolution");
         };
 
-        let loading_iter = if empty {
-            GdalLoadingInfoTemporalSliceIterator::Static {
-                parts: vec![].into_iter(),
-            }
-=======
         let loading_info = if empty {
             // TODO: using this shortcut will insert one no-data element with max time validity. However, this does not honor time intervals of data in other areas!
             GdalLoadingInfo::new(
@@ -707,7 +695,6 @@
                 TimeInstance::MIN,
                 TimeInstance::MAX,
             )
->>>>>>> c97f87c5
         } else {
             self.meta_data.loading_info(query.clone()).await?
         };
