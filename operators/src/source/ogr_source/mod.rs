--- conflicted
+++ resolved
@@ -980,14 +980,10 @@
 
                 let mut field_index = None;
                 Box::new(move |feature: &Feature| {
-<<<<<<< HEAD
-                    let field_value = feature.field(feature.field_index(&start_field)?)?; // TODO: resolve field index from field name only once
-=======
                     let field_index =
                         get_or_insert_field_index(&mut field_index, feature, &start_field)?;
 
                     let field_value = feature.field(field_index)?;
->>>>>>> 10fd4d02
                     if let Some(field_value) = field_value {
                         let time_start = time_start_parser(field_value)?;
                         TimeInterval::new(time_start, (time_start + duration)?).map_err(Into::into)
@@ -1010,10 +1006,6 @@
                 let mut end_field_index = None;
 
                 Box::new(move |feature: &Feature| {
-<<<<<<< HEAD
-                    let start_field_value = feature.field(feature.field_index(&start_field)?)?;
-                    let end_field_value = feature.field(feature.field_index(&end_field)?)?;
-=======
                     let start_field_index =
                         get_or_insert_field_index(&mut start_field_index, feature, &start_field)?;
                     let end_field_index =
@@ -1021,7 +1013,6 @@
 
                     let start_field_value = feature.field(start_field_index)?;
                     let end_field_value = feature.field(end_field_index)?;
->>>>>>> 10fd4d02
 
                     if let (Some(start_field_value), Some(end_field_value)) =
                         (start_field_value, end_field_value)
@@ -1047,11 +1038,6 @@
                 let mut duration_field_index = None;
 
                 Box::new(move |feature: &Feature| {
-<<<<<<< HEAD
-                    let start_field_value = feature.field(feature.field_index(&start_field)?)?;
-                    let duration_field_value =
-                        feature.field(feature.field_index(&duration_field)?)?;
-=======
                     let start_field_index =
                         get_or_insert_field_index(&mut start_field_index, feature, &start_field)?;
                     let duration_field_index = get_or_insert_field_index(
@@ -1062,7 +1048,6 @@
 
                     let start_field_value = feature.field(start_field_index)?;
                     let duration_field_value = feature.field(duration_field_index)?;
->>>>>>> 10fd4d02
 
                     if let (Some(start_field_value), Some(duration_field_value)) =
                         (start_field_value, duration_field_value)
@@ -1340,15 +1325,11 @@
         let mut field_indices = HashMap::with_capacity(data_types.len());
 
         for (column, data_type) in data_types {
-<<<<<<< HEAD
-            let field = feature.field(feature.field_index(column)?);
-=======
             let field_index = field_indices
                 .entry(column.as_str())
                 .or_insert_with(|| feature.field_index(column));
 
             let field = field_index.clone().and_then(|i| feature.field(i));
->>>>>>> 10fd4d02
             let value =
                 Self::convert_field_value(*data_type, field, time_attribute_parser, error_spec)?;
             builder.push_data(column, value)?;
@@ -1487,16 +1468,10 @@
 impl TryFromOgrGeometry for MultiLineString {
     fn try_from(geometry: Result<&gdal::vector::Geometry>) -> Result<Self> {
         fn coordinates(geometry: &gdal::vector::Geometry) -> Vec<Coordinate2D> {
-<<<<<<< HEAD
-            let mut vec = Vec::new(); // TODO capacity
-            geometry.get_points(&mut vec);
-            vec.into_iter()
-=======
             let mut point_vec = Vec::with_capacity(geometry.geometry_count());
             geometry.get_points(&mut point_vec);
             point_vec
                 .into_iter()
->>>>>>> 10fd4d02
                 .map(|(x, y, _z)| Coordinate2D::new(x, y))
                 .collect()
         }
@@ -1523,16 +1498,10 @@
 impl TryFromOgrGeometry for MultiPolygon {
     fn try_from(geometry: Result<&gdal::vector::Geometry>) -> Result<Self> {
         fn coordinates(geometry: &gdal::vector::Geometry) -> Vec<Coordinate2D> {
-<<<<<<< HEAD
-            let mut vec = Vec::new(); // TODO capacity
-            geometry.get_points(&mut vec);
-            vec.into_iter()
-=======
             let mut point_vec = Vec::with_capacity(geometry.geometry_count());
             geometry.get_points(&mut point_vec);
             point_vec
                 .into_iter()
->>>>>>> 10fd4d02
                 .map(|(x, y, _z)| Coordinate2D::new(x, y))
                 .collect()
         }
