mod dataset_iterator;

use self::dataset_iterator::OgrDatasetIterator;
use crate::{
    adapters::FeatureCollectionStreamExt,
    engine::{
        CanonicOperatorName, InitializedVectorOperator, MetaData, OperatorData, OperatorName,
        QueryContext, QueryProcessor, SourceOperator, TypedVectorQueryProcessor, VectorOperator,
        VectorQueryProcessor, VectorResultDescriptor, WorkflowOperatorPath,
    },
    error::{self, Error},
    util::{Result, input::StringOrNumberRange, safe_lock_mutex},
};
use async_trait::async_trait;
use futures::FutureExt;
use futures::future::{BoxFuture, Future};
use futures::stream::{BoxStream, FusedStream};
use futures::task::Context;
use futures::{Stream, StreamExt, ready};
use gdal::{
    errors::GdalError,
    vector::{
        Feature, FieldValue, Layer, LayerAccess, LayerCaps, OGRwkbGeometryType, sql::ResultSet,
    },
};
use geoengine_datatypes::dataset::NamedData;
use geoengine_datatypes::primitives::ColumnSelection;
use geoengine_datatypes::{
    collections::{
        BuilderProvider, FeatureCollection, FeatureCollectionBuilder, FeatureCollectionInfos,
        FeatureCollectionModifications, FeatureCollectionRowBuilder,
        GeoFeatureCollectionRowBuilder, VectorDataType,
    },
    primitives::{
        AxisAlignedRectangle, BoundingBox2D, CacheTtlSeconds, Coordinate2D, DateTime,
        DateTimeParseFormat, FeatureDataType, FeatureDataValue, Geometry, MultiLineString,
        MultiPoint, MultiPolygon, NoGeometry, TimeInstance, TimeInterval, TimeStep, TypedGeometry,
        VectorQueryRectangle,
    },
    util::arrow::ArrowTyped,
};
<<<<<<< HEAD
use log::debug;
=======
use geoengine_datatypes::primitives::{CacheTtlSeconds, ColumnSelection};
use geoengine_datatypes::util::arrow::ArrowTyped;
>>>>>>> 954e779f
use pin_project::pin_project;
use postgres_protocol::escape::{escape_identifier, escape_literal};
use postgres_types::{FromSql, ToSql};
use serde::{Deserialize, Serialize};
use std::{
    collections::{HashMap, HashSet},
    fmt::Debug,
    marker::PhantomData,
    ops::{Add, DerefMut},
    path::PathBuf,
    pin::Pin,
    str::FromStr,
    sync::Arc,
    task::Poll,
};
use tokio::sync::Mutex;
use tracing::debug;

#[derive(Clone, Debug, PartialEq, Deserialize, Serialize)]
#[serde(rename_all = "camelCase")]
pub struct OgrSourceParameters {
    pub data: NamedData,
    pub attribute_projection: Option<Vec<String>>,
    pub attribute_filters: Option<Vec<AttributeFilter>>,
}

#[derive(Debug, Serialize, Deserialize, Clone, PartialEq)]
#[serde(rename_all = "camelCase")]
pub struct AttributeFilter {
    pub attribute: String,
    pub ranges: Vec<StringOrNumberRange>,
    pub keep_nulls: bool,
}

impl OperatorData for OgrSourceParameters {
    fn data_names_collect(&self, data_names: &mut Vec<NamedData>) {
        data_names.push(self.data.clone());
    }
}

pub type OgrSource = SourceOperator<OgrSourceParameters>;

impl OperatorName for OgrSource {
    const TYPE_NAME: &'static str = "OgrSource";
}

///  - `file_name`: path to the input file
///  - `layer_name`: name of the layer to load
///  - `time`: the type of the time attribute(s)
///  - `columns`: a mapping of the columns to data, time, space. Columns that are not listed are skipped when parsing.
///  - `force_ogr_time_filter`: bool. force external time filter via ogr layer, even though data types don't match. Might not work
///  - `force_ogr_spatial_filter`: bool. force external spatial filter via ogr layer.
///    (result: empty collection), but has better performance for wfs requests (optional, false if not provided)
///  - `on_error`: specify the type of error handling
///  - `provenance`: specify the provenance of a file
#[derive(Clone, Debug, PartialEq, Deserialize, Serialize)]
#[serde(rename_all = "camelCase")]
pub struct OgrSourceDataset {
    pub file_name: PathBuf,
    pub layer_name: String,
    pub data_type: Option<VectorDataType>,
    #[serde(default)]
    pub time: OgrSourceDatasetTimeType,
    pub default_geometry: Option<TypedGeometry>,
    pub columns: Option<OgrSourceColumnSpec>,
    #[serde(default)]
    pub force_ogr_time_filter: bool,
    #[serde(default)]
    pub force_ogr_spatial_filter: bool,
    pub on_error: OgrSourceErrorSpec,
    pub sql_query: Option<String>,
    pub attribute_query: Option<String>,
    #[serde(default)]
    pub cache_ttl: CacheTtlSeconds,
}

impl OgrSourceDataset {
    #[allow(clippy::ref_option)]
    pub fn project_columns(&mut self, attribute_projection: &Option<Vec<String>>) {
        if let Some(columns) = self.columns.as_mut() {
            columns.project_columns(attribute_projection);
        }
    }
}

/// The type of the time attribute(s):
///  - "none": no time information is mapped
///  - "start": only start information is mapped. duration has to specified in the duration attribute
///  - "start+end": start and end information is mapped
///  - "start+duration": start and duration information is mapped
///
/// There are different options within these variants:
///  - `start_field` and `end_field`: the name of the field that contains time information
///  - `start_format` and `start_format`: a mapping of a field type to a time value (cf. `OgrSourceDatasetTimeType`)
///  - `duration`: the duration of the time validity for all features in the file
#[derive(Clone, Debug, PartialEq, Eq, Deserialize, Serialize)]
#[serde(rename_all = "camelCase", tag = "type")]
pub enum OgrSourceDatasetTimeType {
    None,
    #[serde(rename_all = "camelCase")]
    Start {
        start_field: String,
        start_format: OgrSourceTimeFormat,
        duration: OgrSourceDurationSpec,
    },
    #[serde(rename = "start+end")]
    #[serde(rename_all = "camelCase")]
    StartEnd {
        start_field: String,
        start_format: OgrSourceTimeFormat,
        end_field: String,
        end_format: OgrSourceTimeFormat,
    },
    #[serde(rename = "start+duration")]
    #[serde(rename_all = "camelCase")]
    StartDuration {
        start_field: String,
        start_format: OgrSourceTimeFormat,
        duration_field: String,
    },
}

/// If no time is specified, expect to parse none
impl Default for OgrSourceDatasetTimeType {
    fn default() -> Self {
        Self::None
    }
}

///  A mapping for a column to the start time [if time != "none"]
///   - format: define the format of the column
///   - "custom": define a custom format in the attribute `custom_format`
///   - "seconds": time column is numeric and contains seconds as UNIX timestamp
///   - "auto": time is parsed by OGR
#[derive(Clone, Debug, PartialEq, Eq, Deserialize, Serialize)]
#[serde(tag = "format")]
#[serde(rename_all = "camelCase")]
pub enum OgrSourceTimeFormat {
    #[serde(rename_all = "camelCase")]
    Custom {
        custom_format: DateTimeParseFormat,
    },
    #[serde(rename_all = "camelCase")]
    UnixTimeStamp {
        timestamp_type: UnixTimeStampType,
        #[serde(skip)]
        #[serde(default = "DateTimeParseFormat::unix")]
        fmt: DateTimeParseFormat,
    },
    Auto,
}

impl OgrSourceTimeFormat {
    pub fn seconds() -> Self {
        Self::UnixTimeStamp {
            timestamp_type: UnixTimeStampType::EpochSeconds,
            fmt: DateTimeParseFormat::unix(),
        }
    }

    pub fn milliseconds() -> Self {
        Self::UnixTimeStamp {
            timestamp_type: UnixTimeStampType::EpochMilliseconds,
            fmt: DateTimeParseFormat::unix(),
        }
    }
}

#[derive(Clone, Debug, PartialEq, Eq, Deserialize, Serialize, ToSql, FromSql, Copy)]
#[serde(rename_all = "camelCase")]
pub enum UnixTimeStampType {
    EpochSeconds,
    EpochMilliseconds,
}

impl Default for OgrSourceTimeFormat {
    fn default() -> Self {
        Self::Auto
    }
}

/// A mapping of the columns to data, time, space. Columns that are not listed are skipped when parsing.
///  - `format_specifics`: Format specific options if any.
///  - x: the name of the column containing the x coordinate (or the wkt string) [if CSV file]
///  - y: the name of the column containing the y coordinate [if CSV file with y column]
///  - float: an array of column names containing float values
///  - int: an array of column names containing int values
///  - text: an array of column names containing alpha-numeric values
///  - bool: an array of column names containing boolean values
///  - datetime: an array of column names containing timestamps or date strings
///  - rename: a. optional map of column names from data source to the name in the resulting collection
#[derive(Clone, Debug, PartialEq, Eq, Deserialize, Serialize)]
#[serde(rename_all = "camelCase")]
pub struct OgrSourceColumnSpec {
    pub format_specifics: Option<FormatSpecifics>,
    pub x: String,
    pub y: Option<String>,
    #[serde(default)]
    pub int: Vec<String>,
    #[serde(default)]
    pub float: Vec<String>,
    #[serde(default)]
    pub text: Vec<String>,
    #[serde(default)]
    pub bool: Vec<String>,
    #[serde(default)]
    pub datetime: Vec<String>,
    pub rename: Option<HashMap<String, String>>,
}

impl OgrSourceColumnSpec {
    #[allow(clippy::ref_option)]
    pub fn project_columns(&mut self, attribute_projection: &Option<Vec<String>>) {
        let attributes: HashSet<&String> =
            if let Some(attribute_projection) = attribute_projection.as_ref() {
                attribute_projection.iter().collect()
            } else {
                return;
            };

        self.int.retain(|attribute| attributes.contains(attribute));
        self.float
            .retain(|attribute| attributes.contains(attribute));
        self.text.retain(|attribute| attributes.contains(attribute));
        self.bool.retain(|attribute| attributes.contains(attribute));
        self.datetime
            .retain(|attribute| attributes.contains(attribute));
    }
}

/// This enum provides all format specific options
#[derive(Clone, Debug, PartialEq, Eq, Deserialize, Serialize)]
#[serde(rename_all = "camelCase")]
pub enum FormatSpecifics {
    Csv { header: CsvHeader },
}

/// For CSV files this tells gdal whether or not the file
/// contains a header line.
/// The value `Auto` enables gdal's auto detection.
#[derive(Clone, Debug, PartialEq, Eq, Deserialize, Serialize, FromSql, ToSql, Copy)]
#[serde(rename_all = "lowercase")]
pub enum CsvHeader {
    Yes,
    No,
    Auto,
}

impl CsvHeader {
    fn as_gdal_param(self) -> String {
        format!(
            "HEADERS={}",
            match self {
                Self::Yes => "YES",
                Self::No => "NO",
                Self::Auto => "AUTO",
            }
        )
    }
}

/// Specify the type of error handling
///  - "ignore": invalid column values are kept as null, missing/invalid geom features are skipped
///  - "abort": invalid column values and missing/invalid geoms result in abort
#[derive(Copy, Clone, Debug, PartialEq, Eq, Deserialize, Serialize, FromSql, ToSql)]
#[serde(rename_all = "lowercase")]
pub enum OgrSourceErrorSpec {
    Ignore,
    Abort,
}

impl OgrSourceErrorSpec {
    /// handle the given error depending on the spec
    fn on_error<T>(self, error: error::Error) -> Result<Option<T>> {
        match self {
            OgrSourceErrorSpec::Ignore => Ok(None),
            OgrSourceErrorSpec::Abort => Err(error),
        }
    }
}

#[derive(Copy, Clone, Debug, PartialEq, Eq, Deserialize, Serialize)]
#[serde(rename_all = "camelCase", tag = "type")]
pub enum OgrSourceDurationSpec {
    Infinite,
    Zero,
    Value(TimeStep),
}

impl Add<OgrSourceDurationSpec> for TimeInstance {
    type Output = Result<TimeInstance>;

    fn add(self, rhs: OgrSourceDurationSpec) -> Self::Output {
        match rhs {
            OgrSourceDurationSpec::Infinite => Ok(TimeInstance::MAX),
            OgrSourceDurationSpec::Zero => Ok(self),
            OgrSourceDurationSpec::Value(step) => (self + step).map_err(Into::into),
        }
    }
}

#[derive(Clone, Debug)]
pub struct OgrSourceState {
    dataset_information:
        Box<dyn MetaData<OgrSourceDataset, VectorResultDescriptor, VectorQueryRectangle>>,
    attribute_filters: Vec<AttributeFilter>,
}

pub struct InitializedOgrSource {
    name: CanonicOperatorName,
    path: WorkflowOperatorPath,
    data: String,
    result_descriptor: VectorResultDescriptor,
    state: OgrSourceState,
}

#[typetag::serde]
#[async_trait]
impl VectorOperator for OgrSource {
    async fn _initialize(
        self: Box<Self>,
        path: WorkflowOperatorPath,
        context: &dyn crate::engine::ExecutionContext,
    ) -> Result<Box<dyn crate::engine::InitializedVectorOperator>> {
        // TODO: check rename of fields are valid

        debug!("Initializing OgrSource with path: {:?}", path);

        let data_id = context.resolve_named_data(&self.params.data).await?;

        let info: Box<
            dyn MetaData<OgrSourceDataset, VectorResultDescriptor, VectorQueryRectangle>,
        > = context.meta_data(&data_id).await?;

        let result_descriptor = info.result_descriptor().await?;

        if let Some(ref attribute_filters) = self.params.attribute_filters {
            for filter in attribute_filters {
                if let Some(column_type) = result_descriptor.column_data_type(&filter.attribute) {
                    for range in &filter.ranges {
                        match range {
                            StringOrNumberRange::String(_) => {
                                if column_type != FeatureDataType::Text {
                                    return Err(error::Error::InvalidFeatureDataType);
                                }
                            }
                            StringOrNumberRange::Float(_) => {
                                if column_type != FeatureDataType::Float {
                                    return Err(error::Error::InvalidFeatureDataType);
                                }
                            }
                            StringOrNumberRange::Int(_) => {
                                if column_type != FeatureDataType::Int {
                                    return Err(error::Error::InvalidFeatureDataType);
                                }
                            }
                        }
                    }
                } else {
                    return Err(error::Error::ColumnDoesNotExist {
                        column: filter.attribute.clone(),
                    });
                }
            }
        }

        let initialized_source = InitializedOgrSource {
            name: CanonicOperatorName::from(&self),
            path,
            result_descriptor,
            data: self.params.data.to_string(),
            state: OgrSourceState {
                dataset_information: info,
                attribute_filters: self.params.attribute_filters.unwrap_or_default(),
            },
        };

        Ok(initialized_source.boxed())
    }

    span_fn!(OgrSource);
}

impl OgrSource {
    fn ogr_geometry_type(geometry: &gdal::vector::Geometry) -> VectorDataType {
        match geometry.geometry_type() {
            OGRwkbGeometryType::wkbPoint | OGRwkbGeometryType::wkbMultiPoint => {
                VectorDataType::MultiPoint
            }
            OGRwkbGeometryType::wkbLineString | OGRwkbGeometryType::wkbMultiLineString => {
                VectorDataType::MultiLineString
            }
            OGRwkbGeometryType::wkbPolygon | OGRwkbGeometryType::wkbMultiPolygon => {
                VectorDataType::MultiPolygon
            }
            _ => {
                // TODO: is *data* a reasonable fallback type? or throw an error?
                VectorDataType::Data
            }
        }
    }
}

impl InitializedVectorOperator for InitializedOgrSource {
    fn query_processor(&self) -> Result<TypedVectorQueryProcessor> {
        Ok(match self.result_descriptor.data_type {
            VectorDataType::Data => TypedVectorQueryProcessor::Data(
                OgrSourceProcessor::new(
                    self.result_descriptor.clone(),
                    self.state.dataset_information.clone(),
                    self.state.attribute_filters.clone(),
                )
                .boxed(),
            ),
            VectorDataType::MultiPoint => TypedVectorQueryProcessor::MultiPoint(
                OgrSourceProcessor::new(
                    self.result_descriptor.clone(),
                    self.state.dataset_information.clone(),
                    self.state.attribute_filters.clone(),
                )
                .boxed(),
            ),
            VectorDataType::MultiLineString => TypedVectorQueryProcessor::MultiLineString(
                OgrSourceProcessor::new(
                    self.result_descriptor.clone(),
                    self.state.dataset_information.clone(),
                    self.state.attribute_filters.clone(),
                )
                .boxed(),
            ),
            VectorDataType::MultiPolygon => TypedVectorQueryProcessor::MultiPolygon(
                OgrSourceProcessor::new(
                    self.result_descriptor.clone(),
                    self.state.dataset_information.clone(),
                    self.state.attribute_filters.clone(),
                )
                .boxed(),
            ),
        })
    }

    fn result_descriptor(&self) -> &VectorResultDescriptor {
        &self.result_descriptor
    }

    fn canonic_name(&self) -> CanonicOperatorName {
        self.name.clone()
    }

    fn name(&self) -> &'static str {
        OgrSource::TYPE_NAME
    }

    fn path(&self) -> WorkflowOperatorPath {
        self.path.clone()
    }

    fn data(&self) -> Option<String> {
        Some(self.data.clone())
    }
}

pub struct OgrSourceProcessor<G>
where
    G: Geometry + ArrowTyped,
{
    result_descriptor: VectorResultDescriptor,
    dataset_information:
        Box<dyn MetaData<OgrSourceDataset, VectorResultDescriptor, VectorQueryRectangle>>,
    attribute_filters: Vec<AttributeFilter>,
    _collection_type: PhantomData<FeatureCollection<G>>,
}

impl<G> OgrSourceProcessor<G>
where
    G: Geometry + ArrowTyped,
{
    pub fn new(
        result_descriptor: VectorResultDescriptor,
        dataset_information: Box<
            dyn MetaData<OgrSourceDataset, VectorResultDescriptor, VectorQueryRectangle>,
        >,
        attribute_filters: Vec<AttributeFilter>,
    ) -> Self {
        Self {
            result_descriptor,
            dataset_information,
            attribute_filters,
            _collection_type: Default::default(),
        }
    }
}

#[async_trait]
impl<G> QueryProcessor for OgrSourceProcessor<G>
where
    G: Geometry + ArrowTyped + 'static + std::marker::Unpin + TryFromOgrGeometry,
    FeatureCollectionRowBuilder<G>: FeatureCollectionBuilderGeometryHandler<G>,
{
    type Output = FeatureCollection<G>;
    type SpatialBounds = BoundingBox2D;
    type Selection = ColumnSelection;
    type ResultDescription = VectorResultDescriptor;

    async fn _query<'a>(
        &'a self,
        query: VectorQueryRectangle,
        ctx: &'a dyn QueryContext,
    ) -> Result<BoxStream<'a, Result<Self::Output>>> {
        Ok(OgrSourceStream::new(
            self.dataset_information.loading_info(query.clone()).await?,
            query,
            ctx.chunk_byte_size().into(),
            self.attribute_filters.clone(),
        )
        .await?
        .merge_chunks(ctx.chunk_byte_size().into()) // rechunk the data if necessary TODO: remove when source produces the right chunk sizes
        .boxed())
    }

    fn result_descriptor(&self) -> &Self::ResultDescription {
        &self.result_descriptor
    }
}

type TimeExtractorType = Box<dyn FnMut(&Feature) -> Result<TimeInterval> + Send + Sync + 'static>;

#[pin_project(project = OgrSourceStreamProjection)]
pub struct OgrSourceStream<G>
where
    G: Geometry + ArrowTyped,
{
    dataset_information: Arc<OgrSourceDataset>,
    dataset_iterator: Arc<Mutex<OgrDatasetIterator>>,
    data_types: Arc<HashMap<String, FeatureDataType>>,
    feature_collection_builder: FeatureCollectionBuilder<G>,
    time_extractor: Arc<std::sync::Mutex<TimeExtractorType>>,
    time_attribute_parser:
        Arc<Box<dyn Fn(FieldValue) -> Result<TimeInstance> + Send + Sync + 'static>>,
    query_rectangle: VectorQueryRectangle,
    chunk_byte_size: usize,
    #[pin]
    future: Option<BoxFuture<'static, Result<FeatureCollection<G>>>>,
    has_ended: bool,
    prestine: bool,
}

enum FeaturesProvider<'a> {
    Layer(Layer<'a>),
    ResultSet(ResultSet<'a>),
}

impl FeaturesProvider<'_> {
    fn layer_ref(&self) -> &Layer {
        match self {
            FeaturesProvider::Layer(l) => l,
            FeaturesProvider::ResultSet(r) => r,
        }
    }

    fn set_spatial_filter(&mut self, spatial_bounds: &BoundingBox2D) {
        match self {
            FeaturesProvider::Layer(l) => {
                l.set_spatial_filter_rect(
                    spatial_bounds.lower_left().x,
                    spatial_bounds.lower_left().y,
                    spatial_bounds.upper_right().x,
                    spatial_bounds.upper_right().y,
                );
            }
            FeaturesProvider::ResultSet(r) => {
                r.deref_mut().set_spatial_filter_rect(
                    spatial_bounds.lower_left().x,
                    spatial_bounds.lower_left().y,
                    spatial_bounds.upper_right().x,
                    spatial_bounds.upper_right().y,
                );
            }
        }
    }

    fn set_attribute_filter(&mut self, attribute_query: &str) -> Result<()> {
        match self {
            FeaturesProvider::Layer(l) => l.set_attribute_filter(attribute_query)?,
            FeaturesProvider::ResultSet(r) => {
                r.deref_mut().set_attribute_filter(attribute_query)?;
            }
        }

        Ok(())
    }

    ///  Creates a time filter string.
    fn create_time_filter_string(
        time_type: OgrSourceDatasetTimeType,
        mut time_interval: TimeInterval,
        driver: &str,
    ) -> Option<String> {
        match driver {
            "PostgreSQL" => {
                let postgres_range: TimeInterval = // https://www.postgresql.org/docs/current/datatype-datetime.html, capped by max supported TimeInstance value
                    TimeInterval::new_unchecked(-210_895_056_000_000, 8_210_266_876_799_999);

                if !postgres_range.contains(&time_interval) {
                    return None;
                }

                time_interval = postgres_range.intersect(&time_interval)?;
            }
            _ => return None,
        }

        let t_start = time_interval.start();
        let t_end = time_interval.end();
        let comp_end = if time_interval.is_instant() {
            "<="
        } else {
            "<"
        };

        #[allow(clippy::match_same_arms)]
        match time_type {
            OgrSourceDatasetTimeType::None => None,
            OgrSourceDatasetTimeType::Start {
                start_field,
                start_format: _,
                duration,
            } => {
                match duration {
                    OgrSourceDurationSpec::Infinite => {
                        Some(format!(r#""{start_field}" {comp_end} '{t_end}'"#))
                    }
                    OgrSourceDurationSpec::Zero => Some(format!(
                        r#""{start_field}" {comp_end} '{t_end}' AND "{start_field}" >= '{t_start}'"#
                    )),
                    OgrSourceDurationSpec::Value(_) => None, // TODO
                }
            }
            OgrSourceDatasetTimeType::StartEnd {
                start_field,
                start_format: _,
                end_field,
                end_format: _,
            } => Some(format!(
                r#""{start_field}" {comp_end} '{t_end}' AND "{end_field}" >= '{t_start}'"#
            )),
            OgrSourceDatasetTimeType::StartDuration { .. } => None, // TODO
        }
    }

    ///  Creates an attribute filter string.
    fn create_attribute_filter_string(attribute_filters: &[AttributeFilter]) -> Option<String> {
        Self::create_attribute_filter_string_internal(
            attribute_filters,
            Self::create_range_filter_string,
        )
    }

    ///  Creates an attribute filter string. This method casts
    /// input data to the specified column type. This is especially
    /// useful for data read from text files like CSV.
    fn create_attribute_filter_string_cast(
        attribute_filters: &[AttributeFilter],
    ) -> Option<String> {
        Self::create_attribute_filter_string_internal(
            attribute_filters,
            Self::create_range_filter_string_cast,
        )
    }

    /// Creates an attribute filter string. The filter ranges
    /// are mapped to the corresponding filter string with
    /// the given `range_map` function.
    fn create_attribute_filter_string_internal(
        attribute_filters: &[AttributeFilter],
        range_map: fn(&str, &StringOrNumberRange) -> String,
    ) -> Option<String> {
        if attribute_filters.is_empty() {
            return None;
        }

        let mut filter_strings = Vec::with_capacity(attribute_filters.len());
        for filter in attribute_filters {
            let attribute = escape_identifier(&filter.attribute);
            let mut range_strings = Vec::with_capacity(filter.ranges.len());

            for range in &filter.ranges {
                range_strings.push(range_map(attribute.as_str(), range));
            }
            filter_strings.push(format!("({})", range_strings.join(" OR ")));
        }
        Some(filter_strings.join(" AND "))
    }

    fn create_range_filter_string(attribute: &str, range: &StringOrNumberRange) -> String {
        match range {
            StringOrNumberRange::String(s) if s.start() == s.end() => {
                format!(
                    "({attribute} = {start})",
                    attribute = attribute,
                    start = escape_literal(s.start()),
                )
            }
            #[allow(clippy::float_cmp)]
            StringOrNumberRange::Float(n) if n.start() == n.end() => format!(
                "({attribute} = {start})",
                attribute = attribute,
                start = n.start(),
            ),
            StringOrNumberRange::Int(n) if n.start() == n.end() => format!(
                "({attribute} = {start})",
                attribute = attribute,
                start = n.start(),
            ),
            StringOrNumberRange::String(s) => {
                format!(
                    "({attribute} >= {start} AND {attribute} <= {stop})",
                    attribute = attribute,
                    start = escape_literal(s.start()),
                    stop = escape_literal(s.end())
                )
            }
            StringOrNumberRange::Float(n) => format!(
                "({attribute} >= {start} AND {attribute} <= {stop})",
                attribute = attribute,
                start = n.start(),
                stop = n.end()
            ),
            StringOrNumberRange::Int(n) => format!(
                "({attribute} >= {start} AND {attribute} <= {stop})",
                attribute = attribute,
                start = n.start(),
                stop = n.end()
            ),
        }
    }

    fn create_range_filter_string_cast(attribute: &str, range: &StringOrNumberRange) -> String {
        match range {
            StringOrNumberRange::String(s) if s.start() == s.end() => {
                format!(
                    "{attribute} = {start}",
                    attribute = attribute,
                    start = escape_literal(s.start()),
                )
            }
            #[allow(clippy::float_cmp)]
            StringOrNumberRange::Float(n) if n.start() == n.end() => format!(
                "CAST({attribute} as float(8)) = {start}",
                attribute = attribute,
                start = n.start(),
            ),
            StringOrNumberRange::Int(n) if n.start() == n.end() => format!(
                "CAST({attribute} as bigint) = {start}",
                attribute = attribute,
                start = n.start(),
            ),
            StringOrNumberRange::String(s) => {
                format!(
                    "{attribute} >= {start} AND {attribute} <= {stop}",
                    attribute = attribute,
                    start = escape_literal(s.start()),
                    stop = escape_literal(s.end())
                )
            }
            StringOrNumberRange::Float(n) => format!(
                "CAST({attribute} as float(8)) >= {start} AND CAST({attribute} as float(8)) <= {stop}",
                attribute = attribute,
                start = n.start(),
                stop = n.end()
            ),
            StringOrNumberRange::Int(n) => format!(
                "CAST({attribute} as bigint) >= {start} AND CAST({attribute} as bigint) <= {stop}",
                attribute = attribute,
                start = n.start(),
                stop = n.end()
            ),
        }
    }

    fn has_gdal_capability(&self, caps: LayerCaps) -> bool {
        self.layer_ref().has_capability(caps)
    }
}

impl<G> OgrSourceStream<G>
where
    G: Geometry + ArrowTyped + 'static + TryFromOgrGeometry + TryFrom<TypedGeometry>,
    FeatureCollectionRowBuilder<G>: FeatureCollectionBuilderGeometryHandler<G>,
{
    pub async fn new(
        dataset_information: OgrSourceDataset,
        query_rectangle: VectorQueryRectangle,
        chunk_byte_size: usize,
        attribute_filters: Vec<AttributeFilter>,
    ) -> Result<Self> {
        crate::util::spawn_blocking(move || {
            let dataset_iterator =
                OgrDatasetIterator::new(&dataset_information, &query_rectangle, attribute_filters)?;

            let (data_types, feature_collection_builder) =
                Self::initialize_types_and_builder(&dataset_information)?;

            let dataset_information = Arc::new(dataset_information);
            let time_extractor = Self::initialize_time_extractors(dataset_information.time.clone());
            let time_attribute_parser =
                Self::initialize_time_attribute_parser(dataset_information.time.clone());

            Ok(Self {
                dataset_information,
                dataset_iterator: Arc::new(Mutex::new(dataset_iterator)),
                data_types: Arc::new(data_types),
                feature_collection_builder,
                query_rectangle,
                time_extractor: Arc::new(std::sync::Mutex::new(time_extractor)),
                time_attribute_parser: Arc::new(time_attribute_parser),
                chunk_byte_size,
                future: None,
                has_ended: false,
                prestine: true,
            })
        })
        .await?
    }

    #[allow(clippy::too_many_arguments)]
    async fn compute_batch_future(
        dataset_iterator: Arc<Mutex<OgrDatasetIterator>>,
        dataset_information: Arc<OgrSourceDataset>,
        feature_collection_builder: FeatureCollectionBuilder<G>,
        data_types: Arc<HashMap<String, FeatureDataType>>,
        query_rectangle: VectorQueryRectangle,
        time_extractor: Arc<std::sync::Mutex<TimeExtractorType>>,
        time_attribute_parser: Arc<Box<dyn Fn(FieldValue) -> Result<TimeInstance> + Send + Sync>>,
        chunk_byte_size: usize,
    ) -> Result<FeatureCollection<G>> {
        crate::util::spawn_blocking(move || {
            let mut dataset_iterator = dataset_iterator.blocking_lock();

            let batch_result = Self::compute_batch(
                &mut dataset_iterator,
                feature_collection_builder,
                &dataset_information,
                &data_types,
                &query_rectangle,
                safe_lock_mutex(&time_extractor).as_mut(),
                time_attribute_parser.as_ref(),
                chunk_byte_size,
            );

            if let Some(rename) = dataset_information
                .columns
                .as_ref()
                .and_then(|c| c.rename.as_ref())
            {
                let names: Vec<_> = rename.iter().collect();
                batch_result.and_then(|c| c.rename_columns(names.as_slice()).map_err(Into::into))
            } else {
                batch_result
            }
        })
        .await?
    }

    fn create_time_parser(
        time_format: OgrSourceTimeFormat,
    ) -> Box<dyn Fn(FieldValue) -> Result<TimeInstance> + Send + Sync> {
        debug!("{time_format:?}");

        match time_format {
            OgrSourceTimeFormat::Auto => Box::new(move |field: FieldValue| match field {
                FieldValue::DateValue(value) => Ok(DateTime::from(
                    value
                        .and_hms_opt(0, 0, 0)
                        .expect("`00:00:00` should be a valid time")
                        .and_local_timezone(chrono::Utc) // we don't have any other information
                        .single()
                        .expect("setting timezone to Utc should not fail"),
                )
                .into()),
                FieldValue::DateTimeValue(value) => Ok(DateTime::from(value).into()),
                _ => Err(Error::OgrFieldValueIsNotDateTime),
            }),
            OgrSourceTimeFormat::Custom { custom_format } => Box::new(move |field: FieldValue| {
                let date = field.into_string().ok_or(Error::OgrFieldValueIsNotString)?;
                let datetime = DateTime::parse_from_str(&date, &custom_format).map_err(|e| {
                    Error::TimeParse {
                        source: Box::new(e),
                    }
                })?;

                Ok(TimeInstance::from(datetime))
            }),
            OgrSourceTimeFormat::UnixTimeStamp {
                timestamp_type,
                fmt,
            } => Box::new(move |field: FieldValue| {
                let factor = match timestamp_type {
                    UnixTimeStampType::EpochSeconds => 1000,
                    UnixTimeStampType::EpochMilliseconds => 1,
                };
                match field {
                    FieldValue::IntegerValue(v) => {
                        TimeInstance::from_millis(i64::from(v) * factor).map_err(Into::into)
                    }
                    FieldValue::Integer64Value(v) => {
                        TimeInstance::from_millis(v * factor).map_err(Into::into)
                    }
                    FieldValue::StringValue(v) => DateTime::parse_from_str(&v, &fmt)
                        .map_err(|e| Error::TimeParse {
                            source: Box::new(e),
                        })
                        .map(TimeInstance::from),
                    FieldValue::RealValue(v)
                        if timestamp_type == UnixTimeStampType::EpochSeconds =>
                    {
                        TimeInstance::from_millis((v * (factor as f64)) as i64).map_err(Into::into)
                    }
                    _ => Err(Error::OgrFieldValueIsNotValidForTimestamp),
                }
            }),
        }
    }

    fn initialize_time_extractors(time: OgrSourceDatasetTimeType) -> TimeExtractorType {
        // TODO: exploit rust-gdal `datetime` feature

        match time {
            OgrSourceDatasetTimeType::None => {
                Box::new(move |_feature: &Feature| Ok(TimeInterval::default()))
            }
            OgrSourceDatasetTimeType::Start {
                start_field,
                start_format,
                duration,
            } => {
                let time_start_parser = Self::create_time_parser(start_format);

                let mut field_index = None;
                Box::new(move |feature: &Feature| {
                    let field_index =
                        get_or_insert_field_index(&mut field_index, feature, &start_field)?;

                    let field_value = feature.field(field_index)?;
                    if let Some(field_value) = field_value {
                        let time_start = time_start_parser(field_value)?;
                        TimeInterval::new(time_start, (time_start + duration)?).map_err(Into::into)
                    } else {
                        // TODO: throw error or use some user defined default time (like for geometries)?
                        Ok(TimeInterval::default())
                    }
                })
            }
            OgrSourceDatasetTimeType::StartEnd {
                start_field,
                start_format,
                end_field,
                end_format,
            } => {
                let time_start_parser = Self::create_time_parser(start_format);
                let time_end_parser = Self::create_time_parser(end_format);

                let mut start_field_index = None;
                let mut end_field_index = None;

                Box::new(move |feature: &Feature| {
                    let start_field_index =
                        get_or_insert_field_index(&mut start_field_index, feature, &start_field)?;
                    let end_field_index =
                        get_or_insert_field_index(&mut end_field_index, feature, &end_field)?;

                    let start_field_value = feature.field(start_field_index)?;
                    let end_field_value = feature.field(end_field_index)?;

                    if let (Some(start_field_value), Some(end_field_value)) =
                        (start_field_value, end_field_value)
                    {
                        let time_start = time_start_parser(start_field_value)?;
                        let time_end = time_end_parser(end_field_value)?;

                        TimeInterval::new(time_start, time_end).map_err(Into::into)
                    } else {
                        // TODO: throw error or use some user defined default time (like for geometries)?
                        Ok(TimeInterval::default())
                    }
                })
            }
            OgrSourceDatasetTimeType::StartDuration {
                start_field,
                start_format,
                duration_field,
            } => {
                let time_start_parser = Self::create_time_parser(start_format);

                let mut start_field_index = None;
                let mut duration_field_index = None;

                Box::new(move |feature: &Feature| {
                    let start_field_index =
                        get_or_insert_field_index(&mut start_field_index, feature, &start_field)?;
                    let duration_field_index = get_or_insert_field_index(
                        &mut duration_field_index,
                        feature,
                        &duration_field,
                    )?;

                    let start_field_value = feature.field(start_field_index)?;
                    let duration_field_value = feature.field(duration_field_index)?;

                    if let (Some(start_field_value), Some(duration_field_value)) =
                        (start_field_value, duration_field_value)
                    {
                        let time_start = time_start_parser(start_field_value)?;
                        let duration = i64::from(
                            duration_field_value
                                .into_int()
                                .ok_or(Error::OgrFieldValueIsNotValidForTimestamp)?,
                        );

                        TimeInterval::new(time_start, time_start + duration).map_err(Into::into)
                    } else {
                        // TODO: throw error or use some user defined default time (like for geometries)?
                        Ok(TimeInterval::default())
                    }
                })
            }
        }
    }

    fn initialize_time_attribute_parser(
        time: OgrSourceDatasetTimeType,
    ) -> Box<dyn Fn(FieldValue) -> Result<TimeInstance> + Send + Sync> {
        match time {
            OgrSourceDatasetTimeType::None => {
                Box::new(move |_field: FieldValue| Err(Error::OgrSourceColumnsSpecMissing))
            }
            OgrSourceDatasetTimeType::Start { start_format, .. }
            | OgrSourceDatasetTimeType::StartEnd { start_format, .. }
            | OgrSourceDatasetTimeType::StartDuration { start_format, .. } => {
                Self::create_time_parser(start_format)
            }
        }
    }

    fn initialize_types_and_builder(
        dataset_information: &OgrSourceDataset,
    ) -> Result<(
        HashMap<String, FeatureDataType>,
        FeatureCollectionBuilder<G>,
    )> {
        let mut data_types = HashMap::new();
        let mut feature_collection_builder = FeatureCollection::<G>::builder();
        // TODO: what to do if there is nothing specified?
        if let Some(ref column_spec) = dataset_information.columns {
            for attribute in &column_spec.int {
                data_types.insert(attribute.clone(), FeatureDataType::Int);
                feature_collection_builder.add_column(attribute.clone(), FeatureDataType::Int)?;
            }
            for attribute in &column_spec.float {
                data_types.insert(attribute.clone(), FeatureDataType::Float);
                feature_collection_builder.add_column(attribute.clone(), FeatureDataType::Float)?;
            }
            for attribute in &column_spec.text {
                data_types.insert(attribute.clone(), FeatureDataType::Text);
                feature_collection_builder.add_column(attribute.clone(), FeatureDataType::Text)?;
            }
            for attribute in &column_spec.bool {
                data_types.insert(attribute.clone(), FeatureDataType::Bool);
                feature_collection_builder.add_column(attribute.clone(), FeatureDataType::Bool)?;
            }
            for attribute in &column_spec.datetime {
                data_types.insert(attribute.clone(), FeatureDataType::DateTime);
                feature_collection_builder
                    .add_column(attribute.clone(), FeatureDataType::DateTime)?;
            }
        }
        Ok((data_types, feature_collection_builder))
    }

    #[allow(clippy::too_many_arguments)]
    fn compute_batch(
        feature_iterator: &mut OgrDatasetIterator,
        feature_collection_builder: FeatureCollectionBuilder<G>,
        dataset_information: &OgrSourceDataset,
        data_types: &HashMap<String, FeatureDataType>,
        query_rectangle: &VectorQueryRectangle,
        time_extractor: &mut dyn FnMut(&Feature) -> Result<TimeInterval>,
        time_attribute_parser: &dyn Fn(FieldValue) -> Result<TimeInstance>,
        chunk_byte_size: usize,
    ) -> Result<FeatureCollection<G>> {
        let was_spatial_filtered_by_ogr = feature_iterator.was_spatial_filtered_by_ogr();
        let was_time_filtered_by_ogr = feature_iterator.was_time_filtered_by_ogr();

        let mut builder = feature_collection_builder.finish_header();

        let default_geometry: Option<G> = match &dataset_information.default_geometry {
            Some(tg) => Some(tg.clone().try_into()?),
            None => None,
        };

        for feature in feature_iterator {
            if let Err(error) = Self::add_feature_to_batch(
                dataset_information.on_error,
                &default_geometry,
                data_types,
                query_rectangle,
                time_extractor,
                time_attribute_parser,
                &mut builder,
                &feature,
                was_time_filtered_by_ogr,
                was_spatial_filtered_by_ogr,
            ) {
                match dataset_information.on_error {
                    OgrSourceErrorSpec::Ignore => continue,
                    OgrSourceErrorSpec::Abort => return Err(error),
                }
            }

            if !builder.is_empty() && builder.estimate_memory_size() >= chunk_byte_size {
                break;
            }
        }

        builder.cache_hint(dataset_information.cache_ttl.into());

        builder.build().map_err(Into::into)
    }

    #[allow(clippy::too_many_lines)]
    fn convert_field_value(
        data_type: FeatureDataType,
        field: Result<Option<FieldValue>, GdalError>,
        time_attribute_parser: &dyn Fn(FieldValue) -> Result<TimeInstance>,
        error_spec: OgrSourceErrorSpec,
    ) -> Result<FeatureDataValue> {
        match data_type {
            FeatureDataType::Text => {
                #[allow(clippy::match_same_arms)]
                let text_option = match field {
                    Ok(Some(FieldValue::IntegerValue(v))) => Some(v.to_string()),
                    Ok(Some(FieldValue::Integer64Value(v))) => Some(v.to_string()),
                    Ok(Some(FieldValue::StringValue(s))) => Some(s),
                    Ok(Some(FieldValue::RealValue(v))) => Some(v.to_string()),
                    Ok(Some(FieldValue::DateTimeValue(v))) => Some(v.to_string()), //TODO: allow multiple date columns
                    Ok(Some(FieldValue::DateValue(v))) => Some(v.to_string()),
                    Ok(None) => None,
                    Ok(Some(v)) => error_spec.on_error(Error::OgrColumnFieldTypeMismatch {
                        expected: "Text".to_string(),
                        field_value: v,
                    })?, // TODO: handle other types
                    Err(e) => error_spec.on_error(Error::Gdal { source: e })?,
                };

                Ok(FeatureDataValue::NullableText(text_option))
            }
            FeatureDataType::Float => {
                #[allow(clippy::match_same_arms)]
                let value_option = match field {
                    Ok(Some(FieldValue::IntegerValue(v))) => Some(f64::from(v)),
                    Ok(Some(FieldValue::StringValue(s))) => f64::from_str(&s).ok(),
                    Ok(Some(FieldValue::RealValue(v))) => Some(v),
                    Ok(None) => None,
                    Ok(Some(v)) => error_spec.on_error(Error::OgrColumnFieldTypeMismatch {
                        expected: "Float".to_string(),
                        field_value: v,
                    })?, // TODO: handle other types
                    Err(e) => error_spec.on_error(Error::Gdal { source: e })?,
                };

                Ok(FeatureDataValue::NullableFloat(value_option))
            }
            FeatureDataType::Int => {
                #[allow(clippy::match_same_arms)]
                let value_option = match field {
                    Ok(Some(FieldValue::IntegerValue(v))) => Some(i64::from(v)),
                    Ok(Some(FieldValue::Integer64Value(v))) => Some(v),
                    Ok(Some(FieldValue::StringValue(s))) => i64::from_str(&s).ok(),
                    Ok(Some(FieldValue::RealValue(v))) => Some(v as i64),
                    Ok(None) => None,
                    Ok(Some(v)) => error_spec.on_error(Error::OgrColumnFieldTypeMismatch {
                        expected: "Int".to_string(),
                        field_value: v,
                    })?, // TODO: handle other types
                    Err(e) => error_spec.on_error(Error::Gdal { source: e })?,
                };

                Ok(FeatureDataValue::NullableInt(value_option))
            }
            FeatureDataType::Category => {
                #[allow(clippy::match_same_arms)]
                let _value_option: Option<u8> = match field {
                    Ok(None) => None,
                    Ok(Some(v)) => error_spec.on_error(Error::OgrColumnFieldTypeMismatch {
                        expected: "Category".to_string(),
                        field_value: v,
                    })?, // TODO: handle other types
                    Err(e) => error_spec.on_error(Error::Gdal { source: e })?,
                };

                Err(Error::InvalidFeatureDataType) // TODO: ?
            }
            FeatureDataType::Bool => {
                #[allow(clippy::match_same_arms)]
                let value_option = match field {
                    Ok(Some(FieldValue::IntegerValue(v))) => Some(v != 0),
                    Ok(Some(FieldValue::Integer64Value(v))) => Some(v != 0),
                    Ok(Some(FieldValue::StringValue(s))) => bool::from_str(&s.to_lowercase()).ok(),
                    Ok(Some(FieldValue::RealValue(v))) => Some(v != 0.0),
                    Ok(None) => None,
                    Ok(Some(v)) => error_spec.on_error(Error::OgrColumnFieldTypeMismatch {
                        expected: "Bool".to_string(),
                        field_value: v,
                    })?, // TODO: handle other types
                    Err(e) => error_spec.on_error(Error::Gdal { source: e })?,
                };

                Ok(FeatureDataValue::NullableBool(value_option))
            }
            FeatureDataType::DateTime => {
                let value_option = match field {
                    Ok(None) => None,
                    Ok(Some(v)) => match time_attribute_parser(v) {
                        Ok(parsed) => Ok(Some(parsed)),
                        Err(e) => error_spec.on_error(e),
                    }?,
                    Err(e) => error_spec.on_error(Error::Gdal { source: e })?,
                };

                Ok(FeatureDataValue::NullableDateTime(value_option))
            }
        }
    }

    #[allow(clippy::too_many_arguments)]
    #[allow(clippy::ref_option)]
    fn add_feature_to_batch(
        error_spec: OgrSourceErrorSpec,
        default_geometry: &Option<G>,
        data_types: &HashMap<String, FeatureDataType>,
        query_rectangle: &VectorQueryRectangle,
        time_extractor: &mut dyn FnMut(&Feature) -> Result<TimeInterval, Error>,
        time_attribute_parser: &dyn Fn(FieldValue) -> Result<TimeInstance>,
        builder: &mut FeatureCollectionRowBuilder<G>,
        feature: &Feature,
        was_time_filtered_by_ogr: bool,
        was_spatial_filtered_by_ogr: bool,
    ) -> Result<()> {
        let time_interval = time_extractor(feature)?;

        // filter out data items not in the query time interval
        if !was_time_filtered_by_ogr && !time_interval.intersects(&query_rectangle.time_interval) {
            return Ok(());
        }

        let geometry: G = match <G as TryFromOgrGeometry>::try_from(
            feature.geometry_by_index(0).map_err(Into::into),
        ) {
            Ok(g) => g,
            Err(Error::Gdal {
                source: GdalError::InvalidFieldIndex { method_name, index },
            }) => match default_geometry.as_ref() {
                Some(g) => g.clone(),
                None => {
                    return Err(Error::Gdal {
                        source: GdalError::InvalidFieldIndex { method_name, index },
                    });
                }
            },
            Err(e) => return Err(e),
        };

        // filter out geometries that are not contained in the query's bounding box
        if !was_spatial_filtered_by_ogr
            && !geometry.intersects_bbox(&query_rectangle.spatial_bounds())
        {
            return Ok(());
        }

        builder.push_generic_geometry(geometry);
        builder.push_time_interval(time_interval);

        let mut field_indices = HashMap::with_capacity(data_types.len());

        for (column, data_type) in data_types {
            let field_index = field_indices
                .entry(column.as_str())
                .or_insert_with(|| feature.field_index(column));

            let field = field_index.clone().and_then(|i| feature.field(i));
            let value =
                Self::convert_field_value(*data_type, field, time_attribute_parser, error_spec)?;
            builder.push_data(column, value)?;
        }

        builder.finish_row();

        Ok(())
    }
}

fn get_or_insert_field_index(
    field_index: &mut Option<usize>,
    feature: &Feature,
    field_name: &str,
) -> Result<usize> {
    if let Some(i) = field_index {
        return Ok(*i);
    }

    let i = feature.field_index(field_name)?;
    *field_index = Some(i);
    Ok(i)
}

impl<G> Stream for OgrSourceStream<G>
where
    G: Geometry + ArrowTyped + 'static + std::marker::Unpin + TryFromOgrGeometry,
    FeatureCollectionRowBuilder<G>: FeatureCollectionBuilderGeometryHandler<G>,
{
    type Item = Result<FeatureCollection<G>>;

    fn poll_next(self: Pin<&mut Self>, cx: &mut Context<'_>) -> Poll<Option<Self::Item>> {
        if self.is_terminated() {
            return Poll::Ready(None);
        }

        let mut this = self.project();

        loop {
            if let Some(future) = this.future.as_mut().as_pin_mut() {
                // try to fetch result from future

                let collection: Result<FeatureCollection<G>> = ready!(future.poll(cx));
                this.future.set(None);

                match collection {
                    Err(e) => {
                        *this.has_ended = true;

                        return Poll::Ready(Some(Err(e)));
                    }
                    Ok(collection) if collection.is_empty() => {
                        *this.has_ended = true;

                        return if *this.prestine {
                            // only emit empty collection if there was no previous result
                            Poll::Ready(Some(Ok(collection)))
                        } else {
                            Poll::Ready(None)
                        };
                    }
                    Ok(collection) => {
                        if *this.prestine {
                            *this.prestine = false;
                        }

                        return Poll::Ready(Some(Ok(collection)));
                    }
                }
            }

            // spawn new task…

            let future = Self::compute_batch_future(
                this.dataset_iterator.clone(),
                this.dataset_information.clone(),
                this.feature_collection_builder.clone(),
                this.data_types.clone(),
                this.query_rectangle.clone(),
                this.time_extractor.clone(),
                this.time_attribute_parser.clone(),
                *this.chunk_byte_size,
            );

            // …and store it

            this.future.set(Some(future.boxed()));
        }
    }
}

impl<G> FusedStream for OgrSourceStream<G>
where
    G: Geometry + ArrowTyped + 'static + std::marker::Unpin + TryFromOgrGeometry,
    FeatureCollectionRowBuilder<G>: FeatureCollectionBuilderGeometryHandler<G>,
{
    fn is_terminated(&self) -> bool {
        self.has_ended
    }
}

// use `TryFrom` in `datatypes` if this is used on more than one occasion
pub trait TryFromOgrGeometry: Sized {
    fn try_from(geometry: Result<&gdal::vector::Geometry>) -> Result<Self>;
}

/// Implement direct conversions from OGR geometries to our geometries
/// Unfortunately, we cannot convert to `geo`'s geometries since the implementation panics on unknown types.
impl TryFromOgrGeometry for MultiPoint {
    fn try_from(geometry: Result<&gdal::vector::Geometry>) -> Result<Self> {
        fn coordinate(geometry: &gdal::vector::Geometry) -> Coordinate2D {
            let (x, y, _) = geometry.get_point(0);
            Coordinate2D::new(x, y)
        }

        let geometry = geometry?;

        match geometry.geometry_type() {
            OGRwkbGeometryType::wkbPoint => Ok(MultiPoint::new(vec![coordinate(geometry)])?),
            OGRwkbGeometryType::wkbMultiPoint => {
                let coordinates = (0..geometry.geometry_count())
                    .map(|i| coordinate(&unsafe { geometry.get_unowned_geometry(i) }))
                    .collect();

                Ok(MultiPoint::new(coordinates)?)
            }
            _ => Err(Error::InvalidType {
                expected: format!("{:?}", VectorDataType::MultiPoint),
                found: format!("{:?}", OgrSource::ogr_geometry_type(geometry)),
            }),
        }
    }
}

impl TryFromOgrGeometry for MultiLineString {
    fn try_from(geometry: Result<&gdal::vector::Geometry>) -> Result<Self> {
        fn coordinates(geometry: &gdal::vector::Geometry) -> Vec<Coordinate2D> {
            let mut point_vec = Vec::with_capacity(geometry.geometry_count());
            geometry.get_points(&mut point_vec);
            point_vec
                .into_iter()
                .map(|(x, y, _z)| Coordinate2D::new(x, y))
                .collect()
        }

        let geometry = geometry?;

        match geometry.geometry_type() {
            OGRwkbGeometryType::wkbLineString => {
                Ok(MultiLineString::new(vec![coordinates(geometry)])?)
            }
            OGRwkbGeometryType::wkbMultiLineString => Ok(MultiLineString::new(
                (0..geometry.geometry_count())
                    .map(|i| coordinates(&unsafe { geometry.get_unowned_geometry(i) }))
                    .collect(),
            )?),
            _ => Err(Error::InvalidType {
                expected: format!("{:?}", VectorDataType::MultiPoint),
                found: format!("{:?}", OgrSource::ogr_geometry_type(geometry)),
            }),
        }
    }
}

impl TryFromOgrGeometry for MultiPolygon {
    fn try_from(geometry: Result<&gdal::vector::Geometry>) -> Result<Self> {
        fn coordinates(geometry: &gdal::vector::Geometry) -> Vec<Coordinate2D> {
            let mut point_vec = Vec::with_capacity(geometry.geometry_count());
            geometry.get_points(&mut point_vec);
            point_vec
                .into_iter()
                .map(|(x, y, _z)| Coordinate2D::new(x, y))
                .collect()
        }
        fn rings(geometry: &gdal::vector::Geometry) -> Vec<Vec<Coordinate2D>> {
            let ring_count = geometry.geometry_count();
            (0..ring_count)
                .map(|i| coordinates(&unsafe { geometry.get_unowned_geometry(i) }))
                .collect()
        }

        let geometry = geometry?;

        match geometry.geometry_type() {
            OGRwkbGeometryType::wkbPolygon => Ok(MultiPolygon::new(vec![rings(geometry)])?),
            OGRwkbGeometryType::wkbMultiPolygon => Ok(MultiPolygon::new(
                (0..geometry.geometry_count())
                    .map(|i| rings(&unsafe { geometry.get_unowned_geometry(i) }))
                    .collect(),
            )?),
            _ => Err(Error::InvalidType {
                expected: format!("{:?}", VectorDataType::MultiPoint),
                found: format!("{:?}", OgrSource::ogr_geometry_type(geometry)),
            }),
        }
    }
}

impl TryFromOgrGeometry for NoGeometry {
    fn try_from(_geometry: Result<&gdal::vector::Geometry>) -> Result<Self> {
        Ok(NoGeometry)
    }
}

pub trait FeatureCollectionBuilderGeometryHandler<G>
where
    G: Geometry,
{
    fn push_generic_geometry(&mut self, geometry: G);
}

impl FeatureCollectionBuilderGeometryHandler<MultiPoint>
    for FeatureCollectionRowBuilder<MultiPoint>
{
    fn push_generic_geometry(&mut self, geometry: MultiPoint) {
        self.push_geometry(geometry);
    }
}

impl FeatureCollectionBuilderGeometryHandler<MultiLineString>
    for FeatureCollectionRowBuilder<MultiLineString>
{
    fn push_generic_geometry(&mut self, geometry: MultiLineString) {
        self.push_geometry(geometry);
    }
}

impl FeatureCollectionBuilderGeometryHandler<MultiPolygon>
    for FeatureCollectionRowBuilder<MultiPolygon>
{
    fn push_generic_geometry(&mut self, geometry: MultiPolygon) {
        self.push_geometry(geometry);
    }
}

impl FeatureCollectionBuilderGeometryHandler<NoGeometry>
    for FeatureCollectionRowBuilder<NoGeometry>
{
    fn push_generic_geometry(&mut self, _geometry: NoGeometry) {
        // do nothing
    }
}

mod db_types {
    use super::*;
    use geoengine_datatypes::{delegate_from_to_sql, util::HashMapTextTextDbType};
    use postgres_types::{FromSql, ToSql};

    #[derive(Debug, ToSql, FromSql)]
    #[postgres(name = "OgrSourceTimeFormat")]
    pub struct OgrSourceTimeFormatDbType {
        custom: Option<OgrSourceTimeFormatCustomDbType>,
        unix_time_stamp: Option<OgrSourceTimeFormatUnixTimeStampDbType>,
    }

    #[derive(Debug, ToSql, FromSql)]
    #[postgres(name = "OgrSourceTimeFormatCustom")]
    pub struct OgrSourceTimeFormatCustomDbType {
        custom_format: DateTimeParseFormat,
    }

    #[derive(Debug, ToSql, FromSql)]
    #[postgres(name = "OgrSourceTimeFormatUnixTimeStamp")]
    pub struct OgrSourceTimeFormatUnixTimeStampDbType {
        timestamp_type: UnixTimeStampType,
        fmt: DateTimeParseFormat,
    }

    impl From<&OgrSourceTimeFormat> for OgrSourceTimeFormatDbType {
        fn from(other: &OgrSourceTimeFormat) -> Self {
            match other {
                OgrSourceTimeFormat::Custom { custom_format } => Self {
                    custom: Some(OgrSourceTimeFormatCustomDbType {
                        custom_format: custom_format.clone(),
                    }),
                    unix_time_stamp: None,
                },
                OgrSourceTimeFormat::UnixTimeStamp {
                    timestamp_type,
                    fmt,
                } => Self {
                    custom: None,
                    unix_time_stamp: Some(OgrSourceTimeFormatUnixTimeStampDbType {
                        timestamp_type: *timestamp_type,
                        fmt: fmt.clone(),
                    }),
                },
                OgrSourceTimeFormat::Auto => Self {
                    custom: None,
                    unix_time_stamp: None,
                },
            }
        }
    }

    impl TryFrom<OgrSourceTimeFormatDbType> for OgrSourceTimeFormat {
        type Error = Error;

        fn try_from(other: OgrSourceTimeFormatDbType) -> Result<Self, Self::Error> {
            match other {
                OgrSourceTimeFormatDbType {
                    custom: Some(custom),
                    unix_time_stamp: None,
                } => Ok(Self::Custom {
                    custom_format: custom.custom_format,
                }),
                OgrSourceTimeFormatDbType {
                    custom: None,
                    unix_time_stamp: Some(unix_time_stamp),
                } => Ok(Self::UnixTimeStamp {
                    timestamp_type: unix_time_stamp.timestamp_type,
                    fmt: unix_time_stamp.fmt,
                }),
                OgrSourceTimeFormatDbType {
                    custom: None,
                    unix_time_stamp: None,
                } => Ok(Self::Auto),
                _ => {
                    Err(geoengine_datatypes::error::Error::UnexpectedInvalidDbTypeConversion.into())
                }
            }
        }
    }

    #[derive(Debug, ToSql, FromSql)]
    #[postgres(name = "OgrSourceDurationSpec")]
    pub struct OgrSourceDurationSpecDbType {
        infinite: bool,
        zero: bool,
        value: Option<TimeStep>,
    }

    impl From<&OgrSourceDurationSpec> for OgrSourceDurationSpecDbType {
        fn from(other: &OgrSourceDurationSpec) -> Self {
            match other {
                OgrSourceDurationSpec::Infinite => Self {
                    infinite: true,
                    zero: false,
                    value: None,
                },
                OgrSourceDurationSpec::Zero => Self {
                    infinite: false,
                    zero: true,
                    value: None,
                },
                OgrSourceDurationSpec::Value(value) => Self {
                    infinite: false,
                    zero: false,
                    value: Some(*value),
                },
            }
        }
    }

    impl TryFrom<OgrSourceDurationSpecDbType> for OgrSourceDurationSpec {
        type Error = Error;

        fn try_from(other: OgrSourceDurationSpecDbType) -> Result<Self, Self::Error> {
            match other {
                OgrSourceDurationSpecDbType {
                    infinite: true,
                    zero: false,
                    value: None,
                } => Ok(Self::Infinite),
                OgrSourceDurationSpecDbType {
                    infinite: false,
                    zero: true,
                    value: None,
                } => Ok(Self::Zero),
                OgrSourceDurationSpecDbType {
                    infinite: false,
                    zero: false,
                    value: Some(value),
                } => Ok(Self::Value(value)),
                _ => {
                    Err(geoengine_datatypes::error::Error::UnexpectedInvalidDbTypeConversion.into())
                }
            }
        }
    }

    #[derive(Debug, ToSql, FromSql)]
    #[postgres(name = "OgrSourceDatasetTimeType")]
    pub struct OgrSourceDatasetTimeTypeDbType {
        start: Option<OgrSourceDatasetTimeTypeStartDbType>,
        start_end: Option<OgrSourceDatasetTimeTypeStartEndDbType>,
        start_duration: Option<OgrSourceDatasetTimeTypeStartDurationDbType>,
    }

    #[derive(Debug, ToSql, FromSql)]
    #[postgres(name = "OgrSourceDatasetTimeTypeStart")]
    pub struct OgrSourceDatasetTimeTypeStartDbType {
        start_field: String,
        start_format: OgrSourceTimeFormat,
        duration: OgrSourceDurationSpec,
    }

    #[derive(Debug, ToSql, FromSql)]
    #[postgres(name = "OgrSourceDatasetTimeTypeStartEnd")]
    pub struct OgrSourceDatasetTimeTypeStartEndDbType {
        start_field: String,
        start_format: OgrSourceTimeFormat,
        end_field: String,
        end_format: OgrSourceTimeFormat,
    }

    #[derive(Debug, ToSql, FromSql)]
    #[postgres(name = "OgrSourceDatasetTimeTypeStartDuration")]
    pub struct OgrSourceDatasetTimeTypeStartDurationDbType {
        start_field: String,
        start_format: OgrSourceTimeFormat,
        duration_field: String,
    }

    impl From<&OgrSourceDatasetTimeType> for OgrSourceDatasetTimeTypeDbType {
        fn from(other: &OgrSourceDatasetTimeType) -> Self {
            match other {
                OgrSourceDatasetTimeType::None => Self {
                    start: None,
                    start_end: None,
                    start_duration: None,
                },
                OgrSourceDatasetTimeType::Start {
                    start_field,
                    start_format,
                    duration,
                } => Self {
                    start: Some(OgrSourceDatasetTimeTypeStartDbType {
                        start_field: start_field.clone(),
                        start_format: start_format.clone(),
                        duration: *duration,
                    }),
                    start_end: None,
                    start_duration: None,
                },
                OgrSourceDatasetTimeType::StartEnd {
                    start_field,
                    start_format,
                    end_field,
                    end_format,
                } => Self {
                    start: None,
                    start_end: Some(OgrSourceDatasetTimeTypeStartEndDbType {
                        start_field: start_field.clone(),
                        start_format: start_format.clone(),
                        end_field: end_field.clone(),
                        end_format: end_format.clone(),
                    }),
                    start_duration: None,
                },
                OgrSourceDatasetTimeType::StartDuration {
                    start_field,
                    start_format,
                    duration_field,
                } => Self {
                    start: None,
                    start_end: None,
                    start_duration: Some(OgrSourceDatasetTimeTypeStartDurationDbType {
                        start_field: start_field.clone(),
                        start_format: start_format.clone(),
                        duration_field: duration_field.clone(),
                    }),
                },
            }
        }
    }

    impl TryFrom<OgrSourceDatasetTimeTypeDbType> for OgrSourceDatasetTimeType {
        type Error = Error;

        fn try_from(other: OgrSourceDatasetTimeTypeDbType) -> Result<Self, Self::Error> {
            match other {
                OgrSourceDatasetTimeTypeDbType {
                    start: None,
                    start_end: None,
                    start_duration: None,
                } => Ok(Self::None),
                OgrSourceDatasetTimeTypeDbType {
                    start: Some(start),
                    start_end: None,
                    start_duration: None,
                } => Ok(Self::Start {
                    start_field: start.start_field,
                    start_format: start.start_format,
                    duration: start.duration,
                }),
                OgrSourceDatasetTimeTypeDbType {
                    start: None,
                    start_end: Some(start_end),
                    start_duration: None,
                } => Ok(Self::StartEnd {
                    start_field: start_end.start_field,
                    start_format: start_end.start_format,
                    end_field: start_end.end_field,
                    end_format: start_end.end_format,
                }),
                OgrSourceDatasetTimeTypeDbType {
                    start: None,
                    start_end: None,
                    start_duration: Some(start_duration),
                } => Ok(Self::StartDuration {
                    start_field: start_duration.start_field,
                    start_format: start_duration.start_format,
                    duration_field: start_duration.duration_field,
                }),
                _ => {
                    Err(geoengine_datatypes::error::Error::UnexpectedInvalidDbTypeConversion.into())
                }
            }
        }
    }

    #[derive(Debug, ToSql, FromSql)]
    #[postgres(name = "FormatSpecifics")]
    pub struct FormatSpecificsDbType {
        csv: Option<FormatSpecificsCsvDbType>,
    }

    #[derive(Debug, ToSql, FromSql)]
    #[postgres(name = "FormatSpecificsCsv")]
    pub struct FormatSpecificsCsvDbType {
        header: CsvHeader,
    }

    impl From<&FormatSpecifics> for FormatSpecificsDbType {
        fn from(other: &FormatSpecifics) -> Self {
            match other {
                FormatSpecifics::Csv { header } => Self {
                    csv: Some(FormatSpecificsCsvDbType { header: *header }),
                },
            }
        }
    }

    impl TryFrom<FormatSpecificsDbType> for FormatSpecifics {
        type Error = Error;

        fn try_from(other: FormatSpecificsDbType) -> Result<Self, Self::Error> {
            match other {
                FormatSpecificsDbType {
                    csv: Some(FormatSpecificsCsvDbType { header }),
                } => Ok(Self::Csv { header }),
                _ => {
                    Err(geoengine_datatypes::error::Error::UnexpectedInvalidDbTypeConversion.into())
                }
            }
        }
    }

    #[derive(Debug, ToSql, FromSql)]
    #[postgres(name = "OgrSourceColumnSpec")]
    pub struct OgrSourceColumnSpecDbType {
        pub format_specifics: Option<FormatSpecifics>,
        pub x: String,
        pub y: Option<String>,
        pub int: Vec<String>,
        pub float: Vec<String>,
        pub text: Vec<String>,
        pub bool: Vec<String>,
        pub datetime: Vec<String>,
        pub rename: Option<HashMapTextTextDbType>,
    }

    impl From<&OgrSourceColumnSpec> for OgrSourceColumnSpecDbType {
        fn from(other: &OgrSourceColumnSpec) -> Self {
            Self {
                format_specifics: other.format_specifics.clone(),
                x: other.x.clone(),
                y: other.y.clone(),
                int: other.int.clone(),
                float: other.float.clone(),
                text: other.text.clone(),
                bool: other.bool.clone(),
                datetime: other.datetime.clone(),
                rename: other.rename.as_ref().map(Into::into),
            }
        }
    }

    impl TryFrom<OgrSourceColumnSpecDbType> for OgrSourceColumnSpec {
        type Error = Error;

        fn try_from(other: OgrSourceColumnSpecDbType) -> Result<Self, Self::Error> {
            Ok(Self {
                format_specifics: other.format_specifics,
                x: other.x,
                y: other.y,
                int: other.int,
                float: other.float,
                text: other.text,
                bool: other.bool,
                datetime: other.datetime,
                rename: other.rename.map(Into::into),
            })
        }
    }

    #[derive(Debug, ToSql, FromSql)]
    #[postgres(name = "OgrSourceDataset")]
    pub struct OgrSourceDatasetDbType {
        pub file_name: String,
        pub layer_name: String,
        pub data_type: Option<VectorDataType>,
        pub time: OgrSourceDatasetTimeType,
        pub default_geometry: Option<TypedGeometry>,
        pub columns: Option<OgrSourceColumnSpec>,
        pub force_ogr_time_filter: bool,
        pub force_ogr_spatial_filter: bool,
        pub on_error: OgrSourceErrorSpec,
        pub sql_query: Option<String>,
        pub attribute_query: Option<String>,
        pub cache_ttl: CacheTtlSeconds,
    }

    impl From<&OgrSourceDataset> for OgrSourceDatasetDbType {
        fn from(other: &OgrSourceDataset) -> Self {
            Self {
                file_name: other.file_name.to_string_lossy().to_string(),
                layer_name: other.layer_name.clone(),
                data_type: other.data_type,
                time: other.time.clone(),
                default_geometry: other.default_geometry.clone(),
                columns: other.columns.clone(),
                force_ogr_time_filter: other.force_ogr_time_filter,
                force_ogr_spatial_filter: other.force_ogr_spatial_filter,
                on_error: other.on_error,
                sql_query: other.sql_query.clone(),
                attribute_query: other.attribute_query.clone(),
                cache_ttl: other.cache_ttl,
            }
        }
    }

    impl TryFrom<OgrSourceDatasetDbType> for OgrSourceDataset {
        type Error = Error;

        fn try_from(other: OgrSourceDatasetDbType) -> Result<Self, Self::Error> {
            Ok(Self {
                file_name: other.file_name.into(),
                layer_name: other.layer_name,
                data_type: other.data_type,
                time: other.time,
                default_geometry: other.default_geometry,
                columns: other.columns,
                force_ogr_time_filter: other.force_ogr_time_filter,
                force_ogr_spatial_filter: other.force_ogr_spatial_filter,
                on_error: other.on_error,
                sql_query: other.sql_query,
                attribute_query: other.attribute_query,
                cache_ttl: other.cache_ttl,
            })
        }
    }

    delegate_from_to_sql!(FormatSpecifics, FormatSpecificsDbType);
    delegate_from_to_sql!(OgrSourceColumnSpec, OgrSourceColumnSpecDbType);
    delegate_from_to_sql!(OgrSourceDataset, OgrSourceDatasetDbType);
    delegate_from_to_sql!(OgrSourceDatasetTimeType, OgrSourceDatasetTimeTypeDbType);
    delegate_from_to_sql!(OgrSourceDurationSpec, OgrSourceDurationSpecDbType);
    delegate_from_to_sql!(OgrSourceTimeFormat, OgrSourceTimeFormatDbType);
}

#[cfg(test)]
mod tests {
    use super::*;

    use crate::engine::{
        ChunkByteSize, MockExecutionContext, MockQueryContext, StaticMetaData, VectorColumnInfo,
    };
    use crate::source::ogr_source::FormatSpecifics::Csv;
    use crate::test_data;
    use futures::{StreamExt, TryStreamExt};
    use geoengine_datatypes::collections::{
        ChunksEqualIgnoringCacheHint, DataCollection, FeatureCollectionInfos, GeometryCollection,
        MultiPointCollection, MultiPolygonCollection,
    };
    use geoengine_datatypes::dataset::{DataId, DatasetId};
    use geoengine_datatypes::primitives::CacheHint;
    use geoengine_datatypes::primitives::{
        BoundingBox2D, FeatureData, Measurement, TimeGranularity,
    };
    use geoengine_datatypes::raster::TilingSpecification;
    use geoengine_datatypes::spatial_reference::{SpatialReference, SpatialReferenceOption};
    use geoengine_datatypes::util::Identifier;
    use geoengine_datatypes::util::test::TestDefault;
    use serde_json::json;

    #[test]
    #[allow(clippy::too_many_lines)]
    fn specification_serde() {
        let spec = OgrSourceDataset {
            file_name: "foobar.csv".into(),
            layer_name: "foobar".to_string(),
            data_type: Some(VectorDataType::MultiPoint),
            time: OgrSourceDatasetTimeType::Start {
                start_field: "start".to_string(),
                start_format: OgrSourceTimeFormat::Custom {
                    custom_format: DateTimeParseFormat::custom("%Y-%m-%d".to_string()),
                },
                duration: OgrSourceDurationSpec::Value(TimeStep {
                    granularity: TimeGranularity::Seconds,
                    step: 42,
                }),
            },
            default_geometry: Some(TypedGeometry::MultiPoint(
                MultiPoint::new(vec![[1.0, 2.0].into()]).unwrap(),
            )),
            columns: Some(OgrSourceColumnSpec {
                format_specifics: Some(FormatSpecifics::Csv {
                    header: CsvHeader::Auto,
                }),
                x: "x".to_string(),
                y: Some("y".to_string()),
                float: vec!["num".to_string()],
                int: vec!["dec1".to_string(), "dec2".to_string()],
                text: vec!["text".to_string()],
                bool: vec![],
                datetime: vec![],
                rename: None,
            }),
            force_ogr_time_filter: false,
            force_ogr_spatial_filter: false,
            on_error: OgrSourceErrorSpec::Ignore,
            sql_query: None,
            attribute_query: None,
            cache_ttl: CacheTtlSeconds::default(),
        };

        let serialized_spec = serde_json::to_value(&spec).unwrap();

        assert_eq!(
            serialized_spec,
            json!({
                "fileName": "foobar.csv",
                "layerName": "foobar",
                "dataType": "MultiPoint",
                "time": {
                    "type": "start",
                    "startField": "start",
                    "startFormat": {
                        "format": "custom",
                        "customFormat": "%Y-%m-%d"
                    },
                    "duration": {
                        "type": "value",
                        "granularity": "seconds",
                        "step": 42
                    }
                },
                "defaultGeometry": {
                    "MultiPoint": {
                        "coordinates":[{"x":1.0,"y":2.0}]
                    }
                },
                "columns": {
                    "formatSpecifics": {
                        "csv": {
                            "header": "auto",
                        }
                    },
                    "x": "x",
                    "y": "y",
                    "int": ["dec1", "dec2"],
                    "float": ["num"],
                    "text": ["text"],
                    "bool": [],
                    "datetime": [],
                    "rename": null
                },
                "forceOgrTimeFilter": false,
                "forceOgrSpatialFilter": false,
                "onError": "ignore",
                "sqlQuery": null,
                "attributeQuery": null,
                "cacheTtl": 0,
            })
        );

        let deserialized_spec: OgrSourceDataset = serde_json::from_str(
            &json!({
                "fileName": "foobar.csv",
                "layerName": "foobar",
                "dataType": "MultiPoint",
                "time": {
                    "type": "start",
                    "startField": "start",
                    "startFormat": {
                        "format": "custom",
                        "customFormat": "%Y-%m-%d"
                    },
                    "duration": {
                        "type": "value",
                        "granularity": "seconds",
                        "step": 42
                    }
                },
                "defaultGeometry": {
                    "MultiPoint": {
                        "coordinates":[{"x":1.0,"y":2.0}]
                    }
                },
                "columns": {
                    "formatSpecifics": {
                        "csv": {
                            "header": "auto",
                        }
                    },
                    "x": "x",
                    "y": "y",
                    "int": ["dec1", "dec2"],
                    "float": ["num"],
                    "text": ["text"],
                    "bool": [],
                    "datetime": []
                },
                "forceOgrTimeFilter": false,
                "forceOgrSpatialFilter": false,
                "onError": "ignore",
                "provenance": {
                    "citation": "Foo Bar",
                    "license": "CC",
                    "uri": "foo:bar"
                }
            })
            .to_string(),
        )
        .unwrap();
        assert_eq!(deserialized_spec, spec);
    }

    #[tokio::test]
    async fn empty_geojson() -> Result<()> {
        let dataset_information = OgrSourceDataset {
            file_name: test_data!("vector/data/empty.json").into(),
            layer_name: "empty".to_string(),
            data_type: None,
            time: OgrSourceDatasetTimeType::None,
            default_geometry: None,
            columns: None,
            force_ogr_time_filter: false,
            force_ogr_spatial_filter: false,
            on_error: OgrSourceErrorSpec::Ignore,
            sql_query: None,
            attribute_query: None,
            cache_ttl: CacheTtlSeconds::default(),
        };

        let rd = VectorResultDescriptor {
            data_type: VectorDataType::MultiPoint,
            spatial_reference: SpatialReferenceOption::Unreferenced,
            columns: Default::default(),
            time: None,
            bbox: None,
        };

        let info = StaticMetaData {
            loading_info: dataset_information,
            result_descriptor: rd.clone(),
            phantom: Default::default(),
        };

        let query_processor = OgrSourceProcessor::<MultiPoint>::new(rd, Box::new(info), vec![]);

        let context =
            MockQueryContext::new(ChunkByteSize::MAX, TilingSpecification::test_default());
        let query = query_processor
            .query(
                VectorQueryRectangle::with_bounds(
                    BoundingBox2D::new((0., 0.).into(), (1., 1.).into())?,
                    Default::default(),
                    ColumnSelection::all(),
                ),
                &context,
            )
            .await
            .unwrap();

        let result: Vec<MultiPointCollection> = query.try_collect().await?;

        assert_eq!(result.len(), 1);
        assert!(result[0].is_empty());

        Ok(())
    }

    #[tokio::test]
    async fn early_error() {
        let dataset_information = OgrSourceDataset {
            file_name: "".into(),
            layer_name: String::new(),
            data_type: None,
            time: OgrSourceDatasetTimeType::None,
            default_geometry: None,
            columns: None,
            force_ogr_time_filter: false,
            force_ogr_spatial_filter: false,
            on_error: OgrSourceErrorSpec::Ignore,
            sql_query: None,
            attribute_query: None,
            cache_ttl: CacheTtlSeconds::default(),
        };

        let rd = VectorResultDescriptor {
            data_type: VectorDataType::MultiPoint,
            spatial_reference: SpatialReferenceOption::Unreferenced,
            columns: Default::default(),
            time: None,
            bbox: None,
        };

        let info = StaticMetaData {
            loading_info: dataset_information,
            result_descriptor: rd.clone(),
            phantom: Default::default(),
        };

        let query_processor = OgrSourceProcessor::<MultiPoint>::new(rd, Box::new(info), vec![]);

        let context =
            MockQueryContext::new(ChunkByteSize::MAX, TilingSpecification::test_default());
        let query = query_processor
            .query(
                VectorQueryRectangle::with_bounds(
                    BoundingBox2D::new((0., 0.).into(), (1., 1.).into()).unwrap(),
                    Default::default(),
                    ColumnSelection::all(),
                ),
                &context,
            )
            .await;

        assert!(query.is_err());
    }

    #[tokio::test]
    async fn error_in_stream() {
        let dataset_information = OgrSourceDataset {
            file_name: test_data!("vector/data/missing_geo.json").into(),
            layer_name: "missing_geo".to_string(),
            data_type: None,
            time: OgrSourceDatasetTimeType::None,
            default_geometry: None,
            columns: None,
            force_ogr_time_filter: false,
            force_ogr_spatial_filter: false,
            on_error: OgrSourceErrorSpec::Abort,
            sql_query: None,
            attribute_query: None,
            cache_ttl: CacheTtlSeconds::default(),
        };

        let rd = VectorResultDescriptor {
            data_type: VectorDataType::MultiPoint,
            spatial_reference: SpatialReferenceOption::Unreferenced,
            columns: Default::default(),
            time: None,
            bbox: None,
        };

        let info = StaticMetaData {
            loading_info: dataset_information,
            result_descriptor: rd.clone(),
            phantom: Default::default(),
        };

        let query_processor = OgrSourceProcessor::<MultiPoint>::new(rd, Box::new(info), vec![]);

        let context =
            MockQueryContext::new(ChunkByteSize::MAX, TilingSpecification::test_default());
        let query = query_processor
            .query(
                VectorQueryRectangle::with_bounds(
                    BoundingBox2D::new((0., 0.).into(), (5., 5.).into()).unwrap(),
                    Default::default(),
                    ColumnSelection::all(),
                ),
                &context,
            )
            .await
            .unwrap();

        let result: Vec<Result<MultiPointCollection>> = query.collect().await;

        assert_eq!(result.len(), 1);

        assert!(result[0].is_err());
    }

    #[tokio::test]
    async fn on_error_ignore() -> Result<()> {
        let dataset_information = OgrSourceDataset {
            file_name: test_data!("vector/data/missing_geo.json").into(),
            layer_name: "missing_geo".to_string(),
            data_type: None,
            time: OgrSourceDatasetTimeType::None,
            default_geometry: None,
            columns: None,
            force_ogr_time_filter: false,
            force_ogr_spatial_filter: false,
            on_error: OgrSourceErrorSpec::Ignore,
            sql_query: None,
            attribute_query: None,
            cache_ttl: CacheTtlSeconds::default(),
        };

        let rd = VectorResultDescriptor {
            data_type: VectorDataType::MultiPoint,
            spatial_reference: SpatialReferenceOption::Unreferenced,
            columns: Default::default(),
            time: None,
            bbox: None,
        };

        let info = StaticMetaData {
            loading_info: dataset_information,
            result_descriptor: rd.clone(),
            phantom: Default::default(),
        };

        let query_processor = OgrSourceProcessor::<MultiPoint>::new(rd, Box::new(info), vec![]);

        let context =
            MockQueryContext::new(ChunkByteSize::MAX, TilingSpecification::test_default());
        let query = query_processor
            .query(
                VectorQueryRectangle::with_bounds(
                    BoundingBox2D::new((0., 0.).into(), (5., 5.).into())?,
                    Default::default(),
                    ColumnSelection::all(),
                ),
                &context,
            )
            .await
            .unwrap();

        let result: Vec<MultiPointCollection> = query.try_collect().await?;

        assert_eq!(result.len(), 1);

        assert!(
            result[0].chunks_equal_ignoring_cache_hint(&MultiPointCollection::from_data(
                MultiPoint::many(vec![vec![(0.0, 0.1)], vec![(1.0, 1.1), (2.0, 2.1)]])?,
                vec![Default::default(); 2],
                HashMap::new(),
                CacheHint::default()
            )?)
        );

        Ok(())
    }

    #[tokio::test]
    async fn ne_10m_ports_bbox_filter() -> Result<()> {
        let id: DataId = DatasetId::new().into();
        let name = NamedData::with_system_name("ne_10m_ports");
        let mut exe_ctx = MockExecutionContext::test_default();
        exe_ctx.add_meta_data::<OgrSourceDataset, VectorResultDescriptor, VectorQueryRectangle>(
            id.clone(),
            name.clone(),
            Box::new(StaticMetaData {
                loading_info: OgrSourceDataset {
                    file_name: test_data!("vector/data/ne_10m_ports/ne_10m_ports.shp").into(),
                    layer_name: "ne_10m_ports".to_string(),
                    data_type: Some(VectorDataType::MultiPoint),
                    time: OgrSourceDatasetTimeType::None,
                    default_geometry: None,
                    columns: None,
                    force_ogr_time_filter: false,
                    force_ogr_spatial_filter: false,
                    on_error: OgrSourceErrorSpec::Ignore,
                    sql_query: None,
                    attribute_query: None,
                    cache_ttl: CacheTtlSeconds::default(),
                },
                result_descriptor: VectorResultDescriptor {
                    data_type: VectorDataType::MultiPoint,
                    spatial_reference: SpatialReference::epsg_4326().into(),
                    columns: Default::default(),
                    time: None,
                    bbox: None,
                },
                phantom: Default::default(),
            }),
        );

        let source = OgrSource {
            params: OgrSourceParameters {
                data: name,
                attribute_projection: None,
                attribute_filters: None,
            },
        }
        .boxed()
        .initialize(WorkflowOperatorPath::initialize_root(), &exe_ctx)
        .await?;

        assert_eq!(
            source.result_descriptor().data_type,
            VectorDataType::MultiPoint
        );
        assert_eq!(
            source.result_descriptor().spatial_reference,
            SpatialReference::epsg_4326().into()
        );

        let query_processor = source.query_processor()?.multi_point().unwrap();

        let context = exe_ctx.mock_query_context(ChunkByteSize::MAX);
        let query = query_processor
            .query(
                VectorQueryRectangle::with_bounds(
                    BoundingBox2D::new((1.85, 50.88).into(), (4.82, 52.95).into())?,
                    Default::default(),
                    ColumnSelection::all(),
                ),
                &context,
            )
            .await
            .unwrap();

        let result: Vec<MultiPointCollection> = query.try_collect().await?;

        assert_eq!(result.len(), 1);
        assert_eq!(result[0].len(), 10);

        let coordinates = MultiPoint::many(vec![
            (2.933_686_69, 51.23),
            (3.204_593_64_f64, 51.336_388_89),
            (4.651_413_428, 51.805_833_33),
            (4.11, 51.95),
            (4.386_160_188, 50.886_111_11),
            (3.767_373_38, 51.114_444_44),
            (4.293_757_362, 51.297_777_78),
            (1.850_176_678, 50.965_833_33),
            (2.170_906_949, 51.021_666_67),
            (4.292_873_969, 51.927_222_22),
        ])?;

        assert!(
            result[0].chunks_equal_ignoring_cache_hint(&MultiPointCollection::from_data(
                coordinates,
                vec![Default::default(); 10],
                HashMap::new(),
                CacheHint::default()
            )?)
        );

        Ok(())
    }

    #[tokio::test]
    async fn ne_10m_ports_force_spatial_filter() -> Result<()> {
        let id: DataId = DatasetId::new().into();
        let name = NamedData::with_system_name("ne_10m_ports");
        let mut exe_ctx = MockExecutionContext::test_default();
        exe_ctx.add_meta_data::<OgrSourceDataset, VectorResultDescriptor, VectorQueryRectangle>(
            id.clone(),
            name.clone(),
            Box::new(StaticMetaData {
                loading_info: OgrSourceDataset {
                    file_name: test_data!("vector/data/ne_10m_ports/ne_10m_ports.shp").into(),
                    layer_name: "ne_10m_ports".to_string(),
                    data_type: Some(VectorDataType::MultiPoint),
                    time: OgrSourceDatasetTimeType::None,
                    default_geometry: None,
                    columns: None,
                    force_ogr_time_filter: false,
                    force_ogr_spatial_filter: true,
                    on_error: OgrSourceErrorSpec::Ignore,
                    sql_query: None,
                    attribute_query: None,
                    cache_ttl: CacheTtlSeconds::default(),
                },
                result_descriptor: VectorResultDescriptor {
                    data_type: VectorDataType::MultiPoint,
                    spatial_reference: SpatialReference::epsg_4326().into(),
                    columns: Default::default(),
                    time: None,
                    bbox: None,
                },
                phantom: Default::default(),
            }),
        );

        let source = OgrSource {
            params: OgrSourceParameters {
                data: name,
                attribute_projection: None,
                attribute_filters: None,
            },
        }
        .boxed()
        .initialize(WorkflowOperatorPath::initialize_root(), &exe_ctx)
        .await?;

        assert_eq!(
            source.result_descriptor().data_type,
            VectorDataType::MultiPoint
        );
        assert_eq!(
            source.result_descriptor().spatial_reference,
            SpatialReference::epsg_4326().into()
        );

        let query_processor = source.query_processor()?.multi_point().unwrap();

        let context = exe_ctx.mock_query_context(ChunkByteSize::MAX);
        let query = query_processor
            .query(
                VectorQueryRectangle::with_bounds(
                    BoundingBox2D::new((1.85, 50.88).into(), (4.82, 52.95).into())?,
                    Default::default(),
                    ColumnSelection::all(),
                ),
                &context,
            )
            .await
            .unwrap();

        let result: Vec<MultiPointCollection> = query.try_collect().await?;

        assert_eq!(result.len(), 1);
        assert_eq!(result[0].len(), 10);

        let coordinates = MultiPoint::many(vec![
            (2.933_686_69, 51.23),
            (3.204_593_64_f64, 51.336_388_89),
            (4.651_413_428, 51.805_833_33),
            (4.11, 51.95),
            (4.386_160_188, 50.886_111_11),
            (3.767_373_38, 51.114_444_44),
            (4.293_757_362, 51.297_777_78),
            (1.850_176_678, 50.965_833_33),
            (2.170_906_949, 51.021_666_67),
            (4.292_873_969, 51.927_222_22),
        ])?;

        assert!(
            result[0].chunks_equal_ignoring_cache_hint(&MultiPointCollection::from_data(
                coordinates,
                vec![Default::default(); 10],
                HashMap::new(),
                CacheHint::default()
            )?)
        );

        Ok(())
    }

    #[tokio::test]
    async fn ne_10m_ports_fast_spatial_filter() -> Result<()> {
        let id: DataId = DatasetId::new().into();
        let name = NamedData::with_system_name("ne_10m_ports");
        let mut exe_ctx = MockExecutionContext::test_default();
        exe_ctx.add_meta_data::<OgrSourceDataset, VectorResultDescriptor, VectorQueryRectangle>(
            id.clone(),
            name.clone(),
            Box::new(StaticMetaData {
                loading_info: OgrSourceDataset {
                    file_name: test_data!(
                        "vector/data/ne_10m_ports/with_spatial_index/ne_10m_ports.gpkg"
                    )
                    .into(),
                    layer_name: "ne_10m_ports".to_string(),
                    data_type: Some(VectorDataType::MultiPoint),
                    time: OgrSourceDatasetTimeType::None,
                    default_geometry: None,
                    columns: None,
                    force_ogr_time_filter: false,
                    force_ogr_spatial_filter: false,
                    on_error: OgrSourceErrorSpec::Ignore,
                    sql_query: None,
                    attribute_query: None,
                    cache_ttl: CacheTtlSeconds::default(),
                },
                result_descriptor: VectorResultDescriptor {
                    data_type: VectorDataType::MultiPoint,
                    spatial_reference: SpatialReference::epsg_4326().into(),
                    columns: Default::default(),
                    time: None,
                    bbox: None,
                },
                phantom: Default::default(),
            }),
        );

        let source = OgrSource {
            params: OgrSourceParameters {
                data: name,
                attribute_projection: None,
                attribute_filters: None,
            },
        }
        .boxed()
        .initialize(WorkflowOperatorPath::initialize_root(), &exe_ctx)
        .await?;

        assert_eq!(
            source.result_descriptor().data_type,
            VectorDataType::MultiPoint
        );
        assert_eq!(
            source.result_descriptor().spatial_reference,
            SpatialReference::epsg_4326().into()
        );

        let query_processor = source.query_processor()?.multi_point().unwrap();

        let context = exe_ctx.mock_query_context(ChunkByteSize::MAX);
        let query = query_processor
            .query(
                VectorQueryRectangle::with_bounds(
                    BoundingBox2D::new((1.85, 50.88).into(), (4.82, 52.95).into())?,
                    Default::default(),
                    ColumnSelection::all(),
                ),
                &context,
            )
            .await
            .unwrap();

        let result: Vec<MultiPointCollection> = query.try_collect().await?;

        assert_eq!(result.len(), 1);
        assert_eq!(result[0].len(), 10);

        let coordinates = MultiPoint::many(vec![
            (1.850_176_678, 50.965_833_33),
            (2.170_906_949, 51.021_666_67),
            (2.933_686_69, 51.23),
            (3.204_593_64_f64, 51.336_388_89),
            (3.767_373_38, 51.114_444_44),
            (4.11, 51.95),
            (4.292_873_969, 51.927_222_22),
            (4.293_757_362, 51.297_777_78),
            (4.386_160_188, 50.886_111_11),
            (4.651_413_428, 51.805_833_33),
        ])?;

        assert!(
            result[0].chunks_equal_ignoring_cache_hint(&MultiPointCollection::from_data(
                coordinates,
                vec![Default::default(); 10],
                HashMap::new(),
                CacheHint::default()
            )?)
        );

        Ok(())
    }

    #[tokio::test]
    #[allow(clippy::too_many_lines)]
    async fn ne_10m_ports_columns() -> Result<()> {
        let id: DataId = DatasetId::new().into();
        let name = NamedData::with_system_name("ne_10m_ports");
        let mut exe_ctx = MockExecutionContext::test_default();
        exe_ctx.add_meta_data::<OgrSourceDataset, VectorResultDescriptor, VectorQueryRectangle>(
            id.clone(),
            name.clone(),
            Box::new(StaticMetaData {
                loading_info: OgrSourceDataset {
                    file_name: test_data!("vector/data/ne_10m_ports/ne_10m_ports.shp").into(),
                    layer_name: "ne_10m_ports".to_string(),
                    data_type: Some(VectorDataType::MultiPoint),
                    time: OgrSourceDatasetTimeType::None,
                    default_geometry: None,
                    columns: Some(OgrSourceColumnSpec {
                        format_specifics: None,
                        x: String::new(),
                        y: None,
                        int: vec!["scalerank".to_string()],
                        float: vec!["natlscale".to_string()],
                        text: vec![
                            "featurecla".to_string(),
                            "name".to_string(),
                            "website".to_string(),
                        ],
                        bool: vec![],
                        datetime: vec![],
                        rename: None,
                    }),
                    force_ogr_time_filter: false,
                    force_ogr_spatial_filter: false,
                    on_error: OgrSourceErrorSpec::Ignore,
                    sql_query: None,
                    attribute_query: None,
                    cache_ttl: CacheTtlSeconds::default(),
                },
                result_descriptor: VectorResultDescriptor {
                    data_type: VectorDataType::MultiPoint,
                    spatial_reference: SpatialReference::epsg_4326().into(),
                    columns: [
                        (
                            "natlscale".to_string(),
                            VectorColumnInfo {
                                data_type: FeatureDataType::Float,
                                measurement: Measurement::Unitless,
                            },
                        ),
                        (
                            "scalerank".to_string(),
                            VectorColumnInfo {
                                data_type: FeatureDataType::Int,
                                measurement: Measurement::Unitless,
                            },
                        ),
                        (
                            "featurecla".to_string(),
                            VectorColumnInfo {
                                data_type: FeatureDataType::Int,
                                measurement: Measurement::Unitless,
                            },
                        ),
                        (
                            "name".to_string(),
                            VectorColumnInfo {
                                data_type: FeatureDataType::Text,
                                measurement: Measurement::Unitless,
                            },
                        ),
                        (
                            "website".to_string(),
                            VectorColumnInfo {
                                data_type: FeatureDataType::Text,
                                measurement: Measurement::Unitless,
                            },
                        ),
                    ]
                    .iter()
                    .cloned()
                    .collect(),
                    time: None,
                    bbox: None,
                },
                phantom: Default::default(),
            }),
        );

        let source = OgrSource {
            params: OgrSourceParameters {
                data: name.clone(),
                attribute_projection: None,
                attribute_filters: None,
            },
        }
        .boxed()
        .initialize(WorkflowOperatorPath::initialize_root(), &exe_ctx)
        .await?;

        assert_eq!(
            source.result_descriptor().data_type,
            VectorDataType::MultiPoint
        );
        assert_eq!(
            source.result_descriptor().spatial_reference,
            SpatialReference::epsg_4326().into()
        );

        let query_processor = source.query_processor()?.multi_point().unwrap();

        let context = exe_ctx.mock_query_context(ChunkByteSize::MAX);
        let query = query_processor
            .query(
                VectorQueryRectangle::with_bounds(
                    BoundingBox2D::new((1.85, 50.88).into(), (4.82, 52.95).into())?,
                    Default::default(),
                    ColumnSelection::all(),
                ),
                &context,
            )
            .await
            .unwrap();

        let result: Vec<MultiPointCollection> = query.try_collect().await?;

        assert_eq!(result.len(), 1);
        assert_eq!(result[0].len(), 10);

        let coordinates = MultiPoint::many(vec![
            (2.933_686_69, 51.23),
            (3.204_593_64_f64, 51.336_388_89),
            (4.651_413_428, 51.805_833_33),
            (4.11, 51.95),
            (4.386_160_188, 50.886_111_11),
            (3.767_373_38, 51.114_444_44),
            (4.293_757_362, 51.297_777_78),
            (1.850_176_678, 50.965_833_33),
            (2.170_906_949, 51.021_666_67),
            (4.292_873_969, 51.927_222_22),
        ])?;

        let natlscale = FeatureData::NullableFloat(
            [5.0_f64, 5.0, 5.0, 10.0, 20.0, 20.0, 30.0, 30.0, 30.0, 30.0]
                .iter()
                .map(|v| Some(*v))
                .collect(),
        );

        let scalerank = FeatureData::NullableInt(
            [8, 8, 8, 7, 6, 6, 5, 5, 5, 5]
                .iter()
                .map(|v| Some(*v))
                .collect(),
        );

        let featurecla = FeatureData::NullableText(
            [
                "Port", "Port", "Port", "Port", "Port", "Port", "Port", "Port", "Port", "Port",
            ]
            .iter()
            .map(|&v| Some(v.to_string()))
            .collect(),
        );

        let website = FeatureData::NullableText(
            [
                "www.portofoostende.be",
                "www.zeebruggeport.be",
                "",
                "",
                "www.portdebruxelles.irisnet.be",
                "www.havengent.be",
                "www.portofantwerp.be",
                "www.calais-port.com",
                "www.portdedunkerque.fr",
                "www.portofrotterdam.com",
            ]
            .iter()
            .map(|&v| {
                if v.is_empty() {
                    None
                } else {
                    Some(v.to_string())
                }
            })
            .collect(),
        );

        let name = FeatureData::NullableText(
            [
                "Oostende (Ostend)",
                "Zeebrugge",
                "Dordrecht",
                "Europoort",
                "Brussel (Bruxelles)",
                "Gent (Ghent)",
                "Antwerpen",
                "Calais",
                "Dunkerque",
                "Rotterdam",
            ]
            .iter()
            .map(|&v| Some(v.to_string()))
            .collect(),
        );

        assert!(
            result[0].chunks_equal_ignoring_cache_hint(&MultiPointCollection::from_data(
                coordinates,
                vec![Default::default(); 10],
                [
                    ("natlscale".to_string(), natlscale),
                    ("scalerank".to_string(), scalerank),
                    ("featurecla".to_string(), featurecla),
                    ("website".to_string(), website),
                    ("name".to_string(), name),
                ]
                .iter()
                .cloned()
                .collect(),
                CacheHint::default(),
            )?),
        );

        Ok(())
    }

    #[tokio::test]
    #[allow(clippy::too_many_lines)]
    async fn ne_10m_ports() -> Result<()> {
        let id: DataId = DatasetId::new().into();
        let name = NamedData::with_system_name("ne_10m_ports");
        let mut exe_ctx = MockExecutionContext::test_default();
        exe_ctx.add_meta_data::<OgrSourceDataset, VectorResultDescriptor, VectorQueryRectangle>(
            id.clone(),
            name.clone(),
            Box::new(StaticMetaData {
                loading_info: OgrSourceDataset {
                    file_name: test_data!("vector/data/ne_10m_ports/ne_10m_ports.shp").into(),
                    layer_name: "ne_10m_ports".to_string(),
                    data_type: Some(VectorDataType::MultiPoint),
                    time: OgrSourceDatasetTimeType::None,
                    default_geometry: None,
                    columns: None,
                    force_ogr_time_filter: false,
                    force_ogr_spatial_filter: false,
                    on_error: OgrSourceErrorSpec::Ignore,
                    sql_query: None,
                    attribute_query: None,
                    cache_ttl: CacheTtlSeconds::default(),
                },
                result_descriptor: VectorResultDescriptor {
                    data_type: VectorDataType::MultiPoint,
                    spatial_reference: SpatialReference::epsg_4326().into(),
                    columns: Default::default(),
                    time: None,
                    bbox: None,
                },
                phantom: Default::default(),
            }),
        );

        let source = OgrSource {
            params: OgrSourceParameters {
                data: name.clone(),
                attribute_projection: None,
                attribute_filters: None,
            },
        }
        .boxed()
        .initialize(WorkflowOperatorPath::initialize_root(), &exe_ctx)
        .await?;

        assert_eq!(
            source.result_descriptor().data_type,
            VectorDataType::MultiPoint
        );
        assert_eq!(
            source.result_descriptor().spatial_reference,
            SpatialReference::epsg_4326().into()
        );

        let query_processor = source.query_processor()?.multi_point().unwrap();

        let context = exe_ctx.mock_query_context(ChunkByteSize::MAX);
        let query = query_processor
            .query(
                VectorQueryRectangle::with_bounds(
                    BoundingBox2D::new((-180.0, -90.0).into(), (180.0, 90.0).into())?,
                    Default::default(),
                    ColumnSelection::all(),
                ),
                &context,
            )
            .await
            .unwrap();

        let result: Vec<MultiPointCollection> = query.try_collect().await?;

        assert_eq!(result.len(), 1);
        assert_eq!(result[0].len(), 1081);

        let coordinates = MultiPoint::many(vec![
            (-69.923_557_13, 12.4375),
            (-58.951_413_43, -34.153_333_33),
            (-59.004_947, -34.098_888_89),
            (-62.100_883_39, -38.894_444_44),
            (-62.300_530_04, -38.783_055_56),
            (-62.259_893_99, -38.791_944_44),
            (-61.852_296_82, 17.122_777_78),
            (115.738_103_7, -32.0475),
            (151.209_540_6, -33.973_055_56),
            (151.284_216_7, -23.851_111_11),
            (2.933_686_69, 51.23),
            (3.204_593_64_f64, 51.336_388_89),
            (27.458_303_89, 42.47),
            (50.607_597_17, 26.198_611_11),
            (50.658_833_92, 26.158_611_11),
            (-64.673_027_09, 32.379_444_44),
            (-38.473_203_77, -3.7075),
            (-43.124_617_2, -22.879_166_67),
            (-48.635_453_47, -26.238_055_56),
            (-65.467_726_74, 47.034_444_44),
            (-53.956_890_46, 48.163_333_33),
            (-124.924_440_5, 49.670_833_33),
            (-123.434_393_4, 48.436_388_89),
            (-55.751_060_07, 47.100_277_78),
            (-60.239_340_4, 46.208_888_89),
            (-64.924_617_2, 47.796_388_89),
            (-71.052_650_18, 48.43),
            (-57.936_336_87, 48.960_555_56),
            (-65.752_296_82, 44.625_277_78),
            (-53.217_020_02, 47.690_277_78),
            (-62.704_416_96, 45.674_722_22),
            (-65.317_726_74, 43.749_722_22),
            (-73.118_080_09, 46.041_111_11),
            (-56.059_893_99, 49.499_722_22),
            (-52.692_343_93, 47.5625),
            (-73.153_356_89, -37.028_333_33),
            (-73.158_480_57, -37.098_055_56),
            (-73.102_296_82, -36.705_277_78),
            (-71.618_080_09, -33.5875),
            (121.441_813_9, 28.690_277_78),
            (119.585_983_5, 39.906_666_67),
            (114.26702, 22.574_166_67),
            (122.235_100_1, 40.695_833_33),
            (-83.074_087_16, 10.005_555_56),
            (-75.703_356_89, 20.919_166_67),
            (-79.469_316_84, 22.529_166_67),
            (-80.007_597_17, 22.940_277_78),
            (-77.239_517_08, 21.563_055_56),
            (33.940_047_11, 35.127_777_78),
            (8.707_243_816, 53.864_722_22),
            (9.835_806_832, 54.473_611_11),
            (8.489_517_079, 53.4875),
            (7.368_963_486, 53.096_388_89),
            (11.439_163_72, 53.906_388_89),
            (10.806_890_46, 55.298_888_89),
            (12.617_020_02, 56.034_444_44),
            (10.524_970_55, 55.466_388_89),
            (10.788_103_65, 55.306_944_44),
            (10.541_460_54, 57.437_777_78),
            (9.504_416_961, 55.251_111_11),
            (9.868_433_451, 55.854_166_67),
            (11.085_983_51, 55.669_444_44),
            (9.493_404_005, 55.492_777_78),
            (11.121_083_63, 54.832_222_22),
            (11.857_067_14, 54.770_833_33),
            (10.052_650_18, 56.460_277_78),
            (10.704_947, 54.939_722_22),
            (10.617_020_02, 55.058_611_11),
            (9.551_943_463, 55.705_555_56),
            (10.588_810_37, 57.718_611_11),
            (-70.700_530_04, 19.803_611_11),
            (-70.018_080_09, 18.420_277_78),
            (0.071_260_306, 35.934_444_44),
            (31.759_187_28, 31.466_666_67),
            (33.941_283_86, 26.742_222_22),
            (-5.400_353_357, 36.147_777_78),
            (-5.920_023_557, 43.578_611_11),
            (-8.250_883_392, 43.479_722_22),
            (-6.935_806_832, 37.192_777_78),
            (-1.918_786_808, 43.323_333_33),
            (-6.334_570_082, 36.619_444_44),
            (-6.258_833_922, 36.52),
            (26.941_813_9, 60.461_111_11),
            (24.616_666_67, 65.683_055_56),
            (-1.142_343_934, 44.659_166_67),
            (0.073_380_448, 49.365_833_33),
            (0.369_493_522, 49.761_944_44),
            (-1.223_910_483, 46.157_222_22),
            (-2.022_850_412, 48.644_444_44),
            (3.710_247_35, 43.404_722_22),
            (-4.756_713_781, 55.954_722_22),
            (-1.986_513_545, 50.714_444_44),
            (-5.053_533_569, 50.152_777_78),
            (-3.171_790_342, 55.9825),
            (-2.467_903_416, 56.704_444_44),
            (-2.984_746_761, 51.558_888_89),
            (-1.356_183_746, 54.906_944_44),
            (-1.157_067_138, 54.608_055_56),
            (41.652_826_86, 42.155),
            (23.656_537_1, 37.937_222_22),
            (23.633_686_69, 37.941_111_11),
            (23.643_050_65, 37.934_444_44),
            (-61.750_530_04, 12.047_222_22),
            (-52.271_967_02, 4.853_055_556),
            (14.540_753_83, 45.299_722_22),
            (13.634_923_44, 45.080_555_56),
            (15.891_637_22, 43.726_388_89),
            (-72.703_710_25, 19.448_333_33),
            (131.242_520_6, -0.876_944_444),
            (76.310_424_03, 9.491_944_444),
            (82.274_617_2, 16.977_777_78),
            (78.187_043_58, 8.758_333_333),
            (-8.471_260_306, 54.271_666_67),
            (13.938_280_33, 37.090_277_78),
            (8.307_950_53, 40.562_777_78),
            (14.160_070_67, 40.803_333_33),
            (16.287_750_29, 41.325_555_56),
            (17.956_007_07, 40.646_388_89),
            (17.123_380_45, 39.086_111_11),
            (17.975_677_27, 40.055_833_33),
            (8.026_914_016, 43.882_777_78),
            (9.409_363_958, 41.213_333_33),
            (9.850_353_357, 44.087_222_22),
            (12.435_453_47, 37.789_722_22),
            (15.559_187_28, 38.200_277_78),
            (16.587_750_29, 41.208_333_33),
            (13.552_650_18, 45.788_611_11),
            (17.300_353_36, 40.956_111_11),
            (12.902_473_5, 43.920_833_33),
            (8.392_167_256, 40.843_611_11),
            (12.250_353_36, 44.462_222_22),
            (15.287_573_62, 37.066_111_11),
            (17.188_987_04, 40.488_055_56),
            (14.442_873_97, 40.75),
            (129.950_353_4, 32.901_666_67),
            (135.383_333_3, 34.691_388_89),
            (137.108_480_6, 36.775_833_33),
            (133.006_183_7, 34.068_055_56),
            (132.235_276_8, 34.176_944_44),
            (135.188_457, 34.153_055_56),
            (136.606_537_1, 36.616_944_44),
            (139.743_757_4, 35.506_388_89),
            (130.873_557_1, 33.908_333_33),
            (135.385_276_8, 35.481_666_67),
            (136.553_356_9, 34.608_055_56),
            (135.193_404, 35.543_333_33),
            (140.954_063_6, 42.335_833_33),
            (139.124_793_9, 37.955),
            (131.869_316_8, 33.251_388_89),
            (129.707_773_9, 33.156_944_44),
            (138.509_894, 35.014_444_44),
            (135.133_333_3, 34.116_388_89),
            (135.127_090_7, 34.223_055_56),
            (139.654_417, 35.304_444_44),
            (80.224_970_55, 6.033_333_333),
            (21.537_043_58, 57.403_055_56),
            (-92.652_120_14, 18.530_277_78),
            (-94.534_570_08, 17.975_833_33),
            (-94.400_530_04, 18.1275),
            (-112.258_480_6, 27.339_166_67),
            (-89.670_553_59, 21.313_611_11),
            (-97.370_553_59, 20.940_555_56),
            (103.459_187_3, 4.249_444_444),
            (4.783_686_69, 52.958_055_56),
            (4.651_413_428, 51.805_833_33),
            (6.955_477_032, 53.320_555_56),
            (8.757_420_495, 58.454_166_67),
            (10.224_970_55, 59.736_666_67),
            (11.375_323_91, 59.118_055_56),
            (16.541_637_22, 68.789_166_67),
            (10.025_500_59, 59.045_277_78),
            (10.652_826_86, 59.432_222_22),
            (10.224_970_55, 59.123_611_11),
            (10.404_947, 59.265),
            (172.710_247_3, -43.606_111_11),
            (59.420_553_59, 22.656_666_67),
            (56.737_926_97, 24.378_333_33),
            (-79.568_786_81, 8.955_555_556),
            (-79.904_770_32_f64, 9.350_277_778),
            (-82.434_570_08, 8.365),
            (-77.141_813_9, -12.045_277_78),
            (-72.104_240_28, -16.997_777_78),
            (14.268_610_13, 53.905),
            (-8.692_873_969, 41.185),
            (-8.821_436_985, 38.489_722_22),
            (-8.719_670_2, 40.643_611_11),
            (-8.823_027_091, 41.686_388_89),
            (28.083_863_37, 45.441_666_67),
            (132.907_597_2, 42.804_722_22),
            (32.404_947, 67.135),
            (142.040_047_1, 47.050_555_56),
            (142.758_480_6, 46.626_666_67),
            (29.767_373_38, 59.986_944_44),
            (132.886_160_2, 42.8),
            (37.804_416_96, 44.715),
            (39.066_666_67, 44.091_944_44),
            (49.670_906_95, 27.028_611_11),
            (49.673_027_09, 27.087_777_78),
            (48.522_497_06, 28.415),
            (12.476_383_98, 56.889_444_44),
            (14.305_477_03, 55.925_555_56),
            (17.938_810_37, 62.640_833_33),
            (12.541_460_54, 56.198_611_11),
            (14.858_303_89, 56.1625),
            (15.585_983_51, 56.16),
            (17.958_127_21, 58.913_333_33),
            (16.470_730_27, 57.265),
            (17.107_950_53, 58.661_666_67),
            (21.470_376_91, 65.308_888_89),
            (17.659_187_28, 59.169_722_22),
            (13.151_590_11, 55.368_055_56),
            (11.904_770_32_f64, 58.348_055_56),
            (13.820_730_27, 55.421_388_89),
            (100.584_923_4, 13.695_833_33),
            (100.890_930_5, 13.073_888_89),
            (100.918_610_1, 13.171_388_89),
            (-61.489_517_08, 10.388_333_33),
            (34.640_577_15, 36.796_944_44),
            (36.773_203_77, 46.751_388_89),
            (36.485_630_15, 45.355),
            (-122.359_010_6, 37.913_888_89),
            (-75.519_846_88, 39.716_666_67),
            (-70.968_963_49, 42.241_388_89),
            (-159.353_003_5, 21.953_888_89),
            (-121.888_987, 36.605_555_56),
            (-77.952_650_18, 34.191_944_44),
            (-75.122_673_73, 39.903_611_11),
            (-74.102_473_5, 40.6625),
            (-76.555_653_71, 39.2325),
            (-81.559_187_28, 30.380_833_33),
            (-76.426_207_3, 36.980_555_56),
            (-93.957_067_14, 29.843_055_56),
            (-76.288_280_33, 36.816_666_67),
            (-77.952_650_18, 34.191_944_44),
            (-93.957_067_14, 29.843_055_56),
            (-77.037_220_26, 38.801_111_11),
            (-76.426_207_3, 36.980_555_56),
            (-122.608_657_2, 47.651_388_89),
            (-122.703_886_9, 45.634_722_22),
            (-64.590_400_47, 10.249_166_67),
            (121.725_836_966_943_46, 25.220_760_141_757_456),
            (-13.623_954_376_704_255, 28.948_964_844_057_482),
            (-64.928_415_300_364_52, 18.332_123_222_010_704),
            (-62.750_002_499_299_285, 17.278_827_021_185_45),
            (-90.056_371_243_811_14, 29.934_199_968_138_62),
            (-78.727_663_615_817_95, 26.538_410_634_413_9),
            (-77.56, 44.1),
            (-81.73, 43.75),
            (-79.91, 44.75),
            (-86.48, 42.11),
            (-87.78, 42.73),
            (-87.6, 45.1),
            (-87.05, 45.76),
            (-121.5, 38.58),
            (1.73, 52.61),
            (-2.96, 56.46),
            (-3.83, 57.83),
            (-3.08, 58.43),
            (-5.46, 56.41),
            (-4.46, 54.15),
            (-7.31, 55.0),
            (-3.4, 54.86),
            (13.093_757_36, -7.833_055_556),
            (12.190_223_79, -5.55),
            (12.320_376_91, -6.121_388_889),
            (19.453_003_53, 41.307_777_78),
            (-68.918_256_77, 12.119_166_67),
            (56.356_537_1, 25.178_333_33),
            (-67.508_480_57, -46.433_055_56),
            (-65.904_063_6, -47.755_555_56),
            (-69.218_256_77, -51.611_666_67),
            (-67.702_473_5, -53.794_444_44),
            (-67.718_963_49, -49.299_722_22),
            (153.141_460_5, -30.3075),
            (121.893_404, -33.871_944_44),
            (137.756_713_8, -32.488_611_11),
            (148.25053, -20.020_833_33),
            (152.388_457, -24.767_222_22),
            (139.737_927, -17.553_611_11),
            (113.642_874, -24.895),
            (145.243_757_4, -15.459_722_22),
            (123.605_123_7, -17.292_222_22),
            (149.905_300_4, -37.071_944_44),
            (146.820_200_2, -41.109_722_22),
            (114.600_706_7, -28.772_777_78),
            (140.833_333_3, -17.489_444_44),
            (137.639_517_1, -35.655),
            (152.906_007_1, -25.295),
            (145.320_553_6, -42.158_333_33),
            (89.585_983_51, 22.486_944_44),
            (-37.039_517_08, -10.925_277_78),
            (-38.521_436_98, -3.7175),
            (-51.042_697_29, 0.032_222_222),
            (-48.654_240_28, -26.898_888_89),
            (-52.323_733_8, -31.781_944_44),
            (-125.238_633_7, 50.031_944_44),
            (-60.342_343_93, 53.384_444_44),
            (-132.141_107_2, 54.006_666_67),
            (-67.571_260_31, 48.841_944_44),
            (-84.543_050_65, 73.068_611_11),
            (-65.834_923_44, 48.138_611_11),
            (-127.483_686_7, 50.721_111_11),
            (-61.355_653_71, 45.61),
            (-123.166_666_7, 49.683_055_56),
            (-58.540_753_83, 48.535_277_78),
            (-129.989_517_1, 55.928_611_11),
            (-126.654_063_6, 49.9175),
            (-131.819_670_2, 53.255_277_78),
            (-132.985_806_8, 69.431_388_89),
            (-73.825_677_27, -41.868_611_11),
            (-73.766_843_35, -42.482_777_78),
            (-70.634_393_4, -26.350_555_56),
            (-72.509_363_96, -51.731_111_11),
            (-70.484_570_08, -25.397_222_22),
            (113.671_083_6, 22.640_277_78),
            (120.221_260_3, 31.931_944_44),
            (119.408_480_6, 34.745_277_78),
            (109.50053, 18.239_722_22),
            (110.406_360_4, 21.169_722_22),
            (122.102_650_2, 30.003_333_33),
            (-6.617_020_024, 4.743_055_556),
            (-75.525_677_27, 10.403_333_33),
            (-75.585_276_8, 9.520_277_778),
            (-78.759_540_64_f64, 1.813_055_556),
            (-76.733_863_37, 8.087_777_778),
            (-74.502_296_82, 20.353_055_56),
            (-75.550_883_39, 20.713_333_33),
            (-82.793_227_33, 21.903_333_33),
            (7.891_283_863, 54.1775),
            (10.868_256_77, 53.952_222_22),
            (8.692_167_256, 56.952_777_78),
            (-80.720_906_95, -0.935_555_556),
            (-79.642_697_29, 0.989_444_444),
            (-13.858_833_92, 28.741_388_89),
            (-5.310_424_028, 35.890_277_78),
            (-2.922_850_412, 35.28),
            (-17.105_123_67, 28.088_055_56),
            (-17.766_666_67, 28.675_833_33),
            (24.474_617_2, 58.381_111_11),
            (27.689_870_44, 62.888_333_33),
            (29.777_090_69, 62.604_444_44),
            (27.874_793_88, 62.3125),
            (179.309_364, -16.817_777_78),
            (-1.620_376_914, 49.646_388_89),
            (-0.326_383_981, 49.190_555_56),
            (8.755_300_353, 42.565_833_33),
            (8.900_353_357, 41.676_944_44),
            (-4.108_127_208, 47.989_444_44),
            (-2.756_360_424, 47.643_888_89),
            (138.119_493_5, 9.513_333_333),
            (-2.707_773_852, 51.498_888_89),
            (-0.285_100_118, 53.743_611_11),
            (-1.590_930_506, 54.965),
            (-1.440_930_506, 54.994_444_44),
            (0.685_806_832, 51.434_722_22),
            (0.007_420_495, 5.631_944_444),
            (25.889_163_72, 40.841_388_89),
            (27.289_870_44, 36.894_444_44),
            (25.150_706_71, 37.087_777_78),
            (26.966_666_67, 37.754_444_44),
            (-45.238_103_65, 60.139_722_22),
            (-69.235_100_12, 77.466_944_44),
            (-57.521_790_34, 6.237_777_778),
            (-86.756_890_46, 15.793_888_89),
            (-87.455_830_39, 15.783_888_89),
            (14.457_597_17, 44.538_333_33),
            (-72.535_983_51, 18.231_666_67),
            (-74.107_067_14, 18.643_611_11),
            (131.020_376_9, -1.3075),
            (97.142_873_97, 5.166_666_667),
            (117.654_947, 4.145_555_556),
            (105.307_067_1, -5.460_277_778),
            (106.890_400_5, -6.101_388_889),
            (74.807_420_49, 12.926_944_44),
            (69.587_396_94, 21.639_444_44),
            (73.271_790_34, 17.001_944_44),
            (-9.456_183_746, 51.680_555_56),
            (-6.456_183_746, 52.341_111_11),
            (48.185_453_47, 30.4325),
            (-14.286_513_55, 64.660_555_56),
            (-14.008_833_92, 64.929_722_22),
            (-15.941_460_54, 66.456_388_89),
            (11.937_926_97, 36.833_333_33),
            (15.090_930_51, 37.495_833_33),
            (12.235_453_47, 41.755_833_33),
            (12.602_473_5, 35.499_166_67),
            (15.925_323_91, 41.624_166_67),
            (-77.106_713_78, 18.410_277_78),
            (-76.451_766_78, 18.181_111_11),
            (130.985_630_2, 30.731_666_67),
            (140.039_870_4, 39.762_222_22),
            (141.523_557_1, 40.545_833_33),
            (124.151_236_7, 24.335_555_56),
            (132.693_404, 33.855_277_78),
            (139.803_533_6, 38.939_444_44),
            (134.053_356_9, 34.355_277_78),
            (141.689_163_7, 45.410_555_56),
            (134.187_927, 35.540_277_78),
            (40.901_590_11, -2.268_055_556),
            (126.588_103_7, 35.959_722_22),
            (129.402_826_9, 36.019_722_22),
            (129.188_280_3, 37.433_611_11),
            (128.592_343_9, 38.206_944_44),
            (129.385_630_2, 35.487_777_78),
            (35.819_140_16, 34.455_277_78),
            (-10.052_650_18, 5.858_055_556),
            (13.193_580_68, 32.9075),
            (-9.634_923_439, 30.423_888_89),
            (-3.919_846_879, 35.247_777_78),
            (-15.933_863_37, 23.682_222_22),
            (50.276_207_3, -14.9),
            (48.018_786_81, -22.1425),
            (48.326_207_3, -21.249_166_67),
            (44.271_967_02, -20.288_611_11),
            (49.421_967_02, -18.157_222_22),
            (-111.336_866_9, 26.014_722_22),
            (-90.590_400_47, 19.8125),
            (-86.957_420_49, 20.495),
            (-110.310_424, 24.169_444_44),
            (-87.067_726_74, 20.624_444_44),
            (-113.542_343_9, 31.306_111_11),
            (-105.240_930_5, 20.659_166_67),
            (-94.418_963_49, 18.129_722_22),
            (94.723_380_45, 16.779_722_22),
            (40.667_196_7, -14.541_388_89),
            (40.484_923_44, -12.966_666_67),
            (36.877_090_69, -17.881_666_67),
            (57.489_870_44, -20.148_055_56),
            (102.123_380_4, 2.248_888_889),
            (101.788_633_7, 2.536_111_111),
            (14.500_530_04, -22.940_555_56),
            (8.316_843_345, 4.986_388_889),
            (6.586_866_902, 53.218_333_33),
            (23.237_043_58, 69.967_777_78),
            (16.123_733_8, 69.324_166_67),
            (12.201_943_46, 65.4725),
            (6.789_870_436, 58.088_611_11),
            (5.002_826_855, 61.597_777_78),
            (7.986_336_867, 58.141_944_44),
            (11.490_047_11, 64.464_166_67),
            (11.226_914_02, 64.860_555_56),
            (12.618_786_81, 66.021_666_67),
            (14.909_893_99, 68.568_333_33),
            (5.501_413_428, 59.78),
            (174.004_417, -41.285_555_56),
            (170.519_316_8, -45.875_833_33),
            (54.003_180_21, 16.941_666_67),
            (62.338_633_69, 25.112_222_22),
            (-82.237_573_62, 9.34),
            (-78.151_060_07, 8.413_611_111),
            (-78.607_773_85, -9.076_666_667),
            (-71.343_757_36, -17.646_944_44),
            (-72.010_247_35, -17.031_111_11),
            (-76.221_967_02, -13.733_055_56),
            (123.308_127_2, 9.311_944_444),
            (125.154_240_3, 6.086_111_111),
            (154.671_967, -5.431_944_444),
            (143.206_537_1, -9.068_333_333),
            (146.984_746_8, -6.741_111_111),
            (145.800_353_4, -5.213_333_333),
            (18.668_786_81, 54.393_333_33),
            (18.538_457_01, 54.533_333_33),
            (-67.157_067_14, 18.429_444_44),
            (-66.700_353_36, 18.481_388_89),
            (-67.156_890_46, 18.213_888_89),
            (-7.926_030_624, 37.010_555_56),
            (-151.75, -16.516_666_67),
            (28.816_843_35, 45.191_111_11),
            (61.559_187_28, 69.756_111_11),
            (177.538_633_7, 64.744_166_67),
            (170.277_090_7, 69.701_666_67),
            (-16.071_967_02, 14.129_444_44),
            (-16.268_080_09, 12.589_722_22),
            (15.623_733_8, 78.226_111_11),
            (156.838_810_4, -8.101_388_889),
            (157.726_030_6, -8.499_722_222),
            (42.541_107_18, -0.374_166_667),
            (13.520_200_24, 59.375_277_78),
            (13.159_363_96, 58.509_166_67),
            (21.251_766_78, 64.678_333_33),
            (20.267_726_74, 63.816_666_67),
            (-72.256_007_07, 21.762_777_78),
            (100.569_670_2, 7.228_611_111),
            (27.957_243_82, 40.354_166_67),
            (36.340_400_47, 41.299_722_22),
            (35.142_873_97, 42.023_333_33),
            (39.736_513_55, 41.005_555_56),
            (33.541_460_54, 44.618_888_89),
            (-135.322_320_4, 59.450_833_33),
            (-146.357_067_1, 61.103_611_11),
            (-84.986_690_22, 29.7275),
            (-76.474_263_84, 38.965),
            (-76.071_083_63, 38.574_166_67),
            (-122.783_686_7, 45.605_833_33),
            (-122.637_750_3, 47.5625),
            (-69.102_120_14, 44.103_055_56),
            (-122.001_413_4, 36.966_388_89),
            (-76.239_517_08, 36.7225),
            (-64.187_750_29, 10.474_166_67),
            (106.675_147_2, 20.867_222_22),
            (19.910_572_060_487_087, 39.621_950_140_387_334),
            (30.167_657_186_346_13, 31.334_923_292_880_035),
            (-5.824_954_241_841_614, 35.796_113_535_694_27),
            (-79.85, 43.25),
            (-83.03, 42.31),
            (-83.11, 42.28),
            (-80.93, 44.58),
            (-84.35, 46.51),
            (-83.93, 43.43),
            (-84.46, 45.65),
            (-84.35, 46.5),
            (-86.26, 43.23),
            (-87.33, 41.61),
            (-87.81, 42.36),
            (-88.56, 47.11),
            (-132.38, 56.46),
            (-132.95, 56.81),
            (24.56, 65.73),
            (21.58, 63.1),
            (22.23, 60.45),
            (21.01, 56.51),
            (4.11, 51.95),
            (-6.36, 58.18),
            (-9.16, 38.7),
            (-6.33, 36.8),
            (1.45, 38.9),
            (39.71, 47.16),
            (34.76, 32.06),
            (10.25, 36.8),
            (5.08, 36.75),
            (3.06, 36.76),
            (-16.51, 16.01),
            (3.3, 6.41),
            (40.73, -15.03),
            (42.75, 13.0),
            (39.46, 15.61),
            (34.95, 29.55),
            (47.96, 29.38),
            (72.83, 18.83),
            (72.93, 18.95),
            (76.23, 9.96),
            (80.3, 13.1),
            (88.31, 22.55),
            (98.4, 7.83),
            (100.35, 5.41),
            (98.68, 3.78),
            (110.41, -6.95),
            (123.58, -10.16),
            (110.35, 1.56),
            (113.96, 4.38),
            (116.06, 5.98),
            (118.11, 5.83),
            (119.4, -5.13),
            (125.61, 7.06),
            (118.75, 32.08),
            (114.28, 30.58),
            (112.98, 28.2),
            (135.16, 48.5),
            (158.65, 53.05),
            (12.135_453_47, -15.193_611_11),
            (-62.270_906_95, -38.791_388_89),
            (-57.890_223_79, -34.855_277_78),
            (-68.300_883_39, -54.809_444_44),
            (-65.033_333_33, -42.736_111_11),
            (-170.687_927, -14.274_166_67),
            (149.223_733_8, -21.108_333_33),
            (135.869_493_5, -34.718_333_33),
            (138.007_243_8, -33.176_944_44),
            (117.886_690_2, -35.031_666_67),
            (115.470_906_9, -20.725_833_33),
            (115.651_236_7, -33.315_277_78),
            (145.908_127_2, -41.052_777_78),
            (144.387_396_9, -38.126_666_67),
            (151.251_766_8, -23.83),
            (151.769_140_2, -32.9075),
            (150.893_580_7, -34.4625),
            (141.609_364, -38.349_166_67),
            (142.218_963_5, -10.585_555_56),
            (146.824_793_9, -19.250_833_33),
            (141.866_666_7, -12.67),
            (137.590_753_8, -33.038_333_33),
            (128.100_883_4, -15.451_388_89),
            (4.386_160_188, 50.886_111_11),
            (3.767_373_38, 51.114_444_44),
            (-39.025_677_27, -14.780_277_78),
            (-35.722_320_38, -9.678_888_889),
            (-35.2, -5.783_055_556),
            (-52.076_207_3, -32.056_111_11),
            (-40.335_100_12, -20.323_333_33),
            (-127.688_810_4, 52.350_833_33),
            (-53.986_866_9, 47.293_055_56),
            (-65.65, 47.616_666_67),
            (-64.437_220_26, 48.824_444_44),
            (-124.819_316_8, 49.23),
            (-124.524_793_9, 49.835),
            (-66.383_863_37, 50.206_388_89),
            (-60.203_003_53, 46.141_944_44),
            (-72.538_987_04, 46.335_833_33),
            (-66.120_906_95, 43.835_555_56),
            (-68.508_127_21, 48.477_777_78),
            (-69.568_080_09, 47.846_666_67),
            (-55.577_090_69, 51.366_666_67),
            (-63.787_043_58, 46.388_611_11),
            (-70.321_967_02, -18.473_055_56),
            (-70.205_653_71, -22.086_111_11),
            (109.070_553_6, 21.458_611_11),
            (113.001_943_5, 22.5025),
            (120.884_746_8, 27.998_333_33),
            (121.388_987, 37.571_111_11),
            (113.584_216_7, 22.239_722_22),
            (-74.217_020_02, 11.251_944_44),
            (-77.053_356_89, 3.883_055_556),
            (-23.503_180_21, 14.944_722_22),
            (-83.166_666_67, 8.637_777_778),
            (-80.453_710_25, 22.14),
            (-77.133_510_01, 20.3375),
            (-81.537_043_58, 23.051_388_89),
            (-75.856_713_78, 20.001_666_67),
            (7.192_873_969, 53.346_111_11),
            (9.436_866_902, 54.803_333_33),
            (8.122_143_698, 53.53),
            (8.433_863_369, 55.465_555_56),
            (10.386_866_9, 55.4175),
            (9.776_737_338, 54.906_944_44),
            (14.687_750_29, 55.096_111_11),
            (-71.086_513_55, 18.212_222_22),
            (-71.654_947, 17.925_277_78),
            (-0.636_690_224, 35.7125),
            (-8.387_926_973, 43.363_055_56),
            (-2.471_260_306, 36.832_222_22),
            (-5.688_633_687, 43.558_611_11),
            (-1.986_866_902, 43.322_777_78),
            (-3.804_946_996, 43.442_222_22),
            (1.220_200_236, 41.096_111_11),
            (25.454_593_64_f64, 65.015_833_33),
            (-1.493_757_362, 43.519_722_22),
            (1.575_500_589, 50.723_611_11),
            (-4.471_436_985, 48.380_555_56),
            (7.009_187_279, 43.548_055_56),
            (-1.617_550_059, 49.652_222_22),
            (1.085_983_51, 49.926_388_89),
            (-1.601_060_071, 48.834_722_22),
            (-1.157_773_852, 46.146_666_67),
            (-3.352_120_141, 47.734_166_67),
            (-3.834_923_439, 48.585_277_78),
            (-0.953_003_534, 45.949_166_67),
            (5.904_770_318, 43.110_555_56),
            (9.500_883_392, 0.288_333_333),
            (-2.074_617_197, 57.142_222_22),
            (-3.007_243_816, 53.436_388_89),
            (-4.154_063_604, 50.364_722_22),
            (-1.1, 50.8075),
            (41.650_530_04, 41.648_888_89),
            (24.401_943_46, 40.931_388_89),
            (26.137_750_29, 38.377_222_22),
            (22.108_127_21, 37.022_777_78),
            (21.734_923_44, 38.254_444_44),
            (22.936_690_22, 39.352_777_78),
            (-52.119_140_16, 70.674_722_22),
            (-88.604_063_6, 15.728_333_33),
            (13.834_746_76, 44.871_666_67),
            (14.422_320_38, 45.3275),
            (16.425_500_59, 43.515),
            (114.555_300_4, -3.321_944_444),
            (107.627_090_7, -2.75),
            (92.723_910_48, 11.672_222_22),
            (70.222_320_38, 23.013_611_11),
            (79.822_320_38, 11.914_166_67),
            (-8.424_440_518, 51.901_111_11),
            (-9.043_757_362, 53.27),
            (50.836_866_9, 28.984_722_22),
            (13.492_343_93, 43.618_333_33),
            (16.855_300_35, 41.136_944_44),
            (9.107_597_173, 39.204_166_67),
            (9.517_903_416, 40.922_777_78),
            (14.223_733_8, 42.467_777_78),
            (15.643_757_36, 38.124_444_44),
            (12.503_886_93, 38.013_611_11),
            (140.742_874, 40.831_388_89),
            (140.709_010_6, 41.787_777_78),
            (130.568_786_8, 31.5925),
            (133.557_067_1, 33.524_166_67),
            (144.352_296_8, 42.988_611_11),
            (133.259_540_6, 33.970_833_33),
            (131.676_030_6, 33.272_222_22),
            (130.901_060_1, 33.934_444_44),
            (141.653_356_9, 42.6375),
            (137.222_673_7, 36.757_222_22),
            (131.237_750_3, 33.938_333_33),
            (40.123_027_09, -3.213_611_111),
            (81.203_886_93, 8.558_333_333),
            (21.134_216_73, 55.687_222_22),
            (-9.242_697_291, 32.3075),
            (-116.622_850_4, 31.850_833_33),
            (-110.868_786_8, 27.919_166_67),
            (-104.300_883_4, 19.070_555_56),
            (-95.201_943_46, 16.157_222_22),
            (145.734_923_4, 15.225_833_33),
            (-17.041_813_9, 20.9075),
            (15.153_710_25, -26.637_777_78),
            (-83.756_890_46, 12.011_944_44),
            (6.171_613_663, 62.4725),
            (29.717_726_74, 70.634_166_67),
            (14.372_673_73, 67.288_888_89),
            (23.671_083_63, 70.667_222_22),
            (5.255_653_71, 59.412_222_22),
            (30.055_653_71, 69.728_333_33),
            (7.733_333_333, 63.115),
            (14.123_733_8, 66.315),
            (7.157_420_495, 62.736_388_89),
            (13.186_866_9, 65.851_944_44),
            (17.418_610_13, 68.438_611_11),
            (5.737_220_259, 58.978_888_89),
            (29.737_573_62, 70.071_111_11),
            (31.103_886_93, 70.373_333_33),
            (174.037_750_3, -39.057_222_22),
            (178.022_497_1, -38.6725),
            (171.20053, -42.444_722_22),
            (176.918_080_1, -39.475),
            (176.174_087_2, -37.659_444_44),
            (174.989_517_1, -39.944_166_67),
            (171.591_283_9, -41.750_277_78),
            (174.342_697_3, -35.751_111_11),
            (171.254_240_3, -44.389_166_67),
            (-81.274_617_2, -4.573_055_556),
            (123.619_846_9, 12.368_055_56),
            (120.274_793_9, 14.808_333_33),
            (150.451_060_1, -10.312_777_78),
            (150.786_690_2, -2.584_722_222),
            (155.626_914, -6.215_277_778),
            (152.185_100_1, -4.241_111_111),
            (141.292_343_9, -2.683_611_111),
            (-66.610_247_35, 17.968_055_56),
            (-8.867_020_024, 37.942_777_78),
            (-28.621_967_02, 38.53),
            (40.556_360_42, 64.5425),
            (33.041_460_54, 68.9725),
            (128.872_850_4, 71.643_055_56),
            (42.535_276_8, 16.890_277_78),
            (45.0, 10.440_833_33),
            (-57.001_766_78, 5.951_666_667),
            (13.001_590_11, 55.625_555_56),
            (17.192_697_29, 60.684_444_44),
            (12.85, 56.655),
            (12.687_573_62, 56.033_333_33),
            (17.118_610_13, 61.721_666_67),
            (16.369_140_16, 56.659_166_67),
            (18.725_853_95, 63.276_111_11),
            (15.3, 56.174_722_22),
            (17.089_340_4, 61.308_333_33),
            (16.651_943_46, 57.755_833_33),
            (18.274_617_2, 57.635_555_56),
            (27.507_950_53, 40.9675),
            (39.103_180_21, -5.065_555_556),
            (32.607_420_49, 46.618_611_11),
            (-57.842_167_26, -34.471_666_67),
            (-145.756_360_4, 60.55),
            (-131.671_260_3, 55.346_944_44),
            (-68.769_846_88, 44.791_944_44),
            (-121.323_027_1, 37.950_555_56),
            (-73.176_383_98, 41.1725),
            (-72.909_540_64_f64, 41.286_388_89),
            (-80.108_657_24, 26.084_444_44),
            (-81.122_497_06, 32.110_833_33),
            (-70.239_517_08, 43.653_333_33),
            (-89.088_457_01, 30.358_611_11),
            (-70.768_610_13, 43.0875),
            (-74.137_220_26, 40.7),
            (-123.826_207_3, 46.189_444_44),
            (-80.108_657_24, 26.084_444_44),
            (-97.404_593_64_f64, 27.812_777_78),
            (-88.537_220_26, 30.351_388_89),
            (-122.404_240_3, 47.267_222_22),
            (-94.084_216_73, 30.077_777_78),
            (-122.900_706_7, 47.053_333_33),
            (-123.435_100_1, 48.130_833_33),
            (-122.753_180_2, 48.114_444_44),
            (-67.993_050_65, 10.477_222_22),
            (49.143_757_36, 14.522_222_22),
            (27.904_770_32_f64, -33.025_277_78),
            (21.418_256_77, -34.375_277_78),
            (32.056_183_75, -28.804_722_22),
            (-80.1, 42.15),
            (-83.86, 43.6),
            (-87.88, 43.03),
            (-124.21, 43.36),
            (-135.33, 57.05),
            (-152.4, 57.78),
            (13.569_316_84, -12.336_944_44),
            (54.372_673_73, 24.525),
            (-67.459_893_99, -45.855_833_33),
            (-57.533_333_33, -38.042_777_78),
            (145.775_500_6, -16.929_722_22),
            (122.209_187_3, -18.0025),
            (146.367_550_1, -41.167_777_78),
            (147.335_806_8, -42.880_277_78),
            (4.293_757_362, 51.297_777_78),
            (27.888_633_69, 43.194_444_44),
            (-88.201_943_46, 17.479_722_22),
            (-64.776_383_98, 32.291_111_11),
            (-48.484_746_76, -1.451_666_667),
            (-48.519_140_16, -25.500_833_33),
            (-51.224_087_16, -30.0175),
            (-34.868_963_49, -8.053_611_111),
            (-38.504_770_32_f64, -12.958_611_11),
            (-46.300_530_04, -23.968_888_89),
            (-63.118_963_49, 46.231_666_67),
            (-63.574_440_52, 44.656_944_44),
            (-123.926_384, 49.169_444_44),
            (-71.209_010_6, 46.805_833_33),
            (-123.406_537_1, 48.431_111_11),
            (-130.337_043_6, 54.309_722_22),
            (-66.059_893_99, 45.267_777_78),
            (-70.403_710_25, -23.650_277_78),
            (-70.151_766_78, -20.202_777_78),
            (-72.954_416_96, -41.483_611_11),
            (110.274_970_6, 20.027_777_78),
            (121.553_356_9, 29.866_666_67),
            (118.020_023_6, 24.45),
            (-3.966_666_667, 5.233_055_556),
            (9.685_630_153, 4.055),
            (11.826_914_02, -4.784_444_444),
            (-74.756_183_75, 10.967_222_22),
            (43.243_227_33, -11.701_388_89),
            (-82.756_007_07, 23.006_388_89),
            (33.639_340_4, 34.924_166_67),
            (33.017_726_74, 34.65),
            (8.751_060_071, 53.0975),
            (9.958_480_565, 53.524_722_22),
            (43.135_630_15, 11.601_944_44),
            (10.005_300_35, 57.061_111_11),
            (9.740_577_15, 55.558_055_56),
            (-0.488_280_33, 38.335_277_78),
            (-3.026_914_016, 43.3425),
            (-0.318_433_451, 39.444_166_67),
            (-60.070_730_27, -51.955_555_56),
            (8.738_810_365, 41.92),
            (9.451_943_463, 42.7),
            (-0.553_180_212, 44.865_277_78),
            (1.850_176_678, 50.965_833_33),
            (2.170_906_949, 51.021_666_67),
            (0.235_100_118, 49.422_222_22),
            (9.433_686_69, 0.400_833_333),
            (8.785_276_796, -0.711_944_444),
            (-5.891_107_185, 54.620_555_56),
            (1.322_143_698, 51.120_833_33),
            (-4.234_746_761, 57.486_666_67),
            (-1.738_457_008, 4.884_166_667),
            (-61.727_090_69, 15.996_388_89),
            (-61.538_457_01, 16.233_888_89),
            (-16.570_376_91, 13.444_444_44),
            (9.738_103_651, 1.824_166_667),
            (25.141_107_18, 35.345_555_56),
            (22.917_726_74, 40.635),
            (-52.336_160_19, 4.935_277_778),
            (-52.624_263_84, 5.158_888_889),
            (-58.167_196_7, 6.819_444_444),
            (-87.940_223_79, 15.833_333_33),
            (15.219_316_84, 44.1175),
            (113.916_666_7, -7.616_666_667),
            (124.825_853_9, 1.481_944_444),
            (117.216_666_7, -1.05),
            (72.206_007_07, 21.77),
            (83.287_220_26, 17.693_333_33),
            (-8.633_333_333, 52.662_777_78),
            (56.204_240_28, 27.140_833_33),
            (-21.837_926_97, 64.148_333_33),
            (-14.004_240_28, 65.262_777_78),
            (13.754_240_28, 45.645),
            (132.421_437, 34.365_277_78),
            (135.238_103_7, 34.684_166_67),
            (129.859_540_6, 32.740_277_78),
            (141.016_666_7, 43.196_944_44),
            (139.788_457, 35.624_722_22),
            (-10.793_757_36, 6.345_555_556),
            (79.850_176_68, 6.951_388_889),
            (-7.600_176_678, 33.608_888_89),
            (7.420_906_949, 43.731_944_44),
            (-99.902_473_5, 16.844_444_44),
            (-106.393_404, 23.192_222_22),
            (-97.833_686_69, 22.236_944_44),
            (34.833_510_01, -19.819_166_67),
            (32.557_067_14, -25.972_777_78),
            (-16.021_436_98, 18.035_277_78),
            (-62.219_846_88, 16.703_333_33),
            (-61.056_890_46, 14.599_166_67),
            (166.425_853_9, -22.259_722_22),
            (7.003_180_212, 4.769_166_667),
            (-87.169_140_16, 12.481_944_44),
            (4.292_873_969, 51.927_222_22),
            (5.319_670_2, 60.396_944_44),
            (18.968_786_81, 69.655_833_33),
            (10.388_987_04, 63.437_777_78),
            (173.271_967, -41.259_722_22),
            (58.409_010_6, 23.606_666_67),
            (123.922_673_7, 10.306_388_89),
            (122.071_437, 6.902_777_778),
            (147.151_060_1, -9.467_222_222),
            (143.65053, -3.57),
            (-8.618_610_13, 41.141_111_11),
            (-25.658_833_92, 37.736_944_44),
            (-149.569_670_2, -17.531_111_11),
            (51.555_653_71, 25.298_055_56),
            (20.455_477_03, 54.7),
            (131.887_750_3, 43.094_444_44),
            (28.726_383_98, 60.705),
            (37.221_613_66, 19.615_833_33),
            (45.340_930_51, 2.028_888_889),
            (-55.138_987_04, 5.82),
            (11.870_023_56, 57.689_166_67),
            (22.158_303_89, 65.578_888_89),
            (16.225_677_27, 58.610_277_78),
            (1.284_923_439, 6.139_166_667),
            (27.153_886_93, 38.443_888_89),
            (120.307_067_1, 22.565_277_78),
            (120.503_886_9, 24.258_333_33),
            (30.737_043_58, 46.501_111_11),
            (-56.204_240_28, -34.900_555_56),
            (-134.670_023_6, 58.379_166_67),
            (-165.425_147_2, 64.498_333_33),
            (-155.068_610_1, 19.733_333_33),
            (-122.500_353_4, 48.740_555_56),
            (-95.202_120_14, 29.739_166_67),
            (-97.384_570_08, 25.957_222_22),
            (-122.96702, 46.112_777_78),
            (-61.242_873_97, 13.169_166_67),
            (-66.940_223_79, 10.602_777_78),
            (-71.588_280_33, 10.683_611_11),
            (108.223_203_8, 16.082_222_22),
            (168.305_830_4, -17.747_222_22),
            (-171.757_950_5, -13.828_333_33),
            (42.935_276_8, 14.833_611_11),
            (-75.7, 45.43),
            (-78.88, 42.88),
            (-81.71, 41.5),
            (-88.01, 44.51),
            (-92.1, 46.76),
            (-124.18, 40.8),
            (13.250_883_39, -8.783_888_889),
            (-68.273_557_13, 12.148_333_33),
            (-63.043_757_36, 18.014_444_44),
            (138.507_950_5, -34.799_166_67),
            (153.168_433_5, -27.3825),
            (118.573_203_8, -20.3175),
            (91.825_853_95, 22.268_888_89),
            (-59.624_087_16, 13.106_944_44),
            (-73.524_617_2, 45.543_611_11),
            (-70.904_770_32_f64, -53.168_333_33),
            (-73.226_560_66, -39.816_666_67),
            (121.650_353_4, 38.933_611_11),
            (119.30053, 26.0475),
            (120.31702, 36.095_833_33),
            (121.487_220_3, 31.221_944_44),
            (116.704_063_6, 23.354_722_22),
            (-84.804_240_28, 9.981_666_667),
            (10.156_890_46, 54.330_833_33),
            (-61.385_983_51, 15.296_388_89),
            (-69.875_853_95, 18.475_277_78),
            (-0.985_983_51, 37.589_444_44),
            (-8.726_207_303, 42.2425),
            (-16.226_560_66, 28.474_722_22),
            (24.690_753_83, 59.46),
            (178.421_083_6, -18.1325),
            (6.633_333_333, 43.270_555_56),
            (-4.303_180_212, 55.863_055_56),
            (-1.424_440_518, 50.9025),
            (-5.357_243_816, 36.136_944_44),
            (-13.709_893_99, 9.516_388_889),
            (-15.572_673_73, 11.858_333_33),
            (24.009_717_31, 35.518_055_56),
            (21.318_610_13, 37.646_388_89),
            (-90.841_283_86, 13.915_555_56),
            (114.156_183_7, 22.321_111_11),
            (-72.339_693_76, 18.565_833_33),
            (112.723_910_5, -7.206_388_889),
            (-6.206_007_067, 53.344_444_44),
            (-7.118_786_808, 52.266_388_89),
            (35.018_256_77, 32.8225),
            (10.301_943_46, 43.555_833_33),
            (13.938_103_65, 40.745_277_78),
            (-76.824_793_88, 17.981_666_67),
            (130.854_240_3, 33.9225),
            (39.622_143_7, -4.053_055_556),
            (104.920_906_9, 11.583_055_56),
            (35.519_493_52, 33.905),
            (73.507_067_14, 4.175),
            (-96.133_686_69, 19.208_333_33),
            (96.168_786_81, 16.765_833_33),
            (174.789_870_4, -41.2775),
            (14.585_806_83, 53.430_555_56),
            (39.159_010_6, 21.458_611_11),
            (-17.425_147_23, 14.682_222_22),
            (103.722_143_7, 1.292_777_778),
            (-13.207_950_53, 8.494_166_667),
            (18.109_363_96, 59.335),
            (100.569_140_2, 13.606_944_44),
            (26.521_967_02, 40.264_722_22),
            (-149.887_750_3, 61.235_555_56),
            (-118.200_706_7, 33.748_888_89),
            (-122.301_236_7, 37.799_444_44),
            (-81.559_187_28, 30.380_833_33),
            (-75.134_570_08, 39.895_277_78),
            (-79.923_557_13, 32.822_222_22),
            (-71.324_440_52, 41.4825),
            (106.721_790_3, 10.793_888_89),
            (44.989_693_76, 12.795_555_56),
            (31.023_380_45, -29.881_111_11),
            (25.635_276_8, -33.961_388_89),
            (25.635_276_8, -33.961_388_89),
            (-83.03, 42.33),
            (-90.16, 35.06),
            (-90.2, 38.71),
            (24.96, 60.16),
            (30.3, 59.93),
            (-70.038_810_37, 12.52),
            (55.269_316_84, 25.267_222_22),
            (-58.369_670_2, -34.599_166_67),
            (130.854_947, -12.470_277_78),
            (144.917_196_7, -37.832_777_78),
            (115.855_477, -31.965_277_78),
            (151.189_163_7, -33.862_222_22),
            (2.422_320_377, 6.346_666_667),
            (-77.321_260_31, 25.076_666_67),
            (-43.191_813_9, -22.883_055_56),
            (-123.071_437, 49.297_777_78),
            (-64.703_710_25, 44.043_333_33),
            (-71.619_140_16, -33.035_277_78),
            (113.409_364, 23.094_166_67),
            (117.456_537_1, 39.009_444_44),
            (-4.021_260_306, 5.283_333_333),
            (8.553_003_534, 53.563_611_11),
            (12.117_903_42, 54.1525),
            (12.584_040_05, 55.726_111_11),
            (-79.902_473_5, -2.284_166_667),
            (32.306_007_07, 31.253_333_33),
            (2.168_786_808, 41.354_722_22),
            (-4.418_256_773, 36.709_444_44),
            (2.625_323_91, 39.551_111_11),
            (0.173_733_804, 49.466_944_44),
            (5.341_283_863, 43.329_444_44),
            (7.285_630_153, 43.693_888_89),
            (-0.067_196_702, 51.502_777_78),
            (22.567_550_06, 36.76),
            (28.233_510_01, 36.443_611_11),
            (18.076_383_98, 42.66),
            (11.775_677_27, 42.098_888_89),
            (13.369_846_88, 38.130_833_33),
            (8.489_517_079, 44.311_666_67),
            (12.240_577_15, 45.453_055_56),
            (-77.935_453_47, 18.4675),
            (135.433_863_4, 34.635_833_33),
            (139.667_373_4, 35.436_388_89),
            (24.088_103_65, 57.007_777_78),
            (-109.900_706_7, 22.883_888_89),
            (14.541_283_86, 35.826_111_11),
            (4.824_087_161, 52.413_055_56),
            (10.734_570_08, 59.897_222_22),
            (174.769_493_5, -36.836_388_89),
            (66.973_733_8, 24.835),
            (-79.885_100_12, 9.373_333_333),
            (120.943_404, 14.524_166_67),
            (-66.091_283_86, 18.436_111_11),
            (28.993_404, 41.012_777_78),
            (121.374_617_2, 25.151_944_44),
            (39.293_404, -6.834_444_444),
            (-88.037_750_29, 30.711_388_89),
            (-118.259_717_3, 33.731_944_44),
            (-117.157_243_8, 32.684_444_44),
            (-122.400_883_4, 37.788_611_11),
            (-80.167_020_02, 25.775),
            (-82.436_160_19, 27.93),
            (-157.873_733_8, 21.309_444_44),
            (-71.035_453_47, 42.363_611_11),
            (-76.555_653_71, 39.2325),
            (-74.024_263_84, 40.688_333_33),
            (-94.817_903_42, 29.304_166_67),
            (-76.292_520_61, 36.901_944_44),
            (-122.359_717_3, 47.602_222_22),
            (18.435_276_8, -33.909_166_67),
            (-79.38, 43.61),
            (-87.6, 41.88),
        ])?;

        assert!(
            result[0].chunks_equal_ignoring_cache_hint(&MultiPointCollection::from_data(
                coordinates,
                vec![Default::default(); 1081],
                HashMap::new(),
                CacheHint::default()
            )?)
        );

        Ok(())
    }

    #[tokio::test]
    #[allow(clippy::too_many_lines)]
    async fn plain_data() -> Result<()> {
        let dataset_information = OgrSourceDataset {
            file_name: test_data!("vector/data/plain_data.csv").into(),
            layer_name: "plain_data".to_string(),
            data_type: None,
            time: OgrSourceDatasetTimeType::None,
            default_geometry: None,
            columns: Some(OgrSourceColumnSpec {
                format_specifics: Some(Csv {
                    header: CsvHeader::Auto,
                }),
                x: String::new(),
                y: None,
                float: vec!["b".to_string()],
                int: vec!["a".to_string()],
                text: vec!["c".to_string()],
                bool: vec![],
                datetime: vec![],
                rename: None,
            }),
            force_ogr_time_filter: false,
            force_ogr_spatial_filter: false,
            on_error: OgrSourceErrorSpec::Ignore,
            sql_query: None,
            attribute_query: None,
            cache_ttl: CacheTtlSeconds::default(),
        };

        let rd = VectorResultDescriptor {
            data_type: VectorDataType::Data,
            spatial_reference: SpatialReferenceOption::Unreferenced,
            columns: [
                (
                    "a".to_string(),
                    VectorColumnInfo {
                        data_type: FeatureDataType::Int,
                        measurement: Measurement::Unitless,
                    },
                ),
                (
                    "b".to_string(),
                    VectorColumnInfo {
                        data_type: FeatureDataType::Float,
                        measurement: Measurement::Unitless,
                    },
                ),
                (
                    "c".to_string(),
                    VectorColumnInfo {
                        data_type: FeatureDataType::Text,
                        measurement: Measurement::Unitless,
                    },
                ),
            ]
            .iter()
            .cloned()
            .collect(),
            time: None,
            bbox: None,
        };

        let info = StaticMetaData {
            loading_info: dataset_information,
            result_descriptor: rd.clone(),
            phantom: Default::default(),
        };

        let query_processor = OgrSourceProcessor::<NoGeometry>::new(rd, Box::new(info), vec![]);

        let context =
            MockQueryContext::new(ChunkByteSize::MAX, TilingSpecification::test_default());
        let query = query_processor
            .query(
                VectorQueryRectangle::with_bounds(
                    BoundingBox2D::new((0., 0.).into(), (1., 1.).into())?,
                    Default::default(),
                    ColumnSelection::all(),
                ),
                &context,
            )
            .await
            .unwrap();

        let result: Vec<DataCollection> = query.try_collect().await?;

        assert_eq!(result.len(), 1);

        assert!(
            result[0].chunks_equal_ignoring_cache_hint(&DataCollection::from_data(
                vec![],
                vec![Default::default(); 2],
                [
                    (
                        "a".to_string(),
                        FeatureData::NullableInt(vec![Some(1), Some(2)])
                    ),
                    (
                        "b".to_string(),
                        FeatureData::NullableFloat(vec![Some(5.4), None])
                    ),
                    (
                        "c".to_string(),
                        FeatureData::NullableText(vec![
                            Some("foo".to_string()),
                            Some("bar".to_string())
                        ])
                    ),
                ]
                .iter()
                .cloned()
                .collect(),
                CacheHint::default()
            )?)
        );

        Ok(())
    }

    #[tokio::test]
    #[allow(clippy::too_many_lines)]
    async fn default_geometry() -> Result<()> {
        let dataset_information = OgrSourceDataset {
            file_name: test_data!("vector/data/plain_data.csv").into(),
            layer_name: "plain_data".to_string(),
            data_type: None,
            time: OgrSourceDatasetTimeType::None,
            default_geometry: Some(TypedGeometry::MultiPoint({
                MultiPoint::new(vec![Coordinate2D::new(1.0, 2.0)])?
            })),
            columns: Some(OgrSourceColumnSpec {
                format_specifics: Some(Csv {
                    header: CsvHeader::Auto,
                }),
                x: String::new(),
                y: None,
                float: vec!["b".to_string()],
                int: vec!["a".to_string()],
                text: vec!["c".to_string()],
                bool: vec![],
                datetime: vec![],
                rename: None,
            }),
            force_ogr_time_filter: false,
            force_ogr_spatial_filter: false,
            on_error: OgrSourceErrorSpec::Ignore,
            sql_query: None,
            attribute_query: None,
            cache_ttl: CacheTtlSeconds::default(),
        };

        let rd = VectorResultDescriptor {
            data_type: VectorDataType::MultiPoint,
            spatial_reference: SpatialReferenceOption::Unreferenced,
            columns: [
                (
                    "a".to_string(),
                    VectorColumnInfo {
                        data_type: FeatureDataType::Int,
                        measurement: Measurement::Unitless,
                    },
                ),
                (
                    "b".to_string(),
                    VectorColumnInfo {
                        data_type: FeatureDataType::Float,
                        measurement: Measurement::Unitless,
                    },
                ),
                (
                    "c".to_string(),
                    VectorColumnInfo {
                        data_type: FeatureDataType::Text,
                        measurement: Measurement::Unitless,
                    },
                ),
            ]
            .iter()
            .cloned()
            .collect(),
            time: None,
            bbox: None,
        };

        let info = StaticMetaData {
            loading_info: dataset_information,
            result_descriptor: rd.clone(),
            phantom: Default::default(),
        };

        let query_processor = OgrSourceProcessor::<MultiPoint>::new(rd, Box::new(info), vec![]);

        let context =
            MockQueryContext::new(ChunkByteSize::MAX, TilingSpecification::test_default());
        let query = query_processor
            .query(
                VectorQueryRectangle::with_bounds(
                    BoundingBox2D::new((0., 0.).into(), (1., 2.).into())?,
                    Default::default(),
                    ColumnSelection::all(),
                ),
                &context,
            )
            .await
            .unwrap();

        let result: Vec<MultiPointCollection> = query.try_collect().await?;

        assert_eq!(result.len(), 1);

        assert!(
            result[0].chunks_equal_ignoring_cache_hint(&MultiPointCollection::from_data(
                MultiPoint::many(vec![vec![(1.0, 2.0)], vec![(1.0, 2.0)]]).unwrap(),
                vec![Default::default(); 2],
                [
                    (
                        "a".to_string(),
                        FeatureData::NullableInt(vec![Some(1), Some(2)])
                    ),
                    (
                        "b".to_string(),
                        FeatureData::NullableFloat(vec![Some(5.4), None])
                    ),
                    (
                        "c".to_string(),
                        FeatureData::NullableText(vec![
                            Some("foo".to_string()),
                            Some("bar".to_string())
                        ])
                    ),
                ]
                .iter()
                .cloned()
                .collect(),
                CacheHint::default()
            )?)
        );

        Ok(())
    }

    #[tokio::test]
    #[allow(clippy::too_many_lines)]
    async fn chunked() -> Result<()> {
        let id: DataId = DatasetId::new().into();
        let name = NamedData::with_system_name("ne_10m_ports");
        let mut exe_ctx = MockExecutionContext::test_default();
        exe_ctx.add_meta_data::<OgrSourceDataset, VectorResultDescriptor, VectorQueryRectangle>(
            id.clone(),
            name.clone(),
            Box::new(StaticMetaData {
                loading_info: OgrSourceDataset {
                    file_name: test_data!("vector/data/ne_10m_ports/ne_10m_ports.shp").into(),
                    layer_name: "ne_10m_ports".to_string(),
                    data_type: Some(VectorDataType::MultiPoint),
                    time: OgrSourceDatasetTimeType::None,
                    default_geometry: None,
                    columns: None,
                    force_ogr_time_filter: false,
                    force_ogr_spatial_filter: false,
                    on_error: OgrSourceErrorSpec::Ignore,
                    sql_query: None,
                    attribute_query: None,
                    cache_ttl: CacheTtlSeconds::default(),
                },
                result_descriptor: VectorResultDescriptor {
                    data_type: VectorDataType::MultiPoint,
                    spatial_reference: SpatialReference::epsg_4326().into(),
                    columns: Default::default(),
                    time: None,
                    bbox: None,
                },
                phantom: Default::default(),
            }),
        );

        let source = OgrSource {
            params: OgrSourceParameters {
                data: name.clone(),
                attribute_projection: None,
                attribute_filters: None,
            },
        }
        .boxed()
        .initialize(WorkflowOperatorPath::initialize_root(), &exe_ctx)
        .await?;

        assert_eq!(
            source.result_descriptor().data_type,
            VectorDataType::MultiPoint
        );
        assert_eq!(
            source.result_descriptor().spatial_reference,
            SpatialReference::epsg_4326().into()
        );

        let query_processor = source.query_processor()?.multi_point().unwrap();

        let query_bbox = BoundingBox2D::new((-9.45, 47.64).into(), (10.00, 63.43).into())?;

        let expected_multipoints = MultiPoint::many(vec![
            (2.933_686_69, 51.23),
            (3.204_593_64_f64, 51.336_388_89),
            (8.707_243_816, 53.864_722_22),
            (9.835_806_832, 54.473_611_11),
            (8.489_517_079, 53.4875),
            (7.368_963_486, 53.096_388_89),
            (9.504_416_961, 55.251_111_11),
            (9.868_433_451, 55.854_166_67),
            (9.493_404_005, 55.492_777_78),
            (9.551_943_463, 55.705_555_56),
            (0.073_380_448, 49.365_833_33),
            (0.369_493_522, 49.761_944_44),
            (-2.022_850_412, 48.644_444_44),
            (-4.756_713_781, 55.954_722_22),
            (-1.986_513_545, 50.714_444_44),
            (-5.053_533_569, 50.152_777_78),
            (-3.171_790_342, 55.9825),
            (-2.467_903_416, 56.704_444_44),
            (-2.984_746_761, 51.558_888_89),
            (-1.356_183_746, 54.906_944_44),
            (-1.157_067_138, 54.608_055_56),
            (-8.471_260_306, 54.271_666_67),
            (4.783_686_69, 52.958_055_56),
            (4.651_413_428, 51.805_833_33),
            (6.955_477_032, 53.320_555_56),
            (8.757_420_495, 58.454_166_67),
            (1.73, 52.61),
            (-2.96, 56.46),
            (-3.83, 57.83),
            (-3.08, 58.43),
            (-5.46, 56.41),
            (-4.46, 54.15),
            (-7.31, 55.),
            (-3.4, 54.86),
            (7.891_283_863, 54.1775),
            (8.692_167_256, 56.952_777_78),
            (-1.620_376_914, 49.646_388_89),
            (-0.326_383_981, 49.190_555_56),
            (-4.108_127_208, 47.989_444_44),
            (-2.756_360_424, 47.643_888_89),
            (-2.707_773_852, 51.498_888_89),
            (-0.285_100_118, 53.743_611_11),
            (-1.590_930_506, 54.965),
            (-1.440_930_506, 54.994_444_44),
            (0.685_806_832, 51.434_722_22),
            (-6.456_183_746, 52.341_111_11),
            (6.586_866_902, 53.218_333_33),
            (6.789_870_436, 58.088_611_11),
            (5.002_826_855, 61.597_777_78),
            (7.986_336_867, 58.141_944_44),
            (5.501_413_428, 59.78),
            (4.11, 51.95),
            (-6.36, 58.18),
            (4.386_160_188, 50.886_111_11),
            (3.767_373_38, 51.114_444_44),
            (7.192_873_969, 53.346_111_11),
            (9.436_866_902, 54.803_333_33),
            (8.122_143_698, 53.53),
            (8.433_863_369, 55.465_555_56),
            (9.776_737_338, 54.906_944_44),
            (1.575_500_589, 50.723_611_11),
            (-4.471_436_985, 48.380_555_56),
            (-1.617_550_059, 49.652_222_22),
            (1.085_983_51, 49.926_388_89),
            (-1.601_060_071, 48.834_722_22),
            (-3.352_120_141, 47.734_166_67),
            (-3.834_923_439, 48.585_277_78),
            (-2.074_617_197, 57.142_222_22),
            (-3.007_243_816, 53.436_388_89),
            (-4.154_063_604, 50.364_722_22),
            (-1.1, 50.8075),
            (-8.424_440_518, 51.901_111_11),
            (-9.043_757_362, 53.27),
            (6.171_613_663, 62.4725),
            (5.255_653_71, 59.412_222_22),
            (7.733_333_333, 63.115),
            (7.157_420_495, 62.736_388_89),
            (5.737_220_259, 58.978_888_89),
            (4.293_757_362, 51.297_777_78),
            (8.751_060_071, 53.0975),
            (9.958_480_565, 53.524_722_22),
            (9.740_577_15, 55.558_055_56),
            (1.850_176_678, 50.965_833_33),
            (2.170_906_949, 51.021_666_67),
            (0.235_100_118, 49.422_222_22),
            (-5.891_107_185, 54.620_555_56),
            (1.322_143_698, 51.120_833_33),
            (-4.234_746_761, 57.486_666_67),
            (-8.633_333_333, 52.662_777_78),
            (4.292_873_969, 51.927_222_22),
            (5.319_670_2, 60.396_944_44),
            (-4.303_180_212, 55.863_055_56),
            (-1.424_440_518, 50.9025),
            (-6.206_007_067, 53.344_444_44),
            (-7.118_786_808, 52.266_388_89),
            (8.553_003_534, 53.563_611_11),
            (0.173_733_804, 49.466_944_44),
            (-0.067_196_702, 51.502_777_78),
            (4.824_087_161, 52.413_055_56),
        ])?;

        let context1 = exe_ctx.mock_query_context(ChunkByteSize::MIN);
        let query = query_processor
            .query(
                VectorQueryRectangle::with_bounds(
                    query_bbox,
                    Default::default(),
                    ColumnSelection::all(),
                ),
                &context1,
            )
            .await
            .unwrap();

        let result: Vec<MultiPointCollection> = query.try_collect().await?;

        assert_eq!(result.len(), 99);

        for (collection, expected_multi_point) in
            result.iter().zip(expected_multipoints.iter().cloned())
        {
            assert_eq!(collection.len(), 1);
            assert!(
                collection.chunks_equal_ignoring_cache_hint(&MultiPointCollection::from_data(
                    vec![expected_multi_point],
                    vec![Default::default(); 1],
                    Default::default(),
                    CacheHint::default()
                )?)
            );
        }

        assert!(!result.last().unwrap().is_empty());

        // LARGER CHUNK
        let context = exe_ctx.mock_query_context((1_650).into());
        let query = query_processor
            .query(
                VectorQueryRectangle::with_bounds(
                    query_bbox,
                    Default::default(),
                    ColumnSelection::all(),
                ),
                &context,
            )
            .await
            .unwrap();

        let result: Vec<MultiPointCollection> = query.try_collect().await?;

        assert_eq!(result.len(), 4);
        assert_eq!(result[0].len(), 25);
        assert_eq!(result[1].len(), 25);
        assert_eq!(result[2].len(), 25);
        assert_eq!(result[3].len(), 24);

        assert!(
            result[0].chunks_equal_ignoring_cache_hint(&MultiPointCollection::from_data(
                expected_multipoints[0..25].to_vec(),
                vec![Default::default(); result[0].len()],
                Default::default(),
                CacheHint::default()
            )?)
        );
        assert!(
            result[1].chunks_equal_ignoring_cache_hint(&MultiPointCollection::from_data(
                expected_multipoints[25..50].to_vec(),
                vec![Default::default(); result[1].len()],
                Default::default(),
                CacheHint::default()
            )?)
        );
        assert!(
            result[2].chunks_equal_ignoring_cache_hint(&MultiPointCollection::from_data(
                expected_multipoints[50..75].to_vec(),
                vec![Default::default(); result[2].len()],
                Default::default(),
                CacheHint::default()
            )?)
        );
        assert!(
            result[3].chunks_equal_ignoring_cache_hint(&MultiPointCollection::from_data(
                expected_multipoints[75..99].to_vec(),
                vec![Default::default(); result[3].len()],
                Default::default(),
                CacheHint::default()
            )?)
        );

        Ok(())
    }

    #[tokio::test]
    async fn empty() {
        let id: DataId = DatasetId::new().into();
        let name = NamedData::with_system_name("ne_10m_ports");
        let mut exe_ctx = MockExecutionContext::test_default();
        exe_ctx.add_meta_data::<OgrSourceDataset, VectorResultDescriptor, VectorQueryRectangle>(
            id.clone(),
            name.clone(),
            Box::new(StaticMetaData {
                loading_info: OgrSourceDataset {
                    file_name: test_data!("vector/data/ne_10m_ports/ne_10m_ports.shp").into(),
                    layer_name: "ne_10m_ports".to_string(),
                    data_type: Some(VectorDataType::MultiPoint),
                    time: OgrSourceDatasetTimeType::None,
                    default_geometry: None,
                    columns: None,
                    force_ogr_time_filter: false,
                    force_ogr_spatial_filter: false,
                    on_error: OgrSourceErrorSpec::Ignore,
                    sql_query: None,
                    attribute_query: None,
                    cache_ttl: CacheTtlSeconds::default(),
                },
                result_descriptor: VectorResultDescriptor {
                    data_type: VectorDataType::MultiPoint,
                    spatial_reference: SpatialReference::epsg_4326().into(),
                    columns: Default::default(),
                    time: None,
                    bbox: None,
                },
                phantom: Default::default(),
            }),
        );

        let source = OgrSource {
            params: OgrSourceParameters {
                data: name,
                attribute_projection: None,
                attribute_filters: None,
            },
        }
        .boxed()
        .initialize(WorkflowOperatorPath::initialize_root(), &exe_ctx)
        .await
        .unwrap();

        assert_eq!(
            source.result_descriptor().data_type,
            VectorDataType::MultiPoint
        );
        assert_eq!(
            source.result_descriptor().spatial_reference,
            SpatialReference::epsg_4326().into()
        );

        let query_processor = source.query_processor().unwrap().multi_point().unwrap();

        let query_bbox =
            BoundingBox2D::new((-180.0, -90.0).into(), (-180.00, -90.0).into()).unwrap();

        let context = exe_ctx.mock_query_context(ChunkByteSize::MIN);
        let query = query_processor
            .query(
                VectorQueryRectangle::with_bounds(
                    query_bbox,
                    Default::default(),
                    ColumnSelection::all(),
                ),
                &context,
            )
            .await
            .unwrap();

        let result: Vec<MultiPointCollection> = query.try_collect().await.unwrap();

        // FIXME: this should be an empty collection. The ChunkMerger does not forward a single empty collection
        assert_eq!(result.len(), 1);
        assert!(result[0].is_empty());
    }

    #[tokio::test]
    async fn polygon_gpkg() {
        let id: DataId = DatasetId::new().into();
        let name = NamedData::with_system_name("german-polygons");
        let mut exe_ctx = MockExecutionContext::test_default();
        exe_ctx.add_meta_data::<OgrSourceDataset, VectorResultDescriptor, VectorQueryRectangle>(
            id.clone(),
            name.clone(),
            Box::new(StaticMetaData {
                loading_info: OgrSourceDataset {
                    file_name: test_data!("vector/data/germany_polygon.gpkg").into(),
                    layer_name: "test_germany".to_owned(),
                    data_type: Some(VectorDataType::MultiPolygon),
                    time: OgrSourceDatasetTimeType::None,
                    default_geometry: None,
                    columns: Some(OgrSourceColumnSpec {
                        format_specifics: None,
                        x: String::new(),
                        y: None,
                        int: vec![],
                        float: vec![],
                        text: vec![],
                        bool: vec![],
                        datetime: vec![],
                        rename: None,
                    }),
                    force_ogr_time_filter: false,
                    force_ogr_spatial_filter: false,
                    on_error: OgrSourceErrorSpec::Abort,
                    sql_query: None,
                    attribute_query: None,
                    cache_ttl: CacheTtlSeconds::default(),
                },
                result_descriptor: VectorResultDescriptor {
                    data_type: VectorDataType::MultiPolygon,
                    spatial_reference: SpatialReference::epsg_4326().into(),
                    columns: Default::default(),
                    time: None,
                    bbox: None,
                },
                phantom: Default::default(),
            }),
        );

        let source = OgrSource {
            params: OgrSourceParameters {
                data: name,
                attribute_projection: None,
                attribute_filters: None,
            },
        }
        .boxed()
        .initialize(WorkflowOperatorPath::initialize_root(), &exe_ctx)
        .await
        .unwrap();

        assert_eq!(
            source.result_descriptor().data_type,
            VectorDataType::MultiPolygon
        );
        assert_eq!(
            source.result_descriptor().spatial_reference,
            SpatialReference::epsg_4326().into()
        );

        let query_processor = source.query_processor().unwrap().multi_polygon().unwrap();

        let query_bbox = BoundingBox2D::new((-180.0, -90.0).into(), (180.00, 90.0).into()).unwrap();

        let context = exe_ctx.mock_query_context((1024 * 1024).into());
        let query = query_processor
            .query(
                VectorQueryRectangle::with_bounds(
                    query_bbox,
                    Default::default(),
                    ColumnSelection::all(),
                ),
                &context,
            )
            .await
            .unwrap();

        let result: Vec<MultiPolygonCollection> = query.try_collect().await.unwrap();

        assert_eq!(result.len(), 1);
        let result = result.into_iter().next().unwrap();

        assert_eq!(result.len(), 1);
        assert_eq!(result.feature_offsets().len(), 2);
        assert_eq!(result.polygon_offsets().len(), 23);
        assert_eq!(result.ring_offsets().len(), 23);
        assert_eq!(result.coordinates().len(), 3027);

        assert_eq!(
            result.coordinates()[0],
            (13.815_724_731_000_074, 48.766_430_156_000_055).into()
        );
    }

    #[tokio::test]
    #[allow(clippy::too_many_lines)]
    async fn points_csv() {
        let id: DataId = DatasetId::new().into();
        let name = NamedData::with_system_name("points");
        let mut exe_ctx = MockExecutionContext::test_default();
        exe_ctx.add_meta_data::<OgrSourceDataset, VectorResultDescriptor, VectorQueryRectangle>(
            id.clone(),
            name.clone(),
            Box::new(StaticMetaData {
                loading_info: OgrSourceDataset {
                    file_name: test_data!("vector/data/points.csv").into(),
                    layer_name: "points".to_owned(),
                    data_type: Some(VectorDataType::MultiPoint),
                    time: OgrSourceDatasetTimeType::None,
                    default_geometry: None,
                    columns: Some(OgrSourceColumnSpec {
                        format_specifics: Some(Csv {
                            header: CsvHeader::Yes,
                        }),
                        x: "x".to_owned(),
                        y: Some("y".to_owned()),
                        int: vec!["num".to_owned()],
                        float: vec![],
                        text: vec!["txt".to_owned()],
                        bool: vec![],
                        datetime: vec![],
                        rename: None,
                    }),
                    force_ogr_time_filter: false,
                    force_ogr_spatial_filter: false,
                    on_error: OgrSourceErrorSpec::Abort,
                    sql_query: None,
                    attribute_query: None,
                    cache_ttl: CacheTtlSeconds::default(),
                },
                result_descriptor: VectorResultDescriptor {
                    data_type: VectorDataType::MultiPoint,
                    spatial_reference: SpatialReference::epsg_4326().into(),
                    columns: [
                        (
                            "num".to_string(),
                            VectorColumnInfo {
                                data_type: FeatureDataType::Int,
                                measurement: Measurement::Unitless,
                            },
                        ),
                        (
                            "txt".to_string(),
                            VectorColumnInfo {
                                data_type: FeatureDataType::Text,
                                measurement: Measurement::Unitless,
                            },
                        ),
                    ]
                    .iter()
                    .cloned()
                    .collect(),
                    time: None,
                    bbox: None,
                },
                phantom: Default::default(),
            }),
        );

        let source = OgrSource {
            params: OgrSourceParameters {
                data: name,
                attribute_projection: None,
                attribute_filters: None,
            },
        }
        .boxed()
        .initialize(WorkflowOperatorPath::initialize_root(), &exe_ctx)
        .await
        .unwrap();

        assert_eq!(
            source.result_descriptor().data_type,
            VectorDataType::MultiPoint
        );
        assert_eq!(
            source.result_descriptor().spatial_reference,
            SpatialReference::epsg_4326().into()
        );

        let query_processor = source.query_processor().unwrap().multi_point().unwrap();

        let query_bbox = BoundingBox2D::new((-180.0, -90.0).into(), (180.00, 90.0).into()).unwrap();

        let context = exe_ctx.mock_query_context((1024 * 1024).into());
        let query = query_processor
            .query(
                VectorQueryRectangle::with_bounds(
                    query_bbox,
                    Default::default(),
                    ColumnSelection::all(),
                ),
                &context,
            )
            .await
            .unwrap();

        let result: Vec<MultiPointCollection> = query.try_collect().await.unwrap();

        assert_eq!(result.len(), 1);
        let result = result.into_iter().next().unwrap();

        let pc = MultiPointCollection::from_data(
            MultiPoint::many(vec![vec![(1.1, 2.2)], vec![(3.3, 4.4)]]).unwrap(),
            vec![TimeInterval::default(), TimeInterval::default()],
            {
                let mut map = HashMap::new();
                map.insert("num".into(), FeatureData::Int(vec![42, 815]));
                map.insert(
                    "txt".into(),
                    FeatureData::Text(vec!["foo".to_owned(), "bar".to_owned()]),
                );
                map
            },
            CacheHint::default(),
        )
        .unwrap();

        assert!(result.chunks_equal_ignoring_cache_hint(&pc));
    }

    #[tokio::test]
    #[allow(clippy::too_many_lines)]
    async fn points_date_csv() {
        let id: DataId = DatasetId::new().into();
        let name = NamedData::with_system_name("lon-lat-date");
        let mut exe_ctx = MockExecutionContext::test_default();
        exe_ctx.add_meta_data::<OgrSourceDataset, VectorResultDescriptor, VectorQueryRectangle>(
            id.clone(),
            name.clone(),
            Box::new(StaticMetaData {
                loading_info: OgrSourceDataset {
                    file_name: test_data!("vector/data/lonlat_date.csv").into(),
                    layer_name: "lonlat_date".to_owned(),
                    data_type: Some(VectorDataType::MultiPoint),
                    time: OgrSourceDatasetTimeType::Start {
                        start_field: "Date".to_owned(),
                        start_format: OgrSourceTimeFormat::Custom {
                            custom_format: DateTimeParseFormat::custom("%d.%m.%Y".to_owned()),
                        },
                        duration: OgrSourceDurationSpec::Value(TimeStep {
                            granularity: TimeGranularity::Seconds,
                            step: 84,
                        }),
                    },
                    default_geometry: None,
                    columns: Some(OgrSourceColumnSpec {
                        format_specifics: Some(Csv {
                            header: CsvHeader::Yes,
                        }),
                        x: "Longitude".to_owned(),
                        y: Some("Latitude".to_owned()),
                        int: vec![],
                        float: vec![],
                        text: vec!["Name".to_owned()],
                        bool: vec![],
                        datetime: vec![],
                        rename: None,
                    }),
                    force_ogr_time_filter: false,
                    force_ogr_spatial_filter: false,
                    on_error: OgrSourceErrorSpec::Abort,
                    sql_query: None,
                    attribute_query: None,
                    cache_ttl: CacheTtlSeconds::default(),
                },
                result_descriptor: VectorResultDescriptor {
                    data_type: VectorDataType::MultiPoint,
                    spatial_reference: SpatialReference::epsg_4326().into(),
                    columns: [(
                        "Name".to_string(),
                        VectorColumnInfo {
                            data_type: FeatureDataType::Text,
                            measurement: Measurement::Unitless,
                        },
                    )]
                    .iter()
                    .cloned()
                    .collect(),
                    time: None,
                    bbox: None,
                },
                phantom: Default::default(),
            }),
        );

        let source = OgrSource {
            params: OgrSourceParameters {
                data: name,
                attribute_projection: None,
                attribute_filters: None,
            },
        }
        .boxed()
        .initialize(WorkflowOperatorPath::initialize_root(), &exe_ctx)
        .await
        .unwrap();

        assert_eq!(
            source.result_descriptor().data_type,
            VectorDataType::MultiPoint
        );
        assert_eq!(
            source.result_descriptor().spatial_reference,
            SpatialReference::epsg_4326().into()
        );

        let query_processor = source.query_processor().unwrap().multi_point().unwrap();

        let query_bbox = BoundingBox2D::new((-180.0, -90.0).into(), (180.00, 90.0).into()).unwrap();

        let context = exe_ctx.mock_query_context((1024 * 1024).into());
        let query = query_processor
            .query(
                VectorQueryRectangle::with_bounds(
                    query_bbox,
                    Default::default(),
                    ColumnSelection::all(),
                ),
                &context,
            )
            .await
            .unwrap();

        let result: Vec<MultiPointCollection> = query.try_collect().await.unwrap();

        assert_eq!(result.len(), 1);
        let result = result.into_iter().next().unwrap();

        let pc = MultiPointCollection::from_data(
            MultiPoint::many(vec![vec![(1.1, 2.2)]]).unwrap(),
            vec![TimeInterval::new(819_763_200_000, 819_763_284_000).unwrap()],
            {
                let mut map = HashMap::new();
                map.insert("Name".into(), FeatureData::Text(vec!["foo".to_owned()]));
                map
            },
            CacheHint::default(),
        )
        .unwrap();

        assert!(result.chunks_equal_ignoring_cache_hint(&pc));
    }

    #[tokio::test]
    #[allow(clippy::too_many_lines)]
    async fn points_date_time_csv() {
        let id: DataId = DatasetId::new().into();
        let name = NamedData::with_system_name("lon-lat-datetime");
        let mut exe_ctx = MockExecutionContext::test_default();
        exe_ctx.add_meta_data::<OgrSourceDataset, VectorResultDescriptor, VectorQueryRectangle>(
            id.clone(),
            name.clone(),
            Box::new(StaticMetaData {
                loading_info: OgrSourceDataset {
                    file_name: test_data!("vector/data/lonlat_date_time.csv").into(),
                    layer_name: "lonlat_date_time".to_owned(),
                    data_type: Some(VectorDataType::MultiPoint),
                    time: OgrSourceDatasetTimeType::Start {
                        start_field: "DateTime".to_owned(),
                        start_format: OgrSourceTimeFormat::Custom {
                            custom_format: DateTimeParseFormat::custom(
                                "%d.%m.%Y %H:%M:%S".to_owned(),
                            ),
                        },
                        duration: OgrSourceDurationSpec::Value(TimeStep {
                            granularity: TimeGranularity::Seconds,
                            step: 84,
                        }),
                    },
                    default_geometry: None,
                    columns: Some(OgrSourceColumnSpec {
                        format_specifics: Some(Csv {
                            header: CsvHeader::Yes,
                        }),
                        x: "Longitude".to_owned(),
                        y: Some("Latitude".to_owned()),
                        int: vec![],
                        float: vec![],
                        text: vec!["Name".to_owned()],
                        bool: vec![],
                        datetime: vec![],
                        rename: None,
                    }),
                    force_ogr_time_filter: false,
                    force_ogr_spatial_filter: false,
                    on_error: OgrSourceErrorSpec::Abort,
                    sql_query: None,
                    attribute_query: None,
                    cache_ttl: CacheTtlSeconds::default(),
                },
                result_descriptor: VectorResultDescriptor {
                    data_type: VectorDataType::MultiPoint,
                    spatial_reference: SpatialReference::epsg_4326().into(),
                    columns: [(
                        "Name".to_string(),
                        VectorColumnInfo {
                            data_type: FeatureDataType::Text,
                            measurement: Measurement::Unitless,
                        },
                    )]
                    .iter()
                    .cloned()
                    .collect(),
                    time: None,
                    bbox: None,
                },
                phantom: Default::default(),
            }),
        );

        let source = OgrSource {
            params: OgrSourceParameters {
                data: name,
                attribute_projection: None,
                attribute_filters: None,
            },
        }
        .boxed()
        .initialize(WorkflowOperatorPath::initialize_root(), &exe_ctx)
        .await
        .unwrap();

        assert_eq!(
            source.result_descriptor().data_type,
            VectorDataType::MultiPoint
        );
        assert_eq!(
            source.result_descriptor().spatial_reference,
            SpatialReference::epsg_4326().into()
        );

        let query_processor = source.query_processor().unwrap().multi_point().unwrap();

        let query_bbox = BoundingBox2D::new((-180.0, -90.0).into(), (180.00, 90.0).into()).unwrap();

        let context = exe_ctx.mock_query_context((1024 * 1024).into());
        let query = query_processor
            .query(
                VectorQueryRectangle::with_bounds(
                    query_bbox,
                    Default::default(),
                    ColumnSelection::all(),
                ),
                &context,
            )
            .await
            .unwrap();

        let result: Vec<MultiPointCollection> = query.try_collect().await.unwrap();

        assert_eq!(result.len(), 1);
        let result = result.into_iter().next().unwrap();

        let pc = MultiPointCollection::from_data(
            MultiPoint::many(vec![vec![(1.1, 2.2)]]).unwrap(),
            vec![TimeInterval::new(819_828_000_000, 819_828_084_000).unwrap()],
            {
                let mut map = HashMap::new();
                map.insert("Name".into(), FeatureData::Text(vec!["foo".to_owned()]));
                map
            },
            CacheHint::default(),
        )
        .unwrap();

        assert!(result.chunks_equal_ignoring_cache_hint(&pc));
    }

    #[tokio::test]
    #[allow(clippy::too_many_lines)]
    async fn points_date_time_tz_csv() {
        let id: DataId = DatasetId::new().into();
        let name = NamedData::with_system_name("lon-lat-time-tz");
        let mut exe_ctx = MockExecutionContext::test_default();
        exe_ctx.add_meta_data::<OgrSourceDataset, VectorResultDescriptor, VectorQueryRectangle>(
            id.clone(),
            name.clone(),
            Box::new(StaticMetaData {
                loading_info: OgrSourceDataset {
                    file_name: test_data!("vector/data/lonlat_date_time_tz.csv").into(),
                    layer_name: "lonlat_date_time_tz".to_owned(),
                    data_type: Some(VectorDataType::MultiPoint),
                    time: OgrSourceDatasetTimeType::Start {
                        start_field: "DateTimeTz".to_owned(),
                        start_format: OgrSourceTimeFormat::Custom {
                            custom_format: DateTimeParseFormat::custom(
                                "%d.%m.%Y %H:%M:%S %:z".to_owned(),
                            ),
                        },
                        duration: OgrSourceDurationSpec::Value(TimeStep {
                            granularity: TimeGranularity::Seconds,
                            step: 84,
                        }),
                    },
                    default_geometry: None,
                    columns: Some(OgrSourceColumnSpec {
                        format_specifics: Some(Csv {
                            header: CsvHeader::Yes,
                        }),
                        x: "Longitude".to_owned(),
                        y: Some("Latitude".to_owned()),
                        int: vec![],
                        float: vec![],
                        text: vec!["Name".to_owned()],
                        bool: vec![],
                        datetime: vec![],
                        rename: None,
                    }),
                    force_ogr_time_filter: false,
                    force_ogr_spatial_filter: false,
                    on_error: OgrSourceErrorSpec::Abort,
                    sql_query: None,
                    attribute_query: None,
                    cache_ttl: CacheTtlSeconds::default(),
                },
                result_descriptor: VectorResultDescriptor {
                    data_type: VectorDataType::MultiPoint,
                    spatial_reference: SpatialReference::epsg_4326().into(),
                    columns: [(
                        "Name".to_string(),
                        VectorColumnInfo {
                            data_type: FeatureDataType::Text,
                            measurement: Measurement::Unitless,
                        },
                    )]
                    .iter()
                    .cloned()
                    .collect(),
                    time: None,
                    bbox: None,
                },
                phantom: Default::default(),
            }),
        );

        let source = OgrSource {
            params: OgrSourceParameters {
                data: name,
                attribute_projection: None,
                attribute_filters: None,
            },
        }
        .boxed()
        .initialize(WorkflowOperatorPath::initialize_root(), &exe_ctx)
        .await
        .unwrap();

        assert_eq!(
            source.result_descriptor().data_type,
            VectorDataType::MultiPoint
        );
        assert_eq!(
            source.result_descriptor().spatial_reference,
            SpatialReference::epsg_4326().into()
        );

        let query_processor = source.query_processor().unwrap().multi_point().unwrap();

        let query_bbox = BoundingBox2D::new((-180.0, -90.0).into(), (180.00, 90.0).into()).unwrap();

        let context = exe_ctx.mock_query_context((1024 * 1024).into());
        let query = query_processor
            .query(
                VectorQueryRectangle::with_bounds(
                    query_bbox,
                    Default::default(),
                    ColumnSelection::all(),
                ),
                &context,
            )
            .await
            .unwrap();

        let result: Vec<MultiPointCollection> = query.try_collect().await.unwrap();

        assert_eq!(result.len(), 1);
        let result = result.into_iter().next().unwrap();

        let pc = MultiPointCollection::from_data(
            MultiPoint::many(vec![vec![(1.1, 2.2)]]).unwrap(),
            vec![TimeInterval::new(819_842_400_000, 819_842_484_000).unwrap()],
            {
                let mut map = HashMap::new();
                map.insert("Name".into(), FeatureData::Text(vec!["foo".to_owned()]));
                map
            },
            CacheHint::default(),
        )
        .unwrap();

        assert!(result.chunks_equal_ignoring_cache_hint(&pc));
    }

    #[tokio::test]
    #[allow(clippy::too_many_lines)]
    async fn points_unix_date() {
        let id: DataId = DatasetId::new().into();
        let name = NamedData::with_system_name("lon-lat-unix-date");
        let mut exe_ctx = MockExecutionContext::test_default();
        exe_ctx.add_meta_data::<OgrSourceDataset, VectorResultDescriptor, VectorQueryRectangle>(
            id.clone(),
            name.clone(),
            Box::new(StaticMetaData {
                loading_info: OgrSourceDataset {
                    file_name: test_data!("vector/data/lonlat_unix_date.csv").into(),
                    layer_name: "lonlat_unix_date".to_owned(),
                    data_type: Some(VectorDataType::MultiPoint),
                    time: OgrSourceDatasetTimeType::Start {
                        start_field: "DateTime".to_owned(),
                        start_format: OgrSourceTimeFormat::seconds(),
                        duration: OgrSourceDurationSpec::Value(TimeStep {
                            granularity: TimeGranularity::Seconds,
                            step: 84,
                        }),
                    },
                    default_geometry: None,
                    columns: Some(OgrSourceColumnSpec {
                        format_specifics: Some(Csv {
                            header: CsvHeader::Yes,
                        }),
                        x: "Longitude".to_owned(),
                        y: Some("Latitude".to_owned()),
                        int: vec![],
                        float: vec![],
                        text: vec!["Name".to_owned()],
                        bool: vec![],
                        datetime: vec![],
                        rename: None,
                    }),
                    force_ogr_time_filter: false,
                    force_ogr_spatial_filter: false,
                    on_error: OgrSourceErrorSpec::Abort,
                    sql_query: None,
                    attribute_query: None,
                    cache_ttl: CacheTtlSeconds::default(),
                },
                result_descriptor: VectorResultDescriptor {
                    data_type: VectorDataType::MultiPoint,
                    spatial_reference: SpatialReference::epsg_4326().into(),
                    columns: [(
                        "Name".to_string(),
                        VectorColumnInfo {
                            data_type: FeatureDataType::Text,
                            measurement: Measurement::Unitless,
                        },
                    )]
                    .iter()
                    .cloned()
                    .collect(),
                    time: None,
                    bbox: None,
                },
                phantom: Default::default(),
            }),
        );

        let source = OgrSource {
            params: OgrSourceParameters {
                data: name,
                attribute_projection: None,
                attribute_filters: None,
            },
        }
        .boxed()
        .initialize(WorkflowOperatorPath::initialize_root(), &exe_ctx)
        .await
        .unwrap();

        assert_eq!(
            source.result_descriptor().data_type,
            VectorDataType::MultiPoint
        );
        assert_eq!(
            source.result_descriptor().spatial_reference,
            SpatialReference::epsg_4326().into()
        );

        let query_processor = source.query_processor().unwrap().multi_point().unwrap();

        let query_bbox = BoundingBox2D::new((-180.0, -90.0).into(), (180.00, 90.0).into()).unwrap();

        let context = exe_ctx.mock_query_context((1024 * 1024).into());
        let query = query_processor
            .query(
                VectorQueryRectangle::with_bounds(
                    query_bbox,
                    Default::default(),
                    ColumnSelection::all(),
                ),
                &context,
            )
            .await
            .unwrap();

        let result: Vec<MultiPointCollection> = query.try_collect().await.unwrap();

        assert_eq!(result.len(), 1);
        let result = result.into_iter().next().unwrap();

        let pc = MultiPointCollection::from_data(
            MultiPoint::many(vec![vec![(1.1, 2.2)]]).unwrap(),
            vec![TimeInterval::new(819_824_400_500, 819_824_484_500).unwrap()],
            {
                let mut map = HashMap::new();
                map.insert("Name".into(), FeatureData::Text(vec!["foo".to_owned()]));
                map
            },
            CacheHint::default(),
        )
        .unwrap();

        assert!(result.chunks_equal_ignoring_cache_hint(&pc));
    }

    #[tokio::test]
    #[allow(clippy::too_many_lines)]
    async fn vector_date_time_csv() {
        let id: DataId = DatasetId::new().into();
        let name = NamedData::with_system_name("lon-lat-datetime");
        let mut exe_ctx = MockExecutionContext::test_default();
        exe_ctx.add_meta_data::<OgrSourceDataset, VectorResultDescriptor, VectorQueryRectangle>(
            id.clone(),
            name.clone(),
            Box::new(StaticMetaData {
                loading_info: OgrSourceDataset {
                    file_name: test_data!("vector/data/lonlat_date_time.csv").into(),
                    layer_name: "lonlat_date_time".to_owned(),
                    data_type: Some(VectorDataType::MultiPoint),
                    time: OgrSourceDatasetTimeType::Start {
                        start_field: "DateTime".to_owned(),
                        start_format: OgrSourceTimeFormat::Custom {
                            custom_format: DateTimeParseFormat::custom(
                                "%d.%m.%Y %H:%M:%S".to_owned(),
                            ),
                        },
                        duration: OgrSourceDurationSpec::Value(TimeStep {
                            granularity: TimeGranularity::Seconds,
                            step: 84,
                        }),
                    },
                    default_geometry: None,
                    columns: Some(OgrSourceColumnSpec {
                        format_specifics: Some(Csv {
                            header: CsvHeader::Yes,
                        }),
                        x: "Longitude".to_owned(),
                        y: Some("Latitude".to_owned()),
                        int: vec![],
                        float: vec![],
                        text: vec!["Name".to_owned()],
                        bool: vec![],
                        datetime: vec!["DateTime".to_owned()],
                        rename: None,
                    }),
                    force_ogr_time_filter: false,
                    force_ogr_spatial_filter: false,
                    on_error: OgrSourceErrorSpec::Abort,
                    sql_query: None,
                    attribute_query: None,
                    cache_ttl: CacheTtlSeconds::default(),
                },
                result_descriptor: VectorResultDescriptor {
                    data_type: VectorDataType::MultiPoint,
                    spatial_reference: SpatialReference::epsg_4326().into(),
                    columns: [
                        (
                            "Name".to_string(),
                            VectorColumnInfo {
                                data_type: FeatureDataType::Text,
                                measurement: Measurement::Unitless,
                            },
                        ),
                        (
                            "DateTime".to_string(),
                            VectorColumnInfo {
                                data_type: FeatureDataType::DateTime,
                                measurement: Measurement::Unitless,
                            },
                        ),
                    ]
                    .iter()
                    .cloned()
                    .collect(),
                    time: None,
                    bbox: None,
                },
                phantom: Default::default(),
            }),
        );

        let source = OgrSource {
            params: OgrSourceParameters {
                data: name,
                attribute_projection: None,
                attribute_filters: None,
            },
        }
        .boxed()
        .initialize(WorkflowOperatorPath::initialize_root(), &exe_ctx)
        .await
        .unwrap();

        assert_eq!(
            source.result_descriptor().data_type,
            VectorDataType::MultiPoint
        );
        assert_eq!(
            source.result_descriptor().spatial_reference,
            SpatialReference::epsg_4326().into()
        );

        let query_processor = source.query_processor().unwrap().multi_point().unwrap();

        let query_bbox = BoundingBox2D::new((-180.0, -90.0).into(), (180.00, 90.0).into()).unwrap();

        let context = exe_ctx.mock_query_context((1024 * 1024).into());
        let query = query_processor
            .query(
                VectorQueryRectangle::with_bounds(
                    query_bbox,
                    Default::default(),
                    ColumnSelection::all(),
                ),
                &context,
            )
            .await
            .unwrap();

        let result: Vec<MultiPointCollection> = query.try_collect().await.unwrap();
        assert_eq!(result.len(), 1);

        let result = result.into_iter().next().unwrap();

        let pc = MultiPointCollection::from_data(
            MultiPoint::many(vec![vec![(1.1, 2.2)]]).unwrap(),
            vec![TimeInterval::new(819_828_000_000, 819_828_084_000).unwrap()],
            {
                let mut map = HashMap::new();
                map.insert(
                    "DateTime".into(),
                    FeatureData::DateTime(vec![TimeInstance::from_millis_unchecked(
                        819_828_000_000,
                    )]),
                );
                map.insert("Name".into(), FeatureData::Text(vec!["foo".to_owned()]));
                map
            },
            CacheHint::default(),
        )
        .unwrap();

        assert!(result.chunks_equal_ignoring_cache_hint(&pc));
    }

    #[tokio::test]
    #[allow(clippy::too_many_lines)]
    async fn points_bool_csv() {
        let id: DataId = DatasetId::new().into();
        let name = NamedData::with_system_name("points-with-bool");
        let mut exe_ctx = MockExecutionContext::test_default();
        exe_ctx.add_meta_data::<OgrSourceDataset, VectorResultDescriptor, VectorQueryRectangle>(
            id.clone(),
            name.clone(),
            Box::new(StaticMetaData {
                loading_info: OgrSourceDataset {
                    file_name: test_data!("vector/data/points_with_bool.csv").into(),
                    layer_name: "points_with_bool".to_owned(),
                    data_type: Some(VectorDataType::MultiPoint),
                    time: OgrSourceDatasetTimeType::None,
                    default_geometry: None,
                    columns: Some(OgrSourceColumnSpec {
                        format_specifics: Some(Csv {
                            header: CsvHeader::Yes,
                        }),
                        x: "x".to_owned(),
                        y: Some("y".to_owned()),
                        int: vec![],
                        float: vec![],
                        text: vec![],
                        bool: vec!["bool".to_owned()],
                        datetime: vec![],
                        rename: None,
                    }),
                    force_ogr_time_filter: false,
                    force_ogr_spatial_filter: false,
                    on_error: OgrSourceErrorSpec::Abort,
                    sql_query: None,
                    attribute_query: None,
                    cache_ttl: CacheTtlSeconds::default(),
                },
                result_descriptor: VectorResultDescriptor {
                    data_type: VectorDataType::MultiPoint,
                    spatial_reference: SpatialReference::epsg_4326().into(),
                    columns: [(
                        "bool".to_string(),
                        VectorColumnInfo {
                            data_type: FeatureDataType::Bool,
                            measurement: Measurement::Unitless,
                        },
                    )]
                    .iter()
                    .cloned()
                    .collect(),
                    time: None,
                    bbox: None,
                },
                phantom: Default::default(),
            }),
        );

        let source = OgrSource {
            params: OgrSourceParameters {
                data: name,
                attribute_projection: None,
                attribute_filters: None,
            },
        }
        .boxed()
        .initialize(WorkflowOperatorPath::initialize_root(), &exe_ctx)
        .await
        .unwrap();

        assert_eq!(
            source.result_descriptor().data_type,
            VectorDataType::MultiPoint
        );
        assert_eq!(
            source.result_descriptor().spatial_reference,
            SpatialReference::epsg_4326().into()
        );

        let query_processor = source.query_processor().unwrap().multi_point().unwrap();

        let query_bbox = BoundingBox2D::new((-180.0, -90.0).into(), (180.00, 90.0).into()).unwrap();

        let context = exe_ctx.mock_query_context((1024 * 1024).into());
        let query = query_processor
            .query(
                VectorQueryRectangle::with_bounds(
                    query_bbox,
                    Default::default(),
                    ColumnSelection::all(),
                ),
                &context,
            )
            .await
            .unwrap();

        let result: Vec<MultiPointCollection> = query.try_collect().await.unwrap();

        assert_eq!(result.len(), 1);
        let result = result.into_iter().next().unwrap();

        let pc = MultiPointCollection::from_data(
            MultiPoint::many(vec![vec![(1.1, 2.2)], vec![(3.3, 4.4)], vec![(7.2, 5.9)]]).unwrap(),
            vec![
                TimeInterval::default(),
                TimeInterval::default(),
                TimeInterval::default(),
            ],
            {
                let mut map = HashMap::new();
                map.insert("bool".into(), FeatureData::Bool(vec![true, false, true]));
                map
            },
            CacheHint::default(),
        )
        .unwrap();

        assert!(result.chunks_equal_ignoring_cache_hint(&pc));
    }

    #[tokio::test]
    #[allow(clippy::too_many_lines)]
    async fn rename() -> Result<()> {
        let dataset_information = OgrSourceDataset {
            file_name: test_data!("vector/data/plain_data.csv").into(),
            layer_name: "plain_data".to_string(),
            data_type: None,
            time: OgrSourceDatasetTimeType::None,
            default_geometry: None,
            columns: Some(OgrSourceColumnSpec {
                format_specifics: Some(Csv {
                    header: CsvHeader::Yes,
                }),
                x: String::new(),
                y: None,
                float: vec!["b".to_string()],
                int: vec!["a".to_string()],
                text: vec!["c".to_string()],
                bool: vec![],
                datetime: vec![],
                rename: Some(
                    [("a".to_owned(), "foo".to_owned())]
                        .iter()
                        .cloned()
                        .collect(),
                ),
            }),
            force_ogr_time_filter: false,
            force_ogr_spatial_filter: false,
            on_error: OgrSourceErrorSpec::Ignore,
            sql_query: None,
            attribute_query: None,
            cache_ttl: CacheTtlSeconds::default(),
        };

        let rd = VectorResultDescriptor {
            data_type: VectorDataType::MultiPoint,
            spatial_reference: SpatialReferenceOption::Unreferenced,
            columns: [
                (
                    "a".to_string(),
                    VectorColumnInfo {
                        data_type: FeatureDataType::Int,
                        measurement: Measurement::Unitless,
                    },
                ),
                (
                    "b".to_string(),
                    VectorColumnInfo {
                        data_type: FeatureDataType::Float,
                        measurement: Measurement::Unitless,
                    },
                ),
                (
                    "c".to_string(),
                    VectorColumnInfo {
                        data_type: FeatureDataType::Text,
                        measurement: Measurement::Unitless,
                    },
                ),
            ]
            .iter()
            .cloned()
            .collect(),
            time: None,
            bbox: None,
        };

        let info = StaticMetaData {
            loading_info: dataset_information,
            result_descriptor: rd.clone(),
            phantom: Default::default(),
        };

        let query_processor = OgrSourceProcessor::<NoGeometry>::new(rd, Box::new(info), vec![]);

        let context =
            MockQueryContext::new(ChunkByteSize::MAX, TilingSpecification::test_default());
        let query = query_processor
            .query(
                VectorQueryRectangle::with_bounds(
                    BoundingBox2D::new((0., 0.).into(), (1., 1.).into())?,
                    Default::default(),
                    ColumnSelection::all(),
                ),
                &context,
            )
            .await
            .unwrap();

        let result: Vec<DataCollection> = query.try_collect().await?;

        assert_eq!(result.len(), 1);

        assert!(
            result[0].chunks_equal_ignoring_cache_hint(&DataCollection::from_data(
                vec![],
                vec![Default::default(); 2],
                [
                    (
                        "foo".to_string(),
                        FeatureData::NullableInt(vec![Some(1), Some(2)])
                    ),
                    (
                        "b".to_string(),
                        FeatureData::NullableFloat(vec![Some(5.4), None])
                    ),
                    (
                        "c".to_string(),
                        FeatureData::NullableText(vec![
                            Some("foo".to_string()),
                            Some("bar".to_string())
                        ])
                    ),
                ]
                .iter()
                .cloned()
                .collect(),
                CacheHint::default()
            )?)
        );

        Ok(())
    }

    #[tokio::test]
    #[allow(clippy::too_many_lines)]
    async fn attribute_filter_string() -> Result<()> {
        let dataset_information = OgrSourceDataset {
            file_name: test_data!("vector/data/plain_data.csv").into(),
            layer_name: "plain_data".to_string(),
            data_type: None,
            time: OgrSourceDatasetTimeType::None,
            default_geometry: None,
            columns: Some(OgrSourceColumnSpec {
                format_specifics: Some(Csv {
                    header: CsvHeader::Yes,
                }),
                x: String::new(),
                y: None,
                float: vec!["b".to_string()],
                int: vec!["a".to_string()],
                text: vec!["c".to_string()],
                bool: vec![],
                datetime: vec![],
                rename: None,
            }),
            force_ogr_time_filter: false,
            force_ogr_spatial_filter: false,
            on_error: OgrSourceErrorSpec::Ignore,
            sql_query: None,
            attribute_query: None,
            cache_ttl: CacheTtlSeconds::default(),
        };

        let rd = VectorResultDescriptor {
            data_type: VectorDataType::MultiPoint,
            spatial_reference: SpatialReferenceOption::Unreferenced,
            columns: [
                (
                    "a".to_string(),
                    VectorColumnInfo {
                        data_type: FeatureDataType::Int,
                        measurement: Measurement::Unitless,
                    },
                ),
                (
                    "b".to_string(),
                    VectorColumnInfo {
                        data_type: FeatureDataType::Float,
                        measurement: Measurement::Unitless,
                    },
                ),
                (
                    "c".to_string(),
                    VectorColumnInfo {
                        data_type: FeatureDataType::Text,
                        measurement: Measurement::Unitless,
                    },
                ),
            ]
            .iter()
            .cloned()
            .collect(),
            time: None,
            bbox: None,
        };

        let info = StaticMetaData {
            loading_info: dataset_information,
            result_descriptor: rd.clone(),
            phantom: Default::default(),
        };

        let query_processor = OgrSourceProcessor::<NoGeometry>::new(
            rd,
            Box::new(info),
            vec![AttributeFilter {
                attribute: "c".to_owned(),
                ranges: vec![StringOrNumberRange::String(
                    "foo".to_owned()..="foo".to_owned(),
                )],
                keep_nulls: false,
            }],
        );

        let context =
            MockQueryContext::new(ChunkByteSize::MAX, TilingSpecification::test_default());
        let query = query_processor
            .query(
                VectorQueryRectangle::with_bounds(
                    BoundingBox2D::new((0., 0.).into(), (1., 1.).into())?,
                    Default::default(),
                    ColumnSelection::all(),
                ),
                &context,
            )
            .await
            .unwrap();

        let result: Vec<DataCollection> = query.try_collect().await?;

        assert_eq!(result.len(), 1);

        assert!(
            result[0].chunks_equal_ignoring_cache_hint(&DataCollection::from_data(
                vec![],
                vec![Default::default(); 1],
                [
                    ("a".to_string(), FeatureData::NullableInt(vec![Some(1)])),
                    ("b".to_string(), FeatureData::NullableFloat(vec![Some(5.4)])),
                    (
                        "c".to_string(),
                        FeatureData::NullableText(vec![Some("foo".to_string()),])
                    ),
                ]
                .iter()
                .cloned()
                .collect(),
                CacheHint::default()
            )?)
        );

        Ok(())
    }

    #[tokio::test]
    #[allow(clippy::too_many_lines)]
    async fn attribute_filter_int() -> Result<()> {
        let dataset_information = OgrSourceDataset {
            file_name: test_data!("vector/data/plain_data.csv").into(),
            layer_name: "plain_data".to_string(),
            data_type: None,
            time: OgrSourceDatasetTimeType::None,
            default_geometry: None,
            columns: Some(OgrSourceColumnSpec {
                format_specifics: Some(Csv {
                    header: CsvHeader::Yes,
                }),
                x: String::new(),
                y: None,
                float: vec!["b".to_string()],
                int: vec!["a".to_string()],
                text: vec!["c".to_string()],
                bool: vec![],
                datetime: vec![],
                rename: None,
            }),
            force_ogr_time_filter: false,
            force_ogr_spatial_filter: false,
            on_error: OgrSourceErrorSpec::Ignore,
            sql_query: None,
            attribute_query: None,
            cache_ttl: CacheTtlSeconds::default(),
        };

        let rd = VectorResultDescriptor {
            data_type: VectorDataType::MultiPoint,
            spatial_reference: SpatialReferenceOption::Unreferenced,
            columns: [
                (
                    "a".to_string(),
                    VectorColumnInfo {
                        data_type: FeatureDataType::Int,
                        measurement: Measurement::Unitless,
                    },
                ),
                (
                    "b".to_string(),
                    VectorColumnInfo {
                        data_type: FeatureDataType::Float,
                        measurement: Measurement::Unitless,
                    },
                ),
                (
                    "c".to_string(),
                    VectorColumnInfo {
                        data_type: FeatureDataType::Text,
                        measurement: Measurement::Unitless,
                    },
                ),
            ]
            .iter()
            .cloned()
            .collect(),
            time: None,
            bbox: None,
        };

        let info = StaticMetaData {
            loading_info: dataset_information,
            result_descriptor: rd.clone(),
            phantom: Default::default(),
        };

        let query_processor = OgrSourceProcessor::<NoGeometry>::new(
            rd,
            Box::new(info),
            vec![AttributeFilter {
                attribute: "a".to_owned(),
                ranges: vec![StringOrNumberRange::Int(2..=2)],
                keep_nulls: false,
            }],
        );

        let context =
            MockQueryContext::new(ChunkByteSize::MAX, TilingSpecification::test_default());
        let query = query_processor
            .query(
                VectorQueryRectangle::with_bounds(
                    BoundingBox2D::new((0., 0.).into(), (1., 1.).into())?,
                    Default::default(),
                    ColumnSelection::all(),
                ),
                &context,
            )
            .await
            .unwrap();

        let result: Vec<DataCollection> = query.try_collect().await?;

        assert_eq!(result.len(), 1);

        assert!(
            result[0].chunks_equal_ignoring_cache_hint(&DataCollection::from_data(
                vec![],
                vec![Default::default(); 1],
                [
                    ("a".to_string(), FeatureData::NullableInt(vec![Some(2)])),
                    ("b".to_string(), FeatureData::NullableFloat(vec![None])),
                    (
                        "c".to_string(),
                        FeatureData::NullableText(vec![Some("bar".to_string()),])
                    ),
                ]
                .iter()
                .cloned()
                .collect(),
                CacheHint::default()
            )?)
        );

        Ok(())
    }

    #[tokio::test]
    #[allow(clippy::too_many_lines)]
    async fn attribute_filter_float() -> Result<()> {
        let dataset_information = OgrSourceDataset {
            file_name: test_data!("vector/data/plain_data.csv").into(),
            layer_name: "plain_data".to_string(),
            data_type: None,
            time: OgrSourceDatasetTimeType::None,
            default_geometry: None,
            columns: Some(OgrSourceColumnSpec {
                format_specifics: Some(Csv {
                    header: CsvHeader::Yes,
                }),
                x: String::new(),
                y: None,
                float: vec!["b".to_string()],
                int: vec!["a".to_string()],
                text: vec!["c".to_string()],
                bool: vec![],
                datetime: vec![],
                rename: None,
            }),
            force_ogr_time_filter: false,
            force_ogr_spatial_filter: false,
            on_error: OgrSourceErrorSpec::Ignore,
            sql_query: None,
            attribute_query: None,
            cache_ttl: CacheTtlSeconds::default(),
        };

        let rd = VectorResultDescriptor {
            data_type: VectorDataType::MultiPoint,
            spatial_reference: SpatialReferenceOption::Unreferenced,
            columns: [
                (
                    "a".to_string(),
                    VectorColumnInfo {
                        data_type: FeatureDataType::Int,
                        measurement: Measurement::Unitless,
                    },
                ),
                (
                    "b".to_string(),
                    VectorColumnInfo {
                        data_type: FeatureDataType::Float,
                        measurement: Measurement::Unitless,
                    },
                ),
                (
                    "c".to_string(),
                    VectorColumnInfo {
                        data_type: FeatureDataType::Text,
                        measurement: Measurement::Unitless,
                    },
                ),
            ]
            .iter()
            .cloned()
            .collect(),
            time: None,
            bbox: None,
        };

        let info = StaticMetaData {
            loading_info: dataset_information,
            result_descriptor: rd.clone(),
            phantom: Default::default(),
        };

        let query_processor = OgrSourceProcessor::<NoGeometry>::new(
            rd,
            Box::new(info),
            vec![AttributeFilter {
                attribute: "b".to_owned(),
                ranges: vec![StringOrNumberRange::Float(5.4..=5.4)],
                keep_nulls: false,
            }],
        );

        let context =
            MockQueryContext::new(ChunkByteSize::MAX, TilingSpecification::test_default());
        let query = query_processor
            .query(
                VectorQueryRectangle::with_bounds(
                    BoundingBox2D::new((0., 0.).into(), (1., 1.).into())?,
                    Default::default(),
                    ColumnSelection::all(),
                ),
                &context,
            )
            .await
            .unwrap();

        let result: Vec<DataCollection> = query.try_collect().await?;

        assert_eq!(result.len(), 1);

        assert!(
            result[0].chunks_equal_ignoring_cache_hint(&DataCollection::from_data(
                vec![],
                vec![Default::default(); 1],
                [
                    ("a".to_string(), FeatureData::NullableInt(vec![Some(1)])),
                    ("b".to_string(), FeatureData::NullableFloat(vec![Some(5.4)])),
                    (
                        "c".to_string(),
                        FeatureData::NullableText(vec![Some("foo".to_string()),])
                    ),
                ]
                .iter()
                .cloned()
                .collect(),
                CacheHint::default()
            )?)
        );

        Ok(())
    }

    #[tokio::test]
    #[allow(clippy::too_many_lines)]
    async fn attribute_filter_int_renamed() -> Result<()> {
        let dataset_information = OgrSourceDataset {
            file_name: test_data!("vector/data/plain_data.csv").into(),
            layer_name: "plain_data".to_string(),
            data_type: None,
            time: OgrSourceDatasetTimeType::None,
            default_geometry: None,
            columns: Some(OgrSourceColumnSpec {
                format_specifics: Some(Csv {
                    header: CsvHeader::Yes,
                }),
                x: String::new(),
                y: None,
                float: vec!["b".to_string()],
                int: vec!["a".to_string()],
                text: vec!["c".to_string()],
                bool: vec![],
                datetime: vec![],
                rename: Some(
                    [("a".to_string(), "d".to_string())]
                        .into_iter()
                        .collect::<HashMap<_, _>>(),
                ),
            }),
            force_ogr_time_filter: false,
            force_ogr_spatial_filter: false,
            on_error: OgrSourceErrorSpec::Ignore,
            sql_query: None,
            attribute_query: None,
            cache_ttl: CacheTtlSeconds::default(),
        };

        let rd = VectorResultDescriptor {
            data_type: VectorDataType::MultiPoint,
            spatial_reference: SpatialReferenceOption::Unreferenced,
            columns: [
                (
                    "d".to_string(),
                    VectorColumnInfo {
                        data_type: FeatureDataType::Int,
                        measurement: Measurement::Unitless,
                    },
                ),
                (
                    "b".to_string(),
                    VectorColumnInfo {
                        data_type: FeatureDataType::Float,
                        measurement: Measurement::Unitless,
                    },
                ),
                (
                    "c".to_string(),
                    VectorColumnInfo {
                        data_type: FeatureDataType::Text,
                        measurement: Measurement::Unitless,
                    },
                ),
            ]
            .iter()
            .cloned()
            .collect(),
            time: None,
            bbox: None,
        };

        let info = StaticMetaData {
            loading_info: dataset_information,
            result_descriptor: rd.clone(),
            phantom: Default::default(),
        };

        let query_processor = OgrSourceProcessor::<NoGeometry>::new(
            rd,
            Box::new(info),
            vec![AttributeFilter {
                attribute: "d".to_owned(),
                ranges: vec![StringOrNumberRange::Int(2..=2)],
                keep_nulls: false,
            }],
        );

        let context =
            MockQueryContext::new(ChunkByteSize::MAX, TilingSpecification::test_default());
        let query = query_processor
            .query(
                VectorQueryRectangle::with_bounds(
                    BoundingBox2D::new((0., 0.).into(), (1., 1.).into())?,
                    Default::default(),
                    ColumnSelection::all(),
                ),
                &context,
            )
            .await
            .unwrap();

        let result: Vec<DataCollection> = query.try_collect().await?;

        assert_eq!(result.len(), 1);

        assert!(
            result[0].chunks_equal_ignoring_cache_hint(&DataCollection::from_data(
                vec![],
                vec![Default::default(); 1],
                [
                    ("d".to_string(), FeatureData::NullableInt(vec![Some(2)])),
                    ("b".to_string(), FeatureData::NullableFloat(vec![None])),
                    (
                        "c".to_string(),
                        FeatureData::NullableText(vec![Some("bar".to_string()),])
                    ),
                ]
                .iter()
                .cloned()
                .collect(),
                CacheHint::default()
            )?)
        );

        Ok(())
    }

    #[tokio::test]
    #[allow(clippy::too_many_lines)]
    async fn attribute_filter_int_multi_range() -> Result<()> {
        let dataset_information = OgrSourceDataset {
            file_name: test_data!("vector/data/plain_data.csv").into(),
            layer_name: "plain_data".to_string(),
            data_type: None,
            time: OgrSourceDatasetTimeType::None,
            default_geometry: None,
            columns: Some(OgrSourceColumnSpec {
                format_specifics: Some(Csv {
                    header: CsvHeader::Yes,
                }),
                x: String::new(),
                y: None,
                float: vec!["b".to_string()],
                int: vec!["a".to_string()],
                text: vec!["c".to_string()],
                bool: vec![],
                datetime: vec![],
                rename: None,
            }),
            force_ogr_time_filter: false,
            force_ogr_spatial_filter: false,
            on_error: OgrSourceErrorSpec::Ignore,
            sql_query: None,
            attribute_query: None,
            cache_ttl: CacheTtlSeconds::default(),
        };

        let rd = VectorResultDescriptor {
            data_type: VectorDataType::MultiPoint,
            spatial_reference: SpatialReferenceOption::Unreferenced,
            columns: [
                (
                    "foo".to_string(),
                    VectorColumnInfo {
                        data_type: FeatureDataType::Int,
                        measurement: Measurement::Unitless,
                    },
                ),
                (
                    "b".to_string(),
                    VectorColumnInfo {
                        data_type: FeatureDataType::Float,
                        measurement: Measurement::Unitless,
                    },
                ),
                (
                    "c".to_string(),
                    VectorColumnInfo {
                        data_type: FeatureDataType::Text,
                        measurement: Measurement::Unitless,
                    },
                ),
            ]
            .iter()
            .cloned()
            .collect(),
            time: None,
            bbox: None,
        };

        let info = StaticMetaData {
            loading_info: dataset_information,
            result_descriptor: rd.clone(),
            phantom: Default::default(),
        };

        let query_processor = OgrSourceProcessor::<NoGeometry>::new(
            rd,
            Box::new(info),
            vec![AttributeFilter {
                attribute: "a".to_owned(),
                ranges: vec![
                    StringOrNumberRange::Int(1..=1),
                    StringOrNumberRange::Int(2..=2),
                ],
                keep_nulls: false,
            }],
        );

        let context =
            MockQueryContext::new(ChunkByteSize::MAX, TilingSpecification::test_default());
        let query = query_processor
            .query(
                VectorQueryRectangle::with_bounds(
                    BoundingBox2D::new((0., 0.).into(), (1., 1.).into())?,
                    Default::default(),
                    ColumnSelection::all(),
                ),
                &context,
            )
            .await
            .unwrap();

        let result: Vec<DataCollection> = query.try_collect().await?;

        assert_eq!(result.len(), 1);

        assert!(
            result[0].chunks_equal_ignoring_cache_hint(&DataCollection::from_data(
                vec![],
                vec![Default::default(); 2],
                [
                    (
                        "a".to_string(),
                        FeatureData::NullableInt(vec![Some(1), Some(2)])
                    ),
                    (
                        "b".to_string(),
                        FeatureData::NullableFloat(vec![Some(5.4), None])
                    ),
                    (
                        "c".to_string(),
                        FeatureData::NullableText(vec![
                            Some("foo".to_string()),
                            Some("bar".to_string()),
                        ])
                    ),
                ]
                .iter()
                .cloned()
                .collect(),
                CacheHint::default()
            )?)
        );

        Ok(())
    }

    #[tokio::test]
    #[allow(clippy::too_many_lines)]
    async fn attribute_filter_multi() -> Result<()> {
        let dataset_information = OgrSourceDataset {
            file_name: test_data!("vector/data/plain_data.csv").into(),
            layer_name: "plain_data".to_string(),
            data_type: None,
            time: OgrSourceDatasetTimeType::None,
            default_geometry: None,
            columns: Some(OgrSourceColumnSpec {
                format_specifics: Some(Csv {
                    header: CsvHeader::Yes,
                }),
                x: String::new(),
                y: None,
                float: vec!["b".to_string()],
                int: vec!["a".to_string()],
                text: vec!["c".to_string()],
                bool: vec![],
                datetime: vec![],
                rename: None,
            }),
            force_ogr_time_filter: false,
            force_ogr_spatial_filter: false,
            on_error: OgrSourceErrorSpec::Ignore,
            sql_query: None,
            attribute_query: None,
            cache_ttl: CacheTtlSeconds::default(),
        };

        let rd = VectorResultDescriptor {
            data_type: VectorDataType::MultiPoint,
            spatial_reference: SpatialReferenceOption::Unreferenced,
            columns: [
                (
                    "foo".to_string(),
                    VectorColumnInfo {
                        data_type: FeatureDataType::Int,
                        measurement: Measurement::Unitless,
                    },
                ),
                (
                    "b".to_string(),
                    VectorColumnInfo {
                        data_type: FeatureDataType::Float,
                        measurement: Measurement::Unitless,
                    },
                ),
                (
                    "c".to_string(),
                    VectorColumnInfo {
                        data_type: FeatureDataType::Text,
                        measurement: Measurement::Unitless,
                    },
                ),
            ]
            .iter()
            .cloned()
            .collect(),
            time: None,
            bbox: None,
        };

        let info = StaticMetaData {
            loading_info: dataset_information,
            result_descriptor: rd.clone(),
            phantom: Default::default(),
        };

        let query_processor = OgrSourceProcessor::<NoGeometry>::new(
            rd,
            Box::new(info),
            vec![
                AttributeFilter {
                    attribute: "a".to_owned(),
                    ranges: vec![StringOrNumberRange::Int(1..=1)],
                    keep_nulls: false,
                },
                AttributeFilter {
                    attribute: "c".to_owned(),
                    ranges: vec![StringOrNumberRange::String(
                        "foo".to_string()..="foo".to_string(),
                    )],
                    keep_nulls: false,
                },
            ],
        );

        let context =
            MockQueryContext::new(ChunkByteSize::MAX, TilingSpecification::test_default());
        let query = query_processor
            .query(
                VectorQueryRectangle::with_bounds(
                    BoundingBox2D::new((0., 0.).into(), (1., 1.).into())?,
                    Default::default(),
                    ColumnSelection::all(),
                ),
                &context,
            )
            .await
            .unwrap();

        let result: Vec<DataCollection> = query.try_collect().await?;

        assert_eq!(result.len(), 1);

        assert!(
            result[0].chunks_equal_ignoring_cache_hint(&DataCollection::from_data(
                vec![],
                vec![Default::default(); 1],
                [
                    ("a".to_string(), FeatureData::NullableInt(vec![Some(1)])),
                    ("b".to_string(), FeatureData::NullableFloat(vec![Some(5.4)])),
                    (
                        "c".to_string(),
                        FeatureData::NullableText(vec![Some("foo".to_string()),])
                    ),
                ]
                .iter()
                .cloned()
                .collect(),
                CacheHint::default()
            )?)
        );

        Ok(())
    }

    #[tokio::test]
    #[allow(clippy::too_many_lines)]
    async fn attribute_filter_with_attribute_query() -> Result<()> {
        let dataset_information = OgrSourceDataset {
            file_name: test_data!("vector/data/plain_data.csv").into(),
            layer_name: "plain_data".to_string(),
            data_type: None,
            time: OgrSourceDatasetTimeType::None,
            default_geometry: None,
            columns: Some(OgrSourceColumnSpec {
                format_specifics: Some(Csv {
                    header: CsvHeader::Yes,
                }),
                x: String::new(),
                y: None,
                float: vec!["b".to_string()],
                int: vec!["a".to_string()],
                text: vec!["c".to_string()],
                bool: vec![],
                datetime: vec![],
                rename: None,
            }),
            force_ogr_time_filter: false,
            force_ogr_spatial_filter: false,
            on_error: OgrSourceErrorSpec::Ignore,
            sql_query: None,
            attribute_query: Some("\"c\" = 'foo'".to_string()),
            cache_ttl: CacheTtlSeconds::default(),
        };

        let rd = VectorResultDescriptor {
            data_type: VectorDataType::MultiPoint,
            spatial_reference: SpatialReferenceOption::Unreferenced,
            columns: [
                (
                    "foo".to_string(),
                    VectorColumnInfo {
                        data_type: FeatureDataType::Int,
                        measurement: Measurement::Unitless,
                    },
                ),
                (
                    "b".to_string(),
                    VectorColumnInfo {
                        data_type: FeatureDataType::Float,
                        measurement: Measurement::Unitless,
                    },
                ),
                (
                    "c".to_string(),
                    VectorColumnInfo {
                        data_type: FeatureDataType::Text,
                        measurement: Measurement::Unitless,
                    },
                ),
            ]
            .iter()
            .cloned()
            .collect(),
            time: None,
            bbox: None,
        };

        let info = StaticMetaData {
            loading_info: dataset_information,
            result_descriptor: rd.clone(),
            phantom: Default::default(),
        };

        let query_processor = OgrSourceProcessor::<NoGeometry>::new(
            rd,
            Box::new(info),
            vec![AttributeFilter {
                attribute: "a".to_owned(),
                ranges: vec![StringOrNumberRange::Int(1..=1)],
                keep_nulls: false,
            }],
        );

        let context =
            MockQueryContext::new(ChunkByteSize::MAX, TilingSpecification::test_default());
        let query = query_processor
            .query(
                VectorQueryRectangle::with_bounds(
                    BoundingBox2D::new((0., 0.).into(), (1., 1.).into())?,
                    Default::default(),
                    ColumnSelection::all(),
                ),
                &context,
            )
            .await
            .unwrap();

        let result: Vec<DataCollection> = query.try_collect().await?;

        assert_eq!(result.len(), 1);

        assert!(
            result[0].chunks_equal_ignoring_cache_hint(&DataCollection::from_data(
                vec![],
                vec![Default::default(); 1],
                [
                    ("a".to_string(), FeatureData::NullableInt(vec![Some(1)])),
                    ("b".to_string(), FeatureData::NullableFloat(vec![Some(5.4)])),
                    (
                        "c".to_string(),
                        FeatureData::NullableText(vec![Some("foo".to_string()),])
                    ),
                ]
                .iter()
                .cloned()
                .collect(),
                CacheHint::default()
            )?)
        );

        Ok(())
    }

    #[tokio::test]
    async fn attribute_filter_float_gpkg() -> Result<()> {
        let dataset_information = OgrSourceDataset {
            file_name: test_data!("vector/data/ne_10m_ports/ne_10m_ports.shp").into(),
            layer_name: "ne_10m_ports".to_string(),
            data_type: None,
            time: OgrSourceDatasetTimeType::None,
            default_geometry: None,
            columns: Some(OgrSourceColumnSpec {
                format_specifics: Some(Csv {
                    header: CsvHeader::Yes,
                }),
                x: String::new(),
                y: None,
                float: vec!["natlscale".to_string()],
                int: vec![],
                text: vec!["name".to_string()],
                bool: vec![],
                datetime: vec![],
                rename: None,
            }),
            force_ogr_time_filter: false,
            force_ogr_spatial_filter: false,
            on_error: OgrSourceErrorSpec::Ignore,
            sql_query: None,
            attribute_query: None,
            cache_ttl: CacheTtlSeconds::default(),
        };

        let rd = VectorResultDescriptor {
            data_type: VectorDataType::MultiPoint,
            spatial_reference: SpatialReferenceOption::Unreferenced,
            columns: [
                (
                    "natlscale".to_string(),
                    VectorColumnInfo {
                        data_type: FeatureDataType::Float,
                        measurement: Measurement::Unitless,
                    },
                ),
                (
                    "name".to_string(),
                    VectorColumnInfo {
                        data_type: FeatureDataType::Text,
                        measurement: Measurement::Unitless,
                    },
                ),
            ]
            .iter()
            .cloned()
            .collect(),
            time: None,
            bbox: None,
        };

        let info = StaticMetaData {
            loading_info: dataset_information,
            result_descriptor: rd.clone(),
            phantom: Default::default(),
        };

        let query_processor = OgrSourceProcessor::<NoGeometry>::new(
            rd,
            Box::new(info),
            vec![AttributeFilter {
                attribute: "natlscale".to_owned(),
                ranges: vec![StringOrNumberRange::Float(75.0..=75.0)],
                keep_nulls: false,
            }],
        );

        let context =
            MockQueryContext::new(ChunkByteSize::MAX, TilingSpecification::test_default());
        let query = query_processor
            .query(
                VectorQueryRectangle::with_bounds(
                    BoundingBox2D::new((0., 0.).into(), (1., 1.).into())?,
                    Default::default(),
                    ColumnSelection::all(),
                ),
                &context,
            )
            .await
            .unwrap();

        let result: Vec<DataCollection> = query.try_collect().await?;

        assert_eq!(result.len(), 1);

        assert_eq!(result[0].len(), 67);

        Ok(())
    }

    #[tokio::test]
    async fn attribute_filter_float_gpkg_multi_range() -> Result<()> {
        let dataset_information = OgrSourceDataset {
            file_name: test_data!("vector/data/ne_10m_ports/ne_10m_ports.shp").into(),
            layer_name: "ne_10m_ports".to_string(),
            data_type: None,
            time: OgrSourceDatasetTimeType::None,
            default_geometry: None,
            columns: Some(OgrSourceColumnSpec {
                format_specifics: Some(Csv {
                    header: CsvHeader::Yes,
                }),
                x: String::new(),
                y: None,
                float: vec!["natlscale".to_string()],
                int: vec![],
                text: vec!["name".to_string()],
                bool: vec![],
                datetime: vec![],
                rename: None,
            }),
            force_ogr_time_filter: false,
            force_ogr_spatial_filter: false,
            on_error: OgrSourceErrorSpec::Ignore,
            sql_query: None,
            attribute_query: None,
            cache_ttl: CacheTtlSeconds::default(),
        };

        let rd = VectorResultDescriptor {
            data_type: VectorDataType::MultiPoint,
            spatial_reference: SpatialReferenceOption::Unreferenced,
            columns: [
                (
                    "natlscale".to_string(),
                    VectorColumnInfo {
                        data_type: FeatureDataType::Float,
                        measurement: Measurement::Unitless,
                    },
                ),
                (
                    "name".to_string(),
                    VectorColumnInfo {
                        data_type: FeatureDataType::Text,
                        measurement: Measurement::Unitless,
                    },
                ),
            ]
            .iter()
            .cloned()
            .collect(),
            time: None,
            bbox: None,
        };

        let info = StaticMetaData {
            loading_info: dataset_information,
            result_descriptor: rd.clone(),
            phantom: Default::default(),
        };

        let query_processor = OgrSourceProcessor::<NoGeometry>::new(
            rd,
            Box::new(info),
            vec![AttributeFilter {
                attribute: "natlscale".to_owned(),
                ranges: vec![
                    StringOrNumberRange::Float(50.0..=50.0),
                    StringOrNumberRange::Float(75.0..=75.0),
                ],
                keep_nulls: false,
            }],
        );

        let context =
            MockQueryContext::new(ChunkByteSize::MAX, TilingSpecification::test_default());
        let query = query_processor
            .query(
                VectorQueryRectangle::with_bounds(
                    BoundingBox2D::new((0., 0.).into(), (1., 1.).into())?,
                    Default::default(),
                    ColumnSelection::all(),
                ),
                &context,
            )
            .await
            .unwrap();

        let result: Vec<DataCollection> = query.try_collect().await?;

        assert_eq!(result.len(), 1);

        assert_eq!(result[0].len(), 143);

        Ok(())
    }

    #[tokio::test]
    async fn attribute_filter_and_attribute_query() -> Result<()> {
        let dataset_information = OgrSourceDataset {
            file_name: test_data!("vector/data/ne_10m_ports/ne_10m_ports.shp").into(),
            layer_name: "ne_10m_ports".to_string(),
            data_type: None,
            time: OgrSourceDatasetTimeType::None,
            default_geometry: None,
            columns: Some(OgrSourceColumnSpec {
                format_specifics: Some(Csv {
                    header: CsvHeader::Yes,
                }),
                x: String::new(),
                y: None,
                float: vec!["natlscale".to_string()],
                int: vec![],
                text: vec!["name".to_string()],
                bool: vec![],
                datetime: vec![],
                rename: None,
            }),
            force_ogr_time_filter: false,
            force_ogr_spatial_filter: false,
            on_error: OgrSourceErrorSpec::Ignore,
            sql_query: None,
            attribute_query: Some("\"name\" = 'Bangkok'".to_string()),
            cache_ttl: CacheTtlSeconds::default(),
        };

        let rd = VectorResultDescriptor {
            data_type: VectorDataType::MultiPoint,
            spatial_reference: SpatialReferenceOption::Unreferenced,
            columns: [
                (
                    "natlscale".to_string(),
                    VectorColumnInfo {
                        data_type: FeatureDataType::Float,
                        measurement: Measurement::Unitless,
                    },
                ),
                (
                    "name".to_string(),
                    VectorColumnInfo {
                        data_type: FeatureDataType::Text,
                        measurement: Measurement::Unitless,
                    },
                ),
            ]
            .iter()
            .cloned()
            .collect(),
            time: None,
            bbox: None,
        };

        let info = StaticMetaData {
            loading_info: dataset_information,
            result_descriptor: rd.clone(),
            phantom: Default::default(),
        };

        let query_processor = OgrSourceProcessor::<NoGeometry>::new(
            rd,
            Box::new(info),
            vec![AttributeFilter {
                attribute: "natlscale".to_owned(),
                ranges: vec![StringOrNumberRange::Float(50.0..=50.0)],
                keep_nulls: false,
            }],
        );

        let context =
            MockQueryContext::new(ChunkByteSize::MAX, TilingSpecification::test_default());
        let query = query_processor
            .query(
                VectorQueryRectangle::with_bounds(
                    BoundingBox2D::new((0., 0.).into(), (1., 1.).into())?,
                    Default::default(),
                    ColumnSelection::all(),
                ),
                &context,
            )
            .await
            .unwrap();

        let result: Vec<DataCollection> = query.try_collect().await?;

        assert_eq!(result.len(), 1);

        assert_eq!(result[0].len(), 1);

        Ok(())
    }

    #[tokio::test]
    async fn attribute_filter_range() -> Result<()> {
        let dataset_information = OgrSourceDataset {
            file_name: test_data!("vector/data/ne_10m_ports/ne_10m_ports.shp").into(),
            layer_name: "ne_10m_ports".to_string(),
            data_type: None,
            time: OgrSourceDatasetTimeType::None,
            default_geometry: None,
            columns: Some(OgrSourceColumnSpec {
                format_specifics: Some(Csv {
                    header: CsvHeader::Yes,
                }),
                x: String::new(),
                y: None,
                float: vec!["natlscale".to_string()],
                int: vec![],
                text: vec!["name".to_string()],
                bool: vec![],
                datetime: vec![],
                rename: None,
            }),
            force_ogr_time_filter: false,
            force_ogr_spatial_filter: false,
            on_error: OgrSourceErrorSpec::Ignore,
            sql_query: None,
            attribute_query: None,
            cache_ttl: CacheTtlSeconds::default(),
        };

        let rd = VectorResultDescriptor {
            data_type: VectorDataType::MultiPoint,
            spatial_reference: SpatialReferenceOption::Unreferenced,
            columns: [
                (
                    "natlscale".to_string(),
                    VectorColumnInfo {
                        data_type: FeatureDataType::Float,
                        measurement: Measurement::Unitless,
                    },
                ),
                (
                    "name".to_string(),
                    VectorColumnInfo {
                        data_type: FeatureDataType::Text,
                        measurement: Measurement::Unitless,
                    },
                ),
            ]
            .iter()
            .cloned()
            .collect(),
            time: None,
            bbox: None,
        };

        let info = StaticMetaData {
            loading_info: dataset_information,
            result_descriptor: rd.clone(),
            phantom: Default::default(),
        };

        let query_processor = OgrSourceProcessor::<NoGeometry>::new(
            rd,
            Box::new(info),
            vec![AttributeFilter {
                attribute: "natlscale".to_owned(),
                ranges: vec![StringOrNumberRange::Float(75.0..=76.0)],
                keep_nulls: false,
            }],
        );

        let context =
            MockQueryContext::new(ChunkByteSize::MAX, TilingSpecification::test_default());
        let query = query_processor
            .query(
                VectorQueryRectangle::with_bounds(
                    BoundingBox2D::new((0., 0.).into(), (1., 1.).into())?,
                    Default::default(),
                    ColumnSelection::all(),
                ),
                &context,
            )
            .await
            .unwrap();

        let result: Vec<DataCollection> = query.try_collect().await?;

        assert_eq!(result.len(), 1);

        assert_eq!(result[0].len(), 67);

        Ok(())
    }

    #[tokio::test]
    async fn it_attaches_cache_hint() -> Result<()> {
        let dataset_information = OgrSourceDataset {
            file_name: test_data!("vector/data/ne_10m_ports/ne_10m_ports.shp").into(),
            layer_name: "ne_10m_ports".to_string(),
            data_type: None,
            time: OgrSourceDatasetTimeType::None,
            default_geometry: None,
            columns: Some(OgrSourceColumnSpec {
                format_specifics: Some(Csv {
                    header: CsvHeader::Yes,
                }),
                x: String::new(),
                y: None,
                float: vec!["natlscale".to_string()],
                int: vec![],
                text: vec!["name".to_string()],
                bool: vec![],
                datetime: vec![],
                rename: None,
            }),
            force_ogr_time_filter: false,
            force_ogr_spatial_filter: false,
            on_error: OgrSourceErrorSpec::Ignore,
            sql_query: None,
            attribute_query: None,
            cache_ttl: CacheTtlSeconds::max(),
        };

        let rd = VectorResultDescriptor {
            data_type: VectorDataType::MultiPoint,
            spatial_reference: SpatialReferenceOption::Unreferenced,
            columns: [
                (
                    "natlscale".to_string(),
                    VectorColumnInfo {
                        data_type: FeatureDataType::Float,
                        measurement: Measurement::Unitless,
                    },
                ),
                (
                    "name".to_string(),
                    VectorColumnInfo {
                        data_type: FeatureDataType::Text,
                        measurement: Measurement::Unitless,
                    },
                ),
            ]
            .iter()
            .cloned()
            .collect(),
            time: None,
            bbox: None,
        };

        let info = StaticMetaData {
            loading_info: dataset_information,
            result_descriptor: rd.clone(),
            phantom: Default::default(),
        };

        let query_processor = OgrSourceProcessor::<NoGeometry>::new(
            rd,
            Box::new(info),
            vec![AttributeFilter {
                attribute: "natlscale".to_owned(),
                ranges: vec![StringOrNumberRange::Float(75.0..=76.0)],
                keep_nulls: false,
            }],
        );

        let context =
            MockQueryContext::new(ChunkByteSize::MAX, TilingSpecification::test_default());
        let query = query_processor
            .query(
                VectorQueryRectangle::with_bounds(
                    BoundingBox2D::new((0., 0.).into(), (1., 1.).into())?,
                    Default::default(),
                    ColumnSelection::all(),
                ),
                &context,
            )
            .await
            .unwrap();

        let result: Vec<DataCollection> = query.try_collect().await?;

        assert_eq!(result.len(), 1);

        assert_eq!(
            result[0].cache_hint.total_ttl_seconds(),
            CacheTtlSeconds::max()
        );

        Ok(())
    }

    #[tokio::test]
    #[allow(clippy::too_many_lines)]
    async fn creates_time_filter_string() -> Result<()> {
        assert!(
            FeaturesProvider::create_time_filter_string(
                OgrSourceDatasetTimeType::None, // Unsupported time type
                TimeInterval::new_instant(0)?,
                "PostgreSQL"
            )
            .is_none()
        );

        assert_eq!(
            FeaturesProvider::create_time_filter_string(
                OgrSourceDatasetTimeType::Start {
                    start_field: "start".to_string(),
                    start_format: Default::default(),
                    duration: OgrSourceDurationSpec::Infinite,
                },
                TimeInterval::new_instant(0)?,
                "PostgreSQL"
            )
            .unwrap(),
            r#""start" <= '1970-01-01T00:00:00.000Z'"#.to_string()
        );

        assert_eq!(
            FeaturesProvider::create_time_filter_string(
                OgrSourceDatasetTimeType::Start {
                    start_field: "start".to_string(),
                    start_format: Default::default(),
                    duration: OgrSourceDurationSpec::Infinite,
                },
                TimeInterval::new(-1, 0)?,
                "PostgreSQL"
            )
            .unwrap(),
            r#""start" < '1970-01-01T00:00:00.000Z'"#.to_string()
        );

        assert_eq!(
            FeaturesProvider::create_time_filter_string(
                OgrSourceDatasetTimeType::Start {
                    start_field: "start".to_string(),
                    start_format: Default::default(),
                    duration: OgrSourceDurationSpec::Zero,
                },
                TimeInterval::new_instant(0)?,
                "PostgreSQL"
            )
            .unwrap(),
            r#""start" <= '1970-01-01T00:00:00.000Z' AND "start" >= '1970-01-01T00:00:00.000Z'"#
                .to_string()
        );

        assert_eq!(
            FeaturesProvider::create_time_filter_string(
                OgrSourceDatasetTimeType::Start {
                    start_field: "start".to_string(),
                    start_format: Default::default(),
                    duration: OgrSourceDurationSpec::Zero,
                },
                TimeInterval::new(-1, 0)?,
                "PostgreSQL"
            )
            .unwrap(),
            r#""start" < '1970-01-01T00:00:00.000Z' AND "start" >= '1969-12-31T23:59:59.999Z'"#
                .to_string()
        );

        assert!(
            FeaturesProvider::create_time_filter_string(
                OgrSourceDatasetTimeType::Start {
                    start_field: "start".to_string(),
                    start_format: Default::default(),
                    duration: OgrSourceDurationSpec::Value(TimeStep {
                        // Unsupported duration spec
                        granularity: TimeGranularity::Millis,
                        step: 10
                    }),
                },
                TimeInterval::new_instant(0)?,
                "PostgreSQL"
            )
            .is_none()
        );

        assert!(
            FeaturesProvider::create_time_filter_string(
                OgrSourceDatasetTimeType::StartDuration {
                    // Unsupported time type
                    start_field: "start".to_string(),
                    start_format: Default::default(),
                    duration_field: "duration".to_string(),
                },
                TimeInterval::new_instant(0)?,
                "PostgreSQL"
            )
            .is_none()
        );

        assert_eq!(
            FeaturesProvider::create_time_filter_string(
                OgrSourceDatasetTimeType::StartEnd {
                    start_field: "start".to_string(),
                    start_format: Default::default(),
                    end_field: "end".to_string(),
                    end_format: Default::default(),
                },
                TimeInterval::new_instant(0)?,
                "PostgreSQL"
            )
            .unwrap(),
            r#""start" <= '1970-01-01T00:00:00.000Z' AND "end" >= '1970-01-01T00:00:00.000Z'"#
                .to_string()
        );

        assert_eq!(
            FeaturesProvider::create_time_filter_string(
                OgrSourceDatasetTimeType::StartEnd {
                    start_field: "start".to_string(),
                    start_format: Default::default(),
                    end_field: "end".to_string(),
                    end_format: Default::default(),
                },
                TimeInterval::new(-1, 0)?,
                "PostgreSQL"
            )
            .unwrap(),
            r#""start" < '1970-01-01T00:00:00.000Z' AND "end" >= '1969-12-31T23:59:59.999Z'"#
                .to_string()
        );

        assert_eq!(
            FeaturesProvider::create_time_filter_string(
                OgrSourceDatasetTimeType::Start {
                    start_field: "start".to_string(),
                    start_format: Default::default(),
                    duration: OgrSourceDurationSpec::Infinite,
                },
                TimeInterval::new_unchecked(-210_895_056_000_000, 8_210_266_876_799_999), // = Postgres range
                "PostgreSQL"
            )
            .unwrap(),
            r#""start" < '+262142-12-31T23:59:59.999Z'"#.to_string()
        );

        assert!(
            FeaturesProvider::create_time_filter_string(
                OgrSourceDatasetTimeType::Start {
                    start_field: "start".to_string(),
                    start_format: Default::default(),
                    duration: OgrSourceDurationSpec::Infinite,
                },
                TimeInterval::new_unchecked(-210_895_056_000_001, 8_210_266_876_799_999), // Exceeds Postgres range lower bound
                "PostgreSQL"
            )
            .is_none()
        );

        assert!(
            std::panic::catch_unwind(|| {
                FeaturesProvider::create_time_filter_string(
                    OgrSourceDatasetTimeType::Start {
                        start_field: "start".to_string(),
                        start_format: Default::default(),
                        duration: OgrSourceDurationSpec::Infinite,
                    },
                    TimeInterval::new_unchecked(-210_895_056_000_000, 8_210_266_876_800_000), // Exceeds Postgres range upper bound (limited by TimeInstance upper bound, panics)
                    "PostgreSQL",
                )
            })
            .is_err()
        );

        assert!(
            FeaturesProvider::create_time_filter_string(
                OgrSourceDatasetTimeType::Start {
                    start_field: "start".to_string(),
                    start_format: Default::default(),
                    duration: OgrSourceDurationSpec::Infinite,
                },
                TimeInterval::new_instant(0)?,
                "Unsupported driver"
            )
            .is_none()
        );

        Ok(())
    }
}<|MERGE_RESOLUTION|>--- conflicted
+++ resolved
@@ -24,7 +24,9 @@
     },
 };
 use geoengine_datatypes::dataset::NamedData;
+use geoengine_datatypes::primitives::CacheTtlSeconds;
 use geoengine_datatypes::primitives::ColumnSelection;
+use geoengine_datatypes::util::arrow::ArrowTyped;
 use geoengine_datatypes::{
     collections::{
         BuilderProvider, FeatureCollection, FeatureCollectionBuilder, FeatureCollectionInfos,
@@ -32,19 +34,11 @@
         GeoFeatureCollectionRowBuilder, VectorDataType,
     },
     primitives::{
-        AxisAlignedRectangle, BoundingBox2D, CacheTtlSeconds, Coordinate2D, DateTime,
-        DateTimeParseFormat, FeatureDataType, FeatureDataValue, Geometry, MultiLineString,
-        MultiPoint, MultiPolygon, NoGeometry, TimeInstance, TimeInterval, TimeStep, TypedGeometry,
-        VectorQueryRectangle,
+        AxisAlignedRectangle, BoundingBox2D, Coordinate2D, DateTime, DateTimeParseFormat,
+        FeatureDataType, FeatureDataValue, Geometry, MultiLineString, MultiPoint, MultiPolygon,
+        NoGeometry, TimeInstance, TimeInterval, TimeStep, TypedGeometry, VectorQueryRectangle,
     },
-    util::arrow::ArrowTyped,
 };
-<<<<<<< HEAD
-use log::debug;
-=======
-use geoengine_datatypes::primitives::{CacheTtlSeconds, ColumnSelection};
-use geoengine_datatypes::util::arrow::ArrowTyped;
->>>>>>> 954e779f
 use pin_project::pin_project;
 use postgres_protocol::escape::{escape_identifier, escape_literal};
 use postgres_types::{FromSql, ToSql};
