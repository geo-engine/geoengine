mod dataset_iterator;

use futures::future::{BoxFuture, Future};
use futures::stream::{BoxStream, FusedStream};
use futures::task::Context;
use futures::FutureExt;
use futures::{ready, Stream, StreamExt};
use gdal::vector::sql::ResultSet;
use gdal::vector::{Feature, FieldValue, Layer, LayerAccess, LayerCaps, OGRwkbGeometryType};
use geoengine_datatypes::collections::{
    BuilderProvider, FeatureCollection, FeatureCollectionBuilder, FeatureCollectionInfos,
    FeatureCollectionModifications, FeatureCollectionRowBuilder, GeoFeatureCollectionRowBuilder,
    VectorDataType,
};
use geoengine_datatypes::primitives::CacheTtlSeconds;
use geoengine_datatypes::primitives::{
    AxisAlignedRectangle, BoundingBox2D, Coordinate2D, DateTime, DateTimeParseFormat,
    FeatureDataType, FeatureDataValue, Geometry, MultiLineString, MultiPoint, MultiPolygon,
    NoGeometry, SpatialBounded, TimeInstance, TimeInterval, TimeStep, TypedGeometry,
    VectorQueryRectangle, VectorSpatialQueryRectangle,
};
use geoengine_datatypes::util::arrow::ArrowTyped;
use log::debug;
use postgres_protocol::escape::{escape_identifier, escape_literal};
use serde::{Deserialize, Serialize};
use std::collections::{HashMap, HashSet};
use std::fmt::Debug;
use std::marker::PhantomData;
use std::ops::{Add, DerefMut};
use std::path::PathBuf;
use std::pin::Pin;
use std::str::FromStr;
use std::sync::Arc;
use std::task::Poll;
use tokio::sync::Mutex;

use self::dataset_iterator::OgrDatasetIterator;
use crate::adapters::FeatureCollectionStreamExt;
use crate::engine::{
    CanonicOperatorName, OperatorData, OperatorName, QueryProcessor, WorkflowOperatorPath,
};
use crate::error::Error;
use crate::util::input::StringOrNumberRange;
use crate::util::Result;
use crate::{
    engine::{
        InitializedVectorOperator, MetaData, QueryContext, SourceOperator,
        TypedVectorQueryProcessor, VectorOperator, VectorQueryProcessor, VectorResultDescriptor,
    },
    error,
};
use async_trait::async_trait;
use gdal::errors::GdalError;
use geoengine_datatypes::dataset::NamedData;
use geoengine_datatypes::primitives::ColumnSelection;
use pin_project::pin_project;
use postgres_types::{FromSql, ToSql};

#[derive(Clone, Debug, PartialEq, Deserialize, Serialize)]
#[serde(rename_all = "camelCase")]
pub struct OgrSourceParameters {
    pub data: NamedData,
    pub attribute_projection: Option<Vec<String>>,
    pub attribute_filters: Option<Vec<AttributeFilter>>,
}

#[derive(Debug, Serialize, Deserialize, Clone, PartialEq)]
#[serde(rename_all = "camelCase")]
pub struct AttributeFilter {
    pub attribute: String,
    pub ranges: Vec<StringOrNumberRange>,
    pub keep_nulls: bool,
}

impl OperatorData for OgrSourceParameters {
    fn data_names_collect(&self, data_names: &mut Vec<NamedData>) {
        data_names.push(self.data.clone());
    }
}

pub type OgrSource = SourceOperator<OgrSourceParameters>;

impl OperatorName for OgrSource {
    const TYPE_NAME: &'static str = "OgrSource";
}

///  - `file_name`: path to the input file
///  - `layer_name`: name of the layer to load
///  - `time`: the type of the time attribute(s)
///  - `columns`: a mapping of the columns to data, time, space. Columns that are not listed are skipped when parsing.
///  - `force_ogr_time_filter`: bool. force external time filter via ogr layer, even though data types don't match. Might not work
///  - `force_ogr_spatial_filter`: bool. force external spatial filter via ogr layer.
///    (result: empty collection), but has better performance for wfs requests (optional, false if not provided)
///  - `on_error`: specify the type of error handling
///  - `provenance`: specify the provenance of a file
#[derive(Clone, Debug, PartialEq, Deserialize, Serialize)]
#[serde(rename_all = "camelCase")]
pub struct OgrSourceDataset {
    pub file_name: PathBuf,
    pub layer_name: String,
    pub data_type: Option<VectorDataType>,
    #[serde(default)]
    pub time: OgrSourceDatasetTimeType,
    pub default_geometry: Option<TypedGeometry>,
    pub columns: Option<OgrSourceColumnSpec>,
    #[serde(default)]
    pub force_ogr_time_filter: bool,
    #[serde(default)]
    pub force_ogr_spatial_filter: bool,
    pub on_error: OgrSourceErrorSpec,
    pub sql_query: Option<String>,
    pub attribute_query: Option<String>,
    #[serde(default)]
    pub cache_ttl: CacheTtlSeconds,
}

impl OgrSourceDataset {
    #[allow(clippy::ref_option)]
    pub fn project_columns(&mut self, attribute_projection: &Option<Vec<String>>) {
        if let Some(columns) = self.columns.as_mut() {
            columns.project_columns(attribute_projection);
        }
    }
}

/// The type of the time attribute(s):
///  - "none": no time information is mapped
///  - "start": only start information is mapped. duration has to specified in the duration attribute
///  - "start+end": start and end information is mapped
///  - "start+duration": start and duration information is mapped
///
/// There are different options within these variants:
///  - `start_field` and `end_field`: the name of the field that contains time information
///  - `start_format` and `start_format`: a mapping of a field type to a time value (cf. `OgrSourceDatasetTimeType`)
///  - `duration`: the duration of the time validity for all features in the file
#[derive(Clone, Debug, PartialEq, Eq, Deserialize, Serialize)]
#[serde(rename_all = "camelCase", tag = "type")]
pub enum OgrSourceDatasetTimeType {
    None,
    #[serde(rename_all = "camelCase")]
    Start {
        start_field: String,
        start_format: OgrSourceTimeFormat,
        duration: OgrSourceDurationSpec,
    },
    #[serde(rename = "start+end")]
    #[serde(rename_all = "camelCase")]
    StartEnd {
        start_field: String,
        start_format: OgrSourceTimeFormat,
        end_field: String,
        end_format: OgrSourceTimeFormat,
    },
    #[serde(rename = "start+duration")]
    #[serde(rename_all = "camelCase")]
    StartDuration {
        start_field: String,
        start_format: OgrSourceTimeFormat,
        duration_field: String,
    },
}

/// If no time is specified, expect to parse none
impl Default for OgrSourceDatasetTimeType {
    fn default() -> Self {
        Self::None
    }
}

///  A mapping for a column to the start time [if time != "none"]
///   - format: define the format of the column
///   - "custom": define a custom format in the attribute `custom_format`
///   - "seconds": time column is numeric and contains seconds as UNIX timestamp
///   - "auto": time is parsed by OGR
#[derive(Clone, Debug, PartialEq, Eq, Deserialize, Serialize)]
#[serde(tag = "format")]
#[serde(rename_all = "camelCase")]
pub enum OgrSourceTimeFormat {
    #[serde(rename_all = "camelCase")]
    Custom {
        custom_format: DateTimeParseFormat,
    },
    #[serde(rename_all = "camelCase")]
    UnixTimeStamp {
        timestamp_type: UnixTimeStampType,
        #[serde(skip)]
        #[serde(default = "DateTimeParseFormat::unix")]
        fmt: DateTimeParseFormat,
    },
    Auto,
}

impl OgrSourceTimeFormat {
    pub fn seconds() -> Self {
        Self::UnixTimeStamp {
            timestamp_type: UnixTimeStampType::EpochSeconds,
            fmt: DateTimeParseFormat::unix(),
        }
    }

    pub fn milliseconds() -> Self {
        Self::UnixTimeStamp {
            timestamp_type: UnixTimeStampType::EpochMilliseconds,
            fmt: DateTimeParseFormat::unix(),
        }
    }
}

#[derive(Clone, Debug, PartialEq, Eq, Deserialize, Serialize, ToSql, FromSql, Copy)]
#[serde(rename_all = "camelCase")]
pub enum UnixTimeStampType {
    EpochSeconds,
    EpochMilliseconds,
}

impl Default for OgrSourceTimeFormat {
    fn default() -> Self {
        Self::Auto
    }
}

/// A mapping of the columns to data, time, space. Columns that are not listed are skipped when parsing.
///  - `format_specifics`: Format specific options if any.
///  - x: the name of the column containing the x coordinate (or the wkt string) [if CSV file]
///  - y: the name of the column containing the y coordinate [if CSV file with y column]
///  - float: an array of column names containing float values
///  - int: an array of column names containing int values
///  - text: an array of column names containing alpha-numeric values
///  - bool: an array of column names containing boolean values
///  - datetime: an array of column names containing timestamps or date strings
///  - rename: a. optional map of column names from data source to the name in the resulting collection
#[derive(Clone, Debug, PartialEq, Eq, Deserialize, Serialize)]
#[serde(rename_all = "camelCase")]
pub struct OgrSourceColumnSpec {
    pub format_specifics: Option<FormatSpecifics>,
    pub x: String,
    pub y: Option<String>,
    #[serde(default)]
    pub int: Vec<String>,
    #[serde(default)]
    pub float: Vec<String>,
    #[serde(default)]
    pub text: Vec<String>,
    #[serde(default)]
    pub bool: Vec<String>,
    #[serde(default)]
    pub datetime: Vec<String>,
    pub rename: Option<HashMap<String, String>>,
}

impl OgrSourceColumnSpec {
    #[allow(clippy::ref_option)]
    pub fn project_columns(&mut self, attribute_projection: &Option<Vec<String>>) {
        let attributes: HashSet<&String> =
            if let Some(attribute_projection) = attribute_projection.as_ref() {
                attribute_projection.iter().collect()
            } else {
                return;
            };

        self.int.retain(|attribute| attributes.contains(attribute));
        self.float
            .retain(|attribute| attributes.contains(attribute));
        self.text.retain(|attribute| attributes.contains(attribute));
        self.bool.retain(|attribute| attributes.contains(attribute));
        self.datetime
            .retain(|attribute| attributes.contains(attribute));
    }
}

/// This enum provides all format specific options
#[derive(Clone, Debug, PartialEq, Eq, Deserialize, Serialize)]
#[serde(rename_all = "camelCase")]
pub enum FormatSpecifics {
    Csv { header: CsvHeader },
}

/// For CSV files this tells gdal whether or not the file
/// contains a header line.
/// The value `Auto` enables gdal's auto detection.
#[derive(Clone, Debug, PartialEq, Eq, Deserialize, Serialize, FromSql, ToSql, Copy)]
#[serde(rename_all = "lowercase")]
pub enum CsvHeader {
    Yes,
    No,
    Auto,
}

impl CsvHeader {
    fn as_gdal_param(self) -> String {
        format!(
            "HEADERS={}",
            match self {
                Self::Yes => "YES",
                Self::No => "NO",
                Self::Auto => "AUTO",
            }
        )
    }
}

/// Specify the type of error handling
///  - "ignore": invalid column values are kept as null, missing/invalid geom features are skipped
///  - "abort": invalid column values and missing/invalid geoms result in abort
#[derive(Copy, Clone, Debug, PartialEq, Eq, Deserialize, Serialize, FromSql, ToSql)]
#[serde(rename_all = "lowercase")]
pub enum OgrSourceErrorSpec {
    Ignore,
    Abort,
}

impl OgrSourceErrorSpec {
    /// handle the given error depending on the spec
    fn on_error<T>(self, error: error::Error) -> Result<Option<T>> {
        match self {
            OgrSourceErrorSpec::Ignore => Ok(None),
            OgrSourceErrorSpec::Abort => Err(error),
        }
    }
}

#[derive(Copy, Clone, Debug, PartialEq, Eq, Deserialize, Serialize)]
#[serde(rename_all = "camelCase", tag = "type")]
pub enum OgrSourceDurationSpec {
    Infinite,
    Zero,
    Value(TimeStep),
}

impl Add<OgrSourceDurationSpec> for TimeInstance {
    type Output = Result<TimeInstance>;

    fn add(self, rhs: OgrSourceDurationSpec) -> Self::Output {
        match rhs {
            OgrSourceDurationSpec::Infinite => Ok(TimeInstance::MAX),
            OgrSourceDurationSpec::Zero => Ok(self),
            OgrSourceDurationSpec::Value(step) => (self + step).map_err(Into::into),
        }
    }
}

#[derive(Clone, Debug)]
pub struct OgrSourceState {
    dataset_information:
        Box<dyn MetaData<OgrSourceDataset, VectorResultDescriptor, VectorQueryRectangle>>,
    attribute_filters: Vec<AttributeFilter>,
}

pub struct InitializedOgrSource {
    name: CanonicOperatorName,
    path: WorkflowOperatorPath,
    data: String,
    result_descriptor: VectorResultDescriptor,
    state: OgrSourceState,
    params: OgrSourceParameters,
}

#[typetag::serde]
#[async_trait]
impl VectorOperator for OgrSource {
    async fn _initialize(
        self: Box<Self>,
        path: WorkflowOperatorPath,
        context: &dyn crate::engine::ExecutionContext,
    ) -> Result<Box<dyn crate::engine::InitializedVectorOperator>> {
        // TODO: check rename of fields are valid

        debug!("Initializing OgrSource with path: {:?}", path);

        let data_id = context.resolve_named_data(&self.params.data).await?;

        let info: Box<
            dyn MetaData<OgrSourceDataset, VectorResultDescriptor, VectorQueryRectangle>,
        > = context.meta_data(&data_id).await?;

        let result_descriptor = info.result_descriptor().await?;

        if let Some(ref attribute_filters) = self.params.attribute_filters {
            for filter in attribute_filters {
                if let Some(column_type) = result_descriptor.column_data_type(&filter.attribute) {
                    for range in &filter.ranges {
                        match range {
                            StringOrNumberRange::String(_) => {
                                if column_type != FeatureDataType::Text {
                                    return Err(error::Error::InvalidFeatureDataType);
                                }
                            }
                            StringOrNumberRange::Float(_) => {
                                if column_type != FeatureDataType::Float {
                                    return Err(error::Error::InvalidFeatureDataType);
                                }
                            }
                            StringOrNumberRange::Int(_) => {
                                if column_type != FeatureDataType::Int {
                                    return Err(error::Error::InvalidFeatureDataType);
                                }
                            }
                        }
                    }
                } else {
                    return Err(error::Error::ColumnDoesNotExist {
                        column: filter.attribute.clone(),
                    });
                }
            }
        }

        let initialized_source = InitializedOgrSource {
            name: CanonicOperatorName::from(&self),
            path,
            result_descriptor,
<<<<<<< HEAD
            params: self.params.clone(),
=======
            data: self.params.data.to_string(),
>>>>>>> 82ef5cf9
            state: OgrSourceState {
                dataset_information: info,
                attribute_filters: self.params.attribute_filters.unwrap_or_default(),
            },
        };

        Ok(initialized_source.boxed())
    }

    span_fn!(OgrSource);
}

impl OgrSource {
    fn ogr_geometry_type(geometry: &gdal::vector::Geometry) -> VectorDataType {
        match geometry.geometry_type() {
            OGRwkbGeometryType::wkbPoint | OGRwkbGeometryType::wkbMultiPoint => {
                VectorDataType::MultiPoint
            }
            OGRwkbGeometryType::wkbLineString | OGRwkbGeometryType::wkbMultiLineString => {
                VectorDataType::MultiLineString
            }
            OGRwkbGeometryType::wkbPolygon | OGRwkbGeometryType::wkbMultiPolygon => {
                VectorDataType::MultiPolygon
            }
            _ => {
                // TODO: is *data* a reasonable fallback type? or throw an error?
                VectorDataType::Data
            }
        }
    }
}

impl InitializedVectorOperator for InitializedOgrSource {
    fn query_processor(&self) -> Result<TypedVectorQueryProcessor> {
        Ok(match self.result_descriptor.data_type {
            VectorDataType::Data => TypedVectorQueryProcessor::Data(
                OgrSourceProcessor::new(
                    self.result_descriptor.clone(),
                    self.state.dataset_information.clone(),
                    self.state.attribute_filters.clone(),
                )
                .boxed(),
            ),
            VectorDataType::MultiPoint => TypedVectorQueryProcessor::MultiPoint(
                OgrSourceProcessor::new(
                    self.result_descriptor.clone(),
                    self.state.dataset_information.clone(),
                    self.state.attribute_filters.clone(),
                )
                .boxed(),
            ),
            VectorDataType::MultiLineString => TypedVectorQueryProcessor::MultiLineString(
                OgrSourceProcessor::new(
                    self.result_descriptor.clone(),
                    self.state.dataset_information.clone(),
                    self.state.attribute_filters.clone(),
                )
                .boxed(),
            ),
            VectorDataType::MultiPolygon => TypedVectorQueryProcessor::MultiPolygon(
                OgrSourceProcessor::new(
                    self.result_descriptor.clone(),
                    self.state.dataset_information.clone(),
                    self.state.attribute_filters.clone(),
                )
                .boxed(),
            ),
        })
    }

    fn result_descriptor(&self) -> &VectorResultDescriptor {
        &self.result_descriptor
    }

    fn canonic_name(&self) -> CanonicOperatorName {
        self.name.clone()
    }

<<<<<<< HEAD
    fn optimize(
        &self,
        _resolution: geoengine_datatypes::primitives::SpatialResolution,
    ) -> Result<Box<dyn VectorOperator>, crate::optimization::OptimizationError> {
        // we do not optimize vector inputs, but it would be possible to, e.g., sample or simplify features here based on the resolution
        Ok(OgrSource {
            params: self.params.clone(),
        }
        .boxed())
=======
    fn name(&self) -> &'static str {
        OgrSource::TYPE_NAME
    }

    fn path(&self) -> WorkflowOperatorPath {
        self.path.clone()
    }

    fn data(&self) -> Option<String> {
        Some(self.data.clone())
>>>>>>> 82ef5cf9
    }
}

pub struct OgrSourceProcessor<G>
where
    G: Geometry + ArrowTyped,
{
    result_descriptor: VectorResultDescriptor,
    dataset_information:
        Box<dyn MetaData<OgrSourceDataset, VectorResultDescriptor, VectorQueryRectangle>>,
    attribute_filters: Vec<AttributeFilter>,
    _collection_type: PhantomData<FeatureCollection<G>>,
}

impl<G> OgrSourceProcessor<G>
where
    G: Geometry + ArrowTyped,
{
    pub fn new(
        result_descriptor: VectorResultDescriptor,
        dataset_information: Box<
            dyn MetaData<OgrSourceDataset, VectorResultDescriptor, VectorQueryRectangle>,
        >,
        attribute_filters: Vec<AttributeFilter>,
    ) -> Self {
        Self {
            result_descriptor,
            dataset_information,
            attribute_filters,
            _collection_type: Default::default(),
        }
    }
}

#[async_trait]
impl<G> QueryProcessor for OgrSourceProcessor<G>
where
    G: Geometry + ArrowTyped + 'static + std::marker::Unpin + TryFromOgrGeometry,
    FeatureCollectionRowBuilder<G>: FeatureCollectionBuilderGeometryHandler<G>,
{
    type Output = FeatureCollection<G>;
    type SpatialQuery = VectorSpatialQueryRectangle;
    type Selection = ColumnSelection;
    type ResultDescription = VectorResultDescriptor;

    async fn _query<'a>(
        &'a self,
        query: VectorQueryRectangle,
        ctx: &'a dyn QueryContext,
    ) -> Result<BoxStream<'a, Result<Self::Output>>> {
        Ok(OgrSourceStream::new(
            self.dataset_information.loading_info(query.clone()).await?,
            query,
            ctx.chunk_byte_size().into(),
            self.attribute_filters.clone(),
        )
        .await?
        .merge_chunks(ctx.chunk_byte_size().into()) // rechunk the data if necessary TODO: remove when source produces the right chunk sizes
        .boxed())
    }

    fn result_descriptor(&self) -> &Self::ResultDescription {
        &self.result_descriptor
    }
}

type TimeExtractorType = Box<dyn Fn(&Feature) -> Result<TimeInterval> + Send + Sync + 'static>;

#[pin_project(project = OgrSourceStreamProjection)]
pub struct OgrSourceStream<G>
where
    G: Geometry + ArrowTyped,
{
    dataset_information: Arc<OgrSourceDataset>,
    dataset_iterator: Arc<Mutex<OgrDatasetIterator>>,
    data_types: Arc<HashMap<String, FeatureDataType>>,
    feature_collection_builder: FeatureCollectionBuilder<G>,
    time_extractor: Arc<TimeExtractorType>,
    time_attribute_parser:
        Arc<Box<dyn Fn(FieldValue) -> Result<TimeInstance> + Send + Sync + 'static>>,
    query_rectangle: VectorQueryRectangle,
    chunk_byte_size: usize,
    #[pin]
    future: Option<BoxFuture<'static, Result<FeatureCollection<G>>>>,
    has_ended: bool,
    prestine: bool,
}

enum FeaturesProvider<'a> {
    Layer(Layer<'a>),
    ResultSet(ResultSet<'a>),
}

impl FeaturesProvider<'_> {
    fn layer_ref(&self) -> &Layer {
        match self {
            FeaturesProvider::Layer(l) => l,
            FeaturesProvider::ResultSet(r) => r,
        }
    }

    fn set_spatial_filter(&mut self, spatial_bounds: &BoundingBox2D) {
        match self {
            FeaturesProvider::Layer(l) => {
                l.set_spatial_filter_rect(
                    spatial_bounds.lower_left().x,
                    spatial_bounds.lower_left().y,
                    spatial_bounds.upper_right().x,
                    spatial_bounds.upper_right().y,
                );
            }
            FeaturesProvider::ResultSet(r) => {
                r.deref_mut().set_spatial_filter_rect(
                    spatial_bounds.lower_left().x,
                    spatial_bounds.lower_left().y,
                    spatial_bounds.upper_right().x,
                    spatial_bounds.upper_right().y,
                );
            }
        }
    }

    fn set_attribute_filter(&mut self, attribute_query: &str) -> Result<()> {
        match self {
            FeaturesProvider::Layer(l) => l.set_attribute_filter(attribute_query)?,
            FeaturesProvider::ResultSet(r) => {
                r.deref_mut().set_attribute_filter(attribute_query)?;
            }
        };

        Ok(())
    }

    ///  Creates a time filter string.
    fn create_time_filter_string(
        time_type: OgrSourceDatasetTimeType,
        mut time_interval: TimeInterval,
        driver: &str,
    ) -> Option<String> {
        match driver {
            "PostgreSQL" => {
                let postgres_range: TimeInterval = // https://www.postgresql.org/docs/current/datatype-datetime.html, capped by max supported TimeInstance value
                    TimeInterval::new_unchecked(-210_895_056_000_000, 8_210_266_876_799_999);

                if !postgres_range.contains(&time_interval) {
                    return None;
                }

                time_interval = postgres_range.intersect(&time_interval)?;
            }
            _ => return None,
        }

        let t_start = time_interval.start();
        let t_end = time_interval.end();
        let comp_end = if time_interval.is_instant() {
            "<="
        } else {
            "<"
        };

        #[allow(clippy::match_same_arms)]
        match time_type {
            OgrSourceDatasetTimeType::None => None,
            OgrSourceDatasetTimeType::Start {
                start_field,
                start_format: _,
                duration,
            } => {
                match duration {
                    OgrSourceDurationSpec::Infinite => {
                        Some(format!(r#""{start_field}" {comp_end} '{t_end}'"#))
                    }
                    OgrSourceDurationSpec::Zero => Some(format!(
                        r#""{start_field}" {comp_end} '{t_end}' AND "{start_field}" >= '{t_start}'"#
                    )),
                    OgrSourceDurationSpec::Value(_) => None, // TODO
                }
            }
            OgrSourceDatasetTimeType::StartEnd {
                start_field,
                start_format: _,
                end_field,
                end_format: _,
            } => Some(format!(
                r#""{start_field}" {comp_end} '{t_end}' AND "{end_field}" >= '{t_start}'"#
            )),
            OgrSourceDatasetTimeType::StartDuration { .. } => None, // TODO
        }
    }

    ///  Creates an attribute filter string.
    fn create_attribute_filter_string(attribute_filters: &[AttributeFilter]) -> Option<String> {
        Self::create_attribute_filter_string_internal(
            attribute_filters,
            Self::create_range_filter_string,
        )
    }

    ///  Creates an attribute filter string. This method casts
    /// input data to the specified column type. This is especially
    /// useful for data read from text files like CSV.
    fn create_attribute_filter_string_cast(
        attribute_filters: &[AttributeFilter],
    ) -> Option<String> {
        Self::create_attribute_filter_string_internal(
            attribute_filters,
            Self::create_range_filter_string_cast,
        )
    }

    /// Creates an attribute filter string. The filter ranges
    /// are mapped to the corresponding filter string with
    /// the given `range_map` function.
    fn create_attribute_filter_string_internal(
        attribute_filters: &[AttributeFilter],
        range_map: fn(&str, &StringOrNumberRange) -> String,
    ) -> Option<String> {
        if attribute_filters.is_empty() {
            return None;
        }

        let mut filter_strings = Vec::with_capacity(attribute_filters.len());
        for filter in attribute_filters {
            let attribute = escape_identifier(&filter.attribute);
            let mut range_strings = Vec::with_capacity(filter.ranges.len());

            for range in &filter.ranges {
                range_strings.push(range_map(attribute.as_str(), range));
            }
            filter_strings.push(format!("({})", range_strings.join(" OR ")));
        }
        Some(filter_strings.join(" AND "))
    }

    fn create_range_filter_string(attribute: &str, range: &StringOrNumberRange) -> String {
        match range {
            StringOrNumberRange::String(s) if s.start() == s.end() => {
                format!(
                    "({attribute} = {start})",
                    attribute = attribute,
                    start = escape_literal(s.start()),
                )
            }
            #[allow(clippy::float_cmp)]
            StringOrNumberRange::Float(n) if n.start() == n.end() => format!(
                "({attribute} = {start})",
                attribute = attribute,
                start = n.start(),
            ),
            StringOrNumberRange::Int(n) if n.start() == n.end() => format!(
                "({attribute} = {start})",
                attribute = attribute,
                start = n.start(),
            ),
            StringOrNumberRange::String(s) => {
                format!(
                    "({attribute} >= {start} AND {attribute} <= {stop})",
                    attribute = attribute,
                    start = escape_literal(s.start()),
                    stop = escape_literal(s.end())
                )
            }
            StringOrNumberRange::Float(n) => format!(
                "({attribute} >= {start} AND {attribute} <= {stop})",
                attribute = attribute,
                start = n.start(),
                stop = n.end()
            ),
            StringOrNumberRange::Int(n) => format!(
                "({attribute} >= {start} AND {attribute} <= {stop})",
                attribute = attribute,
                start = n.start(),
                stop = n.end()
            ),
        }
    }

    fn create_range_filter_string_cast(attribute: &str, range: &StringOrNumberRange) -> String {
        match range {
            StringOrNumberRange::String(s) if s.start() == s.end() => {
                format!(
                    "{attribute} = {start}",
                    attribute = attribute,
                    start = escape_literal(s.start()),

                )
            }
            #[allow(clippy::float_cmp)]
            StringOrNumberRange::Float(n) if n.start() == n.end() => format!(
                "CAST({attribute} as float(8)) = {start}",
                attribute = attribute,
                start = n.start(),
            ),
            StringOrNumberRange::Int(n) if n.start() == n.end() => format!(
                "CAST({attribute} as bigint) = {start}",
                attribute = attribute,
                start = n.start(),

            ),
            StringOrNumberRange::String(s) => {
                format!(
                    "{attribute} >= {start} AND {attribute} <= {stop}",
                    attribute = attribute,
                    start = escape_literal(s.start()),
                    stop = escape_literal(s.end())
                )
            }
            StringOrNumberRange::Float(n) => format!(
                "CAST({attribute} as float(8)) >= {start} AND CAST({attribute} as float(8)) <= {stop}",
                attribute = attribute,
                start = n.start(),
                stop = n.end()
            ),
            StringOrNumberRange::Int(n) => format!(
                "CAST({attribute} as bigint) >= {start} AND CAST({attribute} as bigint) <= {stop}",
                attribute = attribute,
                start = n.start(),
                stop = n.end()
            ),
        }
    }

    fn has_gdal_capability(&self, caps: LayerCaps) -> bool {
        self.layer_ref().has_capability(caps)
    }
}

impl<G> OgrSourceStream<G>
where
    G: Geometry + ArrowTyped + 'static + TryFromOgrGeometry + TryFrom<TypedGeometry>,
    FeatureCollectionRowBuilder<G>: FeatureCollectionBuilderGeometryHandler<G>,
{
    pub async fn new(
        dataset_information: OgrSourceDataset,
        query_rectangle: VectorQueryRectangle,
        chunk_byte_size: usize,
        attribute_filters: Vec<AttributeFilter>,
    ) -> Result<Self> {
        crate::util::spawn_blocking(move || {
            let dataset_iterator =
                OgrDatasetIterator::new(&dataset_information, &query_rectangle, attribute_filters)?;

            let (data_types, feature_collection_builder) =
                Self::initialize_types_and_builder(&dataset_information)?;

            let dataset_information = Arc::new(dataset_information);
            let time_extractor = Self::initialize_time_extractors(dataset_information.time.clone());
            let time_attribute_parser =
                Self::initialize_time_attribute_parser(dataset_information.time.clone());

            Ok(Self {
                dataset_information,
                dataset_iterator: Arc::new(Mutex::new(dataset_iterator)),
                data_types: Arc::new(data_types),
                feature_collection_builder,
                query_rectangle,
                time_extractor: Arc::new(time_extractor),
                time_attribute_parser: Arc::new(time_attribute_parser),
                chunk_byte_size,
                future: None,
                has_ended: false,
                prestine: true,
            })
        })
        .await?
    }

    #[allow(clippy::too_many_arguments)]
    async fn compute_batch_future(
        dataset_iterator: Arc<Mutex<OgrDatasetIterator>>,
        dataset_information: Arc<OgrSourceDataset>,
        feature_collection_builder: FeatureCollectionBuilder<G>,
        data_types: Arc<HashMap<String, FeatureDataType>>,
        query_rectangle: VectorQueryRectangle,
        time_extractor: Arc<TimeExtractorType>,
        time_attribute_parser: Arc<Box<dyn Fn(FieldValue) -> Result<TimeInstance> + Send + Sync>>,
        chunk_byte_size: usize,
    ) -> Result<FeatureCollection<G>> {
        crate::util::spawn_blocking(move || {
            let mut dataset_iterator = dataset_iterator.blocking_lock();

            let batch_result = Self::compute_batch(
                &mut dataset_iterator,
                feature_collection_builder,
                &dataset_information,
                &data_types,
                &query_rectangle,
                time_extractor.as_ref(),
                time_attribute_parser.as_ref(),
                chunk_byte_size,
            );

            let batch_result = if let Some(rename) = dataset_information
                .columns
                .as_ref()
                .and_then(|c| c.rename.as_ref())
            {
                let names: Vec<_> = rename.iter().collect();
                batch_result.and_then(|c| c.rename_columns(names.as_slice()).map_err(Into::into))
            } else {
                batch_result
            };

            batch_result
        })
        .await?
    }

    fn create_time_parser(
        time_format: OgrSourceTimeFormat,
    ) -> Box<dyn Fn(FieldValue) -> Result<TimeInstance> + Send + Sync> {
        debug!("{:?}", time_format);

        match time_format {
            OgrSourceTimeFormat::Auto => Box::new(move |field: FieldValue| match field {
                FieldValue::DateValue(value) => Ok(DateTime::from(
                    value
                        .and_hms_opt(0, 0, 0)
                        .expect("`00:00:00` should be a valid time")
                        .and_local_timezone(chrono::Utc) // we don't have any other information
                        .single()
                        .expect("setting timezone to Utc should not fail"),
                )
                .into()),
                FieldValue::DateTimeValue(value) => Ok(DateTime::from(value).into()),
                _ => Err(Error::OgrFieldValueIsNotDateTime),
            }),
            OgrSourceTimeFormat::Custom { custom_format } => Box::new(move |field: FieldValue| {
                let date = field.into_string().ok_or(Error::OgrFieldValueIsNotString)?;
                let datetime = DateTime::parse_from_str(&date, &custom_format).map_err(|e| {
                    Error::TimeParse {
                        source: Box::new(e),
                    }
                })?;

                Ok(TimeInstance::from(datetime))
            }),
            OgrSourceTimeFormat::UnixTimeStamp {
                timestamp_type,
                fmt,
            } => Box::new(move |field: FieldValue| {
                let factor = match timestamp_type {
                    UnixTimeStampType::EpochSeconds => 1000,
                    UnixTimeStampType::EpochMilliseconds => 1,
                };
                match field {
                    FieldValue::IntegerValue(v) => {
                        TimeInstance::from_millis(i64::from(v) * factor).map_err(Into::into)
                    }
                    FieldValue::Integer64Value(v) => {
                        TimeInstance::from_millis(v * factor).map_err(Into::into)
                    }
                    FieldValue::StringValue(v) => DateTime::parse_from_str(&v, &fmt)
                        .map_err(|e| Error::TimeParse {
                            source: Box::new(e),
                        })
                        .map(TimeInstance::from),
                    FieldValue::RealValue(v)
                        if timestamp_type == UnixTimeStampType::EpochSeconds =>
                    {
                        TimeInstance::from_millis((v * (factor as f64)) as i64).map_err(Into::into)
                    }
                    _ => Err(Error::OgrFieldValueIsNotValidForTimestamp),
                }
            }),
        }
    }

    fn initialize_time_extractors(time: OgrSourceDatasetTimeType) -> TimeExtractorType {
        // TODO: exploit rust-gdal `datetime` feature

        match time {
            OgrSourceDatasetTimeType::None => {
                Box::new(move |_feature: &Feature| Ok(TimeInterval::default()))
            }
            OgrSourceDatasetTimeType::Start {
                start_field,
                start_format,
                duration,
            } => {
                let time_start_parser = Self::create_time_parser(start_format);

                Box::new(move |feature: &Feature| {
                    let field_value = feature.field(&start_field)?;
                    if let Some(field_value) = field_value {
                        let time_start = time_start_parser(field_value)?;
                        TimeInterval::new(time_start, (time_start + duration)?).map_err(Into::into)
                    } else {
                        // TODO: throw error or use some user defined default time (like for geometries)?
                        Ok(TimeInterval::default())
                    }
                })
            }
            OgrSourceDatasetTimeType::StartEnd {
                start_field,
                start_format,
                end_field,
                end_format,
            } => {
                let time_start_parser = Self::create_time_parser(start_format);
                let time_end_parser = Self::create_time_parser(end_format);

                Box::new(move |feature: &Feature| {
                    let start_field_value = feature.field(&start_field)?;
                    let end_field_value = feature.field(&end_field)?;

                    if let (Some(start_field_value), Some(end_field_value)) =
                        (start_field_value, end_field_value)
                    {
                        let time_start = time_start_parser(start_field_value)?;
                        let time_end = time_end_parser(end_field_value)?;

                        TimeInterval::new(time_start, time_end).map_err(Into::into)
                    } else {
                        // TODO: throw error or use some user defined default time (like for geometries)?
                        Ok(TimeInterval::default())
                    }
                })
            }
            OgrSourceDatasetTimeType::StartDuration {
                start_field,
                start_format,
                duration_field,
            } => {
                let time_start_parser = Self::create_time_parser(start_format);

                Box::new(move |feature: &Feature| {
                    let start_field_value = feature.field(&start_field)?;
                    let duration_field_value = feature.field(&duration_field)?;

                    if let (Some(start_field_value), Some(duration_field_value)) =
                        (start_field_value, duration_field_value)
                    {
                        let time_start = time_start_parser(start_field_value)?;
                        let duration = i64::from(
                            duration_field_value
                                .into_int()
                                .ok_or(Error::OgrFieldValueIsNotValidForTimestamp)?,
                        );

                        TimeInterval::new(time_start, time_start + duration).map_err(Into::into)
                    } else {
                        // TODO: throw error or use some user defined default time (like for geometries)?
                        Ok(TimeInterval::default())
                    }
                })
            }
        }
    }

    fn initialize_time_attribute_parser(
        time: OgrSourceDatasetTimeType,
    ) -> Box<dyn Fn(FieldValue) -> Result<TimeInstance> + Send + Sync> {
        match time {
            OgrSourceDatasetTimeType::None => {
                Box::new(move |_field: FieldValue| Err(Error::OgrSourceColumnsSpecMissing))
            }
            OgrSourceDatasetTimeType::Start { start_format, .. }
            | OgrSourceDatasetTimeType::StartEnd { start_format, .. }
            | OgrSourceDatasetTimeType::StartDuration { start_format, .. } => {
                Self::create_time_parser(start_format)
            }
        }
    }

    fn initialize_types_and_builder(
        dataset_information: &OgrSourceDataset,
    ) -> Result<(
        HashMap<String, FeatureDataType>,
        FeatureCollectionBuilder<G>,
    )> {
        let mut data_types = HashMap::new();
        let mut feature_collection_builder = FeatureCollection::<G>::builder();
        // TODO: what to do if there is nothing specified?
        if let Some(ref column_spec) = dataset_information.columns {
            for attribute in &column_spec.int {
                data_types.insert(attribute.clone(), FeatureDataType::Int);
                feature_collection_builder.add_column(attribute.clone(), FeatureDataType::Int)?;
            }
            for attribute in &column_spec.float {
                data_types.insert(attribute.clone(), FeatureDataType::Float);
                feature_collection_builder.add_column(attribute.clone(), FeatureDataType::Float)?;
            }
            for attribute in &column_spec.text {
                data_types.insert(attribute.clone(), FeatureDataType::Text);
                feature_collection_builder.add_column(attribute.clone(), FeatureDataType::Text)?;
            }
            for attribute in &column_spec.bool {
                data_types.insert(attribute.clone(), FeatureDataType::Bool);
                feature_collection_builder.add_column(attribute.clone(), FeatureDataType::Bool)?;
            }
            for attribute in &column_spec.datetime {
                data_types.insert(attribute.clone(), FeatureDataType::DateTime);
                feature_collection_builder
                    .add_column(attribute.clone(), FeatureDataType::DateTime)?;
            }
        }
        Ok((data_types, feature_collection_builder))
    }

    #[allow(clippy::too_many_arguments)]
    fn compute_batch(
        feature_iterator: &mut OgrDatasetIterator,
        feature_collection_builder: FeatureCollectionBuilder<G>,
        dataset_information: &OgrSourceDataset,
        data_types: &HashMap<String, FeatureDataType>,
        query_rectangle: &VectorQueryRectangle,
        time_extractor: &dyn Fn(&Feature) -> Result<TimeInterval>,
        time_attribute_parser: &dyn Fn(FieldValue) -> Result<TimeInstance>,
        chunk_byte_size: usize,
    ) -> Result<FeatureCollection<G>> {
        let was_spatial_filtered_by_ogr = feature_iterator.was_spatial_filtered_by_ogr();
        let was_time_filtered_by_ogr = feature_iterator.was_time_filtered_by_ogr();

        let mut builder = feature_collection_builder.finish_header();

        let default_geometry: Option<G> = match &dataset_information.default_geometry {
            Some(tg) => Some(tg.clone().try_into()?),
            None => None,
        };

        for feature in feature_iterator {
            if let Err(error) = Self::add_feature_to_batch(
                dataset_information.on_error,
                &default_geometry,
                data_types,
                query_rectangle,
                time_extractor,
                time_attribute_parser,
                &mut builder,
                &feature,
                was_time_filtered_by_ogr,
                was_spatial_filtered_by_ogr,
            ) {
                match dataset_information.on_error {
                    OgrSourceErrorSpec::Ignore => continue,
                    OgrSourceErrorSpec::Abort => return Err(error),
                }
            }

            if !builder.is_empty() && builder.estimate_memory_size() >= chunk_byte_size {
                break;
            }
        }

        builder.cache_hint(dataset_information.cache_ttl.into());

        builder.build().map_err(Into::into)
    }

    #[allow(clippy::too_many_lines)]
    fn convert_field_value(
        data_type: FeatureDataType,
        field: Result<Option<FieldValue>, GdalError>,
        time_attribute_parser: &dyn Fn(FieldValue) -> Result<TimeInstance>,
        error_spec: OgrSourceErrorSpec,
    ) -> Result<FeatureDataValue> {
        match data_type {
            FeatureDataType::Text => {
                #[allow(clippy::match_same_arms)]
                let text_option = match field {
                    Ok(Some(FieldValue::IntegerValue(v))) => Some(v.to_string()),
                    Ok(Some(FieldValue::Integer64Value(v))) => Some(v.to_string()),
                    Ok(Some(FieldValue::StringValue(s))) => Some(s),
                    Ok(Some(FieldValue::RealValue(v))) => Some(v.to_string()),
                    Ok(Some(FieldValue::DateTimeValue(v))) => Some(v.to_string()), //TODO: allow multiple date columns
                    Ok(Some(FieldValue::DateValue(v))) => Some(v.to_string()),
                    Ok(None) => None,
                    Ok(Some(v)) => error_spec.on_error(Error::OgrColumnFieldTypeMismatch {
                        expected: "Text".to_string(),
                        field_value: v,
                    })?, // TODO: handle other types
                    Err(e) => error_spec.on_error(Error::Gdal { source: e })?,
                };

                Ok(FeatureDataValue::NullableText(text_option))
            }
            FeatureDataType::Float => {
                #[allow(clippy::match_same_arms)]
                let value_option = match field {
                    Ok(Some(FieldValue::IntegerValue(v))) => Some(f64::from(v)),
                    Ok(Some(FieldValue::StringValue(s))) => f64::from_str(&s).ok(),
                    Ok(Some(FieldValue::RealValue(v))) => Some(v),
                    Ok(None) => None,
                    Ok(Some(v)) => error_spec.on_error(Error::OgrColumnFieldTypeMismatch {
                        expected: "Float".to_string(),
                        field_value: v,
                    })?, // TODO: handle other types
                    Err(e) => error_spec.on_error(Error::Gdal { source: e })?,
                };

                Ok(FeatureDataValue::NullableFloat(value_option))
            }
            FeatureDataType::Int => {
                #[allow(clippy::match_same_arms)]
                let value_option = match field {
                    Ok(Some(FieldValue::IntegerValue(v))) => Some(i64::from(v)),
                    Ok(Some(FieldValue::Integer64Value(v))) => Some(v),
                    Ok(Some(FieldValue::StringValue(s))) => i64::from_str(&s).ok(),
                    Ok(Some(FieldValue::RealValue(v))) => Some(v as i64),
                    Ok(None) => None,
                    Ok(Some(v)) => error_spec.on_error(Error::OgrColumnFieldTypeMismatch {
                        expected: "Int".to_string(),
                        field_value: v,
                    })?, // TODO: handle other types
                    Err(e) => error_spec.on_error(Error::Gdal { source: e })?,
                };

                Ok(FeatureDataValue::NullableInt(value_option))
            }
            FeatureDataType::Category => {
                #[allow(clippy::match_same_arms)]
                let _value_option: Option<u8> = match field {
                    Ok(None) => None,
                    Ok(Some(v)) => error_spec.on_error(Error::OgrColumnFieldTypeMismatch {
                        expected: "Category".to_string(),
                        field_value: v,
                    })?, // TODO: handle other types
                    Err(e) => error_spec.on_error(Error::Gdal { source: e })?,
                };

                Err(Error::InvalidFeatureDataType) // TODO: ?
            }
            FeatureDataType::Bool => {
                #[allow(clippy::match_same_arms)]
                let value_option = match field {
                    Ok(Some(FieldValue::IntegerValue(v))) => Some(v != 0),
                    Ok(Some(FieldValue::Integer64Value(v))) => Some(v != 0),
                    Ok(Some(FieldValue::StringValue(s))) => bool::from_str(&s.to_lowercase()).ok(),
                    Ok(Some(FieldValue::RealValue(v))) => Some(v != 0.0),
                    Ok(None) => None,
                    Ok(Some(v)) => error_spec.on_error(Error::OgrColumnFieldTypeMismatch {
                        expected: "Bool".to_string(),
                        field_value: v,
                    })?, // TODO: handle other types
                    Err(e) => error_spec.on_error(Error::Gdal { source: e })?,
                };

                Ok(FeatureDataValue::NullableBool(value_option))
            }
            FeatureDataType::DateTime => {
                let value_option = match field {
                    Ok(None) => None,
                    Ok(Some(v)) => match time_attribute_parser(v) {
                        Ok(parsed) => Ok(Some(parsed)),
                        Err(e) => error_spec.on_error(e),
                    }?,
                    Err(e) => error_spec.on_error(Error::Gdal { source: e })?,
                };

                Ok(FeatureDataValue::NullableDateTime(value_option))
            }
        }
    }

    #[allow(clippy::too_many_arguments)]
    #[allow(clippy::ref_option)]
    fn add_feature_to_batch(
        error_spec: OgrSourceErrorSpec,
        default_geometry: &Option<G>,
        data_types: &HashMap<String, FeatureDataType>,
        query_rectangle: &VectorQueryRectangle,
        time_extractor: &dyn Fn(&Feature) -> Result<TimeInterval, Error>,
        time_attribute_parser: &dyn Fn(FieldValue) -> Result<TimeInstance>,
        builder: &mut FeatureCollectionRowBuilder<G>,
        feature: &Feature,
        was_time_filtered_by_ogr: bool,
        was_spatial_filtered_by_ogr: bool,
    ) -> Result<()> {
        let time_interval = time_extractor(feature)?;

        // filter out data items not in the query time interval
        if !was_time_filtered_by_ogr && !time_interval.intersects(&query_rectangle.time_interval) {
            return Ok(());
        }

        let geometry: G = match <G as TryFromOgrGeometry>::try_from(
            feature.geometry_by_index(0).map_err(Into::into),
        ) {
            Ok(g) => g,
            Err(Error::Gdal {
                source: GdalError::InvalidFieldIndex { method_name, index },
            }) => match default_geometry.as_ref() {
                Some(g) => g.clone(),
                None => {
                    return Err(Error::Gdal {
                        source: GdalError::InvalidFieldIndex { method_name, index },
                    })
                }
            },
            Err(e) => return Err(e),
        };

        // filter out geometries that are not contained in the query's bounding box
        if !was_spatial_filtered_by_ogr
            && !geometry.intersects_bbox(&query_rectangle.spatial_query().spatial_bounds())
        {
            return Ok(());
        }

        builder.push_generic_geometry(geometry);
        builder.push_time_interval(time_interval);

        for (column, data_type) in data_types {
            let field = feature.field(column);
            let value =
                Self::convert_field_value(*data_type, field, time_attribute_parser, error_spec)?;
            builder.push_data(column, value)?;
        }

        builder.finish_row();

        Ok(())
    }
}

impl<G> Stream for OgrSourceStream<G>
where
    G: Geometry + ArrowTyped + 'static + std::marker::Unpin + TryFromOgrGeometry,
    FeatureCollectionRowBuilder<G>: FeatureCollectionBuilderGeometryHandler<G>,
{
    type Item = Result<FeatureCollection<G>>;

    fn poll_next(self: Pin<&mut Self>, cx: &mut Context<'_>) -> Poll<Option<Self::Item>> {
        if self.is_terminated() {
            return Poll::Ready(None);
        }

        let mut this = self.project();

        loop {
            if let Some(future) = this.future.as_mut().as_pin_mut() {
                // try to fetch result from future

                let collection: Result<FeatureCollection<G>> = ready!(future.poll(cx));
                this.future.set(None);

                match collection {
                    Err(e) => {
                        *this.has_ended = true;

                        return Poll::Ready(Some(Err(e)));
                    }
                    Ok(collection) if collection.is_empty() => {
                        *this.has_ended = true;

                        return if *this.prestine {
                            // only emit empty collection if there was no previous result
                            Poll::Ready(Some(Ok(collection)))
                        } else {
                            Poll::Ready(None)
                        };
                    }
                    Ok(collection) => {
                        if *this.prestine {
                            *this.prestine = false;
                        }

                        return Poll::Ready(Some(Ok(collection)));
                    }
                }
            }

            // spawn new task…

            let future = Self::compute_batch_future(
                this.dataset_iterator.clone(),
                this.dataset_information.clone(),
                this.feature_collection_builder.clone(),
                this.data_types.clone(),
                this.query_rectangle.clone(),
                this.time_extractor.clone(),
                this.time_attribute_parser.clone(),
                *this.chunk_byte_size,
            );

            // …and store it

            this.future.set(Some(future.boxed()));
        }
    }
}

impl<G> FusedStream for OgrSourceStream<G>
where
    G: Geometry + ArrowTyped + 'static + std::marker::Unpin + TryFromOgrGeometry,
    FeatureCollectionRowBuilder<G>: FeatureCollectionBuilderGeometryHandler<G>,
{
    fn is_terminated(&self) -> bool {
        self.has_ended
    }
}

// use `TryFrom` in `datatypes` if this is used on more than one occasion
pub trait TryFromOgrGeometry: Sized {
    fn try_from(geometry: Result<&gdal::vector::Geometry>) -> Result<Self>;
}

/// Implement direct conversions from OGR geometries to our geometries
/// Unfortunately, we cannot convert to `geo`'s geometries since the implementation panics on unknown types.
impl TryFromOgrGeometry for MultiPoint {
    fn try_from(geometry: Result<&gdal::vector::Geometry>) -> Result<Self> {
        fn coordinate(geometry: &gdal::vector::Geometry) -> Coordinate2D {
            let (x, y, _) = geometry.get_point(0);
            Coordinate2D::new(x, y)
        }

        let geometry = geometry?;

        match geometry.geometry_type() {
            OGRwkbGeometryType::wkbPoint => Ok(MultiPoint::new(vec![coordinate(geometry)])?),
            OGRwkbGeometryType::wkbMultiPoint => {
                let coordinates = (0..geometry.geometry_count())
                    .map(|i| coordinate(&unsafe { geometry.get_unowned_geometry(i) }))
                    .collect();

                Ok(MultiPoint::new(coordinates)?)
            }
            _ => Err(Error::InvalidType {
                expected: format!("{:?}", VectorDataType::MultiPoint),
                found: format!("{:?}", OgrSource::ogr_geometry_type(geometry)),
            }),
        }
    }
}

impl TryFromOgrGeometry for MultiLineString {
    fn try_from(geometry: Result<&gdal::vector::Geometry>) -> Result<Self> {
        fn coordinates(geometry: &gdal::vector::Geometry) -> Vec<Coordinate2D> {
            geometry
                .get_point_vec()
                .into_iter()
                .map(|(x, y, _z)| Coordinate2D::new(x, y))
                .collect()
        }

        let geometry = geometry?;

        match geometry.geometry_type() {
            OGRwkbGeometryType::wkbLineString => {
                Ok(MultiLineString::new(vec![coordinates(geometry)])?)
            }
            OGRwkbGeometryType::wkbMultiLineString => Ok(MultiLineString::new(
                (0..geometry.geometry_count())
                    .map(|i| coordinates(&unsafe { geometry.get_unowned_geometry(i) }))
                    .collect(),
            )?),
            _ => Err(Error::InvalidType {
                expected: format!("{:?}", VectorDataType::MultiPoint),
                found: format!("{:?}", OgrSource::ogr_geometry_type(geometry)),
            }),
        }
    }
}

impl TryFromOgrGeometry for MultiPolygon {
    fn try_from(geometry: Result<&gdal::vector::Geometry>) -> Result<Self> {
        fn coordinates(geometry: &gdal::vector::Geometry) -> Vec<Coordinate2D> {
            geometry
                .get_point_vec()
                .into_iter()
                .map(|(x, y, _z)| Coordinate2D::new(x, y))
                .collect()
        }
        fn rings(geometry: &gdal::vector::Geometry) -> Vec<Vec<Coordinate2D>> {
            let ring_count = geometry.geometry_count();
            (0..ring_count)
                .map(|i| coordinates(&unsafe { geometry.get_unowned_geometry(i) }))
                .collect()
        }

        let geometry = geometry?;

        match geometry.geometry_type() {
            OGRwkbGeometryType::wkbPolygon => Ok(MultiPolygon::new(vec![rings(geometry)])?),
            OGRwkbGeometryType::wkbMultiPolygon => Ok(MultiPolygon::new(
                (0..geometry.geometry_count())
                    .map(|i| rings(&unsafe { geometry.get_unowned_geometry(i) }))
                    .collect(),
            )?),
            _ => Err(Error::InvalidType {
                expected: format!("{:?}", VectorDataType::MultiPoint),
                found: format!("{:?}", OgrSource::ogr_geometry_type(geometry)),
            }),
        }
    }
}

impl TryFromOgrGeometry for NoGeometry {
    fn try_from(_geometry: Result<&gdal::vector::Geometry>) -> Result<Self> {
        Ok(NoGeometry)
    }
}

pub trait FeatureCollectionBuilderGeometryHandler<G>
where
    G: Geometry,
{
    fn push_generic_geometry(&mut self, geometry: G);
}

impl FeatureCollectionBuilderGeometryHandler<MultiPoint>
    for FeatureCollectionRowBuilder<MultiPoint>
{
    fn push_generic_geometry(&mut self, geometry: MultiPoint) {
        self.push_geometry(geometry);
    }
}

impl FeatureCollectionBuilderGeometryHandler<MultiLineString>
    for FeatureCollectionRowBuilder<MultiLineString>
{
    fn push_generic_geometry(&mut self, geometry: MultiLineString) {
        self.push_geometry(geometry);
    }
}

impl FeatureCollectionBuilderGeometryHandler<MultiPolygon>
    for FeatureCollectionRowBuilder<MultiPolygon>
{
    fn push_generic_geometry(&mut self, geometry: MultiPolygon) {
        self.push_geometry(geometry);
    }
}

impl FeatureCollectionBuilderGeometryHandler<NoGeometry>
    for FeatureCollectionRowBuilder<NoGeometry>
{
    fn push_generic_geometry(&mut self, _geometry: NoGeometry) {
        // do nothing
    }
}

mod db_types {
    use super::*;
    use geoengine_datatypes::{delegate_from_to_sql, util::HashMapTextTextDbType};
    use postgres_types::{FromSql, ToSql};

    #[derive(Debug, ToSql, FromSql)]
    #[postgres(name = "OgrSourceTimeFormat")]
    pub struct OgrSourceTimeFormatDbType {
        custom: Option<OgrSourceTimeFormatCustomDbType>,
        unix_time_stamp: Option<OgrSourceTimeFormatUnixTimeStampDbType>,
    }

    #[derive(Debug, ToSql, FromSql)]
    #[postgres(name = "OgrSourceTimeFormatCustom")]
    pub struct OgrSourceTimeFormatCustomDbType {
        custom_format: DateTimeParseFormat,
    }

    #[derive(Debug, ToSql, FromSql)]
    #[postgres(name = "OgrSourceTimeFormatUnixTimeStamp")]
    pub struct OgrSourceTimeFormatUnixTimeStampDbType {
        timestamp_type: UnixTimeStampType,
        fmt: DateTimeParseFormat,
    }

    impl From<&OgrSourceTimeFormat> for OgrSourceTimeFormatDbType {
        fn from(other: &OgrSourceTimeFormat) -> Self {
            match other {
                OgrSourceTimeFormat::Custom { custom_format } => Self {
                    custom: Some(OgrSourceTimeFormatCustomDbType {
                        custom_format: custom_format.clone(),
                    }),
                    unix_time_stamp: None,
                },
                OgrSourceTimeFormat::UnixTimeStamp {
                    timestamp_type,
                    fmt,
                } => Self {
                    custom: None,
                    unix_time_stamp: Some(OgrSourceTimeFormatUnixTimeStampDbType {
                        timestamp_type: *timestamp_type,
                        fmt: fmt.clone(),
                    }),
                },
                OgrSourceTimeFormat::Auto => Self {
                    custom: None,
                    unix_time_stamp: None,
                },
            }
        }
    }

    impl TryFrom<OgrSourceTimeFormatDbType> for OgrSourceTimeFormat {
        type Error = Error;

        fn try_from(other: OgrSourceTimeFormatDbType) -> Result<Self, Self::Error> {
            match other {
                OgrSourceTimeFormatDbType {
                    custom: Some(custom),
                    unix_time_stamp: None,
                } => Ok(Self::Custom {
                    custom_format: custom.custom_format,
                }),
                OgrSourceTimeFormatDbType {
                    custom: None,
                    unix_time_stamp: Some(unix_time_stamp),
                } => Ok(Self::UnixTimeStamp {
                    timestamp_type: unix_time_stamp.timestamp_type,
                    fmt: unix_time_stamp.fmt,
                }),
                OgrSourceTimeFormatDbType {
                    custom: None,
                    unix_time_stamp: None,
                } => Ok(Self::Auto),
                _ => {
                    Err(geoengine_datatypes::error::Error::UnexpectedInvalidDbTypeConversion.into())
                }
            }
        }
    }

    #[derive(Debug, ToSql, FromSql)]
    #[postgres(name = "OgrSourceDurationSpec")]
    pub struct OgrSourceDurationSpecDbType {
        infinite: bool,
        zero: bool,
        value: Option<TimeStep>,
    }

    impl From<&OgrSourceDurationSpec> for OgrSourceDurationSpecDbType {
        fn from(other: &OgrSourceDurationSpec) -> Self {
            match other {
                OgrSourceDurationSpec::Infinite => Self {
                    infinite: true,
                    zero: false,
                    value: None,
                },
                OgrSourceDurationSpec::Zero => Self {
                    infinite: false,
                    zero: true,
                    value: None,
                },
                OgrSourceDurationSpec::Value(value) => Self {
                    infinite: false,
                    zero: false,
                    value: Some(*value),
                },
            }
        }
    }

    impl TryFrom<OgrSourceDurationSpecDbType> for OgrSourceDurationSpec {
        type Error = Error;

        fn try_from(other: OgrSourceDurationSpecDbType) -> Result<Self, Self::Error> {
            match other {
                OgrSourceDurationSpecDbType {
                    infinite: true,
                    zero: false,
                    value: None,
                } => Ok(Self::Infinite),
                OgrSourceDurationSpecDbType {
                    infinite: false,
                    zero: true,
                    value: None,
                } => Ok(Self::Zero),
                OgrSourceDurationSpecDbType {
                    infinite: false,
                    zero: false,
                    value: Some(value),
                } => Ok(Self::Value(value)),
                _ => {
                    Err(geoengine_datatypes::error::Error::UnexpectedInvalidDbTypeConversion.into())
                }
            }
        }
    }

    #[derive(Debug, ToSql, FromSql)]
    #[postgres(name = "OgrSourceDatasetTimeType")]
    pub struct OgrSourceDatasetTimeTypeDbType {
        start: Option<OgrSourceDatasetTimeTypeStartDbType>,
        start_end: Option<OgrSourceDatasetTimeTypeStartEndDbType>,
        start_duration: Option<OgrSourceDatasetTimeTypeStartDurationDbType>,
    }

    #[derive(Debug, ToSql, FromSql)]
    #[postgres(name = "OgrSourceDatasetTimeTypeStart")]
    pub struct OgrSourceDatasetTimeTypeStartDbType {
        start_field: String,
        start_format: OgrSourceTimeFormat,
        duration: OgrSourceDurationSpec,
    }

    #[derive(Debug, ToSql, FromSql)]
    #[postgres(name = "OgrSourceDatasetTimeTypeStartEnd")]
    pub struct OgrSourceDatasetTimeTypeStartEndDbType {
        start_field: String,
        start_format: OgrSourceTimeFormat,
        end_field: String,
        end_format: OgrSourceTimeFormat,
    }

    #[derive(Debug, ToSql, FromSql)]
    #[postgres(name = "OgrSourceDatasetTimeTypeStartDuration")]
    pub struct OgrSourceDatasetTimeTypeStartDurationDbType {
        start_field: String,
        start_format: OgrSourceTimeFormat,
        duration_field: String,
    }

    impl From<&OgrSourceDatasetTimeType> for OgrSourceDatasetTimeTypeDbType {
        fn from(other: &OgrSourceDatasetTimeType) -> Self {
            match other {
                OgrSourceDatasetTimeType::None => Self {
                    start: None,
                    start_end: None,
                    start_duration: None,
                },
                OgrSourceDatasetTimeType::Start {
                    start_field,
                    start_format,
                    duration,
                } => Self {
                    start: Some(OgrSourceDatasetTimeTypeStartDbType {
                        start_field: start_field.clone(),
                        start_format: start_format.clone(),
                        duration: *duration,
                    }),
                    start_end: None,
                    start_duration: None,
                },
                OgrSourceDatasetTimeType::StartEnd {
                    start_field,
                    start_format,
                    end_field,
                    end_format,
                } => Self {
                    start: None,
                    start_end: Some(OgrSourceDatasetTimeTypeStartEndDbType {
                        start_field: start_field.clone(),
                        start_format: start_format.clone(),
                        end_field: end_field.clone(),
                        end_format: end_format.clone(),
                    }),
                    start_duration: None,
                },
                OgrSourceDatasetTimeType::StartDuration {
                    start_field,
                    start_format,
                    duration_field,
                } => Self {
                    start: None,
                    start_end: None,
                    start_duration: Some(OgrSourceDatasetTimeTypeStartDurationDbType {
                        start_field: start_field.clone(),
                        start_format: start_format.clone(),
                        duration_field: duration_field.clone(),
                    }),
                },
            }
        }
    }

    impl TryFrom<OgrSourceDatasetTimeTypeDbType> for OgrSourceDatasetTimeType {
        type Error = Error;

        fn try_from(other: OgrSourceDatasetTimeTypeDbType) -> Result<Self, Self::Error> {
            match other {
                OgrSourceDatasetTimeTypeDbType {
                    start: None,
                    start_end: None,
                    start_duration: None,
                } => Ok(Self::None),
                OgrSourceDatasetTimeTypeDbType {
                    start: Some(start),
                    start_end: None,
                    start_duration: None,
                } => Ok(Self::Start {
                    start_field: start.start_field,
                    start_format: start.start_format,
                    duration: start.duration,
                }),
                OgrSourceDatasetTimeTypeDbType {
                    start: None,
                    start_end: Some(start_end),
                    start_duration: None,
                } => Ok(Self::StartEnd {
                    start_field: start_end.start_field,
                    start_format: start_end.start_format,
                    end_field: start_end.end_field,
                    end_format: start_end.end_format,
                }),
                OgrSourceDatasetTimeTypeDbType {
                    start: None,
                    start_end: None,
                    start_duration: Some(start_duration),
                } => Ok(Self::StartDuration {
                    start_field: start_duration.start_field,
                    start_format: start_duration.start_format,
                    duration_field: start_duration.duration_field,
                }),
                _ => {
                    Err(geoengine_datatypes::error::Error::UnexpectedInvalidDbTypeConversion.into())
                }
            }
        }
    }

    #[derive(Debug, ToSql, FromSql)]
    #[postgres(name = "FormatSpecifics")]
    pub struct FormatSpecificsDbType {
        csv: Option<FormatSpecificsCsvDbType>,
    }

    #[derive(Debug, ToSql, FromSql)]
    #[postgres(name = "FormatSpecificsCsv")]
    pub struct FormatSpecificsCsvDbType {
        header: CsvHeader,
    }

    impl From<&FormatSpecifics> for FormatSpecificsDbType {
        fn from(other: &FormatSpecifics) -> Self {
            match other {
                FormatSpecifics::Csv { header } => Self {
                    csv: Some(FormatSpecificsCsvDbType { header: *header }),
                },
            }
        }
    }

    impl TryFrom<FormatSpecificsDbType> for FormatSpecifics {
        type Error = Error;

        fn try_from(other: FormatSpecificsDbType) -> Result<Self, Self::Error> {
            match other {
                FormatSpecificsDbType {
                    csv: Some(FormatSpecificsCsvDbType { header }),
                } => Ok(Self::Csv { header }),
                _ => {
                    Err(geoengine_datatypes::error::Error::UnexpectedInvalidDbTypeConversion.into())
                }
            }
        }
    }

    #[derive(Debug, ToSql, FromSql)]
    #[postgres(name = "OgrSourceColumnSpec")]
    pub struct OgrSourceColumnSpecDbType {
        pub format_specifics: Option<FormatSpecifics>,
        pub x: String,
        pub y: Option<String>,
        pub int: Vec<String>,
        pub float: Vec<String>,
        pub text: Vec<String>,
        pub bool: Vec<String>,
        pub datetime: Vec<String>,
        pub rename: Option<HashMapTextTextDbType>,
    }

    impl From<&OgrSourceColumnSpec> for OgrSourceColumnSpecDbType {
        fn from(other: &OgrSourceColumnSpec) -> Self {
            Self {
                format_specifics: other.format_specifics.clone(),
                x: other.x.clone(),
                y: other.y.clone(),
                int: other.int.clone(),
                float: other.float.clone(),
                text: other.text.clone(),
                bool: other.bool.clone(),
                datetime: other.datetime.clone(),
                rename: other.rename.as_ref().map(Into::into),
            }
        }
    }

    impl TryFrom<OgrSourceColumnSpecDbType> for OgrSourceColumnSpec {
        type Error = Error;

        fn try_from(other: OgrSourceColumnSpecDbType) -> Result<Self, Self::Error> {
            Ok(Self {
                format_specifics: other.format_specifics,
                x: other.x,
                y: other.y,
                int: other.int,
                float: other.float,
                text: other.text,
                bool: other.bool,
                datetime: other.datetime,
                rename: other.rename.map(Into::into),
            })
        }
    }

    #[derive(Debug, ToSql, FromSql)]
    #[postgres(name = "OgrSourceDataset")]
    pub struct OgrSourceDatasetDbType {
        pub file_name: String,
        pub layer_name: String,
        pub data_type: Option<VectorDataType>,
        pub time: OgrSourceDatasetTimeType,
        pub default_geometry: Option<TypedGeometry>,
        pub columns: Option<OgrSourceColumnSpec>,
        pub force_ogr_time_filter: bool,
        pub force_ogr_spatial_filter: bool,
        pub on_error: OgrSourceErrorSpec,
        pub sql_query: Option<String>,
        pub attribute_query: Option<String>,
        pub cache_ttl: CacheTtlSeconds,
    }

    impl From<&OgrSourceDataset> for OgrSourceDatasetDbType {
        fn from(other: &OgrSourceDataset) -> Self {
            Self {
                file_name: other.file_name.to_string_lossy().to_string(),
                layer_name: other.layer_name.clone(),
                data_type: other.data_type,
                time: other.time.clone(),
                default_geometry: other.default_geometry.clone(),
                columns: other.columns.clone(),
                force_ogr_time_filter: other.force_ogr_time_filter,
                force_ogr_spatial_filter: other.force_ogr_spatial_filter,
                on_error: other.on_error,
                sql_query: other.sql_query.clone(),
                attribute_query: other.attribute_query.clone(),
                cache_ttl: other.cache_ttl,
            }
        }
    }

    impl TryFrom<OgrSourceDatasetDbType> for OgrSourceDataset {
        type Error = Error;

        fn try_from(other: OgrSourceDatasetDbType) -> Result<Self, Self::Error> {
            Ok(Self {
                file_name: other.file_name.into(),
                layer_name: other.layer_name,
                data_type: other.data_type,
                time: other.time,
                default_geometry: other.default_geometry,
                columns: other.columns,
                force_ogr_time_filter: other.force_ogr_time_filter,
                force_ogr_spatial_filter: other.force_ogr_spatial_filter,
                on_error: other.on_error,
                sql_query: other.sql_query,
                attribute_query: other.attribute_query,
                cache_ttl: other.cache_ttl,
            })
        }
    }

    delegate_from_to_sql!(FormatSpecifics, FormatSpecificsDbType);
    delegate_from_to_sql!(OgrSourceColumnSpec, OgrSourceColumnSpecDbType);
    delegate_from_to_sql!(OgrSourceDataset, OgrSourceDatasetDbType);
    delegate_from_to_sql!(OgrSourceDatasetTimeType, OgrSourceDatasetTimeTypeDbType);
    delegate_from_to_sql!(OgrSourceDurationSpec, OgrSourceDurationSpecDbType);
    delegate_from_to_sql!(OgrSourceTimeFormat, OgrSourceTimeFormatDbType);
}

#[cfg(test)]
mod tests {
    use super::*;

    use crate::engine::{
        ChunkByteSize, MockExecutionContext, MockQueryContext, StaticMetaData, VectorColumnInfo,
    };
    use crate::source::ogr_source::FormatSpecifics::Csv;
    use crate::test_data;
    use futures::{StreamExt, TryStreamExt};
    use geoengine_datatypes::collections::{
        ChunksEqualIgnoringCacheHint, DataCollection, FeatureCollectionInfos, GeometryCollection,
        MultiPointCollection, MultiPolygonCollection,
    };
    use geoengine_datatypes::dataset::{DataId, DatasetId};
    use geoengine_datatypes::primitives::CacheHint;
    use geoengine_datatypes::primitives::{
        BoundingBox2D, FeatureData, Measurement, TimeGranularity,
    };
    use geoengine_datatypes::raster::TilingSpecification;
    use geoengine_datatypes::spatial_reference::{SpatialReference, SpatialReferenceOption};
    use geoengine_datatypes::util::test::TestDefault;
    use geoengine_datatypes::util::Identifier;
    use serde_json::json;

    #[test]
    #[allow(clippy::too_many_lines)]
    fn specification_serde() {
        let spec = OgrSourceDataset {
            file_name: "foobar.csv".into(),
            layer_name: "foobar".to_string(),
            data_type: Some(VectorDataType::MultiPoint),
            time: OgrSourceDatasetTimeType::Start {
                start_field: "start".to_string(),
                start_format: OgrSourceTimeFormat::Custom {
                    custom_format: DateTimeParseFormat::custom("%Y-%m-%d".to_string()),
                },
                duration: OgrSourceDurationSpec::Value(TimeStep {
                    granularity: TimeGranularity::Seconds,
                    step: 42,
                }),
            },
            default_geometry: Some(TypedGeometry::MultiPoint(
                MultiPoint::new(vec![[1.0, 2.0].into()]).unwrap(),
            )),
            columns: Some(OgrSourceColumnSpec {
                format_specifics: Some(FormatSpecifics::Csv {
                    header: CsvHeader::Auto,
                }),
                x: "x".to_string(),
                y: Some("y".to_string()),
                float: vec!["num".to_string()],
                int: vec!["dec1".to_string(), "dec2".to_string()],
                text: vec!["text".to_string()],
                bool: vec![],
                datetime: vec![],
                rename: None,
            }),
            force_ogr_time_filter: false,
            force_ogr_spatial_filter: false,
            on_error: OgrSourceErrorSpec::Ignore,
            sql_query: None,
            attribute_query: None,
            cache_ttl: CacheTtlSeconds::default(),
        };

        let serialized_spec = serde_json::to_value(&spec).unwrap();

        assert_eq!(
            serialized_spec,
            json!({
                "fileName": "foobar.csv",
                "layerName": "foobar",
                "dataType": "MultiPoint",
                "time": {
                    "type": "start",
                    "startField": "start",
                    "startFormat": {
                        "format": "custom",
                        "customFormat": "%Y-%m-%d"
                    },
                    "duration": {
                        "type": "value",
                        "granularity": "seconds",
                        "step": 42
                    }
                },
                "defaultGeometry": {
                    "MultiPoint": {
                        "coordinates":[{"x":1.0,"y":2.0}]
                    }
                },
                "columns": {
                    "formatSpecifics": {
                        "csv": {
                            "header": "auto",
                        }
                    },
                    "x": "x",
                    "y": "y",
                    "int": ["dec1", "dec2"],
                    "float": ["num"],
                    "text": ["text"],
                    "bool": [],
                    "datetime": [],
                    "rename": null
                },
                "forceOgrTimeFilter": false,
                "forceOgrSpatialFilter": false,
                "onError": "ignore",
                "sqlQuery": null,
                "attributeQuery": null,
                "cacheTtl": 0,
            })
        );

        let deserialized_spec: OgrSourceDataset = serde_json::from_str(
            &json!({
                "fileName": "foobar.csv",
                "layerName": "foobar",
                "dataType": "MultiPoint",
                "time": {
                    "type": "start",
                    "startField": "start",
                    "startFormat": {
                        "format": "custom",
                        "customFormat": "%Y-%m-%d"
                    },
                    "duration": {
                        "type": "value",
                        "granularity": "seconds",
                        "step": 42
                    }
                },
                "defaultGeometry": {
                    "MultiPoint": {
                        "coordinates":[{"x":1.0,"y":2.0}]
                    }
                },
                "columns": {
                    "formatSpecifics": {
                        "csv": {
                            "header": "auto",
                        }
                    },
                    "x": "x",
                    "y": "y",
                    "int": ["dec1", "dec2"],
                    "float": ["num"],
                    "text": ["text"],
                    "bool": [],
                    "datetime": []
                },
                "forceOgrTimeFilter": false,
                "forceOgrSpatialFilter": false,
                "onError": "ignore",
                "provenance": {
                    "citation": "Foo Bar",
                    "license": "CC",
                    "uri": "foo:bar"
                }
            })
            .to_string(),
        )
        .unwrap();
        assert_eq!(deserialized_spec, spec);
    }

    #[tokio::test]
    async fn empty_geojson() -> Result<()> {
        let dataset_information = OgrSourceDataset {
            file_name: test_data!("vector/data/empty.json").into(),
            layer_name: "empty".to_string(),
            data_type: None,
            time: OgrSourceDatasetTimeType::None,
            default_geometry: None,
            columns: None,
            force_ogr_time_filter: false,
            force_ogr_spatial_filter: false,
            on_error: OgrSourceErrorSpec::Ignore,
            sql_query: None,
            attribute_query: None,
            cache_ttl: CacheTtlSeconds::default(),
        };

        let rd = VectorResultDescriptor {
            data_type: VectorDataType::MultiPoint,
            spatial_reference: SpatialReferenceOption::Unreferenced,
            columns: Default::default(),
            time: None,
            bbox: None,
        };

        let info = StaticMetaData {
            loading_info: dataset_information,
            result_descriptor: rd.clone(),
            phantom: Default::default(),
        };

        let query_processor = OgrSourceProcessor::<MultiPoint>::new(rd, Box::new(info), vec![]);

        let context =
            MockQueryContext::new(ChunkByteSize::MAX, TilingSpecification::test_default());
        let query = query_processor
            .query(
                VectorQueryRectangle::with_bounds(
                    BoundingBox2D::new((0., 0.).into(), (1., 1.).into())?,
                    Default::default(),
                    ColumnSelection::all(),
                ),
                &context,
            )
            .await
            .unwrap();

        let result: Vec<MultiPointCollection> = query.try_collect().await?;

        assert_eq!(result.len(), 1);
        assert!(result[0].is_empty());

        Ok(())
    }

    #[tokio::test]
    async fn early_error() {
        let dataset_information = OgrSourceDataset {
            file_name: "".into(),
            layer_name: String::new(),
            data_type: None,
            time: OgrSourceDatasetTimeType::None,
            default_geometry: None,
            columns: None,
            force_ogr_time_filter: false,
            force_ogr_spatial_filter: false,
            on_error: OgrSourceErrorSpec::Ignore,
            sql_query: None,
            attribute_query: None,
            cache_ttl: CacheTtlSeconds::default(),
        };

        let rd = VectorResultDescriptor {
            data_type: VectorDataType::MultiPoint,
            spatial_reference: SpatialReferenceOption::Unreferenced,
            columns: Default::default(),
            time: None,
            bbox: None,
        };

        let info = StaticMetaData {
            loading_info: dataset_information,
            result_descriptor: rd.clone(),
            phantom: Default::default(),
        };

        let query_processor = OgrSourceProcessor::<MultiPoint>::new(rd, Box::new(info), vec![]);

        let context =
            MockQueryContext::new(ChunkByteSize::MAX, TilingSpecification::test_default());
        let query = query_processor
            .query(
                VectorQueryRectangle::with_bounds(
                    BoundingBox2D::new((0., 0.).into(), (1., 1.).into()).unwrap(),
                    Default::default(),
                    ColumnSelection::all(),
                ),
                &context,
            )
            .await;

        assert!(query.is_err());
    }

    #[tokio::test]
    async fn error_in_stream() {
        let dataset_information = OgrSourceDataset {
            file_name: test_data!("vector/data/missing_geo.json").into(),
            layer_name: "missing_geo".to_string(),
            data_type: None,
            time: OgrSourceDatasetTimeType::None,
            default_geometry: None,
            columns: None,
            force_ogr_time_filter: false,
            force_ogr_spatial_filter: false,
            on_error: OgrSourceErrorSpec::Abort,
            sql_query: None,
            attribute_query: None,
            cache_ttl: CacheTtlSeconds::default(),
        };

        let rd = VectorResultDescriptor {
            data_type: VectorDataType::MultiPoint,
            spatial_reference: SpatialReferenceOption::Unreferenced,
            columns: Default::default(),
            time: None,
            bbox: None,
        };

        let info = StaticMetaData {
            loading_info: dataset_information,
            result_descriptor: rd.clone(),
            phantom: Default::default(),
        };

        let query_processor = OgrSourceProcessor::<MultiPoint>::new(rd, Box::new(info), vec![]);

        let context =
            MockQueryContext::new(ChunkByteSize::MAX, TilingSpecification::test_default());
        let query = query_processor
            .query(
                VectorQueryRectangle::with_bounds(
                    BoundingBox2D::new((0., 0.).into(), (5., 5.).into()).unwrap(),
                    Default::default(),
                    ColumnSelection::all(),
                ),
                &context,
            )
            .await
            .unwrap();

        let result: Vec<Result<MultiPointCollection>> = query.collect().await;

        assert_eq!(result.len(), 1);

        assert!(result[0].is_err());
    }

    #[tokio::test]
    async fn on_error_ignore() -> Result<()> {
        let dataset_information = OgrSourceDataset {
            file_name: test_data!("vector/data/missing_geo.json").into(),
            layer_name: "missing_geo".to_string(),
            data_type: None,
            time: OgrSourceDatasetTimeType::None,
            default_geometry: None,
            columns: None,
            force_ogr_time_filter: false,
            force_ogr_spatial_filter: false,
            on_error: OgrSourceErrorSpec::Ignore,
            sql_query: None,
            attribute_query: None,
            cache_ttl: CacheTtlSeconds::default(),
        };

        let rd = VectorResultDescriptor {
            data_type: VectorDataType::MultiPoint,
            spatial_reference: SpatialReferenceOption::Unreferenced,
            columns: Default::default(),
            time: None,
            bbox: None,
        };

        let info = StaticMetaData {
            loading_info: dataset_information,
            result_descriptor: rd.clone(),
            phantom: Default::default(),
        };

        let query_processor = OgrSourceProcessor::<MultiPoint>::new(rd, Box::new(info), vec![]);

        let context =
            MockQueryContext::new(ChunkByteSize::MAX, TilingSpecification::test_default());
        let query = query_processor
            .query(
                VectorQueryRectangle::with_bounds(
                    BoundingBox2D::new((0., 0.).into(), (5., 5.).into())?,
                    Default::default(),
                    ColumnSelection::all(),
                ),
                &context,
            )
            .await
            .unwrap();

        let result: Vec<MultiPointCollection> = query.try_collect().await?;

        assert_eq!(result.len(), 1);

        assert!(
            result[0].chunks_equal_ignoring_cache_hint(&MultiPointCollection::from_data(
                MultiPoint::many(vec![vec![(0.0, 0.1)], vec![(1.0, 1.1), (2.0, 2.1)]])?,
                vec![Default::default(); 2],
                HashMap::new(),
                CacheHint::default()
            )?)
        );

        Ok(())
    }

    #[tokio::test]
    async fn ne_10m_ports_bbox_filter() -> Result<()> {
        let id: DataId = DatasetId::new().into();
        let name = NamedData::with_system_name("ne_10m_ports");
        let mut exe_ctx = MockExecutionContext::test_default();
        exe_ctx.add_meta_data::<OgrSourceDataset, VectorResultDescriptor, VectorQueryRectangle>(
            id.clone(),
            name.clone(),
            Box::new(StaticMetaData {
                loading_info: OgrSourceDataset {
                    file_name: test_data!("vector/data/ne_10m_ports/ne_10m_ports.shp").into(),
                    layer_name: "ne_10m_ports".to_string(),
                    data_type: Some(VectorDataType::MultiPoint),
                    time: OgrSourceDatasetTimeType::None,
                    default_geometry: None,
                    columns: None,
                    force_ogr_time_filter: false,
                    force_ogr_spatial_filter: false,
                    on_error: OgrSourceErrorSpec::Ignore,
                    sql_query: None,
                    attribute_query: None,
                    cache_ttl: CacheTtlSeconds::default(),
                },
                result_descriptor: VectorResultDescriptor {
                    data_type: VectorDataType::MultiPoint,
                    spatial_reference: SpatialReference::epsg_4326().into(),
                    columns: Default::default(),
                    time: None,
                    bbox: None,
                },
                phantom: Default::default(),
            }),
        );

        let source = OgrSource {
            params: OgrSourceParameters {
                data: name,
                attribute_projection: None,
                attribute_filters: None,
            },
        }
        .boxed()
        .initialize(WorkflowOperatorPath::initialize_root(), &exe_ctx)
        .await?;

        assert_eq!(
            source.result_descriptor().data_type,
            VectorDataType::MultiPoint
        );
        assert_eq!(
            source.result_descriptor().spatial_reference,
            SpatialReference::epsg_4326().into()
        );

        let query_processor = source.query_processor()?.multi_point().unwrap();

        let context = exe_ctx.mock_query_context(ChunkByteSize::MAX);
        let query = query_processor
            .query(
                VectorQueryRectangle::with_bounds(
                    BoundingBox2D::new((1.85, 50.88).into(), (4.82, 52.95).into())?,
                    Default::default(),
                    ColumnSelection::all(),
                ),
                &context,
            )
            .await
            .unwrap();

        let result: Vec<MultiPointCollection> = query.try_collect().await?;

        assert_eq!(result.len(), 1);
        assert_eq!(result[0].len(), 10);

        let coordinates = MultiPoint::many(vec![
            (2.933_686_69, 51.23),
            (3.204_593_64_f64, 51.336_388_89),
            (4.651_413_428, 51.805_833_33),
            (4.11, 51.95),
            (4.386_160_188, 50.886_111_11),
            (3.767_373_38, 51.114_444_44),
            (4.293_757_362, 51.297_777_78),
            (1.850_176_678, 50.965_833_33),
            (2.170_906_949, 51.021_666_67),
            (4.292_873_969, 51.927_222_22),
        ])?;

        assert!(
            result[0].chunks_equal_ignoring_cache_hint(&MultiPointCollection::from_data(
                coordinates,
                vec![Default::default(); 10],
                HashMap::new(),
                CacheHint::default()
            )?)
        );

        Ok(())
    }

    #[tokio::test]
    async fn ne_10m_ports_force_spatial_filter() -> Result<()> {
        let id: DataId = DatasetId::new().into();
        let name = NamedData::with_system_name("ne_10m_ports");
        let mut exe_ctx = MockExecutionContext::test_default();
        exe_ctx.add_meta_data::<OgrSourceDataset, VectorResultDescriptor, VectorQueryRectangle>(
            id.clone(),
            name.clone(),
            Box::new(StaticMetaData {
                loading_info: OgrSourceDataset {
                    file_name: test_data!("vector/data/ne_10m_ports/ne_10m_ports.shp").into(),
                    layer_name: "ne_10m_ports".to_string(),
                    data_type: Some(VectorDataType::MultiPoint),
                    time: OgrSourceDatasetTimeType::None,
                    default_geometry: None,
                    columns: None,
                    force_ogr_time_filter: false,
                    force_ogr_spatial_filter: true,
                    on_error: OgrSourceErrorSpec::Ignore,
                    sql_query: None,
                    attribute_query: None,
                    cache_ttl: CacheTtlSeconds::default(),
                },
                result_descriptor: VectorResultDescriptor {
                    data_type: VectorDataType::MultiPoint,
                    spatial_reference: SpatialReference::epsg_4326().into(),
                    columns: Default::default(),
                    time: None,
                    bbox: None,
                },
                phantom: Default::default(),
            }),
        );

        let source = OgrSource {
            params: OgrSourceParameters {
                data: name,
                attribute_projection: None,
                attribute_filters: None,
            },
        }
        .boxed()
        .initialize(WorkflowOperatorPath::initialize_root(), &exe_ctx)
        .await?;

        assert_eq!(
            source.result_descriptor().data_type,
            VectorDataType::MultiPoint
        );
        assert_eq!(
            source.result_descriptor().spatial_reference,
            SpatialReference::epsg_4326().into()
        );

        let query_processor = source.query_processor()?.multi_point().unwrap();

        let context = exe_ctx.mock_query_context(ChunkByteSize::MAX);
        let query = query_processor
            .query(
                VectorQueryRectangle::with_bounds(
                    BoundingBox2D::new((1.85, 50.88).into(), (4.82, 52.95).into())?,
                    Default::default(),
                    ColumnSelection::all(),
                ),
                &context,
            )
            .await
            .unwrap();

        let result: Vec<MultiPointCollection> = query.try_collect().await?;

        assert_eq!(result.len(), 1);
        assert_eq!(result[0].len(), 10);

        let coordinates = MultiPoint::many(vec![
            (2.933_686_69, 51.23),
            (3.204_593_64_f64, 51.336_388_89),
            (4.651_413_428, 51.805_833_33),
            (4.11, 51.95),
            (4.386_160_188, 50.886_111_11),
            (3.767_373_38, 51.114_444_44),
            (4.293_757_362, 51.297_777_78),
            (1.850_176_678, 50.965_833_33),
            (2.170_906_949, 51.021_666_67),
            (4.292_873_969, 51.927_222_22),
        ])?;

        assert!(
            result[0].chunks_equal_ignoring_cache_hint(&MultiPointCollection::from_data(
                coordinates,
                vec![Default::default(); 10],
                HashMap::new(),
                CacheHint::default()
            )?)
        );

        Ok(())
    }

    #[tokio::test]
    async fn ne_10m_ports_fast_spatial_filter() -> Result<()> {
        let id: DataId = DatasetId::new().into();
        let name = NamedData::with_system_name("ne_10m_ports");
        let mut exe_ctx = MockExecutionContext::test_default();
        exe_ctx.add_meta_data::<OgrSourceDataset, VectorResultDescriptor, VectorQueryRectangle>(
            id.clone(),
            name.clone(),
            Box::new(StaticMetaData {
                loading_info: OgrSourceDataset {
                    file_name: test_data!(
                        "vector/data/ne_10m_ports/with_spatial_index/ne_10m_ports.gpkg"
                    )
                    .into(),
                    layer_name: "ne_10m_ports".to_string(),
                    data_type: Some(VectorDataType::MultiPoint),
                    time: OgrSourceDatasetTimeType::None,
                    default_geometry: None,
                    columns: None,
                    force_ogr_time_filter: false,
                    force_ogr_spatial_filter: false,
                    on_error: OgrSourceErrorSpec::Ignore,
                    sql_query: None,
                    attribute_query: None,
                    cache_ttl: CacheTtlSeconds::default(),
                },
                result_descriptor: VectorResultDescriptor {
                    data_type: VectorDataType::MultiPoint,
                    spatial_reference: SpatialReference::epsg_4326().into(),
                    columns: Default::default(),
                    time: None,
                    bbox: None,
                },
                phantom: Default::default(),
            }),
        );

        let source = OgrSource {
            params: OgrSourceParameters {
                data: name,
                attribute_projection: None,
                attribute_filters: None,
            },
        }
        .boxed()
        .initialize(WorkflowOperatorPath::initialize_root(), &exe_ctx)
        .await?;

        assert_eq!(
            source.result_descriptor().data_type,
            VectorDataType::MultiPoint
        );
        assert_eq!(
            source.result_descriptor().spatial_reference,
            SpatialReference::epsg_4326().into()
        );

        let query_processor = source.query_processor()?.multi_point().unwrap();

        let context = exe_ctx.mock_query_context(ChunkByteSize::MAX);
        let query = query_processor
            .query(
                VectorQueryRectangle::with_bounds(
                    BoundingBox2D::new((1.85, 50.88).into(), (4.82, 52.95).into())?,
                    Default::default(),
                    ColumnSelection::all(),
                ),
                &context,
            )
            .await
            .unwrap();

        let result: Vec<MultiPointCollection> = query.try_collect().await?;

        assert_eq!(result.len(), 1);
        assert_eq!(result[0].len(), 10);

        let coordinates = MultiPoint::many(vec![
            (1.850_176_678, 50.965_833_33),
            (2.170_906_949, 51.021_666_67),
            (2.933_686_69, 51.23),
            (3.204_593_64_f64, 51.336_388_89),
            (3.767_373_38, 51.114_444_44),
            (4.11, 51.95),
            (4.292_873_969, 51.927_222_22),
            (4.293_757_362, 51.297_777_78),
            (4.386_160_188, 50.886_111_11),
            (4.651_413_428, 51.805_833_33),
        ])?;

        assert!(
            result[0].chunks_equal_ignoring_cache_hint(&MultiPointCollection::from_data(
                coordinates,
                vec![Default::default(); 10],
                HashMap::new(),
                CacheHint::default()
            )?)
        );

        Ok(())
    }

    #[tokio::test]
    #[allow(clippy::too_many_lines)]
    async fn ne_10m_ports_columns() -> Result<()> {
        let id: DataId = DatasetId::new().into();
        let name = NamedData::with_system_name("ne_10m_ports");
        let mut exe_ctx = MockExecutionContext::test_default();
        exe_ctx.add_meta_data::<OgrSourceDataset, VectorResultDescriptor, VectorQueryRectangle>(
            id.clone(),
            name.clone(),
            Box::new(StaticMetaData {
                loading_info: OgrSourceDataset {
                    file_name: test_data!("vector/data/ne_10m_ports/ne_10m_ports.shp").into(),
                    layer_name: "ne_10m_ports".to_string(),
                    data_type: Some(VectorDataType::MultiPoint),
                    time: OgrSourceDatasetTimeType::None,
                    default_geometry: None,
                    columns: Some(OgrSourceColumnSpec {
                        format_specifics: None,
                        x: String::new(),
                        y: None,
                        int: vec!["scalerank".to_string()],
                        float: vec!["natlscale".to_string()],
                        text: vec![
                            "featurecla".to_string(),
                            "name".to_string(),
                            "website".to_string(),
                        ],
                        bool: vec![],
                        datetime: vec![],
                        rename: None,
                    }),
                    force_ogr_time_filter: false,
                    force_ogr_spatial_filter: false,
                    on_error: OgrSourceErrorSpec::Ignore,
                    sql_query: None,
                    attribute_query: None,
                    cache_ttl: CacheTtlSeconds::default(),
                },
                result_descriptor: VectorResultDescriptor {
                    data_type: VectorDataType::MultiPoint,
                    spatial_reference: SpatialReference::epsg_4326().into(),
                    columns: [
                        (
                            "natlscale".to_string(),
                            VectorColumnInfo {
                                data_type: FeatureDataType::Float,
                                measurement: Measurement::Unitless,
                            },
                        ),
                        (
                            "scalerank".to_string(),
                            VectorColumnInfo {
                                data_type: FeatureDataType::Int,
                                measurement: Measurement::Unitless,
                            },
                        ),
                        (
                            "featurecla".to_string(),
                            VectorColumnInfo {
                                data_type: FeatureDataType::Int,
                                measurement: Measurement::Unitless,
                            },
                        ),
                        (
                            "name".to_string(),
                            VectorColumnInfo {
                                data_type: FeatureDataType::Text,
                                measurement: Measurement::Unitless,
                            },
                        ),
                        (
                            "website".to_string(),
                            VectorColumnInfo {
                                data_type: FeatureDataType::Text,
                                measurement: Measurement::Unitless,
                            },
                        ),
                    ]
                    .iter()
                    .cloned()
                    .collect(),
                    time: None,
                    bbox: None,
                },
                phantom: Default::default(),
            }),
        );

        let source = OgrSource {
            params: OgrSourceParameters {
                data: name.clone(),
                attribute_projection: None,
                attribute_filters: None,
            },
        }
        .boxed()
        .initialize(WorkflowOperatorPath::initialize_root(), &exe_ctx)
        .await?;

        assert_eq!(
            source.result_descriptor().data_type,
            VectorDataType::MultiPoint
        );
        assert_eq!(
            source.result_descriptor().spatial_reference,
            SpatialReference::epsg_4326().into()
        );

        let query_processor = source.query_processor()?.multi_point().unwrap();

        let context = exe_ctx.mock_query_context(ChunkByteSize::MAX);
        let query = query_processor
            .query(
                VectorQueryRectangle::with_bounds(
                    BoundingBox2D::new((1.85, 50.88).into(), (4.82, 52.95).into())?,
                    Default::default(),
                    ColumnSelection::all(),
                ),
                &context,
            )
            .await
            .unwrap();

        let result: Vec<MultiPointCollection> = query.try_collect().await?;

        assert_eq!(result.len(), 1);
        assert_eq!(result[0].len(), 10);

        let coordinates = MultiPoint::many(vec![
            (2.933_686_69, 51.23),
            (3.204_593_64_f64, 51.336_388_89),
            (4.651_413_428, 51.805_833_33),
            (4.11, 51.95),
            (4.386_160_188, 50.886_111_11),
            (3.767_373_38, 51.114_444_44),
            (4.293_757_362, 51.297_777_78),
            (1.850_176_678, 50.965_833_33),
            (2.170_906_949, 51.021_666_67),
            (4.292_873_969, 51.927_222_22),
        ])?;

        let natlscale = FeatureData::NullableFloat(
            [5.0_f64, 5.0, 5.0, 10.0, 20.0, 20.0, 30.0, 30.0, 30.0, 30.0]
                .iter()
                .map(|v| Some(*v))
                .collect(),
        );

        let scalerank = FeatureData::NullableInt(
            [8, 8, 8, 7, 6, 6, 5, 5, 5, 5]
                .iter()
                .map(|v| Some(*v))
                .collect(),
        );

        let featurecla = FeatureData::NullableText(
            [
                "Port", "Port", "Port", "Port", "Port", "Port", "Port", "Port", "Port", "Port",
            ]
            .iter()
            .map(|&v| Some(v.to_string()))
            .collect(),
        );

        let website = FeatureData::NullableText(
            [
                "www.portofoostende.be",
                "www.zeebruggeport.be",
                "",
                "",
                "www.portdebruxelles.irisnet.be",
                "www.havengent.be",
                "www.portofantwerp.be",
                "www.calais-port.com",
                "www.portdedunkerque.fr",
                "www.portofrotterdam.com",
            ]
            .iter()
            .map(|&v| {
                if v.is_empty() {
                    None
                } else {
                    Some(v.to_string())
                }
            })
            .collect(),
        );

        let name = FeatureData::NullableText(
            [
                "Oostende (Ostend)",
                "Zeebrugge",
                "Dordrecht",
                "Europoort",
                "Brussel (Bruxelles)",
                "Gent (Ghent)",
                "Antwerpen",
                "Calais",
                "Dunkerque",
                "Rotterdam",
            ]
            .iter()
            .map(|&v| Some(v.to_string()))
            .collect(),
        );

        assert!(
            result[0].chunks_equal_ignoring_cache_hint(&MultiPointCollection::from_data(
                coordinates,
                vec![Default::default(); 10],
                [
                    ("natlscale".to_string(), natlscale),
                    ("scalerank".to_string(), scalerank),
                    ("featurecla".to_string(), featurecla),
                    ("website".to_string(), website),
                    ("name".to_string(), name),
                ]
                .iter()
                .cloned()
                .collect(),
                CacheHint::default(),
            )?),
        );

        Ok(())
    }

    #[tokio::test]
    #[allow(clippy::too_many_lines)]
    async fn ne_10m_ports() -> Result<()> {
        let id: DataId = DatasetId::new().into();
        let name = NamedData::with_system_name("ne_10m_ports");
        let mut exe_ctx = MockExecutionContext::test_default();
        exe_ctx.add_meta_data::<OgrSourceDataset, VectorResultDescriptor, VectorQueryRectangle>(
            id.clone(),
            name.clone(),
            Box::new(StaticMetaData {
                loading_info: OgrSourceDataset {
                    file_name: test_data!("vector/data/ne_10m_ports/ne_10m_ports.shp").into(),
                    layer_name: "ne_10m_ports".to_string(),
                    data_type: Some(VectorDataType::MultiPoint),
                    time: OgrSourceDatasetTimeType::None,
                    default_geometry: None,
                    columns: None,
                    force_ogr_time_filter: false,
                    force_ogr_spatial_filter: false,
                    on_error: OgrSourceErrorSpec::Ignore,
                    sql_query: None,
                    attribute_query: None,
                    cache_ttl: CacheTtlSeconds::default(),
                },
                result_descriptor: VectorResultDescriptor {
                    data_type: VectorDataType::MultiPoint,
                    spatial_reference: SpatialReference::epsg_4326().into(),
                    columns: Default::default(),
                    time: None,
                    bbox: None,
                },
                phantom: Default::default(),
            }),
        );

        let source = OgrSource {
            params: OgrSourceParameters {
                data: name.clone(),
                attribute_projection: None,
                attribute_filters: None,
            },
        }
        .boxed()
        .initialize(WorkflowOperatorPath::initialize_root(), &exe_ctx)
        .await?;

        assert_eq!(
            source.result_descriptor().data_type,
            VectorDataType::MultiPoint
        );
        assert_eq!(
            source.result_descriptor().spatial_reference,
            SpatialReference::epsg_4326().into()
        );

        let query_processor = source.query_processor()?.multi_point().unwrap();

        let context = exe_ctx.mock_query_context(ChunkByteSize::MAX);
        let query = query_processor
            .query(
                VectorQueryRectangle::with_bounds(
                    BoundingBox2D::new((-180.0, -90.0).into(), (180.0, 90.0).into())?,
                    Default::default(),
                    ColumnSelection::all(),
                ),
                &context,
            )
            .await
            .unwrap();

        let result: Vec<MultiPointCollection> = query.try_collect().await?;

        assert_eq!(result.len(), 1);
        assert_eq!(result[0].len(), 1081);

        let coordinates = MultiPoint::many(vec![
            (-69.923_557_13, 12.4375),
            (-58.951_413_43, -34.153_333_33),
            (-59.004_947, -34.098_888_89),
            (-62.100_883_39, -38.894_444_44),
            (-62.300_530_04, -38.783_055_56),
            (-62.259_893_99, -38.791_944_44),
            (-61.852_296_82, 17.122_777_78),
            (115.738_103_7, -32.0475),
            (151.209_540_6, -33.973_055_56),
            (151.284_216_7, -23.851_111_11),
            (2.933_686_69, 51.23),
            (3.204_593_64_f64, 51.336_388_89),
            (27.458_303_89, 42.47),
            (50.607_597_17, 26.198_611_11),
            (50.658_833_92, 26.158_611_11),
            (-64.673_027_09, 32.379_444_44),
            (-38.473_203_77, -3.7075),
            (-43.124_617_2, -22.879_166_67),
            (-48.635_453_47, -26.238_055_56),
            (-65.467_726_74, 47.034_444_44),
            (-53.956_890_46, 48.163_333_33),
            (-124.924_440_5, 49.670_833_33),
            (-123.434_393_4, 48.436_388_89),
            (-55.751_060_07, 47.100_277_78),
            (-60.239_340_4, 46.208_888_89),
            (-64.924_617_2, 47.796_388_89),
            (-71.052_650_18, 48.43),
            (-57.936_336_87, 48.960_555_56),
            (-65.752_296_82, 44.625_277_78),
            (-53.217_020_02, 47.690_277_78),
            (-62.704_416_96, 45.674_722_22),
            (-65.317_726_74, 43.749_722_22),
            (-73.118_080_09, 46.041_111_11),
            (-56.059_893_99, 49.499_722_22),
            (-52.692_343_93, 47.5625),
            (-73.153_356_89, -37.028_333_33),
            (-73.158_480_57, -37.098_055_56),
            (-73.102_296_82, -36.705_277_78),
            (-71.618_080_09, -33.5875),
            (121.441_813_9, 28.690_277_78),
            (119.585_983_5, 39.906_666_67),
            (114.26702, 22.574_166_67),
            (122.235_100_1, 40.695_833_33),
            (-83.074_087_16, 10.005_555_56),
            (-75.703_356_89, 20.919_166_67),
            (-79.469_316_84, 22.529_166_67),
            (-80.007_597_17, 22.940_277_78),
            (-77.239_517_08, 21.563_055_56),
            (33.940_047_11, 35.127_777_78),
            (8.707_243_816, 53.864_722_22),
            (9.835_806_832, 54.473_611_11),
            (8.489_517_079, 53.4875),
            (7.368_963_486, 53.096_388_89),
            (11.439_163_72, 53.906_388_89),
            (10.806_890_46, 55.298_888_89),
            (12.617_020_02, 56.034_444_44),
            (10.524_970_55, 55.466_388_89),
            (10.788_103_65, 55.306_944_44),
            (10.541_460_54, 57.437_777_78),
            (9.504_416_961, 55.251_111_11),
            (9.868_433_451, 55.854_166_67),
            (11.085_983_51, 55.669_444_44),
            (9.493_404_005, 55.492_777_78),
            (11.121_083_63, 54.832_222_22),
            (11.857_067_14, 54.770_833_33),
            (10.052_650_18, 56.460_277_78),
            (10.704_947, 54.939_722_22),
            (10.617_020_02, 55.058_611_11),
            (9.551_943_463, 55.705_555_56),
            (10.588_810_37, 57.718_611_11),
            (-70.700_530_04, 19.803_611_11),
            (-70.018_080_09, 18.420_277_78),
            (0.071_260_306, 35.934_444_44),
            (31.759_187_28, 31.466_666_67),
            (33.941_283_86, 26.742_222_22),
            (-5.400_353_357, 36.147_777_78),
            (-5.920_023_557, 43.578_611_11),
            (-8.250_883_392, 43.479_722_22),
            (-6.935_806_832, 37.192_777_78),
            (-1.918_786_808, 43.323_333_33),
            (-6.334_570_082, 36.619_444_44),
            (-6.258_833_922, 36.52),
            (26.941_813_9, 60.461_111_11),
            (24.616_666_67, 65.683_055_56),
            (-1.142_343_934, 44.659_166_67),
            (0.073_380_448, 49.365_833_33),
            (0.369_493_522, 49.761_944_44),
            (-1.223_910_483, 46.157_222_22),
            (-2.022_850_412, 48.644_444_44),
            (3.710_247_35, 43.404_722_22),
            (-4.756_713_781, 55.954_722_22),
            (-1.986_513_545, 50.714_444_44),
            (-5.053_533_569, 50.152_777_78),
            (-3.171_790_342, 55.9825),
            (-2.467_903_416, 56.704_444_44),
            (-2.984_746_761, 51.558_888_89),
            (-1.356_183_746, 54.906_944_44),
            (-1.157_067_138, 54.608_055_56),
            (41.652_826_86, 42.155),
            (23.656_537_1, 37.937_222_22),
            (23.633_686_69, 37.941_111_11),
            (23.643_050_65, 37.934_444_44),
            (-61.750_530_04, 12.047_222_22),
            (-52.271_967_02, 4.853_055_556),
            (14.540_753_83, 45.299_722_22),
            (13.634_923_44, 45.080_555_56),
            (15.891_637_22, 43.726_388_89),
            (-72.703_710_25, 19.448_333_33),
            (131.242_520_6, -0.876_944_444),
            (76.310_424_03, 9.491_944_444),
            (82.274_617_2, 16.977_777_78),
            (78.187_043_58, 8.758_333_333),
            (-8.471_260_306, 54.271_666_67),
            (13.938_280_33, 37.090_277_78),
            (8.307_950_53, 40.562_777_78),
            (14.160_070_67, 40.803_333_33),
            (16.287_750_29, 41.325_555_56),
            (17.956_007_07, 40.646_388_89),
            (17.123_380_45, 39.086_111_11),
            (17.975_677_27, 40.055_833_33),
            (8.026_914_016, 43.882_777_78),
            (9.409_363_958, 41.213_333_33),
            (9.850_353_357, 44.087_222_22),
            (12.435_453_47, 37.789_722_22),
            (15.559_187_28, 38.200_277_78),
            (16.587_750_29, 41.208_333_33),
            (13.552_650_18, 45.788_611_11),
            (17.300_353_36, 40.956_111_11),
            (12.902_473_5, 43.920_833_33),
            (8.392_167_256, 40.843_611_11),
            (12.250_353_36, 44.462_222_22),
            (15.287_573_62, 37.066_111_11),
            (17.188_987_04, 40.488_055_56),
            (14.442_873_97, 40.75),
            (129.950_353_4, 32.901_666_67),
            (135.383_333_3, 34.691_388_89),
            (137.108_480_6, 36.775_833_33),
            (133.006_183_7, 34.068_055_56),
            (132.235_276_8, 34.176_944_44),
            (135.188_457, 34.153_055_56),
            (136.606_537_1, 36.616_944_44),
            (139.743_757_4, 35.506_388_89),
            (130.873_557_1, 33.908_333_33),
            (135.385_276_8, 35.481_666_67),
            (136.553_356_9, 34.608_055_56),
            (135.193_404, 35.543_333_33),
            (140.954_063_6, 42.335_833_33),
            (139.124_793_9, 37.955),
            (131.869_316_8, 33.251_388_89),
            (129.707_773_9, 33.156_944_44),
            (138.509_894, 35.014_444_44),
            (135.133_333_3, 34.116_388_89),
            (135.127_090_7, 34.223_055_56),
            (139.654_417, 35.304_444_44),
            (80.224_970_55, 6.033_333_333),
            (21.537_043_58, 57.403_055_56),
            (-92.652_120_14, 18.530_277_78),
            (-94.534_570_08, 17.975_833_33),
            (-94.400_530_04, 18.1275),
            (-112.258_480_6, 27.339_166_67),
            (-89.670_553_59, 21.313_611_11),
            (-97.370_553_59, 20.940_555_56),
            (103.459_187_3, 4.249_444_444),
            (4.783_686_69, 52.958_055_56),
            (4.651_413_428, 51.805_833_33),
            (6.955_477_032, 53.320_555_56),
            (8.757_420_495, 58.454_166_67),
            (10.224_970_55, 59.736_666_67),
            (11.375_323_91, 59.118_055_56),
            (16.541_637_22, 68.789_166_67),
            (10.025_500_59, 59.045_277_78),
            (10.652_826_86, 59.432_222_22),
            (10.224_970_55, 59.123_611_11),
            (10.404_947, 59.265),
            (172.710_247_3, -43.606_111_11),
            (59.420_553_59, 22.656_666_67),
            (56.737_926_97, 24.378_333_33),
            (-79.568_786_81, 8.955_555_556),
            (-79.904_770_32_f64, 9.350_277_778),
            (-82.434_570_08, 8.365),
            (-77.141_813_9, -12.045_277_78),
            (-72.104_240_28, -16.997_777_78),
            (14.268_610_13, 53.905),
            (-8.692_873_969, 41.185),
            (-8.821_436_985, 38.489_722_22),
            (-8.719_670_2, 40.643_611_11),
            (-8.823_027_091, 41.686_388_89),
            (28.083_863_37, 45.441_666_67),
            (132.907_597_2, 42.804_722_22),
            (32.404_947, 67.135),
            (142.040_047_1, 47.050_555_56),
            (142.758_480_6, 46.626_666_67),
            (29.767_373_38, 59.986_944_44),
            (132.886_160_2, 42.8),
            (37.804_416_96, 44.715),
            (39.066_666_67, 44.091_944_44),
            (49.670_906_95, 27.028_611_11),
            (49.673_027_09, 27.087_777_78),
            (48.522_497_06, 28.415),
            (12.476_383_98, 56.889_444_44),
            (14.305_477_03, 55.925_555_56),
            (17.938_810_37, 62.640_833_33),
            (12.541_460_54, 56.198_611_11),
            (14.858_303_89, 56.1625),
            (15.585_983_51, 56.16),
            (17.958_127_21, 58.913_333_33),
            (16.470_730_27, 57.265),
            (17.107_950_53, 58.661_666_67),
            (21.470_376_91, 65.308_888_89),
            (17.659_187_28, 59.169_722_22),
            (13.151_590_11, 55.368_055_56),
            (11.904_770_32_f64, 58.348_055_56),
            (13.820_730_27, 55.421_388_89),
            (100.584_923_4, 13.695_833_33),
            (100.890_930_5, 13.073_888_89),
            (100.918_610_1, 13.171_388_89),
            (-61.489_517_08, 10.388_333_33),
            (34.640_577_15, 36.796_944_44),
            (36.773_203_77, 46.751_388_89),
            (36.485_630_15, 45.355),
            (-122.359_010_6, 37.913_888_89),
            (-75.519_846_88, 39.716_666_67),
            (-70.968_963_49, 42.241_388_89),
            (-159.353_003_5, 21.953_888_89),
            (-121.888_987, 36.605_555_56),
            (-77.952_650_18, 34.191_944_44),
            (-75.122_673_73, 39.903_611_11),
            (-74.102_473_5, 40.6625),
            (-76.555_653_71, 39.2325),
            (-81.559_187_28, 30.380_833_33),
            (-76.426_207_3, 36.980_555_56),
            (-93.957_067_14, 29.843_055_56),
            (-76.288_280_33, 36.816_666_67),
            (-77.952_650_18, 34.191_944_44),
            (-93.957_067_14, 29.843_055_56),
            (-77.037_220_26, 38.801_111_11),
            (-76.426_207_3, 36.980_555_56),
            (-122.608_657_2, 47.651_388_89),
            (-122.703_886_9, 45.634_722_22),
            (-64.590_400_47, 10.249_166_67),
            (121.725_836_966_943_46, 25.220_760_141_757_456),
            (-13.623_954_376_704_255, 28.948_964_844_057_482),
            (-64.928_415_300_364_52, 18.332_123_222_010_704),
            (-62.750_002_499_299_285, 17.278_827_021_185_45),
            (-90.056_371_243_811_14, 29.934_199_968_138_62),
            (-78.727_663_615_817_95, 26.538_410_634_413_9),
            (-77.56, 44.1),
            (-81.73, 43.75),
            (-79.91, 44.75),
            (-86.48, 42.11),
            (-87.78, 42.73),
            (-87.6, 45.1),
            (-87.05, 45.76),
            (-121.5, 38.58),
            (1.73, 52.61),
            (-2.96, 56.46),
            (-3.83, 57.83),
            (-3.08, 58.43),
            (-5.46, 56.41),
            (-4.46, 54.15),
            (-7.31, 55.0),
            (-3.4, 54.86),
            (13.093_757_36, -7.833_055_556),
            (12.190_223_79, -5.55),
            (12.320_376_91, -6.121_388_889),
            (19.453_003_53, 41.307_777_78),
            (-68.918_256_77, 12.119_166_67),
            (56.356_537_1, 25.178_333_33),
            (-67.508_480_57, -46.433_055_56),
            (-65.904_063_6, -47.755_555_56),
            (-69.218_256_77, -51.611_666_67),
            (-67.702_473_5, -53.794_444_44),
            (-67.718_963_49, -49.299_722_22),
            (153.141_460_5, -30.3075),
            (121.893_404, -33.871_944_44),
            (137.756_713_8, -32.488_611_11),
            (148.25053, -20.020_833_33),
            (152.388_457, -24.767_222_22),
            (139.737_927, -17.553_611_11),
            (113.642_874, -24.895),
            (145.243_757_4, -15.459_722_22),
            (123.605_123_7, -17.292_222_22),
            (149.905_300_4, -37.071_944_44),
            (146.820_200_2, -41.109_722_22),
            (114.600_706_7, -28.772_777_78),
            (140.833_333_3, -17.489_444_44),
            (137.639_517_1, -35.655),
            (152.906_007_1, -25.295),
            (145.320_553_6, -42.158_333_33),
            (89.585_983_51, 22.486_944_44),
            (-37.039_517_08, -10.925_277_78),
            (-38.521_436_98, -3.7175),
            (-51.042_697_29, 0.032_222_222),
            (-48.654_240_28, -26.898_888_89),
            (-52.323_733_8, -31.781_944_44),
            (-125.238_633_7, 50.031_944_44),
            (-60.342_343_93, 53.384_444_44),
            (-132.141_107_2, 54.006_666_67),
            (-67.571_260_31, 48.841_944_44),
            (-84.543_050_65, 73.068_611_11),
            (-65.834_923_44, 48.138_611_11),
            (-127.483_686_7, 50.721_111_11),
            (-61.355_653_71, 45.61),
            (-123.166_666_7, 49.683_055_56),
            (-58.540_753_83, 48.535_277_78),
            (-129.989_517_1, 55.928_611_11),
            (-126.654_063_6, 49.9175),
            (-131.819_670_2, 53.255_277_78),
            (-132.985_806_8, 69.431_388_89),
            (-73.825_677_27, -41.868_611_11),
            (-73.766_843_35, -42.482_777_78),
            (-70.634_393_4, -26.350_555_56),
            (-72.509_363_96, -51.731_111_11),
            (-70.484_570_08, -25.397_222_22),
            (113.671_083_6, 22.640_277_78),
            (120.221_260_3, 31.931_944_44),
            (119.408_480_6, 34.745_277_78),
            (109.50053, 18.239_722_22),
            (110.406_360_4, 21.169_722_22),
            (122.102_650_2, 30.003_333_33),
            (-6.617_020_024, 4.743_055_556),
            (-75.525_677_27, 10.403_333_33),
            (-75.585_276_8, 9.520_277_778),
            (-78.759_540_64_f64, 1.813_055_556),
            (-76.733_863_37, 8.087_777_778),
            (-74.502_296_82, 20.353_055_56),
            (-75.550_883_39, 20.713_333_33),
            (-82.793_227_33, 21.903_333_33),
            (7.891_283_863, 54.1775),
            (10.868_256_77, 53.952_222_22),
            (8.692_167_256, 56.952_777_78),
            (-80.720_906_95, -0.935_555_556),
            (-79.642_697_29, 0.989_444_444),
            (-13.858_833_92, 28.741_388_89),
            (-5.310_424_028, 35.890_277_78),
            (-2.922_850_412, 35.28),
            (-17.105_123_67, 28.088_055_56),
            (-17.766_666_67, 28.675_833_33),
            (24.474_617_2, 58.381_111_11),
            (27.689_870_44, 62.888_333_33),
            (29.777_090_69, 62.604_444_44),
            (27.874_793_88, 62.3125),
            (179.309_364, -16.817_777_78),
            (-1.620_376_914, 49.646_388_89),
            (-0.326_383_981, 49.190_555_56),
            (8.755_300_353, 42.565_833_33),
            (8.900_353_357, 41.676_944_44),
            (-4.108_127_208, 47.989_444_44),
            (-2.756_360_424, 47.643_888_89),
            (138.119_493_5, 9.513_333_333),
            (-2.707_773_852, 51.498_888_89),
            (-0.285_100_118, 53.743_611_11),
            (-1.590_930_506, 54.965),
            (-1.440_930_506, 54.994_444_44),
            (0.685_806_832, 51.434_722_22),
            (0.007_420_495, 5.631_944_444),
            (25.889_163_72, 40.841_388_89),
            (27.289_870_44, 36.894_444_44),
            (25.150_706_71, 37.087_777_78),
            (26.966_666_67, 37.754_444_44),
            (-45.238_103_65, 60.139_722_22),
            (-69.235_100_12, 77.466_944_44),
            (-57.521_790_34, 6.237_777_778),
            (-86.756_890_46, 15.793_888_89),
            (-87.455_830_39, 15.783_888_89),
            (14.457_597_17, 44.538_333_33),
            (-72.535_983_51, 18.231_666_67),
            (-74.107_067_14, 18.643_611_11),
            (131.020_376_9, -1.3075),
            (97.142_873_97, 5.166_666_667),
            (117.654_947, 4.145_555_556),
            (105.307_067_1, -5.460_277_778),
            (106.890_400_5, -6.101_388_889),
            (74.807_420_49, 12.926_944_44),
            (69.587_396_94, 21.639_444_44),
            (73.271_790_34, 17.001_944_44),
            (-9.456_183_746, 51.680_555_56),
            (-6.456_183_746, 52.341_111_11),
            (48.185_453_47, 30.4325),
            (-14.286_513_55, 64.660_555_56),
            (-14.008_833_92, 64.929_722_22),
            (-15.941_460_54, 66.456_388_89),
            (11.937_926_97, 36.833_333_33),
            (15.090_930_51, 37.495_833_33),
            (12.235_453_47, 41.755_833_33),
            (12.602_473_5, 35.499_166_67),
            (15.925_323_91, 41.624_166_67),
            (-77.106_713_78, 18.410_277_78),
            (-76.451_766_78, 18.181_111_11),
            (130.985_630_2, 30.731_666_67),
            (140.039_870_4, 39.762_222_22),
            (141.523_557_1, 40.545_833_33),
            (124.151_236_7, 24.335_555_56),
            (132.693_404, 33.855_277_78),
            (139.803_533_6, 38.939_444_44),
            (134.053_356_9, 34.355_277_78),
            (141.689_163_7, 45.410_555_56),
            (134.187_927, 35.540_277_78),
            (40.901_590_11, -2.268_055_556),
            (126.588_103_7, 35.959_722_22),
            (129.402_826_9, 36.019_722_22),
            (129.188_280_3, 37.433_611_11),
            (128.592_343_9, 38.206_944_44),
            (129.385_630_2, 35.487_777_78),
            (35.819_140_16, 34.455_277_78),
            (-10.052_650_18, 5.858_055_556),
            (13.193_580_68, 32.9075),
            (-9.634_923_439, 30.423_888_89),
            (-3.919_846_879, 35.247_777_78),
            (-15.933_863_37, 23.682_222_22),
            (50.276_207_3, -14.9),
            (48.018_786_81, -22.1425),
            (48.326_207_3, -21.249_166_67),
            (44.271_967_02, -20.288_611_11),
            (49.421_967_02, -18.157_222_22),
            (-111.336_866_9, 26.014_722_22),
            (-90.590_400_47, 19.8125),
            (-86.957_420_49, 20.495),
            (-110.310_424, 24.169_444_44),
            (-87.067_726_74, 20.624_444_44),
            (-113.542_343_9, 31.306_111_11),
            (-105.240_930_5, 20.659_166_67),
            (-94.418_963_49, 18.129_722_22),
            (94.723_380_45, 16.779_722_22),
            (40.667_196_7, -14.541_388_89),
            (40.484_923_44, -12.966_666_67),
            (36.877_090_69, -17.881_666_67),
            (57.489_870_44, -20.148_055_56),
            (102.123_380_4, 2.248_888_889),
            (101.788_633_7, 2.536_111_111),
            (14.500_530_04, -22.940_555_56),
            (8.316_843_345, 4.986_388_889),
            (6.586_866_902, 53.218_333_33),
            (23.237_043_58, 69.967_777_78),
            (16.123_733_8, 69.324_166_67),
            (12.201_943_46, 65.4725),
            (6.789_870_436, 58.088_611_11),
            (5.002_826_855, 61.597_777_78),
            (7.986_336_867, 58.141_944_44),
            (11.490_047_11, 64.464_166_67),
            (11.226_914_02, 64.860_555_56),
            (12.618_786_81, 66.021_666_67),
            (14.909_893_99, 68.568_333_33),
            (5.501_413_428, 59.78),
            (174.004_417, -41.285_555_56),
            (170.519_316_8, -45.875_833_33),
            (54.003_180_21, 16.941_666_67),
            (62.338_633_69, 25.112_222_22),
            (-82.237_573_62, 9.34),
            (-78.151_060_07, 8.413_611_111),
            (-78.607_773_85, -9.076_666_667),
            (-71.343_757_36, -17.646_944_44),
            (-72.010_247_35, -17.031_111_11),
            (-76.221_967_02, -13.733_055_56),
            (123.308_127_2, 9.311_944_444),
            (125.154_240_3, 6.086_111_111),
            (154.671_967, -5.431_944_444),
            (143.206_537_1, -9.068_333_333),
            (146.984_746_8, -6.741_111_111),
            (145.800_353_4, -5.213_333_333),
            (18.668_786_81, 54.393_333_33),
            (18.538_457_01, 54.533_333_33),
            (-67.157_067_14, 18.429_444_44),
            (-66.700_353_36, 18.481_388_89),
            (-67.156_890_46, 18.213_888_89),
            (-7.926_030_624, 37.010_555_56),
            (-151.75, -16.516_666_67),
            (28.816_843_35, 45.191_111_11),
            (61.559_187_28, 69.756_111_11),
            (177.538_633_7, 64.744_166_67),
            (170.277_090_7, 69.701_666_67),
            (-16.071_967_02, 14.129_444_44),
            (-16.268_080_09, 12.589_722_22),
            (15.623_733_8, 78.226_111_11),
            (156.838_810_4, -8.101_388_889),
            (157.726_030_6, -8.499_722_222),
            (42.541_107_18, -0.374_166_667),
            (13.520_200_24, 59.375_277_78),
            (13.159_363_96, 58.509_166_67),
            (21.251_766_78, 64.678_333_33),
            (20.267_726_74, 63.816_666_67),
            (-72.256_007_07, 21.762_777_78),
            (100.569_670_2, 7.228_611_111),
            (27.957_243_82, 40.354_166_67),
            (36.340_400_47, 41.299_722_22),
            (35.142_873_97, 42.023_333_33),
            (39.736_513_55, 41.005_555_56),
            (33.541_460_54, 44.618_888_89),
            (-135.322_320_4, 59.450_833_33),
            (-146.357_067_1, 61.103_611_11),
            (-84.986_690_22, 29.7275),
            (-76.474_263_84, 38.965),
            (-76.071_083_63, 38.574_166_67),
            (-122.783_686_7, 45.605_833_33),
            (-122.637_750_3, 47.5625),
            (-69.102_120_14, 44.103_055_56),
            (-122.001_413_4, 36.966_388_89),
            (-76.239_517_08, 36.7225),
            (-64.187_750_29, 10.474_166_67),
            (106.675_147_2, 20.867_222_22),
            (19.910_572_060_487_087, 39.621_950_140_387_334),
            (30.167_657_186_346_13, 31.334_923_292_880_035),
            (-5.824_954_241_841_614, 35.796_113_535_694_27),
            (-79.85, 43.25),
            (-83.03, 42.31),
            (-83.11, 42.28),
            (-80.93, 44.58),
            (-84.35, 46.51),
            (-83.93, 43.43),
            (-84.46, 45.65),
            (-84.35, 46.5),
            (-86.26, 43.23),
            (-87.33, 41.61),
            (-87.81, 42.36),
            (-88.56, 47.11),
            (-132.38, 56.46),
            (-132.95, 56.81),
            (24.56, 65.73),
            (21.58, 63.1),
            (22.23, 60.45),
            (21.01, 56.51),
            (4.11, 51.95),
            (-6.36, 58.18),
            (-9.16, 38.7),
            (-6.33, 36.8),
            (1.45, 38.9),
            (39.71, 47.16),
            (34.76, 32.06),
            (10.25, 36.8),
            (5.08, 36.75),
            (3.06, 36.76),
            (-16.51, 16.01),
            (3.3, 6.41),
            (40.73, -15.03),
            (42.75, 13.0),
            (39.46, 15.61),
            (34.95, 29.55),
            (47.96, 29.38),
            (72.83, 18.83),
            (72.93, 18.95),
            (76.23, 9.96),
            (80.3, 13.1),
            (88.31, 22.55),
            (98.4, 7.83),
            (100.35, 5.41),
            (98.68, 3.78),
            (110.41, -6.95),
            (123.58, -10.16),
            (110.35, 1.56),
            (113.96, 4.38),
            (116.06, 5.98),
            (118.11, 5.83),
            (119.4, -5.13),
            (125.61, 7.06),
            (118.75, 32.08),
            (114.28, 30.58),
            (112.98, 28.2),
            (135.16, 48.5),
            (158.65, 53.05),
            (12.135_453_47, -15.193_611_11),
            (-62.270_906_95, -38.791_388_89),
            (-57.890_223_79, -34.855_277_78),
            (-68.300_883_39, -54.809_444_44),
            (-65.033_333_33, -42.736_111_11),
            (-170.687_927, -14.274_166_67),
            (149.223_733_8, -21.108_333_33),
            (135.869_493_5, -34.718_333_33),
            (138.007_243_8, -33.176_944_44),
            (117.886_690_2, -35.031_666_67),
            (115.470_906_9, -20.725_833_33),
            (115.651_236_7, -33.315_277_78),
            (145.908_127_2, -41.052_777_78),
            (144.387_396_9, -38.126_666_67),
            (151.251_766_8, -23.83),
            (151.769_140_2, -32.9075),
            (150.893_580_7, -34.4625),
            (141.609_364, -38.349_166_67),
            (142.218_963_5, -10.585_555_56),
            (146.824_793_9, -19.250_833_33),
            (141.866_666_7, -12.67),
            (137.590_753_8, -33.038_333_33),
            (128.100_883_4, -15.451_388_89),
            (4.386_160_188, 50.886_111_11),
            (3.767_373_38, 51.114_444_44),
            (-39.025_677_27, -14.780_277_78),
            (-35.722_320_38, -9.678_888_889),
            (-35.2, -5.783_055_556),
            (-52.076_207_3, -32.056_111_11),
            (-40.335_100_12, -20.323_333_33),
            (-127.688_810_4, 52.350_833_33),
            (-53.986_866_9, 47.293_055_56),
            (-65.65, 47.616_666_67),
            (-64.437_220_26, 48.824_444_44),
            (-124.819_316_8, 49.23),
            (-124.524_793_9, 49.835),
            (-66.383_863_37, 50.206_388_89),
            (-60.203_003_53, 46.141_944_44),
            (-72.538_987_04, 46.335_833_33),
            (-66.120_906_95, 43.835_555_56),
            (-68.508_127_21, 48.477_777_78),
            (-69.568_080_09, 47.846_666_67),
            (-55.577_090_69, 51.366_666_67),
            (-63.787_043_58, 46.388_611_11),
            (-70.321_967_02, -18.473_055_56),
            (-70.205_653_71, -22.086_111_11),
            (109.070_553_6, 21.458_611_11),
            (113.001_943_5, 22.5025),
            (120.884_746_8, 27.998_333_33),
            (121.388_987, 37.571_111_11),
            (113.584_216_7, 22.239_722_22),
            (-74.217_020_02, 11.251_944_44),
            (-77.053_356_89, 3.883_055_556),
            (-23.503_180_21, 14.944_722_22),
            (-83.166_666_67, 8.637_777_778),
            (-80.453_710_25, 22.14),
            (-77.133_510_01, 20.3375),
            (-81.537_043_58, 23.051_388_89),
            (-75.856_713_78, 20.001_666_67),
            (7.192_873_969, 53.346_111_11),
            (9.436_866_902, 54.803_333_33),
            (8.122_143_698, 53.53),
            (8.433_863_369, 55.465_555_56),
            (10.386_866_9, 55.4175),
            (9.776_737_338, 54.906_944_44),
            (14.687_750_29, 55.096_111_11),
            (-71.086_513_55, 18.212_222_22),
            (-71.654_947, 17.925_277_78),
            (-0.636_690_224, 35.7125),
            (-8.387_926_973, 43.363_055_56),
            (-2.471_260_306, 36.832_222_22),
            (-5.688_633_687, 43.558_611_11),
            (-1.986_866_902, 43.322_777_78),
            (-3.804_946_996, 43.442_222_22),
            (1.220_200_236, 41.096_111_11),
            (25.454_593_64_f64, 65.015_833_33),
            (-1.493_757_362, 43.519_722_22),
            (1.575_500_589, 50.723_611_11),
            (-4.471_436_985, 48.380_555_56),
            (7.009_187_279, 43.548_055_56),
            (-1.617_550_059, 49.652_222_22),
            (1.085_983_51, 49.926_388_89),
            (-1.601_060_071, 48.834_722_22),
            (-1.157_773_852, 46.146_666_67),
            (-3.352_120_141, 47.734_166_67),
            (-3.834_923_439, 48.585_277_78),
            (-0.953_003_534, 45.949_166_67),
            (5.904_770_318, 43.110_555_56),
            (9.500_883_392, 0.288_333_333),
            (-2.074_617_197, 57.142_222_22),
            (-3.007_243_816, 53.436_388_89),
            (-4.154_063_604, 50.364_722_22),
            (-1.1, 50.8075),
            (41.650_530_04, 41.648_888_89),
            (24.401_943_46, 40.931_388_89),
            (26.137_750_29, 38.377_222_22),
            (22.108_127_21, 37.022_777_78),
            (21.734_923_44, 38.254_444_44),
            (22.936_690_22, 39.352_777_78),
            (-52.119_140_16, 70.674_722_22),
            (-88.604_063_6, 15.728_333_33),
            (13.834_746_76, 44.871_666_67),
            (14.422_320_38, 45.3275),
            (16.425_500_59, 43.515),
            (114.555_300_4, -3.321_944_444),
            (107.627_090_7, -2.75),
            (92.723_910_48, 11.672_222_22),
            (70.222_320_38, 23.013_611_11),
            (79.822_320_38, 11.914_166_67),
            (-8.424_440_518, 51.901_111_11),
            (-9.043_757_362, 53.27),
            (50.836_866_9, 28.984_722_22),
            (13.492_343_93, 43.618_333_33),
            (16.855_300_35, 41.136_944_44),
            (9.107_597_173, 39.204_166_67),
            (9.517_903_416, 40.922_777_78),
            (14.223_733_8, 42.467_777_78),
            (15.643_757_36, 38.124_444_44),
            (12.503_886_93, 38.013_611_11),
            (140.742_874, 40.831_388_89),
            (140.709_010_6, 41.787_777_78),
            (130.568_786_8, 31.5925),
            (133.557_067_1, 33.524_166_67),
            (144.352_296_8, 42.988_611_11),
            (133.259_540_6, 33.970_833_33),
            (131.676_030_6, 33.272_222_22),
            (130.901_060_1, 33.934_444_44),
            (141.653_356_9, 42.6375),
            (137.222_673_7, 36.757_222_22),
            (131.237_750_3, 33.938_333_33),
            (40.123_027_09, -3.213_611_111),
            (81.203_886_93, 8.558_333_333),
            (21.134_216_73, 55.687_222_22),
            (-9.242_697_291, 32.3075),
            (-116.622_850_4, 31.850_833_33),
            (-110.868_786_8, 27.919_166_67),
            (-104.300_883_4, 19.070_555_56),
            (-95.201_943_46, 16.157_222_22),
            (145.734_923_4, 15.225_833_33),
            (-17.041_813_9, 20.9075),
            (15.153_710_25, -26.637_777_78),
            (-83.756_890_46, 12.011_944_44),
            (6.171_613_663, 62.4725),
            (29.717_726_74, 70.634_166_67),
            (14.372_673_73, 67.288_888_89),
            (23.671_083_63, 70.667_222_22),
            (5.255_653_71, 59.412_222_22),
            (30.055_653_71, 69.728_333_33),
            (7.733_333_333, 63.115),
            (14.123_733_8, 66.315),
            (7.157_420_495, 62.736_388_89),
            (13.186_866_9, 65.851_944_44),
            (17.418_610_13, 68.438_611_11),
            (5.737_220_259, 58.978_888_89),
            (29.737_573_62, 70.071_111_11),
            (31.103_886_93, 70.373_333_33),
            (174.037_750_3, -39.057_222_22),
            (178.022_497_1, -38.6725),
            (171.20053, -42.444_722_22),
            (176.918_080_1, -39.475),
            (176.174_087_2, -37.659_444_44),
            (174.989_517_1, -39.944_166_67),
            (171.591_283_9, -41.750_277_78),
            (174.342_697_3, -35.751_111_11),
            (171.254_240_3, -44.389_166_67),
            (-81.274_617_2, -4.573_055_556),
            (123.619_846_9, 12.368_055_56),
            (120.274_793_9, 14.808_333_33),
            (150.451_060_1, -10.312_777_78),
            (150.786_690_2, -2.584_722_222),
            (155.626_914, -6.215_277_778),
            (152.185_100_1, -4.241_111_111),
            (141.292_343_9, -2.683_611_111),
            (-66.610_247_35, 17.968_055_56),
            (-8.867_020_024, 37.942_777_78),
            (-28.621_967_02, 38.53),
            (40.556_360_42, 64.5425),
            (33.041_460_54, 68.9725),
            (128.872_850_4, 71.643_055_56),
            (42.535_276_8, 16.890_277_78),
            (45.0, 10.440_833_33),
            (-57.001_766_78, 5.951_666_667),
            (13.001_590_11, 55.625_555_56),
            (17.192_697_29, 60.684_444_44),
            (12.85, 56.655),
            (12.687_573_62, 56.033_333_33),
            (17.118_610_13, 61.721_666_67),
            (16.369_140_16, 56.659_166_67),
            (18.725_853_95, 63.276_111_11),
            (15.3, 56.174_722_22),
            (17.089_340_4, 61.308_333_33),
            (16.651_943_46, 57.755_833_33),
            (18.274_617_2, 57.635_555_56),
            (27.507_950_53, 40.9675),
            (39.103_180_21, -5.065_555_556),
            (32.607_420_49, 46.618_611_11),
            (-57.842_167_26, -34.471_666_67),
            (-145.756_360_4, 60.55),
            (-131.671_260_3, 55.346_944_44),
            (-68.769_846_88, 44.791_944_44),
            (-121.323_027_1, 37.950_555_56),
            (-73.176_383_98, 41.1725),
            (-72.909_540_64_f64, 41.286_388_89),
            (-80.108_657_24, 26.084_444_44),
            (-81.122_497_06, 32.110_833_33),
            (-70.239_517_08, 43.653_333_33),
            (-89.088_457_01, 30.358_611_11),
            (-70.768_610_13, 43.0875),
            (-74.137_220_26, 40.7),
            (-123.826_207_3, 46.189_444_44),
            (-80.108_657_24, 26.084_444_44),
            (-97.404_593_64_f64, 27.812_777_78),
            (-88.537_220_26, 30.351_388_89),
            (-122.404_240_3, 47.267_222_22),
            (-94.084_216_73, 30.077_777_78),
            (-122.900_706_7, 47.053_333_33),
            (-123.435_100_1, 48.130_833_33),
            (-122.753_180_2, 48.114_444_44),
            (-67.993_050_65, 10.477_222_22),
            (49.143_757_36, 14.522_222_22),
            (27.904_770_32_f64, -33.025_277_78),
            (21.418_256_77, -34.375_277_78),
            (32.056_183_75, -28.804_722_22),
            (-80.1, 42.15),
            (-83.86, 43.6),
            (-87.88, 43.03),
            (-124.21, 43.36),
            (-135.33, 57.05),
            (-152.4, 57.78),
            (13.569_316_84, -12.336_944_44),
            (54.372_673_73, 24.525),
            (-67.459_893_99, -45.855_833_33),
            (-57.533_333_33, -38.042_777_78),
            (145.775_500_6, -16.929_722_22),
            (122.209_187_3, -18.0025),
            (146.367_550_1, -41.167_777_78),
            (147.335_806_8, -42.880_277_78),
            (4.293_757_362, 51.297_777_78),
            (27.888_633_69, 43.194_444_44),
            (-88.201_943_46, 17.479_722_22),
            (-64.776_383_98, 32.291_111_11),
            (-48.484_746_76, -1.451_666_667),
            (-48.519_140_16, -25.500_833_33),
            (-51.224_087_16, -30.0175),
            (-34.868_963_49, -8.053_611_111),
            (-38.504_770_32_f64, -12.958_611_11),
            (-46.300_530_04, -23.968_888_89),
            (-63.118_963_49, 46.231_666_67),
            (-63.574_440_52, 44.656_944_44),
            (-123.926_384, 49.169_444_44),
            (-71.209_010_6, 46.805_833_33),
            (-123.406_537_1, 48.431_111_11),
            (-130.337_043_6, 54.309_722_22),
            (-66.059_893_99, 45.267_777_78),
            (-70.403_710_25, -23.650_277_78),
            (-70.151_766_78, -20.202_777_78),
            (-72.954_416_96, -41.483_611_11),
            (110.274_970_6, 20.027_777_78),
            (121.553_356_9, 29.866_666_67),
            (118.020_023_6, 24.45),
            (-3.966_666_667, 5.233_055_556),
            (9.685_630_153, 4.055),
            (11.826_914_02, -4.784_444_444),
            (-74.756_183_75, 10.967_222_22),
            (43.243_227_33, -11.701_388_89),
            (-82.756_007_07, 23.006_388_89),
            (33.639_340_4, 34.924_166_67),
            (33.017_726_74, 34.65),
            (8.751_060_071, 53.0975),
            (9.958_480_565, 53.524_722_22),
            (43.135_630_15, 11.601_944_44),
            (10.005_300_35, 57.061_111_11),
            (9.740_577_15, 55.558_055_56),
            (-0.488_280_33, 38.335_277_78),
            (-3.026_914_016, 43.3425),
            (-0.318_433_451, 39.444_166_67),
            (-60.070_730_27, -51.955_555_56),
            (8.738_810_365, 41.92),
            (9.451_943_463, 42.7),
            (-0.553_180_212, 44.865_277_78),
            (1.850_176_678, 50.965_833_33),
            (2.170_906_949, 51.021_666_67),
            (0.235_100_118, 49.422_222_22),
            (9.433_686_69, 0.400_833_333),
            (8.785_276_796, -0.711_944_444),
            (-5.891_107_185, 54.620_555_56),
            (1.322_143_698, 51.120_833_33),
            (-4.234_746_761, 57.486_666_67),
            (-1.738_457_008, 4.884_166_667),
            (-61.727_090_69, 15.996_388_89),
            (-61.538_457_01, 16.233_888_89),
            (-16.570_376_91, 13.444_444_44),
            (9.738_103_651, 1.824_166_667),
            (25.141_107_18, 35.345_555_56),
            (22.917_726_74, 40.635),
            (-52.336_160_19, 4.935_277_778),
            (-52.624_263_84, 5.158_888_889),
            (-58.167_196_7, 6.819_444_444),
            (-87.940_223_79, 15.833_333_33),
            (15.219_316_84, 44.1175),
            (113.916_666_7, -7.616_666_667),
            (124.825_853_9, 1.481_944_444),
            (117.216_666_7, -1.05),
            (72.206_007_07, 21.77),
            (83.287_220_26, 17.693_333_33),
            (-8.633_333_333, 52.662_777_78),
            (56.204_240_28, 27.140_833_33),
            (-21.837_926_97, 64.148_333_33),
            (-14.004_240_28, 65.262_777_78),
            (13.754_240_28, 45.645),
            (132.421_437, 34.365_277_78),
            (135.238_103_7, 34.684_166_67),
            (129.859_540_6, 32.740_277_78),
            (141.016_666_7, 43.196_944_44),
            (139.788_457, 35.624_722_22),
            (-10.793_757_36, 6.345_555_556),
            (79.850_176_68, 6.951_388_889),
            (-7.600_176_678, 33.608_888_89),
            (7.420_906_949, 43.731_944_44),
            (-99.902_473_5, 16.844_444_44),
            (-106.393_404, 23.192_222_22),
            (-97.833_686_69, 22.236_944_44),
            (34.833_510_01, -19.819_166_67),
            (32.557_067_14, -25.972_777_78),
            (-16.021_436_98, 18.035_277_78),
            (-62.219_846_88, 16.703_333_33),
            (-61.056_890_46, 14.599_166_67),
            (166.425_853_9, -22.259_722_22),
            (7.003_180_212, 4.769_166_667),
            (-87.169_140_16, 12.481_944_44),
            (4.292_873_969, 51.927_222_22),
            (5.319_670_2, 60.396_944_44),
            (18.968_786_81, 69.655_833_33),
            (10.388_987_04, 63.437_777_78),
            (173.271_967, -41.259_722_22),
            (58.409_010_6, 23.606_666_67),
            (123.922_673_7, 10.306_388_89),
            (122.071_437, 6.902_777_778),
            (147.151_060_1, -9.467_222_222),
            (143.65053, -3.57),
            (-8.618_610_13, 41.141_111_11),
            (-25.658_833_92, 37.736_944_44),
            (-149.569_670_2, -17.531_111_11),
            (51.555_653_71, 25.298_055_56),
            (20.455_477_03, 54.7),
            (131.887_750_3, 43.094_444_44),
            (28.726_383_98, 60.705),
            (37.221_613_66, 19.615_833_33),
            (45.340_930_51, 2.028_888_889),
            (-55.138_987_04, 5.82),
            (11.870_023_56, 57.689_166_67),
            (22.158_303_89, 65.578_888_89),
            (16.225_677_27, 58.610_277_78),
            (1.284_923_439, 6.139_166_667),
            (27.153_886_93, 38.443_888_89),
            (120.307_067_1, 22.565_277_78),
            (120.503_886_9, 24.258_333_33),
            (30.737_043_58, 46.501_111_11),
            (-56.204_240_28, -34.900_555_56),
            (-134.670_023_6, 58.379_166_67),
            (-165.425_147_2, 64.498_333_33),
            (-155.068_610_1, 19.733_333_33),
            (-122.500_353_4, 48.740_555_56),
            (-95.202_120_14, 29.739_166_67),
            (-97.384_570_08, 25.957_222_22),
            (-122.96702, 46.112_777_78),
            (-61.242_873_97, 13.169_166_67),
            (-66.940_223_79, 10.602_777_78),
            (-71.588_280_33, 10.683_611_11),
            (108.223_203_8, 16.082_222_22),
            (168.305_830_4, -17.747_222_22),
            (-171.757_950_5, -13.828_333_33),
            (42.935_276_8, 14.833_611_11),
            (-75.7, 45.43),
            (-78.88, 42.88),
            (-81.71, 41.5),
            (-88.01, 44.51),
            (-92.1, 46.76),
            (-124.18, 40.8),
            (13.250_883_39, -8.783_888_889),
            (-68.273_557_13, 12.148_333_33),
            (-63.043_757_36, 18.014_444_44),
            (138.507_950_5, -34.799_166_67),
            (153.168_433_5, -27.3825),
            (118.573_203_8, -20.3175),
            (91.825_853_95, 22.268_888_89),
            (-59.624_087_16, 13.106_944_44),
            (-73.524_617_2, 45.543_611_11),
            (-70.904_770_32_f64, -53.168_333_33),
            (-73.226_560_66, -39.816_666_67),
            (121.650_353_4, 38.933_611_11),
            (119.30053, 26.0475),
            (120.31702, 36.095_833_33),
            (121.487_220_3, 31.221_944_44),
            (116.704_063_6, 23.354_722_22),
            (-84.804_240_28, 9.981_666_667),
            (10.156_890_46, 54.330_833_33),
            (-61.385_983_51, 15.296_388_89),
            (-69.875_853_95, 18.475_277_78),
            (-0.985_983_51, 37.589_444_44),
            (-8.726_207_303, 42.2425),
            (-16.226_560_66, 28.474_722_22),
            (24.690_753_83, 59.46),
            (178.421_083_6, -18.1325),
            (6.633_333_333, 43.270_555_56),
            (-4.303_180_212, 55.863_055_56),
            (-1.424_440_518, 50.9025),
            (-5.357_243_816, 36.136_944_44),
            (-13.709_893_99, 9.516_388_889),
            (-15.572_673_73, 11.858_333_33),
            (24.009_717_31, 35.518_055_56),
            (21.318_610_13, 37.646_388_89),
            (-90.841_283_86, 13.915_555_56),
            (114.156_183_7, 22.321_111_11),
            (-72.339_693_76, 18.565_833_33),
            (112.723_910_5, -7.206_388_889),
            (-6.206_007_067, 53.344_444_44),
            (-7.118_786_808, 52.266_388_89),
            (35.018_256_77, 32.8225),
            (10.301_943_46, 43.555_833_33),
            (13.938_103_65, 40.745_277_78),
            (-76.824_793_88, 17.981_666_67),
            (130.854_240_3, 33.9225),
            (39.622_143_7, -4.053_055_556),
            (104.920_906_9, 11.583_055_56),
            (35.519_493_52, 33.905),
            (73.507_067_14, 4.175),
            (-96.133_686_69, 19.208_333_33),
            (96.168_786_81, 16.765_833_33),
            (174.789_870_4, -41.2775),
            (14.585_806_83, 53.430_555_56),
            (39.159_010_6, 21.458_611_11),
            (-17.425_147_23, 14.682_222_22),
            (103.722_143_7, 1.292_777_778),
            (-13.207_950_53, 8.494_166_667),
            (18.109_363_96, 59.335),
            (100.569_140_2, 13.606_944_44),
            (26.521_967_02, 40.264_722_22),
            (-149.887_750_3, 61.235_555_56),
            (-118.200_706_7, 33.748_888_89),
            (-122.301_236_7, 37.799_444_44),
            (-81.559_187_28, 30.380_833_33),
            (-75.134_570_08, 39.895_277_78),
            (-79.923_557_13, 32.822_222_22),
            (-71.324_440_52, 41.4825),
            (106.721_790_3, 10.793_888_89),
            (44.989_693_76, 12.795_555_56),
            (31.023_380_45, -29.881_111_11),
            (25.635_276_8, -33.961_388_89),
            (25.635_276_8, -33.961_388_89),
            (-83.03, 42.33),
            (-90.16, 35.06),
            (-90.2, 38.71),
            (24.96, 60.16),
            (30.3, 59.93),
            (-70.038_810_37, 12.52),
            (55.269_316_84, 25.267_222_22),
            (-58.369_670_2, -34.599_166_67),
            (130.854_947, -12.470_277_78),
            (144.917_196_7, -37.832_777_78),
            (115.855_477, -31.965_277_78),
            (151.189_163_7, -33.862_222_22),
            (2.422_320_377, 6.346_666_667),
            (-77.321_260_31, 25.076_666_67),
            (-43.191_813_9, -22.883_055_56),
            (-123.071_437, 49.297_777_78),
            (-64.703_710_25, 44.043_333_33),
            (-71.619_140_16, -33.035_277_78),
            (113.409_364, 23.094_166_67),
            (117.456_537_1, 39.009_444_44),
            (-4.021_260_306, 5.283_333_333),
            (8.553_003_534, 53.563_611_11),
            (12.117_903_42, 54.1525),
            (12.584_040_05, 55.726_111_11),
            (-79.902_473_5, -2.284_166_667),
            (32.306_007_07, 31.253_333_33),
            (2.168_786_808, 41.354_722_22),
            (-4.418_256_773, 36.709_444_44),
            (2.625_323_91, 39.551_111_11),
            (0.173_733_804, 49.466_944_44),
            (5.341_283_863, 43.329_444_44),
            (7.285_630_153, 43.693_888_89),
            (-0.067_196_702, 51.502_777_78),
            (22.567_550_06, 36.76),
            (28.233_510_01, 36.443_611_11),
            (18.076_383_98, 42.66),
            (11.775_677_27, 42.098_888_89),
            (13.369_846_88, 38.130_833_33),
            (8.489_517_079, 44.311_666_67),
            (12.240_577_15, 45.453_055_56),
            (-77.935_453_47, 18.4675),
            (135.433_863_4, 34.635_833_33),
            (139.667_373_4, 35.436_388_89),
            (24.088_103_65, 57.007_777_78),
            (-109.900_706_7, 22.883_888_89),
            (14.541_283_86, 35.826_111_11),
            (4.824_087_161, 52.413_055_56),
            (10.734_570_08, 59.897_222_22),
            (174.769_493_5, -36.836_388_89),
            (66.973_733_8, 24.835),
            (-79.885_100_12, 9.373_333_333),
            (120.943_404, 14.524_166_67),
            (-66.091_283_86, 18.436_111_11),
            (28.993_404, 41.012_777_78),
            (121.374_617_2, 25.151_944_44),
            (39.293_404, -6.834_444_444),
            (-88.037_750_29, 30.711_388_89),
            (-118.259_717_3, 33.731_944_44),
            (-117.157_243_8, 32.684_444_44),
            (-122.400_883_4, 37.788_611_11),
            (-80.167_020_02, 25.775),
            (-82.436_160_19, 27.93),
            (-157.873_733_8, 21.309_444_44),
            (-71.035_453_47, 42.363_611_11),
            (-76.555_653_71, 39.2325),
            (-74.024_263_84, 40.688_333_33),
            (-94.817_903_42, 29.304_166_67),
            (-76.292_520_61, 36.901_944_44),
            (-122.359_717_3, 47.602_222_22),
            (18.435_276_8, -33.909_166_67),
            (-79.38, 43.61),
            (-87.6, 41.88),
        ])?;

        assert!(
            result[0].chunks_equal_ignoring_cache_hint(&MultiPointCollection::from_data(
                coordinates,
                vec![Default::default(); 1081],
                HashMap::new(),
                CacheHint::default()
            )?)
        );

        Ok(())
    }

    #[tokio::test]
    #[allow(clippy::too_many_lines)]
    async fn plain_data() -> Result<()> {
        let dataset_information = OgrSourceDataset {
            file_name: test_data!("vector/data/plain_data.csv").into(),
            layer_name: "plain_data".to_string(),
            data_type: None,
            time: OgrSourceDatasetTimeType::None,
            default_geometry: None,
            columns: Some(OgrSourceColumnSpec {
                format_specifics: Some(Csv {
                    header: CsvHeader::Auto,
                }),
                x: String::new(),
                y: None,
                float: vec!["b".to_string()],
                int: vec!["a".to_string()],
                text: vec!["c".to_string()],
                bool: vec![],
                datetime: vec![],
                rename: None,
            }),
            force_ogr_time_filter: false,
            force_ogr_spatial_filter: false,
            on_error: OgrSourceErrorSpec::Ignore,
            sql_query: None,
            attribute_query: None,
            cache_ttl: CacheTtlSeconds::default(),
        };

        let rd = VectorResultDescriptor {
            data_type: VectorDataType::Data,
            spatial_reference: SpatialReferenceOption::Unreferenced,
            columns: [
                (
                    "a".to_string(),
                    VectorColumnInfo {
                        data_type: FeatureDataType::Int,
                        measurement: Measurement::Unitless,
                    },
                ),
                (
                    "b".to_string(),
                    VectorColumnInfo {
                        data_type: FeatureDataType::Float,
                        measurement: Measurement::Unitless,
                    },
                ),
                (
                    "c".to_string(),
                    VectorColumnInfo {
                        data_type: FeatureDataType::Text,
                        measurement: Measurement::Unitless,
                    },
                ),
            ]
            .iter()
            .cloned()
            .collect(),
            time: None,
            bbox: None,
        };

        let info = StaticMetaData {
            loading_info: dataset_information,
            result_descriptor: rd.clone(),
            phantom: Default::default(),
        };

        let query_processor = OgrSourceProcessor::<NoGeometry>::new(rd, Box::new(info), vec![]);

        let context =
            MockQueryContext::new(ChunkByteSize::MAX, TilingSpecification::test_default());
        let query = query_processor
            .query(
                VectorQueryRectangle::with_bounds(
                    BoundingBox2D::new((0., 0.).into(), (1., 1.).into())?,
                    Default::default(),
                    ColumnSelection::all(),
                ),
                &context,
            )
            .await
            .unwrap();

        let result: Vec<DataCollection> = query.try_collect().await?;

        assert_eq!(result.len(), 1);

        assert!(
            result[0].chunks_equal_ignoring_cache_hint(&DataCollection::from_data(
                vec![],
                vec![Default::default(); 2],
                [
                    (
                        "a".to_string(),
                        FeatureData::NullableInt(vec![Some(1), Some(2)])
                    ),
                    (
                        "b".to_string(),
                        FeatureData::NullableFloat(vec![Some(5.4), None])
                    ),
                    (
                        "c".to_string(),
                        FeatureData::NullableText(vec![
                            Some("foo".to_string()),
                            Some("bar".to_string())
                        ])
                    ),
                ]
                .iter()
                .cloned()
                .collect(),
                CacheHint::default()
            )?)
        );

        Ok(())
    }

    #[tokio::test]
    #[allow(clippy::too_many_lines)]
    async fn default_geometry() -> Result<()> {
        let dataset_information = OgrSourceDataset {
            file_name: test_data!("vector/data/plain_data.csv").into(),
            layer_name: "plain_data".to_string(),
            data_type: None,
            time: OgrSourceDatasetTimeType::None,
            default_geometry: Some(TypedGeometry::MultiPoint({
                MultiPoint::new(vec![Coordinate2D::new(1.0, 2.0)])?
            })),
            columns: Some(OgrSourceColumnSpec {
                format_specifics: Some(Csv {
                    header: CsvHeader::Auto,
                }),
                x: String::new(),
                y: None,
                float: vec!["b".to_string()],
                int: vec!["a".to_string()],
                text: vec!["c".to_string()],
                bool: vec![],
                datetime: vec![],
                rename: None,
            }),
            force_ogr_time_filter: false,
            force_ogr_spatial_filter: false,
            on_error: OgrSourceErrorSpec::Ignore,
            sql_query: None,
            attribute_query: None,
            cache_ttl: CacheTtlSeconds::default(),
        };

        let rd = VectorResultDescriptor {
            data_type: VectorDataType::MultiPoint,
            spatial_reference: SpatialReferenceOption::Unreferenced,
            columns: [
                (
                    "a".to_string(),
                    VectorColumnInfo {
                        data_type: FeatureDataType::Int,
                        measurement: Measurement::Unitless,
                    },
                ),
                (
                    "b".to_string(),
                    VectorColumnInfo {
                        data_type: FeatureDataType::Float,
                        measurement: Measurement::Unitless,
                    },
                ),
                (
                    "c".to_string(),
                    VectorColumnInfo {
                        data_type: FeatureDataType::Text,
                        measurement: Measurement::Unitless,
                    },
                ),
            ]
            .iter()
            .cloned()
            .collect(),
            time: None,
            bbox: None,
        };

        let info = StaticMetaData {
            loading_info: dataset_information,
            result_descriptor: rd.clone(),
            phantom: Default::default(),
        };

        let query_processor = OgrSourceProcessor::<MultiPoint>::new(rd, Box::new(info), vec![]);

        let context =
            MockQueryContext::new(ChunkByteSize::MAX, TilingSpecification::test_default());
        let query = query_processor
            .query(
                VectorQueryRectangle::with_bounds(
                    BoundingBox2D::new((0., 0.).into(), (1., 2.).into())?,
                    Default::default(),
                    ColumnSelection::all(),
                ),
                &context,
            )
            .await
            .unwrap();

        let result: Vec<MultiPointCollection> = query.try_collect().await?;

        assert_eq!(result.len(), 1);

        assert!(
            result[0].chunks_equal_ignoring_cache_hint(&MultiPointCollection::from_data(
                MultiPoint::many(vec![vec![(1.0, 2.0)], vec![(1.0, 2.0)]]).unwrap(),
                vec![Default::default(); 2],
                [
                    (
                        "a".to_string(),
                        FeatureData::NullableInt(vec![Some(1), Some(2)])
                    ),
                    (
                        "b".to_string(),
                        FeatureData::NullableFloat(vec![Some(5.4), None])
                    ),
                    (
                        "c".to_string(),
                        FeatureData::NullableText(vec![
                            Some("foo".to_string()),
                            Some("bar".to_string())
                        ])
                    ),
                ]
                .iter()
                .cloned()
                .collect(),
                CacheHint::default()
            )?)
        );

        Ok(())
    }

    #[tokio::test]
    #[allow(clippy::too_many_lines)]
    async fn chunked() -> Result<()> {
        let id: DataId = DatasetId::new().into();
        let name = NamedData::with_system_name("ne_10m_ports");
        let mut exe_ctx = MockExecutionContext::test_default();
        exe_ctx.add_meta_data::<OgrSourceDataset, VectorResultDescriptor, VectorQueryRectangle>(
            id.clone(),
            name.clone(),
            Box::new(StaticMetaData {
                loading_info: OgrSourceDataset {
                    file_name: test_data!("vector/data/ne_10m_ports/ne_10m_ports.shp").into(),
                    layer_name: "ne_10m_ports".to_string(),
                    data_type: Some(VectorDataType::MultiPoint),
                    time: OgrSourceDatasetTimeType::None,
                    default_geometry: None,
                    columns: None,
                    force_ogr_time_filter: false,
                    force_ogr_spatial_filter: false,
                    on_error: OgrSourceErrorSpec::Ignore,
                    sql_query: None,
                    attribute_query: None,
                    cache_ttl: CacheTtlSeconds::default(),
                },
                result_descriptor: VectorResultDescriptor {
                    data_type: VectorDataType::MultiPoint,
                    spatial_reference: SpatialReference::epsg_4326().into(),
                    columns: Default::default(),
                    time: None,
                    bbox: None,
                },
                phantom: Default::default(),
            }),
        );

        let source = OgrSource {
            params: OgrSourceParameters {
                data: name.clone(),
                attribute_projection: None,
                attribute_filters: None,
            },
        }
        .boxed()
        .initialize(WorkflowOperatorPath::initialize_root(), &exe_ctx)
        .await?;

        assert_eq!(
            source.result_descriptor().data_type,
            VectorDataType::MultiPoint
        );
        assert_eq!(
            source.result_descriptor().spatial_reference,
            SpatialReference::epsg_4326().into()
        );

        let query_processor = source.query_processor()?.multi_point().unwrap();

        let query_bbox = BoundingBox2D::new((-9.45, 47.64).into(), (10.00, 63.43).into())?;

        let expected_multipoints = MultiPoint::many(vec![
            (2.933_686_69, 51.23),
            (3.204_593_64_f64, 51.336_388_89),
            (8.707_243_816, 53.864_722_22),
            (9.835_806_832, 54.473_611_11),
            (8.489_517_079, 53.4875),
            (7.368_963_486, 53.096_388_89),
            (9.504_416_961, 55.251_111_11),
            (9.868_433_451, 55.854_166_67),
            (9.493_404_005, 55.492_777_78),
            (9.551_943_463, 55.705_555_56),
            (0.073_380_448, 49.365_833_33),
            (0.369_493_522, 49.761_944_44),
            (-2.022_850_412, 48.644_444_44),
            (-4.756_713_781, 55.954_722_22),
            (-1.986_513_545, 50.714_444_44),
            (-5.053_533_569, 50.152_777_78),
            (-3.171_790_342, 55.9825),
            (-2.467_903_416, 56.704_444_44),
            (-2.984_746_761, 51.558_888_89),
            (-1.356_183_746, 54.906_944_44),
            (-1.157_067_138, 54.608_055_56),
            (-8.471_260_306, 54.271_666_67),
            (4.783_686_69, 52.958_055_56),
            (4.651_413_428, 51.805_833_33),
            (6.955_477_032, 53.320_555_56),
            (8.757_420_495, 58.454_166_67),
            (1.73, 52.61),
            (-2.96, 56.46),
            (-3.83, 57.83),
            (-3.08, 58.43),
            (-5.46, 56.41),
            (-4.46, 54.15),
            (-7.31, 55.),
            (-3.4, 54.86),
            (7.891_283_863, 54.1775),
            (8.692_167_256, 56.952_777_78),
            (-1.620_376_914, 49.646_388_89),
            (-0.326_383_981, 49.190_555_56),
            (-4.108_127_208, 47.989_444_44),
            (-2.756_360_424, 47.643_888_89),
            (-2.707_773_852, 51.498_888_89),
            (-0.285_100_118, 53.743_611_11),
            (-1.590_930_506, 54.965),
            (-1.440_930_506, 54.994_444_44),
            (0.685_806_832, 51.434_722_22),
            (-6.456_183_746, 52.341_111_11),
            (6.586_866_902, 53.218_333_33),
            (6.789_870_436, 58.088_611_11),
            (5.002_826_855, 61.597_777_78),
            (7.986_336_867, 58.141_944_44),
            (5.501_413_428, 59.78),
            (4.11, 51.95),
            (-6.36, 58.18),
            (4.386_160_188, 50.886_111_11),
            (3.767_373_38, 51.114_444_44),
            (7.192_873_969, 53.346_111_11),
            (9.436_866_902, 54.803_333_33),
            (8.122_143_698, 53.53),
            (8.433_863_369, 55.465_555_56),
            (9.776_737_338, 54.906_944_44),
            (1.575_500_589, 50.723_611_11),
            (-4.471_436_985, 48.380_555_56),
            (-1.617_550_059, 49.652_222_22),
            (1.085_983_51, 49.926_388_89),
            (-1.601_060_071, 48.834_722_22),
            (-3.352_120_141, 47.734_166_67),
            (-3.834_923_439, 48.585_277_78),
            (-2.074_617_197, 57.142_222_22),
            (-3.007_243_816, 53.436_388_89),
            (-4.154_063_604, 50.364_722_22),
            (-1.1, 50.8075),
            (-8.424_440_518, 51.901_111_11),
            (-9.043_757_362, 53.27),
            (6.171_613_663, 62.4725),
            (5.255_653_71, 59.412_222_22),
            (7.733_333_333, 63.115),
            (7.157_420_495, 62.736_388_89),
            (5.737_220_259, 58.978_888_89),
            (4.293_757_362, 51.297_777_78),
            (8.751_060_071, 53.0975),
            (9.958_480_565, 53.524_722_22),
            (9.740_577_15, 55.558_055_56),
            (1.850_176_678, 50.965_833_33),
            (2.170_906_949, 51.021_666_67),
            (0.235_100_118, 49.422_222_22),
            (-5.891_107_185, 54.620_555_56),
            (1.322_143_698, 51.120_833_33),
            (-4.234_746_761, 57.486_666_67),
            (-8.633_333_333, 52.662_777_78),
            (4.292_873_969, 51.927_222_22),
            (5.319_670_2, 60.396_944_44),
            (-4.303_180_212, 55.863_055_56),
            (-1.424_440_518, 50.9025),
            (-6.206_007_067, 53.344_444_44),
            (-7.118_786_808, 52.266_388_89),
            (8.553_003_534, 53.563_611_11),
            (0.173_733_804, 49.466_944_44),
            (-0.067_196_702, 51.502_777_78),
            (4.824_087_161, 52.413_055_56),
        ])?;

        let context1 = exe_ctx.mock_query_context(ChunkByteSize::MIN);
        let query = query_processor
            .query(
                VectorQueryRectangle::with_bounds(
                    query_bbox,
                    Default::default(),
                    ColumnSelection::all(),
                ),
                &context1,
            )
            .await
            .unwrap();

        let result: Vec<MultiPointCollection> = query.try_collect().await?;

        assert_eq!(result.len(), 99);

        for (collection, expected_multi_point) in
            result.iter().zip(expected_multipoints.iter().cloned())
        {
            assert_eq!(collection.len(), 1);
            assert!(
                collection.chunks_equal_ignoring_cache_hint(&MultiPointCollection::from_data(
                    vec![expected_multi_point],
                    vec![Default::default(); 1],
                    Default::default(),
                    CacheHint::default()
                )?)
            );
        }

        assert!(!result.last().unwrap().is_empty());

        // LARGER CHUNK
        let context = exe_ctx.mock_query_context((1_650).into());
        let query = query_processor
            .query(
                VectorQueryRectangle::with_bounds(
                    query_bbox,
                    Default::default(),
                    ColumnSelection::all(),
                ),
                &context,
            )
            .await
            .unwrap();

        let result: Vec<MultiPointCollection> = query.try_collect().await?;

        assert_eq!(result.len(), 4);
        assert_eq!(result[0].len(), 25);
        assert_eq!(result[1].len(), 25);
        assert_eq!(result[2].len(), 25);
        assert_eq!(result[3].len(), 24);

        assert!(
            result[0].chunks_equal_ignoring_cache_hint(&MultiPointCollection::from_data(
                expected_multipoints[0..25].to_vec(),
                vec![Default::default(); result[0].len()],
                Default::default(),
                CacheHint::default()
            )?)
        );
        assert!(
            result[1].chunks_equal_ignoring_cache_hint(&MultiPointCollection::from_data(
                expected_multipoints[25..50].to_vec(),
                vec![Default::default(); result[1].len()],
                Default::default(),
                CacheHint::default()
            )?)
        );
        assert!(
            result[2].chunks_equal_ignoring_cache_hint(&MultiPointCollection::from_data(
                expected_multipoints[50..75].to_vec(),
                vec![Default::default(); result[2].len()],
                Default::default(),
                CacheHint::default()
            )?)
        );
        assert!(
            result[3].chunks_equal_ignoring_cache_hint(&MultiPointCollection::from_data(
                expected_multipoints[75..99].to_vec(),
                vec![Default::default(); result[3].len()],
                Default::default(),
                CacheHint::default()
            )?)
        );

        Ok(())
    }

    #[tokio::test]
    async fn empty() {
        let id: DataId = DatasetId::new().into();
        let name = NamedData::with_system_name("ne_10m_ports");
        let mut exe_ctx = MockExecutionContext::test_default();
        exe_ctx.add_meta_data::<OgrSourceDataset, VectorResultDescriptor, VectorQueryRectangle>(
            id.clone(),
            name.clone(),
            Box::new(StaticMetaData {
                loading_info: OgrSourceDataset {
                    file_name: test_data!("vector/data/ne_10m_ports/ne_10m_ports.shp").into(),
                    layer_name: "ne_10m_ports".to_string(),
                    data_type: Some(VectorDataType::MultiPoint),
                    time: OgrSourceDatasetTimeType::None,
                    default_geometry: None,
                    columns: None,
                    force_ogr_time_filter: false,
                    force_ogr_spatial_filter: false,
                    on_error: OgrSourceErrorSpec::Ignore,
                    sql_query: None,
                    attribute_query: None,
                    cache_ttl: CacheTtlSeconds::default(),
                },
                result_descriptor: VectorResultDescriptor {
                    data_type: VectorDataType::MultiPoint,
                    spatial_reference: SpatialReference::epsg_4326().into(),
                    columns: Default::default(),
                    time: None,
                    bbox: None,
                },
                phantom: Default::default(),
            }),
        );

        let source = OgrSource {
            params: OgrSourceParameters {
                data: name,
                attribute_projection: None,
                attribute_filters: None,
            },
        }
        .boxed()
        .initialize(WorkflowOperatorPath::initialize_root(), &exe_ctx)
        .await
        .unwrap();

        assert_eq!(
            source.result_descriptor().data_type,
            VectorDataType::MultiPoint
        );
        assert_eq!(
            source.result_descriptor().spatial_reference,
            SpatialReference::epsg_4326().into()
        );

        let query_processor = source.query_processor().unwrap().multi_point().unwrap();

        let query_bbox =
            BoundingBox2D::new((-180.0, -90.0).into(), (-180.00, -90.0).into()).unwrap();

        let context = exe_ctx.mock_query_context(ChunkByteSize::MIN);
        let query = query_processor
            .query(
                VectorQueryRectangle::with_bounds(
                    query_bbox,
                    Default::default(),
                    ColumnSelection::all(),
                ),
                &context,
            )
            .await
            .unwrap();

        let result: Vec<MultiPointCollection> = query.try_collect().await.unwrap();

        // FIXME: this should be an empty collection. The ChunkMerger does not forward a single empty collection
        assert_eq!(result.len(), 1);
        assert!(result[0].is_empty());
    }

    #[tokio::test]
    async fn polygon_gpkg() {
        let id: DataId = DatasetId::new().into();
        let name = NamedData::with_system_name("german-polygons");
        let mut exe_ctx = MockExecutionContext::test_default();
        exe_ctx.add_meta_data::<OgrSourceDataset, VectorResultDescriptor, VectorQueryRectangle>(
            id.clone(),
            name.clone(),
            Box::new(StaticMetaData {
                loading_info: OgrSourceDataset {
                    file_name: test_data!("vector/data/germany_polygon.gpkg").into(),
                    layer_name: "test_germany".to_owned(),
                    data_type: Some(VectorDataType::MultiPolygon),
                    time: OgrSourceDatasetTimeType::None,
                    default_geometry: None,
                    columns: Some(OgrSourceColumnSpec {
                        format_specifics: None,
                        x: String::new(),
                        y: None,
                        int: vec![],
                        float: vec![],
                        text: vec![],
                        bool: vec![],
                        datetime: vec![],
                        rename: None,
                    }),
                    force_ogr_time_filter: false,
                    force_ogr_spatial_filter: false,
                    on_error: OgrSourceErrorSpec::Abort,
                    sql_query: None,
                    attribute_query: None,
                    cache_ttl: CacheTtlSeconds::default(),
                },
                result_descriptor: VectorResultDescriptor {
                    data_type: VectorDataType::MultiPolygon,
                    spatial_reference: SpatialReference::epsg_4326().into(),
                    columns: Default::default(),
                    time: None,
                    bbox: None,
                },
                phantom: Default::default(),
            }),
        );

        let source = OgrSource {
            params: OgrSourceParameters {
                data: name,
                attribute_projection: None,
                attribute_filters: None,
            },
        }
        .boxed()
        .initialize(WorkflowOperatorPath::initialize_root(), &exe_ctx)
        .await
        .unwrap();

        assert_eq!(
            source.result_descriptor().data_type,
            VectorDataType::MultiPolygon
        );
        assert_eq!(
            source.result_descriptor().spatial_reference,
            SpatialReference::epsg_4326().into()
        );

        let query_processor = source.query_processor().unwrap().multi_polygon().unwrap();

        let query_bbox = BoundingBox2D::new((-180.0, -90.0).into(), (180.00, 90.0).into()).unwrap();

        let context = exe_ctx.mock_query_context((1024 * 1024).into());
        let query = query_processor
            .query(
                VectorQueryRectangle::with_bounds(
                    query_bbox,
                    Default::default(),
                    ColumnSelection::all(),
                ),
                &context,
            )
            .await
            .unwrap();

        let result: Vec<MultiPolygonCollection> = query.try_collect().await.unwrap();

        assert_eq!(result.len(), 1);
        let result = result.into_iter().next().unwrap();

        assert_eq!(result.len(), 1);
        assert_eq!(result.feature_offsets().len(), 2);
        assert_eq!(result.polygon_offsets().len(), 23);
        assert_eq!(result.ring_offsets().len(), 23);
        assert_eq!(result.coordinates().len(), 3027);

        assert_eq!(
            result.coordinates()[0],
            (13.815_724_731_000_074, 48.766_430_156_000_055).into()
        );
    }

    #[tokio::test]
    #[allow(clippy::too_many_lines)]
    async fn points_csv() {
        let id: DataId = DatasetId::new().into();
        let name = NamedData::with_system_name("points");
        let mut exe_ctx = MockExecutionContext::test_default();
        exe_ctx.add_meta_data::<OgrSourceDataset, VectorResultDescriptor, VectorQueryRectangle>(
            id.clone(),
            name.clone(),
            Box::new(StaticMetaData {
                loading_info: OgrSourceDataset {
                    file_name: test_data!("vector/data/points.csv").into(),
                    layer_name: "points".to_owned(),
                    data_type: Some(VectorDataType::MultiPoint),
                    time: OgrSourceDatasetTimeType::None,
                    default_geometry: None,
                    columns: Some(OgrSourceColumnSpec {
                        format_specifics: Some(Csv {
                            header: CsvHeader::Yes,
                        }),
                        x: "x".to_owned(),
                        y: Some("y".to_owned()),
                        int: vec!["num".to_owned()],
                        float: vec![],
                        text: vec!["txt".to_owned()],
                        bool: vec![],
                        datetime: vec![],
                        rename: None,
                    }),
                    force_ogr_time_filter: false,
                    force_ogr_spatial_filter: false,
                    on_error: OgrSourceErrorSpec::Abort,
                    sql_query: None,
                    attribute_query: None,
                    cache_ttl: CacheTtlSeconds::default(),
                },
                result_descriptor: VectorResultDescriptor {
                    data_type: VectorDataType::MultiPoint,
                    spatial_reference: SpatialReference::epsg_4326().into(),
                    columns: [
                        (
                            "num".to_string(),
                            VectorColumnInfo {
                                data_type: FeatureDataType::Int,
                                measurement: Measurement::Unitless,
                            },
                        ),
                        (
                            "txt".to_string(),
                            VectorColumnInfo {
                                data_type: FeatureDataType::Text,
                                measurement: Measurement::Unitless,
                            },
                        ),
                    ]
                    .iter()
                    .cloned()
                    .collect(),
                    time: None,
                    bbox: None,
                },
                phantom: Default::default(),
            }),
        );

        let source = OgrSource {
            params: OgrSourceParameters {
                data: name,
                attribute_projection: None,
                attribute_filters: None,
            },
        }
        .boxed()
        .initialize(WorkflowOperatorPath::initialize_root(), &exe_ctx)
        .await
        .unwrap();

        assert_eq!(
            source.result_descriptor().data_type,
            VectorDataType::MultiPoint
        );
        assert_eq!(
            source.result_descriptor().spatial_reference,
            SpatialReference::epsg_4326().into()
        );

        let query_processor = source.query_processor().unwrap().multi_point().unwrap();

        let query_bbox = BoundingBox2D::new((-180.0, -90.0).into(), (180.00, 90.0).into()).unwrap();

        let context = exe_ctx.mock_query_context((1024 * 1024).into());
        let query = query_processor
            .query(
                VectorQueryRectangle::with_bounds(
                    query_bbox,
                    Default::default(),
                    ColumnSelection::all(),
                ),
                &context,
            )
            .await
            .unwrap();

        let result: Vec<MultiPointCollection> = query.try_collect().await.unwrap();

        assert_eq!(result.len(), 1);
        let result = result.into_iter().next().unwrap();

        let pc = MultiPointCollection::from_data(
            MultiPoint::many(vec![vec![(1.1, 2.2)], vec![(3.3, 4.4)]]).unwrap(),
            vec![TimeInterval::default(), TimeInterval::default()],
            {
                let mut map = HashMap::new();
                map.insert("num".into(), FeatureData::Int(vec![42, 815]));
                map.insert(
                    "txt".into(),
                    FeatureData::Text(vec!["foo".to_owned(), "bar".to_owned()]),
                );
                map
            },
            CacheHint::default(),
        )
        .unwrap();

        assert!(result.chunks_equal_ignoring_cache_hint(&pc));
    }

    #[tokio::test]
    #[allow(clippy::too_many_lines)]
    async fn points_date_csv() {
        let id: DataId = DatasetId::new().into();
        let name = NamedData::with_system_name("lon-lat-date");
        let mut exe_ctx = MockExecutionContext::test_default();
        exe_ctx.add_meta_data::<OgrSourceDataset, VectorResultDescriptor, VectorQueryRectangle>(
            id.clone(),
            name.clone(),
            Box::new(StaticMetaData {
                loading_info: OgrSourceDataset {
                    file_name: test_data!("vector/data/lonlat_date.csv").into(),
                    layer_name: "lonlat_date".to_owned(),
                    data_type: Some(VectorDataType::MultiPoint),
                    time: OgrSourceDatasetTimeType::Start {
                        start_field: "Date".to_owned(),
                        start_format: OgrSourceTimeFormat::Custom {
                            custom_format: DateTimeParseFormat::custom("%d.%m.%Y".to_owned()),
                        },
                        duration: OgrSourceDurationSpec::Value(TimeStep {
                            granularity: TimeGranularity::Seconds,
                            step: 84,
                        }),
                    },
                    default_geometry: None,
                    columns: Some(OgrSourceColumnSpec {
                        format_specifics: Some(Csv {
                            header: CsvHeader::Yes,
                        }),
                        x: "Longitude".to_owned(),
                        y: Some("Latitude".to_owned()),
                        int: vec![],
                        float: vec![],
                        text: vec!["Name".to_owned()],
                        bool: vec![],
                        datetime: vec![],
                        rename: None,
                    }),
                    force_ogr_time_filter: false,
                    force_ogr_spatial_filter: false,
                    on_error: OgrSourceErrorSpec::Abort,
                    sql_query: None,
                    attribute_query: None,
                    cache_ttl: CacheTtlSeconds::default(),
                },
                result_descriptor: VectorResultDescriptor {
                    data_type: VectorDataType::MultiPoint,
                    spatial_reference: SpatialReference::epsg_4326().into(),
                    columns: [(
                        "Name".to_string(),
                        VectorColumnInfo {
                            data_type: FeatureDataType::Text,
                            measurement: Measurement::Unitless,
                        },
                    )]
                    .iter()
                    .cloned()
                    .collect(),
                    time: None,
                    bbox: None,
                },
                phantom: Default::default(),
            }),
        );

        let source = OgrSource {
            params: OgrSourceParameters {
                data: name,
                attribute_projection: None,
                attribute_filters: None,
            },
        }
        .boxed()
        .initialize(WorkflowOperatorPath::initialize_root(), &exe_ctx)
        .await
        .unwrap();

        assert_eq!(
            source.result_descriptor().data_type,
            VectorDataType::MultiPoint
        );
        assert_eq!(
            source.result_descriptor().spatial_reference,
            SpatialReference::epsg_4326().into()
        );

        let query_processor = source.query_processor().unwrap().multi_point().unwrap();

        let query_bbox = BoundingBox2D::new((-180.0, -90.0).into(), (180.00, 90.0).into()).unwrap();

        let context = exe_ctx.mock_query_context((1024 * 1024).into());
        let query = query_processor
            .query(
                VectorQueryRectangle::with_bounds(
                    query_bbox,
                    Default::default(),
                    ColumnSelection::all(),
                ),
                &context,
            )
            .await
            .unwrap();

        let result: Vec<MultiPointCollection> = query.try_collect().await.unwrap();

        assert_eq!(result.len(), 1);
        let result = result.into_iter().next().unwrap();

        let pc = MultiPointCollection::from_data(
            MultiPoint::many(vec![vec![(1.1, 2.2)]]).unwrap(),
            vec![TimeInterval::new(819_763_200_000, 819_763_284_000).unwrap()],
            {
                let mut map = HashMap::new();
                map.insert("Name".into(), FeatureData::Text(vec!["foo".to_owned()]));
                map
            },
            CacheHint::default(),
        )
        .unwrap();

        assert!(result.chunks_equal_ignoring_cache_hint(&pc));
    }

    #[tokio::test]
    #[allow(clippy::too_many_lines)]
    async fn points_date_time_csv() {
        let id: DataId = DatasetId::new().into();
        let name = NamedData::with_system_name("lon-lat-datetime");
        let mut exe_ctx = MockExecutionContext::test_default();
        exe_ctx.add_meta_data::<OgrSourceDataset, VectorResultDescriptor, VectorQueryRectangle>(
            id.clone(),
            name.clone(),
            Box::new(StaticMetaData {
                loading_info: OgrSourceDataset {
                    file_name: test_data!("vector/data/lonlat_date_time.csv").into(),
                    layer_name: "lonlat_date_time".to_owned(),
                    data_type: Some(VectorDataType::MultiPoint),
                    time: OgrSourceDatasetTimeType::Start {
                        start_field: "DateTime".to_owned(),
                        start_format: OgrSourceTimeFormat::Custom {
                            custom_format: DateTimeParseFormat::custom(
                                "%d.%m.%Y %H:%M:%S".to_owned(),
                            ),
                        },
                        duration: OgrSourceDurationSpec::Value(TimeStep {
                            granularity: TimeGranularity::Seconds,
                            step: 84,
                        }),
                    },
                    default_geometry: None,
                    columns: Some(OgrSourceColumnSpec {
                        format_specifics: Some(Csv {
                            header: CsvHeader::Yes,
                        }),
                        x: "Longitude".to_owned(),
                        y: Some("Latitude".to_owned()),
                        int: vec![],
                        float: vec![],
                        text: vec!["Name".to_owned()],
                        bool: vec![],
                        datetime: vec![],
                        rename: None,
                    }),
                    force_ogr_time_filter: false,
                    force_ogr_spatial_filter: false,
                    on_error: OgrSourceErrorSpec::Abort,
                    sql_query: None,
                    attribute_query: None,
                    cache_ttl: CacheTtlSeconds::default(),
                },
                result_descriptor: VectorResultDescriptor {
                    data_type: VectorDataType::MultiPoint,
                    spatial_reference: SpatialReference::epsg_4326().into(),
                    columns: [(
                        "Name".to_string(),
                        VectorColumnInfo {
                            data_type: FeatureDataType::Text,
                            measurement: Measurement::Unitless,
                        },
                    )]
                    .iter()
                    .cloned()
                    .collect(),
                    time: None,
                    bbox: None,
                },
                phantom: Default::default(),
            }),
        );

        let source = OgrSource {
            params: OgrSourceParameters {
                data: name,
                attribute_projection: None,
                attribute_filters: None,
            },
        }
        .boxed()
        .initialize(WorkflowOperatorPath::initialize_root(), &exe_ctx)
        .await
        .unwrap();

        assert_eq!(
            source.result_descriptor().data_type,
            VectorDataType::MultiPoint
        );
        assert_eq!(
            source.result_descriptor().spatial_reference,
            SpatialReference::epsg_4326().into()
        );

        let query_processor = source.query_processor().unwrap().multi_point().unwrap();

        let query_bbox = BoundingBox2D::new((-180.0, -90.0).into(), (180.00, 90.0).into()).unwrap();

        let context = exe_ctx.mock_query_context((1024 * 1024).into());
        let query = query_processor
            .query(
                VectorQueryRectangle::with_bounds(
                    query_bbox,
                    Default::default(),
                    ColumnSelection::all(),
                ),
                &context,
            )
            .await
            .unwrap();

        let result: Vec<MultiPointCollection> = query.try_collect().await.unwrap();

        assert_eq!(result.len(), 1);
        let result = result.into_iter().next().unwrap();

        let pc = MultiPointCollection::from_data(
            MultiPoint::many(vec![vec![(1.1, 2.2)]]).unwrap(),
            vec![TimeInterval::new(819_828_000_000, 819_828_084_000).unwrap()],
            {
                let mut map = HashMap::new();
                map.insert("Name".into(), FeatureData::Text(vec!["foo".to_owned()]));
                map
            },
            CacheHint::default(),
        )
        .unwrap();

        assert!(result.chunks_equal_ignoring_cache_hint(&pc));
    }

    #[tokio::test]
    #[allow(clippy::too_many_lines)]
    async fn points_date_time_tz_csv() {
        let id: DataId = DatasetId::new().into();
        let name = NamedData::with_system_name("lon-lat-time-tz");
        let mut exe_ctx = MockExecutionContext::test_default();
        exe_ctx.add_meta_data::<OgrSourceDataset, VectorResultDescriptor, VectorQueryRectangle>(
            id.clone(),
            name.clone(),
            Box::new(StaticMetaData {
                loading_info: OgrSourceDataset {
                    file_name: test_data!("vector/data/lonlat_date_time_tz.csv").into(),
                    layer_name: "lonlat_date_time_tz".to_owned(),
                    data_type: Some(VectorDataType::MultiPoint),
                    time: OgrSourceDatasetTimeType::Start {
                        start_field: "DateTimeTz".to_owned(),
                        start_format: OgrSourceTimeFormat::Custom {
                            custom_format: DateTimeParseFormat::custom(
                                "%d.%m.%Y %H:%M:%S %:z".to_owned(),
                            ),
                        },
                        duration: OgrSourceDurationSpec::Value(TimeStep {
                            granularity: TimeGranularity::Seconds,
                            step: 84,
                        }),
                    },
                    default_geometry: None,
                    columns: Some(OgrSourceColumnSpec {
                        format_specifics: Some(Csv {
                            header: CsvHeader::Yes,
                        }),
                        x: "Longitude".to_owned(),
                        y: Some("Latitude".to_owned()),
                        int: vec![],
                        float: vec![],
                        text: vec!["Name".to_owned()],
                        bool: vec![],
                        datetime: vec![],
                        rename: None,
                    }),
                    force_ogr_time_filter: false,
                    force_ogr_spatial_filter: false,
                    on_error: OgrSourceErrorSpec::Abort,
                    sql_query: None,
                    attribute_query: None,
                    cache_ttl: CacheTtlSeconds::default(),
                },
                result_descriptor: VectorResultDescriptor {
                    data_type: VectorDataType::MultiPoint,
                    spatial_reference: SpatialReference::epsg_4326().into(),
                    columns: [(
                        "Name".to_string(),
                        VectorColumnInfo {
                            data_type: FeatureDataType::Text,
                            measurement: Measurement::Unitless,
                        },
                    )]
                    .iter()
                    .cloned()
                    .collect(),
                    time: None,
                    bbox: None,
                },
                phantom: Default::default(),
            }),
        );

        let source = OgrSource {
            params: OgrSourceParameters {
                data: name,
                attribute_projection: None,
                attribute_filters: None,
            },
        }
        .boxed()
        .initialize(WorkflowOperatorPath::initialize_root(), &exe_ctx)
        .await
        .unwrap();

        assert_eq!(
            source.result_descriptor().data_type,
            VectorDataType::MultiPoint
        );
        assert_eq!(
            source.result_descriptor().spatial_reference,
            SpatialReference::epsg_4326().into()
        );

        let query_processor = source.query_processor().unwrap().multi_point().unwrap();

        let query_bbox = BoundingBox2D::new((-180.0, -90.0).into(), (180.00, 90.0).into()).unwrap();

        let context = exe_ctx.mock_query_context((1024 * 1024).into());
        let query = query_processor
            .query(
                VectorQueryRectangle::with_bounds(
                    query_bbox,
                    Default::default(),
                    ColumnSelection::all(),
                ),
                &context,
            )
            .await
            .unwrap();

        let result: Vec<MultiPointCollection> = query.try_collect().await.unwrap();

        assert_eq!(result.len(), 1);
        let result = result.into_iter().next().unwrap();

        let pc = MultiPointCollection::from_data(
            MultiPoint::many(vec![vec![(1.1, 2.2)]]).unwrap(),
            vec![TimeInterval::new(819_842_400_000, 819_842_484_000).unwrap()],
            {
                let mut map = HashMap::new();
                map.insert("Name".into(), FeatureData::Text(vec!["foo".to_owned()]));
                map
            },
            CacheHint::default(),
        )
        .unwrap();

        assert!(result.chunks_equal_ignoring_cache_hint(&pc));
    }

    #[tokio::test]
    #[allow(clippy::too_many_lines)]
    async fn points_unix_date() {
        let id: DataId = DatasetId::new().into();
        let name = NamedData::with_system_name("lon-lat-unix-date");
        let mut exe_ctx = MockExecutionContext::test_default();
        exe_ctx.add_meta_data::<OgrSourceDataset, VectorResultDescriptor, VectorQueryRectangle>(
            id.clone(),
            name.clone(),
            Box::new(StaticMetaData {
                loading_info: OgrSourceDataset {
                    file_name: test_data!("vector/data/lonlat_unix_date.csv").into(),
                    layer_name: "lonlat_unix_date".to_owned(),
                    data_type: Some(VectorDataType::MultiPoint),
                    time: OgrSourceDatasetTimeType::Start {
                        start_field: "DateTime".to_owned(),
                        start_format: OgrSourceTimeFormat::seconds(),
                        duration: OgrSourceDurationSpec::Value(TimeStep {
                            granularity: TimeGranularity::Seconds,
                            step: 84,
                        }),
                    },
                    default_geometry: None,
                    columns: Some(OgrSourceColumnSpec {
                        format_specifics: Some(Csv {
                            header: CsvHeader::Yes,
                        }),
                        x: "Longitude".to_owned(),
                        y: Some("Latitude".to_owned()),
                        int: vec![],
                        float: vec![],
                        text: vec!["Name".to_owned()],
                        bool: vec![],
                        datetime: vec![],
                        rename: None,
                    }),
                    force_ogr_time_filter: false,
                    force_ogr_spatial_filter: false,
                    on_error: OgrSourceErrorSpec::Abort,
                    sql_query: None,
                    attribute_query: None,
                    cache_ttl: CacheTtlSeconds::default(),
                },
                result_descriptor: VectorResultDescriptor {
                    data_type: VectorDataType::MultiPoint,
                    spatial_reference: SpatialReference::epsg_4326().into(),
                    columns: [(
                        "Name".to_string(),
                        VectorColumnInfo {
                            data_type: FeatureDataType::Text,
                            measurement: Measurement::Unitless,
                        },
                    )]
                    .iter()
                    .cloned()
                    .collect(),
                    time: None,
                    bbox: None,
                },
                phantom: Default::default(),
            }),
        );

        let source = OgrSource {
            params: OgrSourceParameters {
                data: name,
                attribute_projection: None,
                attribute_filters: None,
            },
        }
        .boxed()
        .initialize(WorkflowOperatorPath::initialize_root(), &exe_ctx)
        .await
        .unwrap();

        assert_eq!(
            source.result_descriptor().data_type,
            VectorDataType::MultiPoint
        );
        assert_eq!(
            source.result_descriptor().spatial_reference,
            SpatialReference::epsg_4326().into()
        );

        let query_processor = source.query_processor().unwrap().multi_point().unwrap();

        let query_bbox = BoundingBox2D::new((-180.0, -90.0).into(), (180.00, 90.0).into()).unwrap();

        let context = exe_ctx.mock_query_context((1024 * 1024).into());
        let query = query_processor
            .query(
                VectorQueryRectangle::with_bounds(
                    query_bbox,
                    Default::default(),
                    ColumnSelection::all(),
                ),
                &context,
            )
            .await
            .unwrap();

        let result: Vec<MultiPointCollection> = query.try_collect().await.unwrap();

        assert_eq!(result.len(), 1);
        let result = result.into_iter().next().unwrap();

        let pc = MultiPointCollection::from_data(
            MultiPoint::many(vec![vec![(1.1, 2.2)]]).unwrap(),
            vec![TimeInterval::new(819_824_400_500, 819_824_484_500).unwrap()],
            {
                let mut map = HashMap::new();
                map.insert("Name".into(), FeatureData::Text(vec!["foo".to_owned()]));
                map
            },
            CacheHint::default(),
        )
        .unwrap();

        assert!(result.chunks_equal_ignoring_cache_hint(&pc));
    }

    #[tokio::test]
    #[allow(clippy::too_many_lines)]
    async fn vector_date_time_csv() {
        let id: DataId = DatasetId::new().into();
        let name = NamedData::with_system_name("lon-lat-datetime");
        let mut exe_ctx = MockExecutionContext::test_default();
        exe_ctx.add_meta_data::<OgrSourceDataset, VectorResultDescriptor, VectorQueryRectangle>(
            id.clone(),
            name.clone(),
            Box::new(StaticMetaData {
                loading_info: OgrSourceDataset {
                    file_name: test_data!("vector/data/lonlat_date_time.csv").into(),
                    layer_name: "lonlat_date_time".to_owned(),
                    data_type: Some(VectorDataType::MultiPoint),
                    time: OgrSourceDatasetTimeType::Start {
                        start_field: "DateTime".to_owned(),
                        start_format: OgrSourceTimeFormat::Custom {
                            custom_format: DateTimeParseFormat::custom(
                                "%d.%m.%Y %H:%M:%S".to_owned(),
                            ),
                        },
                        duration: OgrSourceDurationSpec::Value(TimeStep {
                            granularity: TimeGranularity::Seconds,
                            step: 84,
                        }),
                    },
                    default_geometry: None,
                    columns: Some(OgrSourceColumnSpec {
                        format_specifics: Some(Csv {
                            header: CsvHeader::Yes,
                        }),
                        x: "Longitude".to_owned(),
                        y: Some("Latitude".to_owned()),
                        int: vec![],
                        float: vec![],
                        text: vec!["Name".to_owned()],
                        bool: vec![],
                        datetime: vec!["DateTime".to_owned()],
                        rename: None,
                    }),
                    force_ogr_time_filter: false,
                    force_ogr_spatial_filter: false,
                    on_error: OgrSourceErrorSpec::Abort,
                    sql_query: None,
                    attribute_query: None,
                    cache_ttl: CacheTtlSeconds::default(),
                },
                result_descriptor: VectorResultDescriptor {
                    data_type: VectorDataType::MultiPoint,
                    spatial_reference: SpatialReference::epsg_4326().into(),
                    columns: [
                        (
                            "Name".to_string(),
                            VectorColumnInfo {
                                data_type: FeatureDataType::Text,
                                measurement: Measurement::Unitless,
                            },
                        ),
                        (
                            "DateTime".to_string(),
                            VectorColumnInfo {
                                data_type: FeatureDataType::DateTime,
                                measurement: Measurement::Unitless,
                            },
                        ),
                    ]
                    .iter()
                    .cloned()
                    .collect(),
                    time: None,
                    bbox: None,
                },
                phantom: Default::default(),
            }),
        );

        let source = OgrSource {
            params: OgrSourceParameters {
                data: name,
                attribute_projection: None,
                attribute_filters: None,
            },
        }
        .boxed()
        .initialize(WorkflowOperatorPath::initialize_root(), &exe_ctx)
        .await
        .unwrap();

        assert_eq!(
            source.result_descriptor().data_type,
            VectorDataType::MultiPoint
        );
        assert_eq!(
            source.result_descriptor().spatial_reference,
            SpatialReference::epsg_4326().into()
        );

        let query_processor = source.query_processor().unwrap().multi_point().unwrap();

        let query_bbox = BoundingBox2D::new((-180.0, -90.0).into(), (180.00, 90.0).into()).unwrap();

        let context = exe_ctx.mock_query_context((1024 * 1024).into());
        let query = query_processor
            .query(
                VectorQueryRectangle::with_bounds(
                    query_bbox,
                    Default::default(),
                    ColumnSelection::all(),
                ),
                &context,
            )
            .await
            .unwrap();

        let result: Vec<MultiPointCollection> = query.try_collect().await.unwrap();
        assert_eq!(result.len(), 1);

        let result = result.into_iter().next().unwrap();

        let pc = MultiPointCollection::from_data(
            MultiPoint::many(vec![vec![(1.1, 2.2)]]).unwrap(),
            vec![TimeInterval::new(819_828_000_000, 819_828_084_000).unwrap()],
            {
                let mut map = HashMap::new();
                map.insert(
                    "DateTime".into(),
                    FeatureData::DateTime(vec![TimeInstance::from_millis_unchecked(
                        819_828_000_000,
                    )]),
                );
                map.insert("Name".into(), FeatureData::Text(vec!["foo".to_owned()]));
                map
            },
            CacheHint::default(),
        )
        .unwrap();

        assert!(result.chunks_equal_ignoring_cache_hint(&pc));
    }

    #[tokio::test]
    #[allow(clippy::too_many_lines)]
    async fn points_bool_csv() {
        let id: DataId = DatasetId::new().into();
        let name = NamedData::with_system_name("points-with-bool");
        let mut exe_ctx = MockExecutionContext::test_default();
        exe_ctx.add_meta_data::<OgrSourceDataset, VectorResultDescriptor, VectorQueryRectangle>(
            id.clone(),
            name.clone(),
            Box::new(StaticMetaData {
                loading_info: OgrSourceDataset {
                    file_name: test_data!("vector/data/points_with_bool.csv").into(),
                    layer_name: "points_with_bool".to_owned(),
                    data_type: Some(VectorDataType::MultiPoint),
                    time: OgrSourceDatasetTimeType::None,
                    default_geometry: None,
                    columns: Some(OgrSourceColumnSpec {
                        format_specifics: Some(Csv {
                            header: CsvHeader::Yes,
                        }),
                        x: "x".to_owned(),
                        y: Some("y".to_owned()),
                        int: vec![],
                        float: vec![],
                        text: vec![],
                        bool: vec!["bool".to_owned()],
                        datetime: vec![],
                        rename: None,
                    }),
                    force_ogr_time_filter: false,
                    force_ogr_spatial_filter: false,
                    on_error: OgrSourceErrorSpec::Abort,
                    sql_query: None,
                    attribute_query: None,
                    cache_ttl: CacheTtlSeconds::default(),
                },
                result_descriptor: VectorResultDescriptor {
                    data_type: VectorDataType::MultiPoint,
                    spatial_reference: SpatialReference::epsg_4326().into(),
                    columns: [(
                        "bool".to_string(),
                        VectorColumnInfo {
                            data_type: FeatureDataType::Bool,
                            measurement: Measurement::Unitless,
                        },
                    )]
                    .iter()
                    .cloned()
                    .collect(),
                    time: None,
                    bbox: None,
                },
                phantom: Default::default(),
            }),
        );

        let source = OgrSource {
            params: OgrSourceParameters {
                data: name,
                attribute_projection: None,
                attribute_filters: None,
            },
        }
        .boxed()
        .initialize(WorkflowOperatorPath::initialize_root(), &exe_ctx)
        .await
        .unwrap();

        assert_eq!(
            source.result_descriptor().data_type,
            VectorDataType::MultiPoint
        );
        assert_eq!(
            source.result_descriptor().spatial_reference,
            SpatialReference::epsg_4326().into()
        );

        let query_processor = source.query_processor().unwrap().multi_point().unwrap();

        let query_bbox = BoundingBox2D::new((-180.0, -90.0).into(), (180.00, 90.0).into()).unwrap();

        let context = exe_ctx.mock_query_context((1024 * 1024).into());
        let query = query_processor
            .query(
                VectorQueryRectangle::with_bounds(
                    query_bbox,
                    Default::default(),
                    ColumnSelection::all(),
                ),
                &context,
            )
            .await
            .unwrap();

        let result: Vec<MultiPointCollection> = query.try_collect().await.unwrap();

        assert_eq!(result.len(), 1);
        let result = result.into_iter().next().unwrap();

        let pc = MultiPointCollection::from_data(
            MultiPoint::many(vec![vec![(1.1, 2.2)], vec![(3.3, 4.4)], vec![(7.2, 5.9)]]).unwrap(),
            vec![
                TimeInterval::default(),
                TimeInterval::default(),
                TimeInterval::default(),
            ],
            {
                let mut map = HashMap::new();
                map.insert("bool".into(), FeatureData::Bool(vec![true, false, true]));
                map
            },
            CacheHint::default(),
        )
        .unwrap();

        assert!(result.chunks_equal_ignoring_cache_hint(&pc));
    }

    #[tokio::test]
    #[allow(clippy::too_many_lines)]
    async fn rename() -> Result<()> {
        let dataset_information = OgrSourceDataset {
            file_name: test_data!("vector/data/plain_data.csv").into(),
            layer_name: "plain_data".to_string(),
            data_type: None,
            time: OgrSourceDatasetTimeType::None,
            default_geometry: None,
            columns: Some(OgrSourceColumnSpec {
                format_specifics: Some(Csv {
                    header: CsvHeader::Yes,
                }),
                x: String::new(),
                y: None,
                float: vec!["b".to_string()],
                int: vec!["a".to_string()],
                text: vec!["c".to_string()],
                bool: vec![],
                datetime: vec![],
                rename: Some(
                    [("a".to_owned(), "foo".to_owned())]
                        .iter()
                        .cloned()
                        .collect(),
                ),
            }),
            force_ogr_time_filter: false,
            force_ogr_spatial_filter: false,
            on_error: OgrSourceErrorSpec::Ignore,
            sql_query: None,
            attribute_query: None,
            cache_ttl: CacheTtlSeconds::default(),
        };

        let rd = VectorResultDescriptor {
            data_type: VectorDataType::MultiPoint,
            spatial_reference: SpatialReferenceOption::Unreferenced,
            columns: [
                (
                    "a".to_string(),
                    VectorColumnInfo {
                        data_type: FeatureDataType::Int,
                        measurement: Measurement::Unitless,
                    },
                ),
                (
                    "b".to_string(),
                    VectorColumnInfo {
                        data_type: FeatureDataType::Float,
                        measurement: Measurement::Unitless,
                    },
                ),
                (
                    "c".to_string(),
                    VectorColumnInfo {
                        data_type: FeatureDataType::Text,
                        measurement: Measurement::Unitless,
                    },
                ),
            ]
            .iter()
            .cloned()
            .collect(),
            time: None,
            bbox: None,
        };

        let info = StaticMetaData {
            loading_info: dataset_information,
            result_descriptor: rd.clone(),
            phantom: Default::default(),
        };

        let query_processor = OgrSourceProcessor::<NoGeometry>::new(rd, Box::new(info), vec![]);

        let context =
            MockQueryContext::new(ChunkByteSize::MAX, TilingSpecification::test_default());
        let query = query_processor
            .query(
                VectorQueryRectangle::with_bounds(
                    BoundingBox2D::new((0., 0.).into(), (1., 1.).into())?,
                    Default::default(),
                    ColumnSelection::all(),
                ),
                &context,
            )
            .await
            .unwrap();

        let result: Vec<DataCollection> = query.try_collect().await?;

        assert_eq!(result.len(), 1);

        assert!(
            result[0].chunks_equal_ignoring_cache_hint(&DataCollection::from_data(
                vec![],
                vec![Default::default(); 2],
                [
                    (
                        "foo".to_string(),
                        FeatureData::NullableInt(vec![Some(1), Some(2)])
                    ),
                    (
                        "b".to_string(),
                        FeatureData::NullableFloat(vec![Some(5.4), None])
                    ),
                    (
                        "c".to_string(),
                        FeatureData::NullableText(vec![
                            Some("foo".to_string()),
                            Some("bar".to_string())
                        ])
                    ),
                ]
                .iter()
                .cloned()
                .collect(),
                CacheHint::default()
            )?)
        );

        Ok(())
    }

    #[tokio::test]
    #[allow(clippy::too_many_lines)]
    async fn attribute_filter_string() -> Result<()> {
        let dataset_information = OgrSourceDataset {
            file_name: test_data!("vector/data/plain_data.csv").into(),
            layer_name: "plain_data".to_string(),
            data_type: None,
            time: OgrSourceDatasetTimeType::None,
            default_geometry: None,
            columns: Some(OgrSourceColumnSpec {
                format_specifics: Some(Csv {
                    header: CsvHeader::Yes,
                }),
                x: String::new(),
                y: None,
                float: vec!["b".to_string()],
                int: vec!["a".to_string()],
                text: vec!["c".to_string()],
                bool: vec![],
                datetime: vec![],
                rename: None,
            }),
            force_ogr_time_filter: false,
            force_ogr_spatial_filter: false,
            on_error: OgrSourceErrorSpec::Ignore,
            sql_query: None,
            attribute_query: None,
            cache_ttl: CacheTtlSeconds::default(),
        };

        let rd = VectorResultDescriptor {
            data_type: VectorDataType::MultiPoint,
            spatial_reference: SpatialReferenceOption::Unreferenced,
            columns: [
                (
                    "a".to_string(),
                    VectorColumnInfo {
                        data_type: FeatureDataType::Int,
                        measurement: Measurement::Unitless,
                    },
                ),
                (
                    "b".to_string(),
                    VectorColumnInfo {
                        data_type: FeatureDataType::Float,
                        measurement: Measurement::Unitless,
                    },
                ),
                (
                    "c".to_string(),
                    VectorColumnInfo {
                        data_type: FeatureDataType::Text,
                        measurement: Measurement::Unitless,
                    },
                ),
            ]
            .iter()
            .cloned()
            .collect(),
            time: None,
            bbox: None,
        };

        let info = StaticMetaData {
            loading_info: dataset_information,
            result_descriptor: rd.clone(),
            phantom: Default::default(),
        };

        let query_processor = OgrSourceProcessor::<NoGeometry>::new(
            rd,
            Box::new(info),
            vec![AttributeFilter {
                attribute: "c".to_owned(),
                ranges: vec![StringOrNumberRange::String(
                    "foo".to_owned()..="foo".to_owned(),
                )],
                keep_nulls: false,
            }],
        );

        let context =
            MockQueryContext::new(ChunkByteSize::MAX, TilingSpecification::test_default());
        let query = query_processor
            .query(
                VectorQueryRectangle::with_bounds(
                    BoundingBox2D::new((0., 0.).into(), (1., 1.).into())?,
                    Default::default(),
                    ColumnSelection::all(),
                ),
                &context,
            )
            .await
            .unwrap();

        let result: Vec<DataCollection> = query.try_collect().await?;

        assert_eq!(result.len(), 1);

        assert!(
            result[0].chunks_equal_ignoring_cache_hint(&DataCollection::from_data(
                vec![],
                vec![Default::default(); 1],
                [
                    ("a".to_string(), FeatureData::NullableInt(vec![Some(1)])),
                    ("b".to_string(), FeatureData::NullableFloat(vec![Some(5.4)])),
                    (
                        "c".to_string(),
                        FeatureData::NullableText(vec![Some("foo".to_string()),])
                    ),
                ]
                .iter()
                .cloned()
                .collect(),
                CacheHint::default()
            )?)
        );

        Ok(())
    }

    #[tokio::test]
    #[allow(clippy::too_many_lines)]
    async fn attribute_filter_int() -> Result<()> {
        let dataset_information = OgrSourceDataset {
            file_name: test_data!("vector/data/plain_data.csv").into(),
            layer_name: "plain_data".to_string(),
            data_type: None,
            time: OgrSourceDatasetTimeType::None,
            default_geometry: None,
            columns: Some(OgrSourceColumnSpec {
                format_specifics: Some(Csv {
                    header: CsvHeader::Yes,
                }),
                x: String::new(),
                y: None,
                float: vec!["b".to_string()],
                int: vec!["a".to_string()],
                text: vec!["c".to_string()],
                bool: vec![],
                datetime: vec![],
                rename: None,
            }),
            force_ogr_time_filter: false,
            force_ogr_spatial_filter: false,
            on_error: OgrSourceErrorSpec::Ignore,
            sql_query: None,
            attribute_query: None,
            cache_ttl: CacheTtlSeconds::default(),
        };

        let rd = VectorResultDescriptor {
            data_type: VectorDataType::MultiPoint,
            spatial_reference: SpatialReferenceOption::Unreferenced,
            columns: [
                (
                    "a".to_string(),
                    VectorColumnInfo {
                        data_type: FeatureDataType::Int,
                        measurement: Measurement::Unitless,
                    },
                ),
                (
                    "b".to_string(),
                    VectorColumnInfo {
                        data_type: FeatureDataType::Float,
                        measurement: Measurement::Unitless,
                    },
                ),
                (
                    "c".to_string(),
                    VectorColumnInfo {
                        data_type: FeatureDataType::Text,
                        measurement: Measurement::Unitless,
                    },
                ),
            ]
            .iter()
            .cloned()
            .collect(),
            time: None,
            bbox: None,
        };

        let info = StaticMetaData {
            loading_info: dataset_information,
            result_descriptor: rd.clone(),
            phantom: Default::default(),
        };

        let query_processor = OgrSourceProcessor::<NoGeometry>::new(
            rd,
            Box::new(info),
            vec![AttributeFilter {
                attribute: "a".to_owned(),
                ranges: vec![StringOrNumberRange::Int(2..=2)],
                keep_nulls: false,
            }],
        );

        let context =
            MockQueryContext::new(ChunkByteSize::MAX, TilingSpecification::test_default());
        let query = query_processor
            .query(
                VectorQueryRectangle::with_bounds(
                    BoundingBox2D::new((0., 0.).into(), (1., 1.).into())?,
                    Default::default(),
                    ColumnSelection::all(),
                ),
                &context,
            )
            .await
            .unwrap();

        let result: Vec<DataCollection> = query.try_collect().await?;

        assert_eq!(result.len(), 1);

        assert!(
            result[0].chunks_equal_ignoring_cache_hint(&DataCollection::from_data(
                vec![],
                vec![Default::default(); 1],
                [
                    ("a".to_string(), FeatureData::NullableInt(vec![Some(2)])),
                    ("b".to_string(), FeatureData::NullableFloat(vec![None])),
                    (
                        "c".to_string(),
                        FeatureData::NullableText(vec![Some("bar".to_string()),])
                    ),
                ]
                .iter()
                .cloned()
                .collect(),
                CacheHint::default()
            )?)
        );

        Ok(())
    }

    #[tokio::test]
    #[allow(clippy::too_many_lines)]
    async fn attribute_filter_float() -> Result<()> {
        let dataset_information = OgrSourceDataset {
            file_name: test_data!("vector/data/plain_data.csv").into(),
            layer_name: "plain_data".to_string(),
            data_type: None,
            time: OgrSourceDatasetTimeType::None,
            default_geometry: None,
            columns: Some(OgrSourceColumnSpec {
                format_specifics: Some(Csv {
                    header: CsvHeader::Yes,
                }),
                x: String::new(),
                y: None,
                float: vec!["b".to_string()],
                int: vec!["a".to_string()],
                text: vec!["c".to_string()],
                bool: vec![],
                datetime: vec![],
                rename: None,
            }),
            force_ogr_time_filter: false,
            force_ogr_spatial_filter: false,
            on_error: OgrSourceErrorSpec::Ignore,
            sql_query: None,
            attribute_query: None,
            cache_ttl: CacheTtlSeconds::default(),
        };

        let rd = VectorResultDescriptor {
            data_type: VectorDataType::MultiPoint,
            spatial_reference: SpatialReferenceOption::Unreferenced,
            columns: [
                (
                    "a".to_string(),
                    VectorColumnInfo {
                        data_type: FeatureDataType::Int,
                        measurement: Measurement::Unitless,
                    },
                ),
                (
                    "b".to_string(),
                    VectorColumnInfo {
                        data_type: FeatureDataType::Float,
                        measurement: Measurement::Unitless,
                    },
                ),
                (
                    "c".to_string(),
                    VectorColumnInfo {
                        data_type: FeatureDataType::Text,
                        measurement: Measurement::Unitless,
                    },
                ),
            ]
            .iter()
            .cloned()
            .collect(),
            time: None,
            bbox: None,
        };

        let info = StaticMetaData {
            loading_info: dataset_information,
            result_descriptor: rd.clone(),
            phantom: Default::default(),
        };

        let query_processor = OgrSourceProcessor::<NoGeometry>::new(
            rd,
            Box::new(info),
            vec![AttributeFilter {
                attribute: "b".to_owned(),
                ranges: vec![StringOrNumberRange::Float(5.4..=5.4)],
                keep_nulls: false,
            }],
        );

        let context =
            MockQueryContext::new(ChunkByteSize::MAX, TilingSpecification::test_default());
        let query = query_processor
            .query(
                VectorQueryRectangle::with_bounds(
                    BoundingBox2D::new((0., 0.).into(), (1., 1.).into())?,
                    Default::default(),
                    ColumnSelection::all(),
                ),
                &context,
            )
            .await
            .unwrap();

        let result: Vec<DataCollection> = query.try_collect().await?;

        assert_eq!(result.len(), 1);

        assert!(
            result[0].chunks_equal_ignoring_cache_hint(&DataCollection::from_data(
                vec![],
                vec![Default::default(); 1],
                [
                    ("a".to_string(), FeatureData::NullableInt(vec![Some(1)])),
                    ("b".to_string(), FeatureData::NullableFloat(vec![Some(5.4)])),
                    (
                        "c".to_string(),
                        FeatureData::NullableText(vec![Some("foo".to_string()),])
                    ),
                ]
                .iter()
                .cloned()
                .collect(),
                CacheHint::default()
            )?)
        );

        Ok(())
    }

    #[tokio::test]
    #[allow(clippy::too_many_lines)]
    async fn attribute_filter_int_renamed() -> Result<()> {
        let dataset_information = OgrSourceDataset {
            file_name: test_data!("vector/data/plain_data.csv").into(),
            layer_name: "plain_data".to_string(),
            data_type: None,
            time: OgrSourceDatasetTimeType::None,
            default_geometry: None,
            columns: Some(OgrSourceColumnSpec {
                format_specifics: Some(Csv {
                    header: CsvHeader::Yes,
                }),
                x: String::new(),
                y: None,
                float: vec!["b".to_string()],
                int: vec!["a".to_string()],
                text: vec!["c".to_string()],
                bool: vec![],
                datetime: vec![],
                rename: Some(
                    [("a".to_string(), "d".to_string())]
                        .into_iter()
                        .collect::<HashMap<_, _>>(),
                ),
            }),
            force_ogr_time_filter: false,
            force_ogr_spatial_filter: false,
            on_error: OgrSourceErrorSpec::Ignore,
            sql_query: None,
            attribute_query: None,
            cache_ttl: CacheTtlSeconds::default(),
        };

        let rd = VectorResultDescriptor {
            data_type: VectorDataType::MultiPoint,
            spatial_reference: SpatialReferenceOption::Unreferenced,
            columns: [
                (
                    "d".to_string(),
                    VectorColumnInfo {
                        data_type: FeatureDataType::Int,
                        measurement: Measurement::Unitless,
                    },
                ),
                (
                    "b".to_string(),
                    VectorColumnInfo {
                        data_type: FeatureDataType::Float,
                        measurement: Measurement::Unitless,
                    },
                ),
                (
                    "c".to_string(),
                    VectorColumnInfo {
                        data_type: FeatureDataType::Text,
                        measurement: Measurement::Unitless,
                    },
                ),
            ]
            .iter()
            .cloned()
            .collect(),
            time: None,
            bbox: None,
        };

        let info = StaticMetaData {
            loading_info: dataset_information,
            result_descriptor: rd.clone(),
            phantom: Default::default(),
        };

        let query_processor = OgrSourceProcessor::<NoGeometry>::new(
            rd,
            Box::new(info),
            vec![AttributeFilter {
                attribute: "d".to_owned(),
                ranges: vec![StringOrNumberRange::Int(2..=2)],
                keep_nulls: false,
            }],
        );

        let context =
            MockQueryContext::new(ChunkByteSize::MAX, TilingSpecification::test_default());
        let query = query_processor
            .query(
                VectorQueryRectangle::with_bounds(
                    BoundingBox2D::new((0., 0.).into(), (1., 1.).into())?,
                    Default::default(),
                    ColumnSelection::all(),
                ),
                &context,
            )
            .await
            .unwrap();

        let result: Vec<DataCollection> = query.try_collect().await?;

        assert_eq!(result.len(), 1);

        assert!(
            result[0].chunks_equal_ignoring_cache_hint(&DataCollection::from_data(
                vec![],
                vec![Default::default(); 1],
                [
                    ("d".to_string(), FeatureData::NullableInt(vec![Some(2)])),
                    ("b".to_string(), FeatureData::NullableFloat(vec![None])),
                    (
                        "c".to_string(),
                        FeatureData::NullableText(vec![Some("bar".to_string()),])
                    ),
                ]
                .iter()
                .cloned()
                .collect(),
                CacheHint::default()
            )?)
        );

        Ok(())
    }

    #[tokio::test]
    #[allow(clippy::too_many_lines)]
    async fn attribute_filter_int_multi_range() -> Result<()> {
        let dataset_information = OgrSourceDataset {
            file_name: test_data!("vector/data/plain_data.csv").into(),
            layer_name: "plain_data".to_string(),
            data_type: None,
            time: OgrSourceDatasetTimeType::None,
            default_geometry: None,
            columns: Some(OgrSourceColumnSpec {
                format_specifics: Some(Csv {
                    header: CsvHeader::Yes,
                }),
                x: String::new(),
                y: None,
                float: vec!["b".to_string()],
                int: vec!["a".to_string()],
                text: vec!["c".to_string()],
                bool: vec![],
                datetime: vec![],
                rename: None,
            }),
            force_ogr_time_filter: false,
            force_ogr_spatial_filter: false,
            on_error: OgrSourceErrorSpec::Ignore,
            sql_query: None,
            attribute_query: None,
            cache_ttl: CacheTtlSeconds::default(),
        };

        let rd = VectorResultDescriptor {
            data_type: VectorDataType::MultiPoint,
            spatial_reference: SpatialReferenceOption::Unreferenced,
            columns: [
                (
                    "foo".to_string(),
                    VectorColumnInfo {
                        data_type: FeatureDataType::Int,
                        measurement: Measurement::Unitless,
                    },
                ),
                (
                    "b".to_string(),
                    VectorColumnInfo {
                        data_type: FeatureDataType::Float,
                        measurement: Measurement::Unitless,
                    },
                ),
                (
                    "c".to_string(),
                    VectorColumnInfo {
                        data_type: FeatureDataType::Text,
                        measurement: Measurement::Unitless,
                    },
                ),
            ]
            .iter()
            .cloned()
            .collect(),
            time: None,
            bbox: None,
        };

        let info = StaticMetaData {
            loading_info: dataset_information,
            result_descriptor: rd.clone(),
            phantom: Default::default(),
        };

        let query_processor = OgrSourceProcessor::<NoGeometry>::new(
            rd,
            Box::new(info),
            vec![AttributeFilter {
                attribute: "a".to_owned(),
                ranges: vec![
                    StringOrNumberRange::Int(1..=1),
                    StringOrNumberRange::Int(2..=2),
                ],
                keep_nulls: false,
            }],
        );

        let context =
            MockQueryContext::new(ChunkByteSize::MAX, TilingSpecification::test_default());
        let query = query_processor
            .query(
                VectorQueryRectangle::with_bounds(
                    BoundingBox2D::new((0., 0.).into(), (1., 1.).into())?,
                    Default::default(),
                    ColumnSelection::all(),
                ),
                &context,
            )
            .await
            .unwrap();

        let result: Vec<DataCollection> = query.try_collect().await?;

        assert_eq!(result.len(), 1);

        assert!(
            result[0].chunks_equal_ignoring_cache_hint(&DataCollection::from_data(
                vec![],
                vec![Default::default(); 2],
                [
                    (
                        "a".to_string(),
                        FeatureData::NullableInt(vec![Some(1), Some(2)])
                    ),
                    (
                        "b".to_string(),
                        FeatureData::NullableFloat(vec![Some(5.4), None])
                    ),
                    (
                        "c".to_string(),
                        FeatureData::NullableText(vec![
                            Some("foo".to_string()),
                            Some("bar".to_string()),
                        ])
                    ),
                ]
                .iter()
                .cloned()
                .collect(),
                CacheHint::default()
            )?)
        );

        Ok(())
    }

    #[tokio::test]
    #[allow(clippy::too_many_lines)]
    async fn attribute_filter_multi() -> Result<()> {
        let dataset_information = OgrSourceDataset {
            file_name: test_data!("vector/data/plain_data.csv").into(),
            layer_name: "plain_data".to_string(),
            data_type: None,
            time: OgrSourceDatasetTimeType::None,
            default_geometry: None,
            columns: Some(OgrSourceColumnSpec {
                format_specifics: Some(Csv {
                    header: CsvHeader::Yes,
                }),
                x: String::new(),
                y: None,
                float: vec!["b".to_string()],
                int: vec!["a".to_string()],
                text: vec!["c".to_string()],
                bool: vec![],
                datetime: vec![],
                rename: None,
            }),
            force_ogr_time_filter: false,
            force_ogr_spatial_filter: false,
            on_error: OgrSourceErrorSpec::Ignore,
            sql_query: None,
            attribute_query: None,
            cache_ttl: CacheTtlSeconds::default(),
        };

        let rd = VectorResultDescriptor {
            data_type: VectorDataType::MultiPoint,
            spatial_reference: SpatialReferenceOption::Unreferenced,
            columns: [
                (
                    "foo".to_string(),
                    VectorColumnInfo {
                        data_type: FeatureDataType::Int,
                        measurement: Measurement::Unitless,
                    },
                ),
                (
                    "b".to_string(),
                    VectorColumnInfo {
                        data_type: FeatureDataType::Float,
                        measurement: Measurement::Unitless,
                    },
                ),
                (
                    "c".to_string(),
                    VectorColumnInfo {
                        data_type: FeatureDataType::Text,
                        measurement: Measurement::Unitless,
                    },
                ),
            ]
            .iter()
            .cloned()
            .collect(),
            time: None,
            bbox: None,
        };

        let info = StaticMetaData {
            loading_info: dataset_information,
            result_descriptor: rd.clone(),
            phantom: Default::default(),
        };

        let query_processor = OgrSourceProcessor::<NoGeometry>::new(
            rd,
            Box::new(info),
            vec![
                AttributeFilter {
                    attribute: "a".to_owned(),
                    ranges: vec![StringOrNumberRange::Int(1..=1)],
                    keep_nulls: false,
                },
                AttributeFilter {
                    attribute: "c".to_owned(),
                    ranges: vec![StringOrNumberRange::String(
                        "foo".to_string()..="foo".to_string(),
                    )],
                    keep_nulls: false,
                },
            ],
        );

        let context =
            MockQueryContext::new(ChunkByteSize::MAX, TilingSpecification::test_default());
        let query = query_processor
            .query(
                VectorQueryRectangle::with_bounds(
                    BoundingBox2D::new((0., 0.).into(), (1., 1.).into())?,
                    Default::default(),
                    ColumnSelection::all(),
                ),
                &context,
            )
            .await
            .unwrap();

        let result: Vec<DataCollection> = query.try_collect().await?;

        assert_eq!(result.len(), 1);

        assert!(
            result[0].chunks_equal_ignoring_cache_hint(&DataCollection::from_data(
                vec![],
                vec![Default::default(); 1],
                [
                    ("a".to_string(), FeatureData::NullableInt(vec![Some(1)])),
                    ("b".to_string(), FeatureData::NullableFloat(vec![Some(5.4)])),
                    (
                        "c".to_string(),
                        FeatureData::NullableText(vec![Some("foo".to_string()),])
                    ),
                ]
                .iter()
                .cloned()
                .collect(),
                CacheHint::default()
            )?)
        );

        Ok(())
    }

    #[tokio::test]
    #[allow(clippy::too_many_lines)]
    async fn attribute_filter_with_attribute_query() -> Result<()> {
        let dataset_information = OgrSourceDataset {
            file_name: test_data!("vector/data/plain_data.csv").into(),
            layer_name: "plain_data".to_string(),
            data_type: None,
            time: OgrSourceDatasetTimeType::None,
            default_geometry: None,
            columns: Some(OgrSourceColumnSpec {
                format_specifics: Some(Csv {
                    header: CsvHeader::Yes,
                }),
                x: String::new(),
                y: None,
                float: vec!["b".to_string()],
                int: vec!["a".to_string()],
                text: vec!["c".to_string()],
                bool: vec![],
                datetime: vec![],
                rename: None,
            }),
            force_ogr_time_filter: false,
            force_ogr_spatial_filter: false,
            on_error: OgrSourceErrorSpec::Ignore,
            sql_query: None,
            attribute_query: Some("\"c\" = 'foo'".to_string()),
            cache_ttl: CacheTtlSeconds::default(),
        };

        let rd = VectorResultDescriptor {
            data_type: VectorDataType::MultiPoint,
            spatial_reference: SpatialReferenceOption::Unreferenced,
            columns: [
                (
                    "foo".to_string(),
                    VectorColumnInfo {
                        data_type: FeatureDataType::Int,
                        measurement: Measurement::Unitless,
                    },
                ),
                (
                    "b".to_string(),
                    VectorColumnInfo {
                        data_type: FeatureDataType::Float,
                        measurement: Measurement::Unitless,
                    },
                ),
                (
                    "c".to_string(),
                    VectorColumnInfo {
                        data_type: FeatureDataType::Text,
                        measurement: Measurement::Unitless,
                    },
                ),
            ]
            .iter()
            .cloned()
            .collect(),
            time: None,
            bbox: None,
        };

        let info = StaticMetaData {
            loading_info: dataset_information,
            result_descriptor: rd.clone(),
            phantom: Default::default(),
        };

        let query_processor = OgrSourceProcessor::<NoGeometry>::new(
            rd,
            Box::new(info),
            vec![AttributeFilter {
                attribute: "a".to_owned(),
                ranges: vec![StringOrNumberRange::Int(1..=1)],
                keep_nulls: false,
            }],
        );

        let context =
            MockQueryContext::new(ChunkByteSize::MAX, TilingSpecification::test_default());
        let query = query_processor
            .query(
                VectorQueryRectangle::with_bounds(
                    BoundingBox2D::new((0., 0.).into(), (1., 1.).into())?,
                    Default::default(),
                    ColumnSelection::all(),
                ),
                &context,
            )
            .await
            .unwrap();

        let result: Vec<DataCollection> = query.try_collect().await?;

        assert_eq!(result.len(), 1);

        assert!(
            result[0].chunks_equal_ignoring_cache_hint(&DataCollection::from_data(
                vec![],
                vec![Default::default(); 1],
                [
                    ("a".to_string(), FeatureData::NullableInt(vec![Some(1)])),
                    ("b".to_string(), FeatureData::NullableFloat(vec![Some(5.4)])),
                    (
                        "c".to_string(),
                        FeatureData::NullableText(vec![Some("foo".to_string()),])
                    ),
                ]
                .iter()
                .cloned()
                .collect(),
                CacheHint::default()
            )?)
        );

        Ok(())
    }

    #[tokio::test]
    async fn attribute_filter_float_gpkg() -> Result<()> {
        let dataset_information = OgrSourceDataset {
            file_name: test_data!("vector/data/ne_10m_ports/ne_10m_ports.shp").into(),
            layer_name: "ne_10m_ports".to_string(),
            data_type: None,
            time: OgrSourceDatasetTimeType::None,
            default_geometry: None,
            columns: Some(OgrSourceColumnSpec {
                format_specifics: Some(Csv {
                    header: CsvHeader::Yes,
                }),
                x: String::new(),
                y: None,
                float: vec!["natlscale".to_string()],
                int: vec![],
                text: vec!["name".to_string()],
                bool: vec![],
                datetime: vec![],
                rename: None,
            }),
            force_ogr_time_filter: false,
            force_ogr_spatial_filter: false,
            on_error: OgrSourceErrorSpec::Ignore,
            sql_query: None,
            attribute_query: None,
            cache_ttl: CacheTtlSeconds::default(),
        };

        let rd = VectorResultDescriptor {
            data_type: VectorDataType::MultiPoint,
            spatial_reference: SpatialReferenceOption::Unreferenced,
            columns: [
                (
                    "natlscale".to_string(),
                    VectorColumnInfo {
                        data_type: FeatureDataType::Float,
                        measurement: Measurement::Unitless,
                    },
                ),
                (
                    "name".to_string(),
                    VectorColumnInfo {
                        data_type: FeatureDataType::Text,
                        measurement: Measurement::Unitless,
                    },
                ),
            ]
            .iter()
            .cloned()
            .collect(),
            time: None,
            bbox: None,
        };

        let info = StaticMetaData {
            loading_info: dataset_information,
            result_descriptor: rd.clone(),
            phantom: Default::default(),
        };

        let query_processor = OgrSourceProcessor::<NoGeometry>::new(
            rd,
            Box::new(info),
            vec![AttributeFilter {
                attribute: "natlscale".to_owned(),
                ranges: vec![StringOrNumberRange::Float(75.0..=75.0)],
                keep_nulls: false,
            }],
        );

        let context =
            MockQueryContext::new(ChunkByteSize::MAX, TilingSpecification::test_default());
        let query = query_processor
            .query(
                VectorQueryRectangle::with_bounds(
                    BoundingBox2D::new((0., 0.).into(), (1., 1.).into())?,
                    Default::default(),
                    ColumnSelection::all(),
                ),
                &context,
            )
            .await
            .unwrap();

        let result: Vec<DataCollection> = query.try_collect().await?;

        assert_eq!(result.len(), 1);

        assert_eq!(result[0].len(), 67);

        Ok(())
    }

    #[tokio::test]
    async fn attribute_filter_float_gpkg_multi_range() -> Result<()> {
        let dataset_information = OgrSourceDataset {
            file_name: test_data!("vector/data/ne_10m_ports/ne_10m_ports.shp").into(),
            layer_name: "ne_10m_ports".to_string(),
            data_type: None,
            time: OgrSourceDatasetTimeType::None,
            default_geometry: None,
            columns: Some(OgrSourceColumnSpec {
                format_specifics: Some(Csv {
                    header: CsvHeader::Yes,
                }),
                x: String::new(),
                y: None,
                float: vec!["natlscale".to_string()],
                int: vec![],
                text: vec!["name".to_string()],
                bool: vec![],
                datetime: vec![],
                rename: None,
            }),
            force_ogr_time_filter: false,
            force_ogr_spatial_filter: false,
            on_error: OgrSourceErrorSpec::Ignore,
            sql_query: None,
            attribute_query: None,
            cache_ttl: CacheTtlSeconds::default(),
        };

        let rd = VectorResultDescriptor {
            data_type: VectorDataType::MultiPoint,
            spatial_reference: SpatialReferenceOption::Unreferenced,
            columns: [
                (
                    "natlscale".to_string(),
                    VectorColumnInfo {
                        data_type: FeatureDataType::Float,
                        measurement: Measurement::Unitless,
                    },
                ),
                (
                    "name".to_string(),
                    VectorColumnInfo {
                        data_type: FeatureDataType::Text,
                        measurement: Measurement::Unitless,
                    },
                ),
            ]
            .iter()
            .cloned()
            .collect(),
            time: None,
            bbox: None,
        };

        let info = StaticMetaData {
            loading_info: dataset_information,
            result_descriptor: rd.clone(),
            phantom: Default::default(),
        };

        let query_processor = OgrSourceProcessor::<NoGeometry>::new(
            rd,
            Box::new(info),
            vec![AttributeFilter {
                attribute: "natlscale".to_owned(),
                ranges: vec![
                    StringOrNumberRange::Float(50.0..=50.0),
                    StringOrNumberRange::Float(75.0..=75.0),
                ],
                keep_nulls: false,
            }],
        );

        let context =
            MockQueryContext::new(ChunkByteSize::MAX, TilingSpecification::test_default());
        let query = query_processor
            .query(
                VectorQueryRectangle::with_bounds(
                    BoundingBox2D::new((0., 0.).into(), (1., 1.).into())?,
                    Default::default(),
                    ColumnSelection::all(),
                ),
                &context,
            )
            .await
            .unwrap();

        let result: Vec<DataCollection> = query.try_collect().await?;

        assert_eq!(result.len(), 1);

        assert_eq!(result[0].len(), 143);

        Ok(())
    }

    #[tokio::test]
    async fn attribute_filter_and_attribute_query() -> Result<()> {
        let dataset_information = OgrSourceDataset {
            file_name: test_data!("vector/data/ne_10m_ports/ne_10m_ports.shp").into(),
            layer_name: "ne_10m_ports".to_string(),
            data_type: None,
            time: OgrSourceDatasetTimeType::None,
            default_geometry: None,
            columns: Some(OgrSourceColumnSpec {
                format_specifics: Some(Csv {
                    header: CsvHeader::Yes,
                }),
                x: String::new(),
                y: None,
                float: vec!["natlscale".to_string()],
                int: vec![],
                text: vec!["name".to_string()],
                bool: vec![],
                datetime: vec![],
                rename: None,
            }),
            force_ogr_time_filter: false,
            force_ogr_spatial_filter: false,
            on_error: OgrSourceErrorSpec::Ignore,
            sql_query: None,
            attribute_query: Some("\"name\" = 'Bangkok'".to_string()),
            cache_ttl: CacheTtlSeconds::default(),
        };

        let rd = VectorResultDescriptor {
            data_type: VectorDataType::MultiPoint,
            spatial_reference: SpatialReferenceOption::Unreferenced,
            columns: [
                (
                    "natlscale".to_string(),
                    VectorColumnInfo {
                        data_type: FeatureDataType::Float,
                        measurement: Measurement::Unitless,
                    },
                ),
                (
                    "name".to_string(),
                    VectorColumnInfo {
                        data_type: FeatureDataType::Text,
                        measurement: Measurement::Unitless,
                    },
                ),
            ]
            .iter()
            .cloned()
            .collect(),
            time: None,
            bbox: None,
        };

        let info = StaticMetaData {
            loading_info: dataset_information,
            result_descriptor: rd.clone(),
            phantom: Default::default(),
        };

        let query_processor = OgrSourceProcessor::<NoGeometry>::new(
            rd,
            Box::new(info),
            vec![AttributeFilter {
                attribute: "natlscale".to_owned(),
                ranges: vec![StringOrNumberRange::Float(50.0..=50.0)],
                keep_nulls: false,
            }],
        );

        let context =
            MockQueryContext::new(ChunkByteSize::MAX, TilingSpecification::test_default());
        let query = query_processor
            .query(
                VectorQueryRectangle::with_bounds(
                    BoundingBox2D::new((0., 0.).into(), (1., 1.).into())?,
                    Default::default(),
                    ColumnSelection::all(),
                ),
                &context,
            )
            .await
            .unwrap();

        let result: Vec<DataCollection> = query.try_collect().await?;

        assert_eq!(result.len(), 1);

        assert_eq!(result[0].len(), 1);

        Ok(())
    }

    #[tokio::test]
    async fn attribute_filter_range() -> Result<()> {
        let dataset_information = OgrSourceDataset {
            file_name: test_data!("vector/data/ne_10m_ports/ne_10m_ports.shp").into(),
            layer_name: "ne_10m_ports".to_string(),
            data_type: None,
            time: OgrSourceDatasetTimeType::None,
            default_geometry: None,
            columns: Some(OgrSourceColumnSpec {
                format_specifics: Some(Csv {
                    header: CsvHeader::Yes,
                }),
                x: String::new(),
                y: None,
                float: vec!["natlscale".to_string()],
                int: vec![],
                text: vec!["name".to_string()],
                bool: vec![],
                datetime: vec![],
                rename: None,
            }),
            force_ogr_time_filter: false,
            force_ogr_spatial_filter: false,
            on_error: OgrSourceErrorSpec::Ignore,
            sql_query: None,
            attribute_query: None,
            cache_ttl: CacheTtlSeconds::default(),
        };

        let rd = VectorResultDescriptor {
            data_type: VectorDataType::MultiPoint,
            spatial_reference: SpatialReferenceOption::Unreferenced,
            columns: [
                (
                    "natlscale".to_string(),
                    VectorColumnInfo {
                        data_type: FeatureDataType::Float,
                        measurement: Measurement::Unitless,
                    },
                ),
                (
                    "name".to_string(),
                    VectorColumnInfo {
                        data_type: FeatureDataType::Text,
                        measurement: Measurement::Unitless,
                    },
                ),
            ]
            .iter()
            .cloned()
            .collect(),
            time: None,
            bbox: None,
        };

        let info = StaticMetaData {
            loading_info: dataset_information,
            result_descriptor: rd.clone(),
            phantom: Default::default(),
        };

        let query_processor = OgrSourceProcessor::<NoGeometry>::new(
            rd,
            Box::new(info),
            vec![AttributeFilter {
                attribute: "natlscale".to_owned(),
                ranges: vec![StringOrNumberRange::Float(75.0..=76.0)],
                keep_nulls: false,
            }],
        );

        let context =
            MockQueryContext::new(ChunkByteSize::MAX, TilingSpecification::test_default());
        let query = query_processor
            .query(
                VectorQueryRectangle::with_bounds(
                    BoundingBox2D::new((0., 0.).into(), (1., 1.).into())?,
                    Default::default(),
                    ColumnSelection::all(),
                ),
                &context,
            )
            .await
            .unwrap();

        let result: Vec<DataCollection> = query.try_collect().await?;

        assert_eq!(result.len(), 1);

        assert_eq!(result[0].len(), 67);

        Ok(())
    }

    #[tokio::test]
    async fn it_attaches_cache_hint() -> Result<()> {
        let dataset_information = OgrSourceDataset {
            file_name: test_data!("vector/data/ne_10m_ports/ne_10m_ports.shp").into(),
            layer_name: "ne_10m_ports".to_string(),
            data_type: None,
            time: OgrSourceDatasetTimeType::None,
            default_geometry: None,
            columns: Some(OgrSourceColumnSpec {
                format_specifics: Some(Csv {
                    header: CsvHeader::Yes,
                }),
                x: String::new(),
                y: None,
                float: vec!["natlscale".to_string()],
                int: vec![],
                text: vec!["name".to_string()],
                bool: vec![],
                datetime: vec![],
                rename: None,
            }),
            force_ogr_time_filter: false,
            force_ogr_spatial_filter: false,
            on_error: OgrSourceErrorSpec::Ignore,
            sql_query: None,
            attribute_query: None,
            cache_ttl: CacheTtlSeconds::max(),
        };

        let rd = VectorResultDescriptor {
            data_type: VectorDataType::MultiPoint,
            spatial_reference: SpatialReferenceOption::Unreferenced,
            columns: [
                (
                    "natlscale".to_string(),
                    VectorColumnInfo {
                        data_type: FeatureDataType::Float,
                        measurement: Measurement::Unitless,
                    },
                ),
                (
                    "name".to_string(),
                    VectorColumnInfo {
                        data_type: FeatureDataType::Text,
                        measurement: Measurement::Unitless,
                    },
                ),
            ]
            .iter()
            .cloned()
            .collect(),
            time: None,
            bbox: None,
        };

        let info = StaticMetaData {
            loading_info: dataset_information,
            result_descriptor: rd.clone(),
            phantom: Default::default(),
        };

        let query_processor = OgrSourceProcessor::<NoGeometry>::new(
            rd,
            Box::new(info),
            vec![AttributeFilter {
                attribute: "natlscale".to_owned(),
                ranges: vec![StringOrNumberRange::Float(75.0..=76.0)],
                keep_nulls: false,
            }],
        );

        let context =
            MockQueryContext::new(ChunkByteSize::MAX, TilingSpecification::test_default());
        let query = query_processor
            .query(
                VectorQueryRectangle::with_bounds(
                    BoundingBox2D::new((0., 0.).into(), (1., 1.).into())?,
                    Default::default(),
                    ColumnSelection::all(),
                ),
                &context,
            )
            .await
            .unwrap();

        let result: Vec<DataCollection> = query.try_collect().await?;

        assert_eq!(result.len(), 1);

        assert_eq!(
            result[0].cache_hint.total_ttl_seconds(),
            CacheTtlSeconds::max()
        );

        Ok(())
    }

    #[tokio::test]
    #[allow(clippy::too_many_lines)]
    async fn creates_time_filter_string() -> Result<()> {
        assert!(FeaturesProvider::create_time_filter_string(
            OgrSourceDatasetTimeType::None, // Unsupported time type
            TimeInterval::new_instant(0)?,
            "PostgreSQL"
        )
        .is_none());

        assert_eq!(
            FeaturesProvider::create_time_filter_string(
                OgrSourceDatasetTimeType::Start {
                    start_field: "start".to_string(),
                    start_format: Default::default(),
                    duration: OgrSourceDurationSpec::Infinite,
                },
                TimeInterval::new_instant(0)?,
                "PostgreSQL"
            )
            .unwrap(),
            r#""start" <= '1970-01-01T00:00:00.000Z'"#.to_string()
        );

        assert_eq!(
            FeaturesProvider::create_time_filter_string(
                OgrSourceDatasetTimeType::Start {
                    start_field: "start".to_string(),
                    start_format: Default::default(),
                    duration: OgrSourceDurationSpec::Infinite,
                },
                TimeInterval::new(-1, 0)?,
                "PostgreSQL"
            )
            .unwrap(),
            r#""start" < '1970-01-01T00:00:00.000Z'"#.to_string()
        );

        assert_eq!(
            FeaturesProvider::create_time_filter_string(
                OgrSourceDatasetTimeType::Start {
                    start_field: "start".to_string(),
                    start_format: Default::default(),
                    duration: OgrSourceDurationSpec::Zero,
                },
                TimeInterval::new_instant(0)?,
                "PostgreSQL"
            )
            .unwrap(),
            r#""start" <= '1970-01-01T00:00:00.000Z' AND "start" >= '1970-01-01T00:00:00.000Z'"#
                .to_string()
        );

        assert_eq!(
            FeaturesProvider::create_time_filter_string(
                OgrSourceDatasetTimeType::Start {
                    start_field: "start".to_string(),
                    start_format: Default::default(),
                    duration: OgrSourceDurationSpec::Zero,
                },
                TimeInterval::new(-1, 0)?,
                "PostgreSQL"
            )
            .unwrap(),
            r#""start" < '1970-01-01T00:00:00.000Z' AND "start" >= '1969-12-31T23:59:59.999Z'"#
                .to_string()
        );

        assert!(FeaturesProvider::create_time_filter_string(
            OgrSourceDatasetTimeType::Start {
                start_field: "start".to_string(),
                start_format: Default::default(),
                duration: OgrSourceDurationSpec::Value(TimeStep {
                    // Unsupported duration spec
                    granularity: TimeGranularity::Millis,
                    step: 10
                }),
            },
            TimeInterval::new_instant(0)?,
            "PostgreSQL"
        )
        .is_none());

        assert!(FeaturesProvider::create_time_filter_string(
            OgrSourceDatasetTimeType::StartDuration {
                // Unsupported time type
                start_field: "start".to_string(),
                start_format: Default::default(),
                duration_field: "duration".to_string(),
            },
            TimeInterval::new_instant(0)?,
            "PostgreSQL"
        )
        .is_none());

        assert_eq!(
            FeaturesProvider::create_time_filter_string(
                OgrSourceDatasetTimeType::StartEnd {
                    start_field: "start".to_string(),
                    start_format: Default::default(),
                    end_field: "end".to_string(),
                    end_format: Default::default(),
                },
                TimeInterval::new_instant(0)?,
                "PostgreSQL"
            )
            .unwrap(),
            r#""start" <= '1970-01-01T00:00:00.000Z' AND "end" >= '1970-01-01T00:00:00.000Z'"#
                .to_string()
        );

        assert_eq!(
            FeaturesProvider::create_time_filter_string(
                OgrSourceDatasetTimeType::StartEnd {
                    start_field: "start".to_string(),
                    start_format: Default::default(),
                    end_field: "end".to_string(),
                    end_format: Default::default(),
                },
                TimeInterval::new(-1, 0)?,
                "PostgreSQL"
            )
            .unwrap(),
            r#""start" < '1970-01-01T00:00:00.000Z' AND "end" >= '1969-12-31T23:59:59.999Z'"#
                .to_string()
        );

        assert_eq!(
            FeaturesProvider::create_time_filter_string(
                OgrSourceDatasetTimeType::Start {
                    start_field: "start".to_string(),
                    start_format: Default::default(),
                    duration: OgrSourceDurationSpec::Infinite,
                },
                TimeInterval::new_unchecked(-210_895_056_000_000, 8_210_266_876_799_999), // = Postgres range
                "PostgreSQL"
            )
            .unwrap(),
            r#""start" < '+262142-12-31T23:59:59.999Z'"#.to_string()
        );

        assert!(FeaturesProvider::create_time_filter_string(
            OgrSourceDatasetTimeType::Start {
                start_field: "start".to_string(),
                start_format: Default::default(),
                duration: OgrSourceDurationSpec::Infinite,
            },
            TimeInterval::new_unchecked(-210_895_056_000_001, 8_210_266_876_799_999), // Exceeds Postgres range lower bound
            "PostgreSQL"
        )
        .is_none());

        assert!(std::panic::catch_unwind(|| {
            FeaturesProvider::create_time_filter_string(
                OgrSourceDatasetTimeType::Start {
                    start_field: "start".to_string(),
                    start_format: Default::default(),
                    duration: OgrSourceDurationSpec::Infinite,
                },
                TimeInterval::new_unchecked(-210_895_056_000_000, 8_210_266_876_800_000), // Exceeds Postgres range upper bound (limited by TimeInstance upper bound, panics)
                "PostgreSQL",
            )
        })
        .is_err());

        assert!(FeaturesProvider::create_time_filter_string(
            OgrSourceDatasetTimeType::Start {
                start_field: "start".to_string(),
                start_format: Default::default(),
                duration: OgrSourceDurationSpec::Infinite,
            },
            TimeInterval::new_instant(0)?,
            "Unsupported driver"
        )
        .is_none());

        Ok(())
    }
}<|MERGE_RESOLUTION|>--- conflicted
+++ resolved
@@ -409,11 +409,8 @@
             name: CanonicOperatorName::from(&self),
             path,
             result_descriptor,
-<<<<<<< HEAD
+            data: self.params.data.to_string(),
             params: self.params.clone(),
-=======
-            data: self.params.data.to_string(),
->>>>>>> 82ef5cf9
             state: OgrSourceState {
                 dataset_information: info,
                 attribute_filters: self.params.attribute_filters.unwrap_or_default(),
@@ -492,7 +489,18 @@
         self.name.clone()
     }
 
-<<<<<<< HEAD
+    fn name(&self) -> &'static str {
+        OgrSource::TYPE_NAME
+    }
+
+    fn path(&self) -> WorkflowOperatorPath {
+        self.path.clone()
+    }
+
+    fn data(&self) -> Option<String> {
+        Some(self.data.clone())
+    }
+
     fn optimize(
         &self,
         _resolution: geoengine_datatypes::primitives::SpatialResolution,
@@ -502,18 +510,6 @@
             params: self.params.clone(),
         }
         .boxed())
-=======
-    fn name(&self) -> &'static str {
-        OgrSource::TYPE_NAME
-    }
-
-    fn path(&self) -> WorkflowOperatorPath {
-        self.path.clone()
-    }
-
-    fn data(&self) -> Option<String> {
-        Some(self.data.clone())
->>>>>>> 82ef5cf9
     }
 }
 
