use std::collections::{HashMap, HashSet};
use std::fmt::Debug;
use std::fs::File;
use std::iter::Peekable;
use std::marker::PhantomData;
use std::path::PathBuf;
use std::pin::Pin;
use std::str::FromStr;
use std::sync::mpsc::{self, Receiver, SyncSender, TryRecvError, TrySendError};
use std::sync::Arc;
use std::task::Poll;

use chrono::DateTime;
use futures::stream::BoxStream;
use futures::task::{Context, Waker};
use futures::Stream;
use futures::StreamExt;
use gdal::vector::{Dataset, Feature, FeatureIterator, FieldValue, OGRwkbGeometryType};
use serde::{Deserialize, Serialize};
use tokio::task::spawn_blocking;

use geoengine_datatypes::collections::{
    BuilderProvider, FeatureCollection, FeatureCollectionBuilder, FeatureCollectionInfos,
    FeatureCollectionRowBuilder, GeoFeatureCollectionRowBuilder, VectorDataType,
};
use geoengine_datatypes::primitives::{
    Coordinate2D, FeatureDataType, FeatureDataValue, Geometry, MultiLineString, MultiPoint,
    MultiPolygon, NoGeometry, TimeInstance, TimeInterval, TypedGeometry,
};
use geoengine_datatypes::provenance::ProvenanceInformation;
use geoengine_datatypes::spatial_reference::{SpatialReference, SpatialReferenceOption};
use geoengine_datatypes::util::arrow::ArrowTyped;

use crate::engine::{
    InitializedOperator, InitializedOperatorImpl, QueryContext, QueryProcessor, QueryRectangle,
    SourceOperator, TypedVectorQueryProcessor, VectorOperator, VectorQueryProcessor,
    VectorResultDescriptor,
};
use crate::error::Error;
use crate::util::Result;

#[derive(Clone, Debug, PartialEq, Deserialize, Serialize)]
pub struct OgrSourceParameters {
    pub layer_name: String,
    pub attribute_projection: Option<Vec<String>>,
}

pub type OgrSource = SourceOperator<OgrSourceParameters>;

///  - `file_name`: path to the input file
///  - `layer_name`: name of the layer to load
///  - `time`: the type of the time attribute(s)
///  - `columns`: a mapping of the columns to data, time, space. Columns that are not listed are skipped when parsing.
///  - `default`: wkt definition of the default point/line/polygon as a string [optional]
///  - `force_ogr_time_filter`: bool. force external time filter via ogr layer, even though data types don't match. Might not work
///    (result: empty collection), but has better performance for wfs requests [optional, false if not provided]
///  - `on_error`: specify the type of error handling
///  - `provenance`: specify the provenance of a file
#[derive(Clone, Debug, PartialEq, Deserialize, Serialize)]
pub struct OgrSourceDataset {
    file_name: PathBuf,
    layer_name: String,
    data_type: Option<VectorDataType>,
    #[serde(default)]
    time: OgrSourceDatasetTimeType,
    columns: Option<OgrSourceColumnSpec>,
    default: Option<String>,
    #[serde(default)]
    force_ogr_time_filter: bool,
    on_error: OgrSourceErrorSpec,
    provenance: Option<ProvenanceInformation>,
}

impl OgrSourceDataset {
    fn load_dataset(name: &str) -> Result<Self> {
        // TODO: load dir from config
        let dataset_dir =
            PathBuf::from_str("test-data/vector/").expect("dataset directory does not exist");
        let path = dataset_dir.join(name).with_extension("json");

        let file = File::open(path).map_err(|source| Error::UnknownDataset {
            name: name.to_string(),
            source,
        })?;
        let dataset_information =
            serde_json::from_reader(file).map_err(|source| Error::InvalidDatasetSpec {
                name: name.to_string(),
                source,
            })?;

        Ok(dataset_information)
    }

    pub fn project_columns(&mut self, attribute_projection: &Option<Vec<String>>) {
        if let Some(columns) = self.columns.as_mut() {
            columns.project_columns(attribute_projection);
        }
    }
}

/// The type of the time attribute(s):
///  - "none": no time information is mapped
///  - "start": only start information is mapped. duration has to specified in the duration attribute
///  - "start+end": start and end information is mapped
///  - "start+duration": start and duration information is mapped
///
/// There are different options within these variants:
///  - `start_field` and `end_field`: the name of the field that contains time information
///  - `start_format` and `start_format`: a mapping of a field type to a time value (cf. `OgrSourceDatasetTimeType`)
///  - `duration`: the duration of the time validity for all features in the file
#[serde(rename_all = "lowercase")]
#[derive(Clone, Debug, PartialEq, Deserialize, Serialize)]
pub enum OgrSourceDatasetTimeType {
    None,
    Start {
        start_field: String,
        start_format: OgrSourceTimeFormat,
        duration: u32,
    },
    #[serde(rename = "start+end")]
    StartEnd {
        start_field: String,
        start_format: OgrSourceTimeFormat,
        end_field: String,
        end_format: OgrSourceTimeFormat,
    },
    #[serde(rename = "start+duration")]
    StartDuration {
        start_field: String,
        start_format: OgrSourceTimeFormat,
        duration_field: String,
    },
}

/// If no time is specified, expect to parse none
impl Default for OgrSourceDatasetTimeType {
    fn default() -> Self {
        Self::None
    }
}

///  A mapping for a column to the start time [if time != "none"]
///   - format: define the format of the column
///   - "custom": define a custom format in the attribute `custom_format`
///   - "seconds": time column is numeric and contains seconds as UNIX timestamp
///   - "iso": time column contains string with ISO8601
#[serde(tag = "format")]
#[serde(rename_all = "lowercase")]
#[derive(Clone, Debug, PartialEq, Deserialize, Serialize)]
pub enum OgrSourceTimeFormat {
    Custom { custom_format: String },
    Seconds,
    Iso,
}

impl Default for OgrSourceTimeFormat {
    fn default() -> Self {
        Self::Iso
    }
}

/// A mapping of the columns to data, time, space. Columns that are not listed are skipped when parsing.
///  - x: the name of the column containing the x coordinate (or the wkt string) [if CSV file]
///  - y: the name of the column containing the y coordinate [if CSV file with y column]
///  - numeric: an array of column names containing numeric values
///  - decimal: an array of column names containing decimal values
///  - textual: an array of column names containing alpha-numeric values
#[derive(Clone, Debug, PartialEq, Deserialize, Serialize)]
pub struct OgrSourceColumnSpec {
    x: String,
    y: Option<String>,
    numeric: Vec<String>,
    decimal: Vec<String>,
    textual: Vec<String>,
}

impl OgrSourceColumnSpec {
    pub fn project_columns(&mut self, attribute_projection: &Option<Vec<String>>) {
        let attributes: HashSet<&String> =
            if let Some(attribute_projection) = attribute_projection.as_ref() {
                attribute_projection.iter().collect()
            } else {
                return;
            };

        self.numeric
            .retain(|attribute| attributes.contains(attribute));
        self.decimal
            .retain(|attribute| attributes.contains(attribute));
        self.textual
            .retain(|attribute| attributes.contains(attribute));
    }
}

/// Specify the type of error handling
///  - "skip"
///  - "abort"
///  - "keep"
#[serde(rename_all = "lowercase")]
#[derive(Clone, Debug, PartialEq, Deserialize, Serialize)]
pub enum OgrSourceErrorSpec {
    Skip,
    Abort,
    Keep,
}

#[derive(Clone, Debug)]
pub struct OgrSourceState {
    dataset_information: Arc<OgrSourceDataset>,
    default_geometry: OgrSourceDefaultGeometry,
}

#[derive(Clone, Debug)]
pub struct OgrSourceDefaultGeometry(Option<TypedGeometry>);

impl OgrSourceDefaultGeometry {
    pub fn try_into_geometry<G>(&self) -> Result<Option<G>>
    where
        G: Geometry,
    {
        if let Some(v) = self.0.clone() {
            Ok(Some(G::try_from(v)?))
        } else {
            Ok(None)
        }
    }
}

pub type InitializedOgrSource =
    InitializedOperatorImpl<OgrSourceParameters, VectorResultDescriptor, OgrSourceState>;

#[typetag::serde]
impl VectorOperator for OgrSource {
    fn initialize(
        self: Box<Self>,
        _context: &crate::engine::ExecutionContext,
    ) -> Result<Box<crate::engine::InitializedVectorOperator>> {
        let mut dataset_information = OgrSourceDataset::load_dataset(&self.params.layer_name)?;
        dataset_information.project_columns(&self.params.attribute_projection);

        let mut dataset = Dataset::open(&dataset_information.file_name)?;
        let layer = dataset.layer_by_name(&dataset_information.layer_name)?;

        let spatial_reference = match layer
            .spatial_reference()
            .and_then(|gdal_srs| gdal_srs.authority())
        {
            Ok(authority) => SpatialReference::from_str(&authority)?.into(),
            Err(_) => SpatialReferenceOption::Unreferenced,
        };

        let data_type = if let Some(data_type) = dataset_information.data_type {
            data_type
        } else if dataset_information
            .columns
            .as_ref()
            .map_or(false, |columns| columns.y.is_some())
        {
            // if there is a `y` column, there is no WKT in a single column
            VectorDataType::MultiPoint
        } else {
            // TODO: is *data* a reasonable fallback type for an empty layer?
            layer
                .features()
                .next()
                .map_or(VectorDataType::Data, |feature| {
                    feature
                        .geometry_by_index(0)
                        .map(Self::ogr_geometry_type)
                        .unwrap_or(VectorDataType::Data)
                })
        };

        let result_descriptor = VectorResultDescriptor {
            spatial_reference,
            data_type,
        };

        let default_geometry = Self::parse_default_geometry(&dataset_information, data_type)?;

        if default_geometry.0.is_some() && dataset_information.on_error != OgrSourceErrorSpec::Keep
        {
            return Err(Error::InvalidOperatorSpec {
                reason: "Default geometry must only be specified on error type `keep`".to_string(),
            });
        }

        Ok(InitializedOgrSource::new(
            self.params,
            result_descriptor,
            vec![],
            vec![],
            OgrSourceState {
                dataset_information: Arc::new(dataset_information),
                default_geometry,
            },
        )
        .boxed())
    }
}

impl OgrSource {
    fn ogr_geometry_type(geometry: &gdal::vector::Geometry) -> VectorDataType {
        match geometry.geometry_type() {
            OGRwkbGeometryType::wkbPoint | OGRwkbGeometryType::wkbMultiPoint => {
                VectorDataType::MultiPoint
            }
            OGRwkbGeometryType::wkbLineString | OGRwkbGeometryType::wkbMultiLineString => {
                VectorDataType::MultiLineString
            }
            OGRwkbGeometryType::wkbPolygon | OGRwkbGeometryType::wkbMultiPolygon => {
                VectorDataType::MultiPolygon
            }
            _ => {
                // TODO: is *data* a reasonable fallback type? or throw an error?
                VectorDataType::Data
            }
        }
    }

    fn parse_default_geometry(
        dataset_information: &OgrSourceDataset,
        expected_data_type: VectorDataType,
    ) -> Result<OgrSourceDefaultGeometry> {
        let wkt_string = if let Some(wkt_string) = &dataset_information.default {
            wkt_string
        } else {
            return Ok(OgrSourceDefaultGeometry(None));
        };

        let geometry = gdal::vector::Geometry::from_wkt(&wkt_string)?;

        let geometry_type = Self::ogr_geometry_type(&geometry);
        if geometry_type != expected_data_type {
            return Err(Error::InvalidType {
                expected: format!("{:?}", expected_data_type),
                found: format!("{:?}", geometry_type),
            });
        }

        Ok(OgrSourceDefaultGeometry(Some(match geometry_type {
            VectorDataType::Data => TypedGeometry::Data(NoGeometry::try_from(Ok(&geometry))?),
            VectorDataType::MultiPoint => {
                TypedGeometry::MultiPoint(MultiPoint::try_from(Ok(&geometry))?)
            }
            VectorDataType::MultiLineString => {
                TypedGeometry::MultiLineString(MultiLineString::try_from(Ok(&geometry))?)
            }
            VectorDataType::MultiPolygon => {
                TypedGeometry::MultiPolygon(MultiPolygon::try_from(Ok(&geometry))?)
            }
        })))
    }
}

impl InitializedOperator<VectorResultDescriptor, TypedVectorQueryProcessor>
    for InitializedOgrSource
{
    fn query_processor(&self) -> Result<TypedVectorQueryProcessor> {
        // TODO: simplify with macro
        Ok(match self.result_descriptor.data_type {
            VectorDataType::Data => TypedVectorQueryProcessor::Data(
                OgrSourceProcessor::new(
                    self.state.dataset_information.clone(),
                    self.state.default_geometry.try_into_geometry()?,
                )
                .boxed(),
            ),
            VectorDataType::MultiPoint => TypedVectorQueryProcessor::MultiPoint(
                OgrSourceProcessor::new(
                    self.state.dataset_information.clone(),
                    self.state.default_geometry.try_into_geometry()?,
                )
                .boxed(),
            ),
            VectorDataType::MultiLineString => TypedVectorQueryProcessor::MultiLineString(
                OgrSourceProcessor::new(
                    self.state.dataset_information.clone(),
                    self.state.default_geometry.try_into_geometry()?,
                )
                .boxed(),
            ),
            VectorDataType::MultiPolygon => TypedVectorQueryProcessor::MultiPolygon(
                OgrSourceProcessor::new(
                    self.state.dataset_information.clone(),
                    self.state.default_geometry.try_into_geometry()?,
                )
                .boxed(),
            ),
        })
    }
}

pub struct OgrSourceProcessor<G>
where
    G: Geometry + ArrowTyped,
{
    dataset_information: Arc<OgrSourceDataset>,
    default_geometry: Option<G>,
    _collection_type: PhantomData<FeatureCollection<G>>,
}

impl<G> OgrSourceProcessor<G>
where
    G: Geometry + ArrowTyped,
{
    pub fn new(dataset_information: Arc<OgrSourceDataset>, default_geometry: Option<G>) -> Self {
        Self {
            dataset_information,
            default_geometry,
            _collection_type: Default::default(),
        }
    }
}

impl<G> QueryProcessor for OgrSourceProcessor<G>
where
    G: Geometry + ArrowTyped + 'static + std::marker::Unpin + TryFromOgrGeometry,
    FeatureCollectionRowBuilder<G>: FeatureCollectionBuilderGeometryHandler<G>,
{
    type Output = FeatureCollection<G>;
    fn query<'a>(
        &'a self,
        query: QueryRectangle,
        ctx: &'a dyn QueryContext,
    ) -> BoxStream<'a, Result<Self::Output>> {
        OgrSourceStream::new(
            self.dataset_information.clone(),
            self.default_geometry.clone(),
            query,
            ctx.chunk_byte_size(),
        )
        .boxed()
    }
}

pub struct OgrSourceStream<G>
where
    G: Geometry + ArrowTyped,
{
    worker_thread_is_idle: bool,
    worker_thread_terminated: bool,
    poll_result_receiver: Receiver<Option<Result<FeatureCollection<G>>>>,
    work_query_sender: SyncSender<WorkQuery>,
    _geometry_type: PhantomData<G>,
}

struct WorkQuery {
    waker: Waker,
}

impl<G> OgrSourceStream<G>
where
    G: Geometry + ArrowTyped + 'static + TryFromOgrGeometry,
    FeatureCollectionRowBuilder<G>: FeatureCollectionBuilderGeometryHandler<G>,
{
    pub fn new(
        dataset_information: Arc<OgrSourceDataset>,
        default_geometry: Option<G>,
        query_rectangle: QueryRectangle,
        chunk_byte_size: usize,
    ) -> Self {
        // We need two slots for the channel in case of an error: first output `Err`, then output `None` to close the `Stream`
        let (poll_result_sender, poll_result_receiver) = mpsc::sync_channel(2);
        let (work_query_sender, work_query_receiver) = mpsc::sync_channel(1);

        // This stream spawns a thread early since GDAL's data types are not `Send` and we need to create everything inside this thread.
        spawn_blocking(move || {
            let mut work_query = match work_query_receiver.recv() {
                Ok(work_query) => work_query,
                Err(_) => return, // sender disconnected, so there will be no new work
            };

            if let Err(error) = Self::compute_thread(
                &mut work_query,
                &dataset_information,
                &default_geometry,
                &work_query_receiver,
                &poll_result_sender,
                &query_rectangle,
                chunk_byte_size,
            ) {
                poll_result_sender.send(Some(Err(error))).unwrap();
                poll_result_sender.send(None).unwrap();
                work_query.waker.wake();
            };
        });

        Self {
            worker_thread_is_idle: true,
            worker_thread_terminated: false,
            poll_result_receiver,
            work_query_sender,
            _geometry_type: Default::default(),
        }
    }

    fn compute_thread(
        work_query: &mut WorkQuery,
        dataset_information: &OgrSourceDataset,
        default_geometry: &Option<G>,
        work_query_receiver: &Receiver<WorkQuery>,
        poll_result_sender: &SyncSender<Option<Result<FeatureCollection<G>>>>,
        query_rectangle: &QueryRectangle,
        chunk_byte_size: usize,
    ) -> Result<()> {
        // TODO: add opening options, e.g. for CSV
        // TODO: add OGR time filter if forced
        let mut dataset = Dataset::open(&dataset_information.file_name)?;
        let layer = dataset.layer_by_name(&dataset_information.layer_name)?;

        let (data_types, feature_collection_builder) =
            Self::initialize_types_and_builder(dataset_information);

        let time_extractor = Self::initialize_time_extractors(dataset_information);

        let mut features = layer.features().peekable();

        if features.peek().is_none() {
            // emit empty dataset and finish

            let empty_collection = feature_collection_builder
                .finish_header()
                .build()
                .map_err(Into::into);

            if poll_result_sender
                .send(Some(empty_collection))
                .and_then(|_| poll_result_sender.send(None))
                .is_ok()
            {
                work_query.waker.wake_by_ref();
            }

            return Ok(());
        }

        let mut emitted_non_empty_collections = false;

        while features.peek().is_some() {
            let batch_result = Self::compute_batch(
                &mut features,
                feature_collection_builder.clone(),
                dataset_information,
                &default_geometry,
                &data_types,
                query_rectangle,
                &time_extractor,
                chunk_byte_size,
            );

            let is_empty = batch_result
                .as_ref()
                .map_or(false, FeatureCollection::is_empty);

            // don't emit an empty collection if there were non-empty results previously
            if is_empty && emitted_non_empty_collections {
                break;
            } else {
                emitted_non_empty_collections = true;
            }

            match poll_result_sender.send(Some(batch_result)) {
                Ok(_) => work_query.waker.wake_by_ref(),
                Err(_) => return Ok(()), // receiver disconnected, so this thread can abort
            };

            *work_query = match work_query_receiver.recv() {
                Ok(work_query) => work_query,
                Err(_) => return Ok(()), // sender disconnected, so there will be no new work
            };
        }

        if poll_result_sender.send(None).is_ok() {
            work_query.waker.wake_by_ref();
        }

        Ok(())
    }

    fn create_time_parser(
        time_format: &OgrSourceTimeFormat,
    ) -> Box<dyn Fn(&str) -> Result<TimeInstance> + '_> {
        match time_format {
            OgrSourceTimeFormat::Iso => Box::new(move |date: &str| {
                let date_time = DateTime::parse_from_rfc3339(date)?;
                Ok(date_time.timestamp_millis().into())
            }),
            OgrSourceTimeFormat::Custom { custom_format } => Box::new(move |date: &str| {
                let date_time = DateTime::parse_from_str(date, &custom_format)?;
                Ok(date_time.timestamp_millis().into())
            }),
            OgrSourceTimeFormat::Seconds => Box::new(move |date: &str| {
                let date_time = DateTime::parse_from_str(date, "%C")?;
                Ok(date_time.timestamp_millis().into())
            }),
        }
    }

    #[allow(clippy::unnecessary_wraps)]
    fn initialize_time_extractors(
        dataset_information: &OgrSourceDataset,
    ) -> Box<dyn Fn(&Feature) -> Result<TimeInterval> + '_> {
        // TODO: exploit rust-gdal `datetime` feature

        match &dataset_information.time {
            OgrSourceDatasetTimeType::None => {
                Box::new(move |_feature: &Feature| Ok(TimeInterval::default()))
            }
            OgrSourceDatasetTimeType::Start {
                start_field,
                start_format,
                duration,
            } => {
                let duration = i64::from(*duration);
                let time_start_parser = Self::create_time_parser(start_format);

                Box::new(move |feature: &Feature| {
                    let field_value = feature
                        .field(&start_field)?
                        .into_string()
                        .ok_or(Error::TimeIntervalColumnNameMissing)?;

                    let time_start = time_start_parser(&field_value)?;

                    TimeInterval::new(time_start, time_start + duration).map_err(Into::into)
                })
            }
            OgrSourceDatasetTimeType::StartEnd {
                start_field,
                start_format,
                end_field,
                end_format,
            } => {
                let time_start_parser = Self::create_time_parser(start_format);
                let time_end_parser = Self::create_time_parser(end_format);

                Box::new(move |feature: &Feature| {
                    let start_field_value = feature
                        .field(&start_field)?
                        .into_string()
                        .ok_or(Error::TimeIntervalColumnNameMissing)?;

                    let time_start = time_start_parser(&start_field_value)?;

                    let end_field_value = feature
                        .field(&end_field)?
                        .into_string()
                        .ok_or(Error::TimeIntervalColumnNameMissing)?;

                    let time_end = time_end_parser(&end_field_value)?;

                    TimeInterval::new(time_start, time_end).map_err(Into::into)
                })
            }
            OgrSourceDatasetTimeType::StartDuration {
                start_field,
                start_format,
                duration_field,
            } => {
                let time_start_parser = Self::create_time_parser(start_format);

                Box::new(move |feature: &Feature| {
                    let start_field_value = feature
                        .field(&start_field)?
                        .into_string()
                        .ok_or(Error::TimeIntervalColumnNameMissing)?;

                    let time_start = time_start_parser(&start_field_value)?;

                    let duration = i64::from(
                        feature
                            .field(&duration_field)?
                            .into_int()
                            .ok_or(Error::TimeIntervalColumnNameMissing)?,
                    );

                    TimeInterval::new(time_start, time_start + duration).map_err(Into::into)
                })
            }
        }
    }

    fn initialize_types_and_builder(
        dataset_information: &OgrSourceDataset,
    ) -> (
        HashMap<String, FeatureDataType>,
        FeatureCollectionBuilder<G>,
    ) {
        let mut data_types = HashMap::new();
        let mut feature_collection_builder = FeatureCollection::<G>::builder();
        // TODO: what to do if there is nothing specified?
        if let Some(ref column_spec) = dataset_information.columns {
            // TODO: error handling instead of unwrap
            for attribute in &column_spec.numeric {
                data_types.insert(attribute.clone(), FeatureDataType::Number);
                feature_collection_builder
                    .add_column(attribute.clone(), FeatureDataType::Number)
                    .unwrap();
            }
            for attribute in &column_spec.decimal {
                data_types.insert(attribute.clone(), FeatureDataType::Decimal);
                feature_collection_builder
                    .add_column(attribute.clone(), FeatureDataType::Decimal)
                    .unwrap();
            }
            for attribute in &column_spec.textual {
                data_types.insert(attribute.clone(), FeatureDataType::Text);
                feature_collection_builder
                    .add_column(attribute.clone(), FeatureDataType::Text)
                    .unwrap();
            }
        }
        (data_types, feature_collection_builder)
    }

    #[allow(clippy::too_many_arguments)]
    fn compute_batch(
        feature_iterator: &mut Peekable<FeatureIterator<'_>>,
        feature_collection_builder: FeatureCollectionBuilder<G>,
        dataset_information: &OgrSourceDataset,
        default_geometry: &Option<G>,
        data_types: &HashMap<String, FeatureDataType>,
        query_rectangle: &QueryRectangle,
        time_extractor: &dyn Fn(&Feature) -> Result<TimeInterval>,
        chunk_byte_size: usize,
    ) -> Result<FeatureCollection<G>> {
        let mut builder = feature_collection_builder.finish_header();

        for feature in feature_iterator {
            if let Err(error) = Self::add_feature_to_batch(
                default_geometry,
                data_types,
                &query_rectangle,
                time_extractor,
                &mut builder,
                &feature,
                dataset_information.force_ogr_time_filter,
            ) {
                match dataset_information.on_error {
                    OgrSourceErrorSpec::Skip => continue,
                    OgrSourceErrorSpec::Keep => (),
                    OgrSourceErrorSpec::Abort => return Err(error),
                }
            }

            if !builder.is_empty() && builder.byte_size() >= chunk_byte_size {
                break;
            }
        }

        builder.build().map_err(Into::into)
    }

    fn add_feature_to_batch(
        default_geometry: &Option<G>,
        data_types: &HashMap<String, FeatureDataType>,
        query_rectangle: &QueryRectangle,
        time_extractor: &dyn Fn(&Feature) -> Result<TimeInterval, Error>,
        builder: &mut FeatureCollectionRowBuilder<G>,
        feature: &Feature,
        was_time_filtered_by_ogr: bool,
    ) -> Result<()> {
        let time_interval = time_extractor(&feature)?;

        // filter out data items not in the query time interval
        if !was_time_filtered_by_ogr && !time_interval.intersects(&query_rectangle.time_interval) {
            return Ok(());
        }

        let geometry: G = match (
            <G as TryFromOgrGeometry>::try_from(feature.geometry_by_index(0).map_err(Into::into)),
            default_geometry,
        ) {
            (Ok(g), _) => g,
            (Err(_), Some(g)) => g.clone(),
            (Err(error), _) => return Err(error),
        };

        // filter out geometries that are not contained in the query's bounding box
        if !geometry.intersects_bbox(&query_rectangle.bbox) {
            return Ok(());
        }

        builder.push_generic_geometry(geometry)?;
        builder.push_time_interval(time_interval)?;

        for (column, data_type) in data_types {
            let field = feature.field(&column);

            match data_type {
                FeatureDataType::Text => {
                    let text_option = match field {
                        Ok(FieldValue::IntegerValue(v)) => Some(v.to_string()),
                        Ok(FieldValue::StringValue(s)) => Some(s),
                        Ok(FieldValue::RealValue(v)) => Some(v.to_string()),
                        Err(_) => None, // TODO: log error
                    };

                    builder.push_data(&column, FeatureDataValue::NullableText(text_option))?;
                }
                FeatureDataType::Number => {
                    let number_option = match field {
                        Ok(FieldValue::IntegerValue(v)) => Some(f64::from(v)),
                        Ok(FieldValue::StringValue(s)) => f64::from_str(&s).ok(),
                        Ok(FieldValue::RealValue(v)) => Some(v),
                        Err(_) => None, // TODO: log error
                    };

                    builder.push_data(&column, FeatureDataValue::NullableNumber(number_option))?;
                }
                FeatureDataType::Decimal => {
                    let decimal_option = match field {
                        Ok(FieldValue::IntegerValue(v)) => Some(i64::from(v)), // TODO: PR for allowing i64 in OGR?
                        Ok(FieldValue::StringValue(s)) => i64::from_str(&s).ok(),
                        Ok(FieldValue::RealValue(v)) => Some(v as i64),
                        Err(_) => None, // TODO: log error
                    };

                    builder
                        .push_data(&column, FeatureDataValue::NullableDecimal(decimal_option))?;
                }
                FeatureDataType::Categorical => todo!("implement"),
            }
        }

        builder.finish_row();

        Ok(())
    }
}

impl<G> Stream for OgrSourceStream<G>
where
    G: Geometry + ArrowTyped + 'static + std::marker::Unpin,
{
    type Item = Result<FeatureCollection<G>>;

    fn poll_next(mut self: Pin<&mut Self>, cx: &mut Context<'_>) -> Poll<Option<Self::Item>> {
        if self.worker_thread_terminated {
            // error was sent out previously, now stop the stream
            return Poll::Ready(None);
        }

        match self.poll_result_receiver.try_recv() {
            Ok(poll_result) => {
                self.as_mut().worker_thread_is_idle = true;

                return Poll::Ready(poll_result);
            }
            Err(TryRecvError::Empty) => {
                // nothing to do
            }
            Err(TryRecvError::Disconnected) => {
                self.as_mut().worker_thread_terminated = true;

                return Poll::Ready(Some(Err(Error::WorkerThread {
                    reason: "Channel on worker thread died".to_string(),
                })));
            }
        };

        if self.worker_thread_is_idle {
            let work_query = WorkQuery {
                waker: cx.waker().clone(),
            };

            match self.work_query_sender.try_send(work_query) {
                Ok(_) => {
                    self.as_mut().worker_thread_is_idle = true;
                }

                Err(TrySendError::Full(_)) => {
                    // The thread has still work to do
                }

                Err(TrySendError::Disconnected(_)) => {
                    self.as_mut().worker_thread_terminated = true;

                    return Poll::Ready(Some(Err(Error::WorkerThread {
                        reason: "Channel on worker thread died".to_string(),
                    })));
                }
            };
        }

        Poll::Pending
    }
}

// use `TryFrom` in `datatypes` if this is used on more than one occasion
pub trait TryFromOgrGeometry: Sized {
    fn try_from(geometry: Result<&gdal::vector::Geometry>) -> Result<Self>;
}

/// Implement direct conversions from OGR geometries to our geometries
/// Unfortunately, we cannot convert to `geo`'s geometries since the implementation panics on unknown types.
impl TryFromOgrGeometry for MultiPoint {
    fn try_from(geometry: Result<&gdal::vector::Geometry>) -> Result<Self> {
        fn coordinate(geometry: &gdal::vector::Geometry) -> Coordinate2D {
            let (x, y, _) = geometry.get_point(0);
            Coordinate2D::new(x, y)
        }

        let geometry = geometry?;

        match geometry.geometry_type() {
            OGRwkbGeometryType::wkbPoint => Ok(MultiPoint::new(vec![coordinate(geometry)])?),
            OGRwkbGeometryType::wkbMultiPoint => {
                let coordinates = (0..geometry.geometry_count())
                    .map(|i| coordinate(&unsafe { geometry._get_geometry(i) }))
                    .collect();

                Ok(MultiPoint::new(coordinates)?)
            }
            _ => Err(Error::InvalidType {
                expected: format!("{:?}", VectorDataType::MultiPoint),
                found: format!("{:?}", OgrSource::ogr_geometry_type(geometry)),
            }),
        }
    }
}

impl TryFromOgrGeometry for MultiLineString {
    fn try_from(geometry: Result<&gdal::vector::Geometry>) -> Result<Self> {
        fn coordinates(geometry: &gdal::vector::Geometry) -> Vec<Coordinate2D> {
            geometry
                .get_point_vec()
                .into_iter()
                .map(|(x, y, _z)| Coordinate2D::new(x, y))
                .collect()
        }

        let geometry = geometry?;

        match geometry.geometry_type() {
            OGRwkbGeometryType::wkbLineString => {
                Ok(MultiLineString::new(vec![coordinates(geometry)])?)
            }
            OGRwkbGeometryType::wkbMultiLineString => Ok(MultiLineString::new(
                (0..geometry.geometry_count())
                    .map(|i| coordinates(&unsafe { geometry._get_geometry(i) }))
                    .collect(),
            )?),
            _ => Err(Error::InvalidType {
                expected: format!("{:?}", VectorDataType::MultiPoint),
                found: format!("{:?}", OgrSource::ogr_geometry_type(geometry)),
            }),
        }
    }
}

impl TryFromOgrGeometry for MultiPolygon {
    fn try_from(geometry: Result<&gdal::vector::Geometry>) -> Result<Self> {
        fn coordinates(geometry: &gdal::vector::Geometry) -> Vec<Coordinate2D> {
            geometry
                .get_point_vec()
                .into_iter()
                .map(|(x, y, _z)| Coordinate2D::new(x, y))
                .collect()
        }
        fn rings(geometry: &gdal::vector::Geometry) -> Vec<Vec<Coordinate2D>> {
            let ring_count = geometry.geometry_count();
            (0..ring_count)
                .map(|i| coordinates(&unsafe { geometry._get_geometry(i) }))
                .collect()
        }

        let geometry = geometry?;

        match geometry.geometry_type() {
            OGRwkbGeometryType::wkbPolygon => Ok(MultiPolygon::new(vec![rings(geometry)])?),
            OGRwkbGeometryType::wkbMultiPolygon => Ok(MultiPolygon::new(
                (0..geometry.geometry_count())
                    .map(|i| rings(&unsafe { geometry._get_geometry(i) }))
                    .collect(),
            )?),
            _ => Err(Error::InvalidType {
                expected: format!("{:?}", VectorDataType::MultiPoint),
                found: format!("{:?}", OgrSource::ogr_geometry_type(geometry)),
            }),
        }
    }
}

impl TryFromOgrGeometry for NoGeometry {
    fn try_from(_geometry: Result<&gdal::vector::Geometry>) -> Result<Self> {
        Ok(NoGeometry)
    }
}

pub trait FeatureCollectionBuilderGeometryHandler<G>
where
    G: Geometry,
{
    fn push_generic_geometry(&mut self, geometry: G) -> Result<()>;
}

impl FeatureCollectionBuilderGeometryHandler<MultiPoint>
    for FeatureCollectionRowBuilder<MultiPoint>
{
    fn push_generic_geometry(&mut self, geometry: MultiPoint) -> Result<()> {
        self.push_geometry(geometry).map_err(Into::into)
    }
}

impl FeatureCollectionBuilderGeometryHandler<MultiLineString>
    for FeatureCollectionRowBuilder<MultiLineString>
{
    fn push_generic_geometry(&mut self, geometry: MultiLineString) -> Result<()> {
        self.push_geometry(geometry).map_err(Into::into)
    }
}

impl FeatureCollectionBuilderGeometryHandler<MultiPolygon>
    for FeatureCollectionRowBuilder<MultiPolygon>
{
    fn push_generic_geometry(&mut self, geometry: MultiPolygon) -> Result<()> {
        self.push_geometry(geometry).map_err(Into::into)
    }
}

impl FeatureCollectionBuilderGeometryHandler<NoGeometry>
    for FeatureCollectionRowBuilder<NoGeometry>
{
    fn push_generic_geometry(&mut self, _geometry: NoGeometry) -> Result<()> {
        Ok(()) // do nothing
    }
}

#[cfg(test)]
mod tests {
    use futures::TryStreamExt;
    use serde_json::json;

    use geoengine_datatypes::collections::{DataCollection, MultiPointCollection};
    use geoengine_datatypes::primitives::{BoundingBox2D, FeatureData, SpatialResolution};

<<<<<<< HEAD
    use crate::engine::{ExecutionContext, MockQueryContext};
=======
    use crate::engine::MockExecutionContextCreator;
>>>>>>> 8f7b3a88

    use super::*;

    #[test]
    fn specification_serde() {
        let spec = OgrSourceDataset {
            file_name: "foobar.csv".into(),
            layer_name: "foobar".to_string(),
            data_type: Some(VectorDataType::MultiPoint),
            time: OgrSourceDatasetTimeType::Start {
                start_field: "start".to_string(),
                start_format: OgrSourceTimeFormat::Custom {
                    custom_format: "YYYY-MM-DD".to_string(),
                },
                duration: 42,
            },
            columns: Some(OgrSourceColumnSpec {
                x: "x".to_string(),
                y: Some("y".to_string()),
                numeric: vec!["num".to_string()],
                decimal: vec!["dec1".to_string(), "dec2".to_string()],
                textual: vec!["text".to_string()],
            }),
            default: Some("POINT(0, 0)".to_string()),
            force_ogr_time_filter: false,
            on_error: OgrSourceErrorSpec::Skip,
            provenance: Some(ProvenanceInformation {
                citation: "Foo Bar".to_string(),
                license: "CC".to_string(),
                uri: "foo:bar".to_string(),
            }),
        };

        let serialized_spec = serde_json::to_string(&spec).unwrap();

        assert_eq!(
            serialized_spec,
            json!({
                "file_name": "foobar.csv",
                "layer_name": "foobar",
                "data_type": "MultiPoint",
                "time": {
                    "start": {
                        "start_field": "start",
                        "start_format": {
                            "format": "custom",
                            "custom_format": "YYYY-MM-DD"
                        },
                        "duration": 42
                    }
                },
                "columns": {
                    "x": "x",
                    "y": "y",
                    "numeric": ["num"],
                    "decimal": ["dec1", "dec2"],
                    "textual": ["text"]
                },
                "default": "POINT(0, 0)",
                "force_ogr_time_filter": false,
                "on_error": "skip",
                "provenance": {
                    "citation": "Foo Bar",
                    "license": "CC",
                    "uri": "foo:bar"
                }
            })
            .to_string()
        );

        let deserialized_spec: OgrSourceDataset = serde_json::from_str(
            &json!({
                "file_name": "foobar.csv",
                "layer_name": "foobar",
                "data_type": "MultiPoint",
                "time": {
                    "start": {
                        "start_field": "start",
                        "start_format": {
                            "format": "custom",
                            "custom_format": "YYYY-MM-DD"
                        },
                        "duration": 42
                    }
                },
                "columns": {
                    "x": "x",
                    "y": "y",
                    "numeric": ["num"],
                    "decimal": ["dec1", "dec2"],
                    "textual": ["text"]
                },
                "default": "POINT(0, 0)",
                "force_ogr_time_filter": false,
                "on_error": "skip",
                "provenance": {
                    "citation": "Foo Bar",
                    "license": "CC",
                    "uri": "foo:bar"
                }
            })
            .to_string(),
        )
        .unwrap();

        assert_eq!(deserialized_spec, spec);
    }

    #[tokio::test]
    async fn empty_geojson() -> Result<()> {
        let dataset_information = OgrSourceDataset {
            file_name: "test-data/vector/data/empty.json".into(),
            layer_name: "empty".to_string(),
            data_type: None,
            time: OgrSourceDatasetTimeType::None,
            columns: None,
            default: None,
            force_ogr_time_filter: false,
            on_error: OgrSourceErrorSpec::Skip,
            provenance: None,
        };
        let default_geometry =
            OgrSource::parse_default_geometry(&dataset_information, VectorDataType::MultiPoint)?;

        let query_processor = OgrSourceProcessor::<MultiPoint>::new(
            Arc::new(dataset_information),
            default_geometry.try_into_geometry()?,
        );

        let context = MockQueryContext::new(usize::MAX);
        let query = query_processor.query(
            QueryRectangle {
                bbox: BoundingBox2D::new((0., 0.).into(), (1., 1.).into())?,
                time_interval: Default::default(),
                spatial_resolution: SpatialResolution::new(1., 1.)?,
            },
            &context,
        );

        let result: Vec<MultiPointCollection> = query.try_collect().await?;

        assert_eq!(result.len(), 1);
        assert!(result[0].is_empty());

        Ok(())
    }

    #[tokio::test]
    async fn error() -> Result<()> {
        let dataset_information = OgrSourceDataset {
            file_name: "".into(),
            layer_name: "".to_string(),
            data_type: None,
            time: OgrSourceDatasetTimeType::None,
            columns: None,
            default: None,
            force_ogr_time_filter: false,
            on_error: OgrSourceErrorSpec::Skip,
            provenance: None,
        };
        let default_geometry =
            OgrSource::parse_default_geometry(&dataset_information, VectorDataType::MultiPoint)?;

        let query_processor = OgrSourceProcessor::<MultiPoint>::new(
            Arc::new(dataset_information),
            default_geometry.try_into_geometry()?,
        );

        let context = MockQueryContext::new(usize::MAX);
        let query = query_processor.query(
            QueryRectangle {
                bbox: BoundingBox2D::new((0., 0.).into(), (1., 1.).into())?,
                time_interval: Default::default(),
                spatial_resolution: SpatialResolution::new(1., 1.)?,
            },
            &context,
        );

        let result: Vec<Result<MultiPointCollection>> = query.collect().await;

        assert_eq!(result.len(), 1);
        assert!(result[0].is_err());

        Ok(())
    }

    #[tokio::test]
    async fn on_error_skip() -> Result<()> {
        let dataset_information = OgrSourceDataset {
            file_name: "test-data/vector/data/missing_geo.json".into(),
            layer_name: "missing_geo".to_string(),
            data_type: None,
            time: OgrSourceDatasetTimeType::None,
            columns: None,
            default: None,
            force_ogr_time_filter: false,
            on_error: OgrSourceErrorSpec::Skip,
            provenance: None,
        };
        let default_geometry =
            OgrSource::parse_default_geometry(&dataset_information, VectorDataType::MultiPoint)?;

        let query_processor = OgrSourceProcessor::<MultiPoint>::new(
            Arc::new(dataset_information),
            default_geometry.try_into_geometry()?,
        );

        let context = MockQueryContext::new(usize::MAX);
        let query = query_processor.query(
            QueryRectangle {
                bbox: BoundingBox2D::new((0., 0.).into(), (5., 5.).into())?,
                time_interval: Default::default(),
                spatial_resolution: SpatialResolution::new(1., 1.)?,
            },
            &context,
        );

        let result: Vec<MultiPointCollection> = query.try_collect().await?;

        assert_eq!(result.len(), 1);

        assert_eq!(
            result[0],
            MultiPointCollection::from_data(
                MultiPoint::many(vec![vec![(0.0, 0.1)], vec![(1.0, 1.1), (2.0, 2.1)]])?,
                vec![Default::default(); 2],
                HashMap::new(),
            )?
        );

        Ok(())
    }

    #[tokio::test]
    async fn on_error_keep() -> Result<()> {
        let dataset_information = OgrSourceDataset {
            file_name: "test-data/vector/data/missing_geo.json".into(),
            layer_name: "missing_geo".to_string(),
            data_type: None,
            time: OgrSourceDatasetTimeType::None,
            columns: None,
            default: Some("POINT (4.0 4.1)".to_string()),
            force_ogr_time_filter: false,
            on_error: OgrSourceErrorSpec::Keep,
            provenance: None,
        };
        let default_geometry =
            OgrSource::parse_default_geometry(&dataset_information, VectorDataType::MultiPoint)?;

        let query_processor = OgrSourceProcessor::<MultiPoint>::new(
            Arc::new(dataset_information),
            default_geometry.try_into_geometry()?,
        );

        let context = MockQueryContext::new(usize::MAX);
        let query = query_processor.query(
            QueryRectangle {
                bbox: BoundingBox2D::new((0., 0.).into(), (5., 5.).into())?,
                time_interval: Default::default(),
                spatial_resolution: SpatialResolution::new(1., 1.)?,
            },
            &context,
        );

        let result: Vec<MultiPointCollection> = query.try_collect().await?;

        assert_eq!(result.len(), 1);

        assert_eq!(
            result[0],
            MultiPointCollection::from_data(
                MultiPoint::many(vec![
                    vec![(0.0, 0.1)],
                    vec![(1.0, 1.1), (2.0, 2.1)],
                    vec![(4.0, 4.1)]
                ])?,
                vec![Default::default(); 3],
                HashMap::new(),
            )?
        );

        Ok(())
    }

    #[test]
    fn parse_wkt_geometry() -> Result<()> {
        let dataset_information = OgrSourceDataset {
            file_name: "".into(),
            layer_name: "".to_string(),
            data_type: None,
            time: OgrSourceDatasetTimeType::None,
            columns: None,
            default: Some("POINT(0 1)".to_string()),
            force_ogr_time_filter: false,
            on_error: OgrSourceErrorSpec::Skip,
            provenance: None,
        };

        let default_geometry =
            OgrSource::parse_default_geometry(&dataset_information, VectorDataType::MultiPoint)?;

        let default_geometry =
            if let TypedGeometry::MultiPoint(multi_point) = default_geometry.0.unwrap() {
                multi_point
            } else {
                panic!("invalid geometry type");
            };

        assert_eq!(default_geometry, MultiPoint::new(vec![(0.0, 1.0).into()])?);

        Ok(())
    }

    #[tokio::test]
    async fn ne_10m_ports_bbox_filter() -> Result<()> {
        let source = OgrSource {
            params: OgrSourceParameters {
                layer_name: "ne_10m_ports".to_string(),
                attribute_projection: None,
            },
        }
        .boxed()
        .initialize(&MockExecutionContextCreator::default().context())?;

        assert_eq!(
            source.result_descriptor().data_type,
            VectorDataType::MultiPoint
        );
        assert_eq!(
            source.result_descriptor().spatial_reference,
            SpatialReference::wgs84().into()
        );

        let query_processor = source.query_processor()?.multi_point().unwrap();

        let context = MockQueryContext::new(usize::MAX);
        let query = query_processor.query(
            QueryRectangle {
                bbox: BoundingBox2D::new((1.85, 50.88).into(), (4.82, 52.95).into())?,
                time_interval: Default::default(),
                spatial_resolution: SpatialResolution::new(1., 1.)?,
            },
            &context,
        );

        let result: Vec<MultiPointCollection> = query.try_collect().await?;

        assert_eq!(result.len(), 1);
        assert_eq!(result[0].len(), 10);

        let coordinates = MultiPoint::many(vec![
            (2.933_686_69, 51.23),
            (3.204_593_64_f64, 51.336_388_89),
            (4.651_413_428, 51.805_833_33),
            (4.11, 51.95),
            (4.386_160_188, 50.886_111_11),
            (3.767_373_38, 51.114_444_44),
            (4.293_757_362, 51.297_777_78),
            (1.850_176_678, 50.965_833_33),
            (2.170_906_949, 51.021_666_67),
            (4.292_873_969, 51.927_222_22),
        ])?;

        assert_eq!(
            result[0],
            MultiPointCollection::from_data(
                coordinates,
                vec![Default::default(); 10],
                HashMap::new(),
            )?
        );

        Ok(())
    }

    #[tokio::test]
    async fn ne_10m_ports_columns() -> Result<()> {
        let source = OgrSource {
            params: OgrSourceParameters {
                layer_name: "ne_10m_ports_with_columns".to_string(),
                attribute_projection: None,
            },
        }
        .boxed()
        .initialize(&MockExecutionContextCreator::default().context())?;

        assert_eq!(
            source.result_descriptor().data_type,
            VectorDataType::MultiPoint
        );
        assert_eq!(
            source.result_descriptor().spatial_reference,
            SpatialReference::wgs84().into()
        );

        let query_processor = source.query_processor()?.multi_point().unwrap();

        let context = MockQueryContext::new(usize::MAX);
        let query = query_processor.query(
            QueryRectangle {
                bbox: BoundingBox2D::new((1.85, 50.88).into(), (4.82, 52.95).into())?,
                time_interval: Default::default(),
                spatial_resolution: SpatialResolution::new(1., 1.)?,
            },
            &context,
        );

        let result: Vec<MultiPointCollection> = query.try_collect().await?;

        assert_eq!(result.len(), 1);
        assert_eq!(result[0].len(), 10);

        let coordinates = MultiPoint::many(vec![
            (2.933_686_69, 51.23),
            (3.204_593_64_f64, 51.336_388_89),
            (4.651_413_428, 51.805_833_33),
            (4.11, 51.95),
            (4.386_160_188, 50.886_111_11),
            (3.767_373_38, 51.114_444_44),
            (4.293_757_362, 51.297_777_78),
            (1.850_176_678, 50.965_833_33),
            (2.170_906_949, 51.021_666_67),
            (4.292_873_969, 51.927_222_22),
        ])?;

        let natlscale = FeatureData::NullableNumber(
            [5.0_f64, 5.0, 5.0, 10.0, 20.0, 20.0, 30.0, 30.0, 30.0, 30.0]
                .iter()
                .map(|v| Some(*v))
                .collect(),
        );

        let scalerank = FeatureData::NullableDecimal(
            [8, 8, 8, 7, 6, 6, 5, 5, 5, 5]
                .iter()
                .map(|v| Some(*v))
                .collect(),
        );

        let featurecla = FeatureData::NullableText(
            [
                "Port", "Port", "Port", "Port", "Port", "Port", "Port", "Port", "Port", "Port",
            ]
            .iter()
            .map(|&v| Some(v.to_string()))
            .collect(),
        );

        let website = FeatureData::NullableText(
            [
                "www.portofoostende.be",
                "www.zeebruggeport.be",
                "",
                "",
                "www.portdebruxelles.irisnet.be",
                "www.havengent.be",
                "www.portofantwerp.be",
                "www.calais-port.com",
                "www.portdedunkerque.fr",
                "www.portofrotterdam.com",
            ]
            .iter()
            .map(|&v| Some(v.to_string()))
            .collect(),
        );

        let name = FeatureData::NullableText(
            [
                "Oostende (Ostend)",
                "Zeebrugge",
                "Dordrecht",
                "Europoort",
                "Brussel (Bruxelles)",
                "Gent (Ghent)",
                "Antwerpen",
                "Calais",
                "Dunkerque",
                "Rotterdam",
            ]
            .iter()
            .map(|&v| Some(v.to_string()))
            .collect(),
        );

        assert_eq!(
            result[0],
            MultiPointCollection::from_data(
                coordinates,
                vec![Default::default(); 10],
                [
                    ("natlscale".to_string(), natlscale),
                    ("scalerank".to_string(), scalerank),
                    ("featurecla".to_string(), featurecla),
                    ("website".to_string(), website),
                    ("name".to_string(), name),
                ]
                .iter()
                .cloned()
                .collect(),
            )?
        );

        Ok(())
    }

    #[tokio::test]
    async fn ne_10m_ports() -> Result<()> {
        let source = OgrSource {
            params: OgrSourceParameters {
                layer_name: "ne_10m_ports".to_string(),
                attribute_projection: None,
            },
        }
        .boxed()
        .initialize(&MockExecutionContextCreator::default().context())?;

        assert_eq!(
            source.result_descriptor().data_type,
            VectorDataType::MultiPoint
        );
        assert_eq!(
            source.result_descriptor().spatial_reference,
            SpatialReference::wgs84().into()
        );

        let query_processor = source.query_processor()?.multi_point().unwrap();

        let context = MockQueryContext::new(usize::MAX);
        let query = query_processor.query(
            QueryRectangle {
                bbox: BoundingBox2D::new((-180.0, -90.0).into(), (180.0, 90.0).into())?,
                time_interval: Default::default(),
                spatial_resolution: SpatialResolution::new(1., 1.)?,
            },
            &context,
        );

        let result: Vec<MultiPointCollection> = query.try_collect().await?;

        assert_eq!(result.len(), 1);
        assert_eq!(result[0].len(), 1081);

        let coordinates = MultiPoint::many(vec![
            (-69.923_557_13, 12.4375),
            (-58.951_413_43, -34.153_333_33),
            (-59.004_947, -34.098_888_89),
            (-62.100_883_39, -38.894_444_44),
            (-62.300_530_04, -38.783_055_56),
            (-62.259_893_99, -38.791_944_44),
            (-61.852_296_82, 17.122_777_78),
            (115.738_103_7, -32.0475),
            (151.209_540_6, -33.973_055_56),
            (151.284_216_7, -23.851_111_11),
            (2.933_686_69, 51.23),
            (3.204_593_64_f64, 51.336_388_89),
            (27.458_303_89, 42.47),
            (50.607_597_17, 26.198_611_11),
            (50.658_833_92, 26.158_611_11),
            (-64.673_027_09, 32.379_444_44),
            (-38.473_203_77, -3.7075),
            (-43.124_617_2, -22.879_166_67),
            (-48.635_453_47, -26.238_055_56),
            (-65.467_726_74, 47.034_444_44),
            (-53.956_890_46, 48.163_333_33),
            (-124.924_440_5, 49.670_833_33),
            (-123.434_393_4, 48.436_388_89),
            (-55.751_060_07, 47.100_277_78),
            (-60.239_340_4, 46.208_888_89),
            (-64.924_617_2, 47.796_388_89),
            (-71.052_650_18, 48.43),
            (-57.936_336_87, 48.960_555_56),
            (-65.752_296_82, 44.625_277_78),
            (-53.217_020_02, 47.690_277_78),
            (-62.704_416_96, 45.674_722_22),
            (-65.317_726_74, 43.749_722_22),
            (-73.118_080_09, 46.041_111_11),
            (-56.059_893_99, 49.499_722_22),
            (-52.692_343_93, 47.5625),
            (-73.153_356_89, -37.028_333_33),
            (-73.158_480_57, -37.098_055_56),
            (-73.102_296_82, -36.705_277_78),
            (-71.618_080_09, -33.5875),
            (121.441_813_9, 28.690_277_78),
            (119.585_983_5, 39.906_666_67),
            (114.26702, 22.574_166_67),
            (122.235_100_1, 40.695_833_33),
            (-83.074_087_16, 10.005_555_56),
            (-75.703_356_89, 20.919_166_67),
            (-79.469_316_84, 22.529_166_67),
            (-80.007_597_17, 22.940_277_78),
            (-77.239_517_08, 21.563_055_56),
            (33.940_047_11, 35.127_777_78),
            (8.707_243_816, 53.864_722_22),
            (9.835_806_832, 54.473_611_11),
            (8.489_517_079, 53.4875),
            (7.368_963_486, 53.096_388_89),
            (11.439_163_72, 53.906_388_89),
            (10.806_890_46, 55.298_888_89),
            (12.617_020_02, 56.034_444_44),
            (10.524_970_55, 55.466_388_89),
            (10.788_103_65, 55.306_944_44),
            (10.541_460_54, 57.437_777_78),
            (9.504_416_961, 55.251_111_11),
            (9.868_433_451, 55.854_166_67),
            (11.085_983_51, 55.669_444_44),
            (9.493_404_005, 55.492_777_78),
            (11.121_083_63, 54.832_222_22),
            (11.857_067_14, 54.770_833_33),
            (10.052_650_18, 56.460_277_78),
            (10.704_947, 54.939_722_22),
            (10.617_020_02, 55.058_611_11),
            (9.551_943_463, 55.705_555_56),
            (10.588_810_37, 57.718_611_11),
            (-70.700_530_04, 19.803_611_11),
            (-70.018_080_09, 18.420_277_78),
            (0.071_260_306, 35.934_444_44),
            (31.759_187_28, 31.466_666_67),
            (33.941_283_86, 26.742_222_22),
            (-5.400_353_357, 36.147_777_78),
            (-5.920_023_557, 43.578_611_11),
            (-8.250_883_392, 43.479_722_22),
            (-6.935_806_832, 37.192_777_78),
            (-1.918_786_808, 43.323_333_33),
            (-6.334_570_082, 36.619_444_44),
            (-6.258_833_922, 36.52),
            (26.941_813_9, 60.461_111_11),
            (24.616_666_67, 65.683_055_56),
            (-1.142_343_934, 44.659_166_67),
            (0.073_380_448, 49.365_833_33),
            (0.369_493_522, 49.761_944_44),
            (-1.223_910_483, 46.157_222_22),
            (-2.022_850_412, 48.644_444_44),
            (3.710_247_35, 43.404_722_22),
            (-4.756_713_781, 55.954_722_22),
            (-1.986_513_545, 50.714_444_44),
            (-5.053_533_569, 50.152_777_78),
            (-3.171_790_342, 55.9825),
            (-2.467_903_416, 56.704_444_44),
            (-2.984_746_761, 51.558_888_89),
            (-1.356_183_746, 54.906_944_44),
            (-1.157_067_138, 54.608_055_56),
            (41.652_826_86, 42.155),
            (23.656_537_1, 37.937_222_22),
            (23.633_686_69, 37.941_111_11),
            (23.643_050_65, 37.934_444_44),
            (-61.750_530_04, 12.047_222_22),
            (-52.271_967_02, 4.853_055_556),
            (14.540_753_83, 45.299_722_22),
            (13.634_923_44, 45.080_555_56),
            (15.891_637_22, 43.726_388_89),
            (-72.703_710_25, 19.448_333_33),
            (131.242_520_6, -0.876_944_444),
            (76.310_424_03, 9.491_944_444),
            (82.274_617_2, 16.977_777_78),
            (78.187_043_58, 8.758_333_333),
            (-8.471_260_306, 54.271_666_67),
            (13.938_280_33, 37.090_277_78),
            (8.307_950_53, 40.562_777_78),
            (14.160_070_67, 40.803_333_33),
            (16.287_750_29, 41.325_555_56),
            (17.956_007_07, 40.646_388_89),
            (17.123_380_45, 39.086_111_11),
            (17.975_677_27, 40.055_833_33),
            (8.026_914_016, 43.882_777_78),
            (9.409_363_958, 41.213_333_33),
            (9.850_353_357, 44.087_222_22),
            (12.435_453_47, 37.789_722_22),
            (15.559_187_28, 38.200_277_78),
            (16.587_750_29, 41.208_333_33),
            (13.552_650_18, 45.788_611_11),
            (17.300_353_36, 40.956_111_11),
            (12.902_473_5, 43.920_833_33),
            (8.392_167_256, 40.843_611_11),
            (12.250_353_36, 44.462_222_22),
            (15.287_573_62, 37.066_111_11),
            (17.188_987_04, 40.488_055_56),
            (14.442_873_97, 40.75),
            (129.950_353_4, 32.901_666_67),
            (135.383_333_3, 34.691_388_89),
            (137.108_480_6, 36.775_833_33),
            (133.006_183_7, 34.068_055_56),
            (132.235_276_8, 34.176_944_44),
            (135.188_457, 34.153_055_56),
            (136.606_537_1, 36.616_944_44),
            (139.743_757_4, 35.506_388_89),
            (130.873_557_1, 33.908_333_33),
            (135.385_276_8, 35.481_666_67),
            (136.553_356_9, 34.608_055_56),
            (135.193_404, 35.543_333_33),
            (140.954_063_6, 42.335_833_33),
            (139.124_793_9, 37.955),
            (131.869_316_8, 33.251_388_89),
            (129.707_773_9, 33.156_944_44),
            (138.509_894, 35.014_444_44),
            (135.133_333_3, 34.116_388_89),
            (135.127_090_7, 34.223_055_56),
            (139.654_417, 35.304_444_44),
            (80.224_970_55, 6.033_333_333),
            (21.537_043_58, 57.403_055_56),
            (-92.652_120_14, 18.530_277_78),
            (-94.534_570_08, 17.975_833_33),
            (-94.400_530_04, 18.1275),
            (-112.258_480_6, 27.339_166_67),
            (-89.670_553_59, 21.313_611_11),
            (-97.370_553_59, 20.940_555_56),
            (103.459_187_3, 4.249_444_444),
            (4.783_686_69, 52.958_055_56),
            (4.651_413_428, 51.805_833_33),
            (6.955_477_032, 53.320_555_56),
            (8.757_420_495, 58.454_166_67),
            (10.224_970_55, 59.736_666_67),
            (11.375_323_91, 59.118_055_56),
            (16.541_637_22, 68.789_166_67),
            (10.025_500_59, 59.045_277_78),
            (10.652_826_86, 59.432_222_22),
            (10.224_970_55, 59.123_611_11),
            (10.404_947, 59.265),
            (172.710_247_3, -43.606_111_11),
            (59.420_553_59, 22.656_666_67),
            (56.737_926_97, 24.378_333_33),
            (-79.568_786_81, 8.955_555_556),
            (-79.904_770_32_f64, 9.350_277_778),
            (-82.434_570_08, 8.365),
            (-77.141_813_9, -12.045_277_78),
            (-72.104_240_28, -16.997_777_78),
            (14.268_610_13, 53.905),
            (-8.692_873_969, 41.185),
            (-8.821_436_985, 38.489_722_22),
            (-8.719_670_2, 40.643_611_11),
            (-8.823_027_091, 41.686_388_89),
            (28.083_863_37, 45.441_666_67),
            (132.907_597_2, 42.804_722_22),
            (32.404_947, 67.135),
            (142.040_047_1, 47.050_555_56),
            (142.758_480_6, 46.626_666_67),
            (29.767_373_38, 59.986_944_44),
            (132.886_160_2, 42.8),
            (37.804_416_96, 44.715),
            (39.066_666_67, 44.091_944_44),
            (49.670_906_95, 27.028_611_11),
            (49.673_027_09, 27.087_777_78),
            (48.522_497_06, 28.415),
            (12.476_383_98, 56.889_444_44),
            (14.305_477_03, 55.925_555_56),
            (17.938_810_37, 62.640_833_33),
            (12.541_460_54, 56.198_611_11),
            (14.858_303_89, 56.1625),
            (15.585_983_51, 56.16),
            (17.958_127_21, 58.913_333_33),
            (16.470_730_27, 57.265),
            (17.107_950_53, 58.661_666_67),
            (21.470_376_91, 65.308_888_89),
            (17.659_187_28, 59.169_722_22),
            (13.151_590_11, 55.368_055_56),
            (11.904_770_32_f64, 58.348_055_56),
            (13.820_730_27, 55.421_388_89),
            (100.584_923_4, 13.695_833_33),
            (100.890_930_5, 13.073_888_89),
            (100.918_610_1, 13.171_388_89),
            (-61.489_517_08, 10.388_333_33),
            (34.640_577_15, 36.796_944_44),
            (36.773_203_77, 46.751_388_89),
            (36.485_630_15, 45.355),
            (-122.359_010_6, 37.913_888_89),
            (-75.519_846_88, 39.716_666_67),
            (-70.968_963_49, 42.241_388_89),
            (-159.353_003_5, 21.953_888_89),
            (-121.888_987, 36.605_555_56),
            (-77.952_650_18, 34.191_944_44),
            (-75.122_673_73, 39.903_611_11),
            (-74.102_473_5, 40.6625),
            (-76.555_653_71, 39.2325),
            (-81.559_187_28, 30.380_833_33),
            (-76.426_207_3, 36.980_555_56),
            (-93.957_067_14, 29.843_055_56),
            (-76.288_280_33, 36.816_666_67),
            (-77.952_650_18, 34.191_944_44),
            (-93.957_067_14, 29.843_055_56),
            (-77.037_220_26, 38.801_111_11),
            (-76.426_207_3, 36.980_555_56),
            (-122.608_657_2, 47.651_388_89),
            (-122.703_886_9, 45.634_722_22),
            (-64.590_400_47, 10.249_166_67),
            (121.725_836_966_943_46, 25.220_760_141_757_456),
            (-13.623_954_376_704_255, 28.948_964_844_057_482),
            (-64.928_415_300_364_52, 18.332_123_222_010_704),
            (-62.750_002_499_299_285, 17.278_827_021_185_45),
            (-90.056_371_243_811_14, 29.934_199_968_138_62),
            (-78.727_663_615_817_95, 26.538_410_634_413_9),
            (-77.56, 44.1),
            (-81.73, 43.75),
            (-79.91, 44.75),
            (-86.48, 42.11),
            (-87.78, 42.73),
            (-87.6, 45.1),
            (-87.05, 45.76),
            (-121.5, 38.58),
            (1.73, 52.61),
            (-2.96, 56.46),
            (-3.83, 57.83),
            (-3.08, 58.43),
            (-5.46, 56.41),
            (-4.46, 54.15),
            (-7.31, 55.0),
            (-3.4, 54.86),
            (13.093_757_36, -7.833_055_556),
            (12.190_223_79, -5.55),
            (12.320_376_91, -6.121_388_889),
            (19.453_003_53, 41.307_777_78),
            (-68.918_256_77, 12.119_166_67),
            (56.356_537_1, 25.178_333_33),
            (-67.508_480_57, -46.433_055_56),
            (-65.904_063_6, -47.755_555_56),
            (-69.218_256_77, -51.611_666_67),
            (-67.702_473_5, -53.794_444_44),
            (-67.718_963_49, -49.299_722_22),
            (153.141_460_5, -30.3075),
            (121.893_404, -33.871_944_44),
            (137.756_713_8, -32.488_611_11),
            (148.25053, -20.020_833_33),
            (152.388_457, -24.767_222_22),
            (139.737_927, -17.553_611_11),
            (113.642_874, -24.895),
            (145.243_757_4, -15.459_722_22),
            (123.605_123_7, -17.292_222_22),
            (149.905_300_4, -37.071_944_44),
            (146.820_200_2, -41.109_722_22),
            (114.600_706_7, -28.772_777_78),
            (140.833_333_3, -17.489_444_44),
            (137.639_517_1, -35.655),
            (152.906_007_1, -25.295),
            (145.320_553_6, -42.158_333_33),
            (89.585_983_51, 22.486_944_44),
            (-37.039_517_08, -10.925_277_78),
            (-38.521_436_98, -3.7175),
            (-51.042_697_29, 0.032_222_222),
            (-48.654_240_28, -26.898_888_89),
            (-52.323_733_8, -31.781_944_44),
            (-125.238_633_7, 50.031_944_44),
            (-60.342_343_93, 53.384_444_44),
            (-132.141_107_2, 54.006_666_67),
            (-67.571_260_31, 48.841_944_44),
            (-84.543_050_65, 73.068_611_11),
            (-65.834_923_44, 48.138_611_11),
            (-127.483_686_7, 50.721_111_11),
            (-61.355_653_71, 45.61),
            (-123.166_666_7, 49.683_055_56),
            (-58.540_753_83, 48.535_277_78),
            (-129.989_517_1, 55.928_611_11),
            (-126.654_063_6, 49.9175),
            (-131.819_670_2, 53.255_277_78),
            (-132.985_806_8, 69.431_388_89),
            (-73.825_677_27, -41.868_611_11),
            (-73.766_843_35, -42.482_777_78),
            (-70.634_393_4, -26.350_555_56),
            (-72.509_363_96, -51.731_111_11),
            (-70.484_570_08, -25.397_222_22),
            (113.671_083_6, 22.640_277_78),
            (120.221_260_3, 31.931_944_44),
            (119.408_480_6, 34.745_277_78),
            (109.50053, 18.239_722_22),
            (110.406_360_4, 21.169_722_22),
            (122.102_650_2, 30.003_333_33),
            (-6.617_020_024, 4.743_055_556),
            (-75.525_677_27, 10.403_333_33),
            (-75.585_276_8, 9.520_277_778),
            (-78.759_540_64_f64, 1.813_055_556),
            (-76.733_863_37, 8.087_777_778),
            (-74.502_296_82, 20.353_055_56),
            (-75.550_883_39, 20.713_333_33),
            (-82.793_227_33, 21.903_333_33),
            (7.891_283_863, 54.1775),
            (10.868_256_77, 53.952_222_22),
            (8.692_167_256, 56.952_777_78),
            (-80.720_906_95, -0.935_555_556),
            (-79.642_697_29, 0.989_444_444),
            (-13.858_833_92, 28.741_388_89),
            (-5.310_424_028, 35.890_277_78),
            (-2.922_850_412, 35.28),
            (-17.105_123_67, 28.088_055_56),
            (-17.766_666_67, 28.675_833_33),
            (24.474_617_2, 58.381_111_11),
            (27.689_870_44, 62.888_333_33),
            (29.777_090_69, 62.604_444_44),
            (27.874_793_88, 62.3125),
            (179.309_364, -16.817_777_78),
            (-1.620_376_914, 49.646_388_89),
            (-0.326_383_981, 49.190_555_56),
            (8.755_300_353, 42.565_833_33),
            (8.900_353_357, 41.676_944_44),
            (-4.108_127_208, 47.989_444_44),
            (-2.756_360_424, 47.643_888_89),
            (138.119_493_5, 9.513_333_333),
            (-2.707_773_852, 51.498_888_89),
            (-0.285_100_118, 53.743_611_11),
            (-1.590_930_506, 54.965),
            (-1.440_930_506, 54.994_444_44),
            (0.685_806_832, 51.434_722_22),
            (0.007_420_495, 5.631_944_444),
            (25.889_163_72, 40.841_388_89),
            (27.289_870_44, 36.894_444_44),
            (25.150_706_71, 37.087_777_78),
            (26.966_666_67, 37.754_444_44),
            (-45.238_103_65, 60.139_722_22),
            (-69.235_100_12, 77.466_944_44),
            (-57.521_790_34, 6.237_777_778),
            (-86.756_890_46, 15.793_888_89),
            (-87.455_830_39, 15.783_888_89),
            (14.457_597_17, 44.538_333_33),
            (-72.535_983_51, 18.231_666_67),
            (-74.107_067_14, 18.643_611_11),
            (131.020_376_9, -1.3075),
            (97.142_873_97, 5.166_666_667),
            (117.654_947, 4.145_555_556),
            (105.307_067_1, -5.460_277_778),
            (106.890_400_5, -6.101_388_889),
            (74.807_420_49, 12.926_944_44),
            (69.587_396_94, 21.639_444_44),
            (73.271_790_34, 17.001_944_44),
            (-9.456_183_746, 51.680_555_56),
            (-6.456_183_746, 52.341_111_11),
            (48.185_453_47, 30.4325),
            (-14.286_513_55, 64.660_555_56),
            (-14.008_833_92, 64.929_722_22),
            (-15.941_460_54, 66.456_388_89),
            (11.937_926_97, 36.833_333_33),
            (15.090_930_51, 37.495_833_33),
            (12.235_453_47, 41.755_833_33),
            (12.602_473_5, 35.499_166_67),
            (15.925_323_91, 41.624_166_67),
            (-77.106_713_78, 18.410_277_78),
            (-76.451_766_78, 18.181_111_11),
            (130.985_630_2, 30.731_666_67),
            (140.039_870_4, 39.762_222_22),
            (141.523_557_1, 40.545_833_33),
            (124.151_236_7, 24.335_555_56),
            (132.693_404, 33.855_277_78),
            (139.803_533_6, 38.939_444_44),
            (134.053_356_9, 34.355_277_78),
            (141.689_163_7, 45.410_555_56),
            (134.187_927, 35.540_277_78),
            (40.901_590_11, -2.268_055_556),
            (126.588_103_7, 35.959_722_22),
            (129.402_826_9, 36.019_722_22),
            (129.188_280_3, 37.433_611_11),
            (128.592_343_9, 38.206_944_44),
            (129.385_630_2, 35.487_777_78),
            (35.819_140_16, 34.455_277_78),
            (-10.052_650_18, 5.858_055_556),
            (13.193_580_68, 32.9075),
            (-9.634_923_439, 30.423_888_89),
            (-3.919_846_879, 35.247_777_78),
            (-15.933_863_37, 23.682_222_22),
            (50.276_207_3, -14.9),
            (48.018_786_81, -22.1425),
            (48.326_207_3, -21.249_166_67),
            (44.271_967_02, -20.288_611_11),
            (49.421_967_02, -18.157_222_22),
            (-111.336_866_9, 26.014_722_22),
            (-90.590_400_47, 19.8125),
            (-86.957_420_49, 20.495),
            (-110.310_424, 24.169_444_44),
            (-87.067_726_74, 20.624_444_44),
            (-113.542_343_9, 31.306_111_11),
            (-105.240_930_5, 20.659_166_67),
            (-94.418_963_49, 18.129_722_22),
            (94.723_380_45, 16.779_722_22),
            (40.667_196_7, -14.541_388_89),
            (40.484_923_44, -12.966_666_67),
            (36.877_090_69, -17.881_666_67),
            (57.489_870_44, -20.148_055_56),
            (102.123_380_4, 2.248_888_889),
            (101.788_633_7, 2.536_111_111),
            (14.500_530_04, -22.940_555_56),
            (8.316_843_345, 4.986_388_889),
            (6.586_866_902, 53.218_333_33),
            (23.237_043_58, 69.967_777_78),
            (16.123_733_8, 69.324_166_67),
            (12.201_943_46, 65.4725),
            (6.789_870_436, 58.088_611_11),
            (5.002_826_855, 61.597_777_78),
            (7.986_336_867, 58.141_944_44),
            (11.490_047_11, 64.464_166_67),
            (11.226_914_02, 64.860_555_56),
            (12.618_786_81, 66.021_666_67),
            (14.909_893_99, 68.568_333_33),
            (5.501_413_428, 59.78),
            (174.004_417, -41.285_555_56),
            (170.519_316_8, -45.875_833_33),
            (54.003_180_21, 16.941_666_67),
            (62.338_633_69, 25.112_222_22),
            (-82.237_573_62, 9.34),
            (-78.151_060_07, 8.413_611_111),
            (-78.607_773_85, -9.076_666_667),
            (-71.343_757_36, -17.646_944_44),
            (-72.010_247_35, -17.031_111_11),
            (-76.221_967_02, -13.733_055_56),
            (123.308_127_2, 9.311_944_444),
            (125.154_240_3, 6.086_111_111),
            (154.671_967, -5.431_944_444),
            (143.206_537_1, -9.068_333_333),
            (146.984_746_8, -6.741_111_111),
            (145.800_353_4, -5.213_333_333),
            (18.668_786_81, 54.393_333_33),
            (18.538_457_01, 54.533_333_33),
            (-67.157_067_14, 18.429_444_44),
            (-66.700_353_36, 18.481_388_89),
            (-67.156_890_46, 18.213_888_89),
            (-7.926_030_624, 37.010_555_56),
            (-151.75, -16.516_666_67),
            (28.816_843_35, 45.191_111_11),
            (61.559_187_28, 69.756_111_11),
            (177.538_633_7, 64.744_166_67),
            (170.277_090_7, 69.701_666_67),
            (-16.071_967_02, 14.129_444_44),
            (-16.268_080_09, 12.589_722_22),
            (15.623_733_8, 78.226_111_11),
            (156.838_810_4, -8.101_388_889),
            (157.726_030_6, -8.499_722_222),
            (42.541_107_18, -0.374_166_667),
            (13.520_200_24, 59.375_277_78),
            (13.159_363_96, 58.509_166_67),
            (21.251_766_78, 64.678_333_33),
            (20.267_726_74, 63.816_666_67),
            (-72.256_007_07, 21.762_777_78),
            (100.569_670_2, 7.228_611_111),
            (27.957_243_82, 40.354_166_67),
            (36.340_400_47, 41.299_722_22),
            (35.142_873_97, 42.023_333_33),
            (39.736_513_55, 41.005_555_56),
            (33.541_460_54, 44.618_888_89),
            (-135.322_320_4, 59.450_833_33),
            (-146.357_067_1, 61.103_611_11),
            (-84.986_690_22, 29.7275),
            (-76.474_263_84, 38.965),
            (-76.071_083_63, 38.574_166_67),
            (-122.783_686_7, 45.605_833_33),
            (-122.637_750_3, 47.5625),
            (-69.102_120_14, 44.103_055_56),
            (-122.001_413_4, 36.966_388_89),
            (-76.239_517_08, 36.7225),
            (-64.187_750_29, 10.474_166_67),
            (106.675_147_2, 20.867_222_22),
            (19.910_572_060_487_087, 39.621_950_140_387_334),
            (30.167_657_186_346_13, 31.334_923_292_880_035),
            (-5.824_954_241_841_614, 35.796_113_535_694_27),
            (-79.85, 43.25),
            (-83.03, 42.31),
            (-83.11, 42.28),
            (-80.93, 44.58),
            (-84.35, 46.51),
            (-83.93, 43.43),
            (-84.46, 45.65),
            (-84.35, 46.5),
            (-86.26, 43.23),
            (-87.33, 41.61),
            (-87.81, 42.36),
            (-88.56, 47.11),
            (-132.38, 56.46),
            (-132.95, 56.81),
            (24.56, 65.73),
            (21.58, 63.1),
            (22.23, 60.45),
            (21.01, 56.51),
            (4.11, 51.95),
            (-6.36, 58.18),
            (-9.16, 38.7),
            (-6.33, 36.8),
            (1.45, 38.9),
            (39.71, 47.16),
            (34.76, 32.06),
            (10.25, 36.8),
            (5.08, 36.75),
            (3.06, 36.76),
            (-16.51, 16.01),
            (3.3, 6.41),
            (40.73, -15.03),
            (42.75, 13.0),
            (39.46, 15.61),
            (34.95, 29.55),
            (47.96, 29.38),
            (72.83, 18.83),
            (72.93, 18.95),
            (76.23, 9.96),
            (80.3, 13.1),
            (88.31, 22.55),
            (98.4, 7.83),
            (100.35, 5.41),
            (98.68, 3.78),
            (110.41, -6.95),
            (123.58, -10.16),
            (110.35, 1.56),
            (113.96, 4.38),
            (116.06, 5.98),
            (118.11, 5.83),
            (119.4, -5.13),
            (125.61, 7.06),
            (118.75, 32.08),
            (114.28, 30.58),
            (112.98, 28.2),
            (135.16, 48.5),
            (158.65, 53.05),
            (12.135_453_47, -15.193_611_11),
            (-62.270_906_95, -38.791_388_89),
            (-57.890_223_79, -34.855_277_78),
            (-68.300_883_39, -54.809_444_44),
            (-65.033_333_33, -42.736_111_11),
            (-170.687_927, -14.274_166_67),
            (149.223_733_8, -21.108_333_33),
            (135.869_493_5, -34.718_333_33),
            (138.007_243_8, -33.176_944_44),
            (117.886_690_2, -35.031_666_67),
            (115.470_906_9, -20.725_833_33),
            (115.651_236_7, -33.315_277_78),
            (145.908_127_2, -41.052_777_78),
            (144.387_396_9, -38.126_666_67),
            (151.251_766_8, -23.83),
            (151.769_140_2, -32.9075),
            (150.893_580_7, -34.4625),
            (141.609_364, -38.349_166_67),
            (142.218_963_5, -10.585_555_56),
            (146.824_793_9, -19.250_833_33),
            (141.866_666_7, -12.67),
            (137.590_753_8, -33.038_333_33),
            (128.100_883_4, -15.451_388_89),
            (4.386_160_188, 50.886_111_11),
            (3.767_373_38, 51.114_444_44),
            (-39.025_677_27, -14.780_277_78),
            (-35.722_320_38, -9.678_888_889),
            (-35.2, -5.783_055_556),
            (-52.076_207_3, -32.056_111_11),
            (-40.335_100_12, -20.323_333_33),
            (-127.688_810_4, 52.350_833_33),
            (-53.986_866_9, 47.293_055_56),
            (-65.65, 47.616_666_67),
            (-64.437_220_26, 48.824_444_44),
            (-124.819_316_8, 49.23),
            (-124.524_793_9, 49.835),
            (-66.383_863_37, 50.206_388_89),
            (-60.203_003_53, 46.141_944_44),
            (-72.538_987_04, 46.335_833_33),
            (-66.120_906_95, 43.835_555_56),
            (-68.508_127_21, 48.477_777_78),
            (-69.568_080_09, 47.846_666_67),
            (-55.577_090_69, 51.366_666_67),
            (-63.787_043_58, 46.388_611_11),
            (-70.321_967_02, -18.473_055_56),
            (-70.205_653_71, -22.086_111_11),
            (109.070_553_6, 21.458_611_11),
            (113.001_943_5, 22.5025),
            (120.884_746_8, 27.998_333_33),
            (121.388_987, 37.571_111_11),
            (113.584_216_7, 22.239_722_22),
            (-74.217_020_02, 11.251_944_44),
            (-77.053_356_89, 3.883_055_556),
            (-23.503_180_21, 14.944_722_22),
            (-83.166_666_67, 8.637_777_778),
            (-80.453_710_25, 22.14),
            (-77.133_510_01, 20.3375),
            (-81.537_043_58, 23.051_388_89),
            (-75.856_713_78, 20.001_666_67),
            (7.192_873_969, 53.346_111_11),
            (9.436_866_902, 54.803_333_33),
            (8.122_143_698, 53.53),
            (8.433_863_369, 55.465_555_56),
            (10.386_866_9, 55.4175),
            (9.776_737_338, 54.906_944_44),
            (14.687_750_29, 55.096_111_11),
            (-71.086_513_55, 18.212_222_22),
            (-71.654_947, 17.925_277_78),
            (-0.636_690_224, 35.7125),
            (-8.387_926_973, 43.363_055_56),
            (-2.471_260_306, 36.832_222_22),
            (-5.688_633_687, 43.558_611_11),
            (-1.986_866_902, 43.322_777_78),
            (-3.804_946_996, 43.442_222_22),
            (1.220_200_236, 41.096_111_11),
            (25.454_593_64_f64, 65.015_833_33),
            (-1.493_757_362, 43.519_722_22),
            (1.575_500_589, 50.723_611_11),
            (-4.471_436_985, 48.380_555_56),
            (7.009_187_279, 43.548_055_56),
            (-1.617_550_059, 49.652_222_22),
            (1.085_983_51, 49.926_388_89),
            (-1.601_060_071, 48.834_722_22),
            (-1.157_773_852, 46.146_666_67),
            (-3.352_120_141, 47.734_166_67),
            (-3.834_923_439, 48.585_277_78),
            (-0.953_003_534, 45.949_166_67),
            (5.904_770_318, 43.110_555_56),
            (9.500_883_392, 0.288_333_333),
            (-2.074_617_197, 57.142_222_22),
            (-3.007_243_816, 53.436_388_89),
            (-4.154_063_604, 50.364_722_22),
            (-1.1, 50.8075),
            (41.650_530_04, 41.648_888_89),
            (24.401_943_46, 40.931_388_89),
            (26.137_750_29, 38.377_222_22),
            (22.108_127_21, 37.022_777_78),
            (21.734_923_44, 38.254_444_44),
            (22.936_690_22, 39.352_777_78),
            (-52.119_140_16, 70.674_722_22),
            (-88.604_063_6, 15.728_333_33),
            (13.834_746_76, 44.871_666_67),
            (14.422_320_38, 45.3275),
            (16.425_500_59, 43.515),
            (114.555_300_4, -3.321_944_444),
            (107.627_090_7, -2.75),
            (92.723_910_48, 11.672_222_22),
            (70.222_320_38, 23.013_611_11),
            (79.822_320_38, 11.914_166_67),
            (-8.424_440_518, 51.901_111_11),
            (-9.043_757_362, 53.27),
            (50.836_866_9, 28.984_722_22),
            (13.492_343_93, 43.618_333_33),
            (16.855_300_35, 41.136_944_44),
            (9.107_597_173, 39.204_166_67),
            (9.517_903_416, 40.922_777_78),
            (14.223_733_8, 42.467_777_78),
            (15.643_757_36, 38.124_444_44),
            (12.503_886_93, 38.013_611_11),
            (140.742_874, 40.831_388_89),
            (140.709_010_6, 41.787_777_78),
            (130.568_786_8, 31.5925),
            (133.557_067_1, 33.524_166_67),
            (144.352_296_8, 42.988_611_11),
            (133.259_540_6, 33.970_833_33),
            (131.676_030_6, 33.272_222_22),
            (130.901_060_1, 33.934_444_44),
            (141.653_356_9, 42.6375),
            (137.222_673_7, 36.757_222_22),
            (131.237_750_3, 33.938_333_33),
            (40.123_027_09, -3.213_611_111),
            (81.203_886_93, 8.558_333_333),
            (21.134_216_73, 55.687_222_22),
            (-9.242_697_291, 32.3075),
            (-116.622_850_4, 31.850_833_33),
            (-110.868_786_8, 27.919_166_67),
            (-104.300_883_4, 19.070_555_56),
            (-95.201_943_46, 16.157_222_22),
            (145.734_923_4, 15.225_833_33),
            (-17.041_813_9, 20.9075),
            (15.153_710_25, -26.637_777_78),
            (-83.756_890_46, 12.011_944_44),
            (6.171_613_663, 62.4725),
            (29.717_726_74, 70.634_166_67),
            (14.372_673_73, 67.288_888_89),
            (23.671_083_63, 70.667_222_22),
            (5.255_653_71, 59.412_222_22),
            (30.055_653_71, 69.728_333_33),
            (7.733_333_333, 63.115),
            (14.123_733_8, 66.315),
            (7.157_420_495, 62.736_388_89),
            (13.186_866_9, 65.851_944_44),
            (17.418_610_13, 68.438_611_11),
            (5.737_220_259, 58.978_888_89),
            (29.737_573_62, 70.071_111_11),
            (31.103_886_93, 70.373_333_33),
            (174.037_750_3, -39.057_222_22),
            (178.022_497_1, -38.6725),
            (171.20053, -42.444_722_22),
            (176.918_080_1, -39.475),
            (176.174_087_2, -37.659_444_44),
            (174.989_517_1, -39.944_166_67),
            (171.591_283_9, -41.750_277_78),
            (174.342_697_3, -35.751_111_11),
            (171.254_240_3, -44.389_166_67),
            (-81.274_617_2, -4.573_055_556),
            (123.619_846_9, 12.368_055_56),
            (120.274_793_9, 14.808_333_33),
            (150.451_060_1, -10.312_777_78),
            (150.786_690_2, -2.584_722_222),
            (155.626_914, -6.215_277_778),
            (152.185_100_1, -4.241_111_111),
            (141.292_343_9, -2.683_611_111),
            (-66.610_247_35, 17.968_055_56),
            (-8.867_020_024, 37.942_777_78),
            (-28.621_967_02, 38.53),
            (40.556_360_42, 64.5425),
            (33.041_460_54, 68.9725),
            (128.872_850_4, 71.643_055_56),
            (42.535_276_8, 16.890_277_78),
            (45.0, 10.440_833_33),
            (-57.001_766_78, 5.951_666_667),
            (13.001_590_11, 55.625_555_56),
            (17.192_697_29, 60.684_444_44),
            (12.85, 56.655),
            (12.687_573_62, 56.033_333_33),
            (17.118_610_13, 61.721_666_67),
            (16.369_140_16, 56.659_166_67),
            (18.725_853_95, 63.276_111_11),
            (15.3, 56.174_722_22),
            (17.089_340_4, 61.308_333_33),
            (16.651_943_46, 57.755_833_33),
            (18.274_617_2, 57.635_555_56),
            (27.507_950_53, 40.9675),
            (39.103_180_21, -5.065_555_556),
            (32.607_420_49, 46.618_611_11),
            (-57.842_167_26, -34.471_666_67),
            (-145.756_360_4, 60.55),
            (-131.671_260_3, 55.346_944_44),
            (-68.769_846_88, 44.791_944_44),
            (-121.323_027_1, 37.950_555_56),
            (-73.176_383_98, 41.1725),
            (-72.909_540_64_f64, 41.286_388_89),
            (-80.108_657_24, 26.084_444_44),
            (-81.122_497_06, 32.110_833_33),
            (-70.239_517_08, 43.653_333_33),
            (-89.088_457_01, 30.358_611_11),
            (-70.768_610_13, 43.0875),
            (-74.137_220_26, 40.7),
            (-123.826_207_3, 46.189_444_44),
            (-80.108_657_24, 26.084_444_44),
            (-97.404_593_64_f64, 27.812_777_78),
            (-88.537_220_26, 30.351_388_89),
            (-122.404_240_3, 47.267_222_22),
            (-94.084_216_73, 30.077_777_78),
            (-122.900_706_7, 47.053_333_33),
            (-123.435_100_1, 48.130_833_33),
            (-122.753_180_2, 48.114_444_44),
            (-67.993_050_65, 10.477_222_22),
            (49.143_757_36, 14.522_222_22),
            (27.904_770_32_f64, -33.025_277_78),
            (21.418_256_77, -34.375_277_78),
            (32.056_183_75, -28.804_722_22),
            (-80.1, 42.15),
            (-83.86, 43.6),
            (-87.88, 43.03),
            (-124.21, 43.36),
            (-135.33, 57.05),
            (-152.4, 57.78),
            (13.569_316_84, -12.336_944_44),
            (54.372_673_73, 24.525),
            (-67.459_893_99, -45.855_833_33),
            (-57.533_333_33, -38.042_777_78),
            (145.775_500_6, -16.929_722_22),
            (122.209_187_3, -18.0025),
            (146.367_550_1, -41.167_777_78),
            (147.335_806_8, -42.880_277_78),
            (4.293_757_362, 51.297_777_78),
            (27.888_633_69, 43.194_444_44),
            (-88.201_943_46, 17.479_722_22),
            (-64.776_383_98, 32.291_111_11),
            (-48.484_746_76, -1.451_666_667),
            (-48.519_140_16, -25.500_833_33),
            (-51.224_087_16, -30.0175),
            (-34.868_963_49, -8.053_611_111),
            (-38.504_770_32_f64, -12.958_611_11),
            (-46.300_530_04, -23.968_888_89),
            (-63.118_963_49, 46.231_666_67),
            (-63.574_440_52, 44.656_944_44),
            (-123.926_384, 49.169_444_44),
            (-71.209_010_6, 46.805_833_33),
            (-123.406_537_1, 48.431_111_11),
            (-130.337_043_6, 54.309_722_22),
            (-66.059_893_99, 45.267_777_78),
            (-70.403_710_25, -23.650_277_78),
            (-70.151_766_78, -20.202_777_78),
            (-72.954_416_96, -41.483_611_11),
            (110.274_970_6, 20.027_777_78),
            (121.553_356_9, 29.866_666_67),
            (118.020_023_6, 24.45),
            (-3.966_666_667, 5.233_055_556),
            (9.685_630_153, 4.055),
            (11.826_914_02, -4.784_444_444),
            (-74.756_183_75, 10.967_222_22),
            (43.243_227_33, -11.701_388_89),
            (-82.756_007_07, 23.006_388_89),
            (33.639_340_4, 34.924_166_67),
            (33.017_726_74, 34.65),
            (8.751_060_071, 53.0975),
            (9.958_480_565, 53.524_722_22),
            (43.135_630_15, 11.601_944_44),
            (10.005_300_35, 57.061_111_11),
            (9.740_577_15, 55.558_055_56),
            (-0.488_280_33, 38.335_277_78),
            (-3.026_914_016, 43.3425),
            (-0.318_433_451, 39.444_166_67),
            (-60.070_730_27, -51.955_555_56),
            (8.738_810_365, 41.92),
            (9.451_943_463, 42.7),
            (-0.553_180_212, 44.865_277_78),
            (1.850_176_678, 50.965_833_33),
            (2.170_906_949, 51.021_666_67),
            (0.235_100_118, 49.422_222_22),
            (9.433_686_69, 0.400_833_333),
            (8.785_276_796, -0.711_944_444),
            (-5.891_107_185, 54.620_555_56),
            (1.322_143_698, 51.120_833_33),
            (-4.234_746_761, 57.486_666_67),
            (-1.738_457_008, 4.884_166_667),
            (-61.727_090_69, 15.996_388_89),
            (-61.538_457_01, 16.233_888_89),
            (-16.570_376_91, 13.444_444_44),
            (9.738_103_651, 1.824_166_667),
            (25.141_107_18, 35.345_555_56),
            (22.917_726_74, 40.635),
            (-52.336_160_19, 4.935_277_778),
            (-52.624_263_84, 5.158_888_889),
            (-58.167_196_7, 6.819_444_444),
            (-87.940_223_79, 15.833_333_33),
            (15.219_316_84, 44.1175),
            (113.916_666_7, -7.616_666_667),
            (124.825_853_9, 1.481_944_444),
            (117.216_666_7, -1.05),
            (72.206_007_07, 21.77),
            (83.287_220_26, 17.693_333_33),
            (-8.633_333_333, 52.662_777_78),
            (56.204_240_28, 27.140_833_33),
            (-21.837_926_97, 64.148_333_33),
            (-14.004_240_28, 65.262_777_78),
            (13.754_240_28, 45.645),
            (132.421_437, 34.365_277_78),
            (135.238_103_7, 34.684_166_67),
            (129.859_540_6, 32.740_277_78),
            (141.016_666_7, 43.196_944_44),
            (139.788_457, 35.624_722_22),
            (-10.793_757_36, 6.345_555_556),
            (79.850_176_68, 6.951_388_889),
            (-7.600_176_678, 33.608_888_89),
            (7.420_906_949, 43.731_944_44),
            (-99.902_473_5, 16.844_444_44),
            (-106.393_404, 23.192_222_22),
            (-97.833_686_69, 22.236_944_44),
            (34.833_510_01, -19.819_166_67),
            (32.557_067_14, -25.972_777_78),
            (-16.021_436_98, 18.035_277_78),
            (-62.219_846_88, 16.703_333_33),
            (-61.056_890_46, 14.599_166_67),
            (166.425_853_9, -22.259_722_22),
            (7.003_180_212, 4.769_166_667),
            (-87.169_140_16, 12.481_944_44),
            (4.292_873_969, 51.927_222_22),
            (5.319_670_2, 60.396_944_44),
            (18.968_786_81, 69.655_833_33),
            (10.388_987_04, 63.437_777_78),
            (173.271_967, -41.259_722_22),
            (58.409_010_6, 23.606_666_67),
            (123.922_673_7, 10.306_388_89),
            (122.071_437, 6.902_777_778),
            (147.151_060_1, -9.467_222_222),
            (143.65053, -3.57),
            (-8.618_610_13, 41.141_111_11),
            (-25.658_833_92, 37.736_944_44),
            (-149.569_670_2, -17.531_111_11),
            (51.555_653_71, 25.298_055_56),
            (20.455_477_03, 54.7),
            (131.887_750_3, 43.094_444_44),
            (28.726_383_98, 60.705),
            (37.221_613_66, 19.615_833_33),
            (45.340_930_51, 2.028_888_889),
            (-55.138_987_04, 5.82),
            (11.870_023_56, 57.689_166_67),
            (22.158_303_89, 65.578_888_89),
            (16.225_677_27, 58.610_277_78),
            (1.284_923_439, 6.139_166_667),
            (27.153_886_93, 38.443_888_89),
            (120.307_067_1, 22.565_277_78),
            (120.503_886_9, 24.258_333_33),
            (30.737_043_58, 46.501_111_11),
            (-56.204_240_28, -34.900_555_56),
            (-134.670_023_6, 58.379_166_67),
            (-165.425_147_2, 64.498_333_33),
            (-155.068_610_1, 19.733_333_33),
            (-122.500_353_4, 48.740_555_56),
            (-95.202_120_14, 29.739_166_67),
            (-97.384_570_08, 25.957_222_22),
            (-122.96702, 46.112_777_78),
            (-61.242_873_97, 13.169_166_67),
            (-66.940_223_79, 10.602_777_78),
            (-71.588_280_33, 10.683_611_11),
            (108.223_203_8, 16.082_222_22),
            (168.305_830_4, -17.747_222_22),
            (-171.757_950_5, -13.828_333_33),
            (42.935_276_8, 14.833_611_11),
            (-75.7, 45.43),
            (-78.88, 42.88),
            (-81.71, 41.5),
            (-88.01, 44.51),
            (-92.1, 46.76),
            (-124.18, 40.8),
            (13.250_883_39, -8.783_888_889),
            (-68.273_557_13, 12.148_333_33),
            (-63.043_757_36, 18.014_444_44),
            (138.507_950_5, -34.799_166_67),
            (153.168_433_5, -27.3825),
            (118.573_203_8, -20.3175),
            (91.825_853_95, 22.268_888_89),
            (-59.624_087_16, 13.106_944_44),
            (-73.524_617_2, 45.543_611_11),
            (-70.904_770_32_f64, -53.168_333_33),
            (-73.226_560_66, -39.816_666_67),
            (121.650_353_4, 38.933_611_11),
            (119.30053, 26.0475),
            (120.31702, 36.095_833_33),
            (121.487_220_3, 31.221_944_44),
            (116.704_063_6, 23.354_722_22),
            (-84.804_240_28, 9.981_666_667),
            (10.156_890_46, 54.330_833_33),
            (-61.385_983_51, 15.296_388_89),
            (-69.875_853_95, 18.475_277_78),
            (-0.985_983_51, 37.589_444_44),
            (-8.726_207_303, 42.2425),
            (-16.226_560_66, 28.474_722_22),
            (24.690_753_83, 59.46),
            (178.421_083_6, -18.1325),
            (6.633_333_333, 43.270_555_56),
            (-4.303_180_212, 55.863_055_56),
            (-1.424_440_518, 50.9025),
            (-5.357_243_816, 36.136_944_44),
            (-13.709_893_99, 9.516_388_889),
            (-15.572_673_73, 11.858_333_33),
            (24.009_717_31, 35.518_055_56),
            (21.318_610_13, 37.646_388_89),
            (-90.841_283_86, 13.915_555_56),
            (114.156_183_7, 22.321_111_11),
            (-72.339_693_76, 18.565_833_33),
            (112.723_910_5, -7.206_388_889),
            (-6.206_007_067, 53.344_444_44),
            (-7.118_786_808, 52.266_388_89),
            (35.018_256_77, 32.8225),
            (10.301_943_46, 43.555_833_33),
            (13.938_103_65, 40.745_277_78),
            (-76.824_793_88, 17.981_666_67),
            (130.854_240_3, 33.9225),
            (39.622_143_7, -4.053_055_556),
            (104.920_906_9, 11.583_055_56),
            (35.519_493_52, 33.905),
            (73.507_067_14, 4.175),
            (-96.133_686_69, 19.208_333_33),
            (96.168_786_81, 16.765_833_33),
            (174.789_870_4, -41.2775),
            (14.585_806_83, 53.430_555_56),
            (39.159_010_6, 21.458_611_11),
            (-17.425_147_23, 14.682_222_22),
            (103.722_143_7, 1.292_777_778),
            (-13.207_950_53, 8.494_166_667),
            (18.109_363_96, 59.335),
            (100.569_140_2, 13.606_944_44),
            (26.521_967_02, 40.264_722_22),
            (-149.887_750_3, 61.235_555_56),
            (-118.200_706_7, 33.748_888_89),
            (-122.301_236_7, 37.799_444_44),
            (-81.559_187_28, 30.380_833_33),
            (-75.134_570_08, 39.895_277_78),
            (-79.923_557_13, 32.822_222_22),
            (-71.324_440_52, 41.4825),
            (106.721_790_3, 10.793_888_89),
            (44.989_693_76, 12.795_555_56),
            (31.023_380_45, -29.881_111_11),
            (25.635_276_8, -33.961_388_89),
            (25.635_276_8, -33.961_388_89),
            (-83.03, 42.33),
            (-90.16, 35.06),
            (-90.2, 38.71),
            (24.96, 60.16),
            (30.3, 59.93),
            (-70.038_810_37, 12.52),
            (55.269_316_84, 25.267_222_22),
            (-58.369_670_2, -34.599_166_67),
            (130.854_947, -12.470_277_78),
            (144.917_196_7, -37.832_777_78),
            (115.855_477, -31.965_277_78),
            (151.189_163_7, -33.862_222_22),
            (2.422_320_377, 6.346_666_667),
            (-77.321_260_31, 25.076_666_67),
            (-43.191_813_9, -22.883_055_56),
            (-123.071_437, 49.297_777_78),
            (-64.703_710_25, 44.043_333_33),
            (-71.619_140_16, -33.035_277_78),
            (113.409_364, 23.094_166_67),
            (117.456_537_1, 39.009_444_44),
            (-4.021_260_306, 5.283_333_333),
            (8.553_003_534, 53.563_611_11),
            (12.117_903_42, 54.1525),
            (12.584_040_05, 55.726_111_11),
            (-79.902_473_5, -2.284_166_667),
            (32.306_007_07, 31.253_333_33),
            (2.168_786_808, 41.354_722_22),
            (-4.418_256_773, 36.709_444_44),
            (2.625_323_91, 39.551_111_11),
            (0.173_733_804, 49.466_944_44),
            (5.341_283_863, 43.329_444_44),
            (7.285_630_153, 43.693_888_89),
            (-0.067_196_702, 51.502_777_78),
            (22.567_550_06, 36.76),
            (28.233_510_01, 36.443_611_11),
            (18.076_383_98, 42.66),
            (11.775_677_27, 42.098_888_89),
            (13.369_846_88, 38.130_833_33),
            (8.489_517_079, 44.311_666_67),
            (12.240_577_15, 45.453_055_56),
            (-77.935_453_47, 18.4675),
            (135.433_863_4, 34.635_833_33),
            (139.667_373_4, 35.436_388_89),
            (24.088_103_65, 57.007_777_78),
            (-109.900_706_7, 22.883_888_89),
            (14.541_283_86, 35.826_111_11),
            (4.824_087_161, 52.413_055_56),
            (10.734_570_08, 59.897_222_22),
            (174.769_493_5, -36.836_388_89),
            (66.973_733_8, 24.835),
            (-79.885_100_12, 9.373_333_333),
            (120.943_404, 14.524_166_67),
            (-66.091_283_86, 18.436_111_11),
            (28.993_404, 41.012_777_78),
            (121.374_617_2, 25.151_944_44),
            (39.293_404, -6.834_444_444),
            (-88.037_750_29, 30.711_388_89),
            (-118.259_717_3, 33.731_944_44),
            (-117.157_243_8, 32.684_444_44),
            (-122.400_883_4, 37.788_611_11),
            (-80.167_020_02, 25.775),
            (-82.436_160_19, 27.93),
            (-157.873_733_8, 21.309_444_44),
            (-71.035_453_47, 42.363_611_11),
            (-76.555_653_71, 39.2325),
            (-74.024_263_84, 40.688_333_33),
            (-94.817_903_42, 29.304_166_67),
            (-76.292_520_61, 36.901_944_44),
            (-122.359_717_3, 47.602_222_22),
            (18.435_276_8, -33.909_166_67),
            (-79.38, 43.61),
            (-87.6, 41.88),
        ])?;

        assert_eq!(
            result[0],
            MultiPointCollection::from_data(
                coordinates,
                vec![Default::default(); 1081],
                HashMap::new(),
            )?
        );

        Ok(())
    }

    #[tokio::test]
    async fn plain_data() -> Result<()> {
        let dataset_information = OgrSourceDataset {
            file_name: "test-data/vector/data/plain_data.csv".into(),
            layer_name: "plain_data".to_string(),
            data_type: None,
            time: OgrSourceDatasetTimeType::None,
            columns: Some(OgrSourceColumnSpec {
                x: "".to_string(),
                y: None,
                decimal: vec!["a".to_string()],
                numeric: vec!["b".to_string()],
                textual: vec!["c".to_string()],
            }),
            default: None,
            force_ogr_time_filter: false,
            on_error: OgrSourceErrorSpec::Skip,
            provenance: None,
        };

        let query_processor =
            OgrSourceProcessor::<NoGeometry>::new(Arc::new(dataset_information), None);

        let context = MockQueryContext::new(usize::MAX);
        let query = query_processor.query(
            QueryRectangle {
                bbox: BoundingBox2D::new((0., 0.).into(), (1., 1.).into())?,
                time_interval: Default::default(),
                spatial_resolution: SpatialResolution::new(1., 1.)?,
            },
            &context,
        );

        let result: Vec<DataCollection> = query.try_collect().await?;

        assert_eq!(result.len(), 1);

        assert_eq!(
            result[0],
            DataCollection::from_data(
                vec![],
                vec![Default::default(); 2],
                [
                    (
                        "a".to_string(),
                        FeatureData::NullableDecimal(vec![Some(1), Some(2)])
                    ),
                    (
                        "b".to_string(),
                        FeatureData::NullableNumber(vec![Some(5.4), None])
                    ),
                    (
                        "c".to_string(),
                        FeatureData::NullableText(vec![
                            Some("foo".to_string()),
                            Some("bar".to_string())
                        ])
                    ),
                ]
                .iter()
                .cloned()
                .collect(),
            )?
        );

        Ok(())
    }

    #[tokio::test]
    async fn chunked() -> Result<()> {
        let source = OgrSource {
            params: OgrSourceParameters {
                layer_name: "ne_10m_ports".to_string(),
                attribute_projection: None,
            },
        }
        .boxed()
        .initialize(&MockExecutionContextCreator::default().context())?;

        assert_eq!(
            source.result_descriptor().data_type,
            VectorDataType::MultiPoint
        );
        assert_eq!(
            source.result_descriptor().spatial_reference,
            SpatialReference::wgs84().into()
        );

        let query_processor = source.query_processor()?.multi_point().unwrap();

        let query_bbox = BoundingBox2D::new((-9.45, 47.64).into(), (10.00, 63.43).into())?;

        let expected_multipoints = MultiPoint::many(vec![
            (2.933_686_69, 51.23),
            (3.204_593_64_f64, 51.336_388_89),
            (8.707_243_816, 53.864_722_22),
            (9.835_806_832, 54.473_611_11),
            (8.489_517_079, 53.4875),
            (7.368_963_486, 53.096_388_89),
            (9.504_416_961, 55.251_111_11),
            (9.868_433_451, 55.854_166_67),
            (9.493_404_005, 55.492_777_78),
            (9.551_943_463, 55.705_555_56),
            (0.073_380_448, 49.365_833_33),
            (0.369_493_522, 49.761_944_44),
            (-2.022_850_412, 48.644_444_44),
            (-4.756_713_781, 55.954_722_22),
            (-1.986_513_545, 50.714_444_44),
            (-5.053_533_569, 50.152_777_78),
            (-3.171_790_342, 55.9825),
            (-2.467_903_416, 56.704_444_44),
            (-2.984_746_761, 51.558_888_89),
            (-1.356_183_746, 54.906_944_44),
            (-1.157_067_138, 54.608_055_56),
            (-8.471_260_306, 54.271_666_67),
            (4.783_686_69, 52.958_055_56),
            (4.651_413_428, 51.805_833_33),
            (6.955_477_032, 53.320_555_56),
            (8.757_420_495, 58.454_166_67),
            (1.73, 52.61),
            (-2.96, 56.46),
            (-3.83, 57.83),
            (-3.08, 58.43),
            (-5.46, 56.41),
            (-4.46, 54.15),
            (-7.31, 55.),
            (-3.4, 54.86),
            (7.891_283_863, 54.1775),
            (8.692_167_256, 56.952_777_78),
            (-1.620_376_914, 49.646_388_89),
            (-0.326_383_981, 49.190_555_56),
            (-4.108_127_208, 47.989_444_44),
            (-2.756_360_424, 47.643_888_89),
            (-2.707_773_852, 51.498_888_89),
            (-0.285_100_118, 53.743_611_11),
            (-1.590_930_506, 54.965),
            (-1.440_930_506, 54.994_444_44),
            (0.685_806_832, 51.434_722_22),
            (-6.456_183_746, 52.341_111_11),
            (6.586_866_902, 53.218_333_33),
            (6.789_870_436, 58.088_611_11),
            (5.002_826_855, 61.597_777_78),
            (7.986_336_867, 58.141_944_44),
            (5.501_413_428, 59.78),
            (4.11, 51.95),
            (-6.36, 58.18),
            (4.386_160_188, 50.886_111_11),
            (3.767_373_38, 51.114_444_44),
            (7.192_873_969, 53.346_111_11),
            (9.436_866_902, 54.803_333_33),
            (8.122_143_698, 53.53),
            (8.433_863_369, 55.465_555_56),
            (9.776_737_338, 54.906_944_44),
            (1.575_500_589, 50.723_611_11),
            (-4.471_436_985, 48.380_555_56),
            (-1.617_550_059, 49.652_222_22),
            (1.085_983_51, 49.926_388_89),
            (-1.601_060_071, 48.834_722_22),
            (-3.352_120_141, 47.734_166_67),
            (-3.834_923_439, 48.585_277_78),
            (-2.074_617_197, 57.142_222_22),
            (-3.007_243_816, 53.436_388_89),
            (-4.154_063_604, 50.364_722_22),
            (-1.1, 50.8075),
            (-8.424_440_518, 51.901_111_11),
            (-9.043_757_362, 53.27),
            (6.171_613_663, 62.4725),
            (5.255_653_71, 59.412_222_22),
            (7.733_333_333, 63.115),
            (7.157_420_495, 62.736_388_89),
            (5.737_220_259, 58.978_888_89),
            (4.293_757_362, 51.297_777_78),
            (8.751_060_071, 53.0975),
            (9.958_480_565, 53.524_722_22),
            (9.740_577_15, 55.558_055_56),
            (1.850_176_678, 50.965_833_33),
            (2.170_906_949, 51.021_666_67),
            (0.235_100_118, 49.422_222_22),
            (-5.891_107_185, 54.620_555_56),
            (1.322_143_698, 51.120_833_33),
            (-4.234_746_761, 57.486_666_67),
            (-8.633_333_333, 52.662_777_78),
            (4.292_873_969, 51.927_222_22),
            (5.319_670_2, 60.396_944_44),
            (-4.303_180_212, 55.863_055_56),
            (-1.424_440_518, 50.9025),
            (-6.206_007_067, 53.344_444_44),
            (-7.118_786_808, 52.266_388_89),
            (8.553_003_534, 53.563_611_11),
            (0.173_733_804, 49.466_944_44),
            (-0.067_196_702, 51.502_777_78),
            (4.824_087_161, 52.413_055_56),
        ])?;

        let context1 = MockQueryContext::new(0);
        let query = query_processor.query(
            QueryRectangle {
                bbox: query_bbox,
                time_interval: Default::default(),
                spatial_resolution: SpatialResolution::new(1., 1.)?,
            },
            &context1,
        );

        let result: Vec<MultiPointCollection> = query.try_collect().await?;

        assert_eq!(result.len(), 99);

        for (collection, expected_multi_point) in
            result.iter().zip(expected_multipoints.iter().cloned())
        {
            assert_eq!(collection.len(), 1);
            assert_eq!(
                collection,
                &MultiPointCollection::from_data(
                    vec![expected_multi_point],
                    vec![Default::default(); 1],
                    Default::default(),
                )?
            );
        }

        assert!(!result.last().unwrap().is_empty());

        // LARGER CHUNK
        let context = MockQueryContext::new(1_000);
        let query = query_processor.query(
            QueryRectangle {
                bbox: query_bbox,
                time_interval: Default::default(),
                spatial_resolution: SpatialResolution::new(1., 1.)?,
            },
            &context,
        );

        let result: Vec<MultiPointCollection> = query.try_collect().await?;

        assert_eq!(result.len(), 4);
        assert_eq!(result[0].len(), 25);
        assert_eq!(result[1].len(), 25);
        assert_eq!(result[2].len(), 25);
        assert_eq!(result[3].len(), 24);

        assert_eq!(
            result[0],
            MultiPointCollection::from_data(
                expected_multipoints[0..25].to_vec(),
                vec![Default::default(); result[0].len()],
                Default::default(),
            )?
        );
        assert_eq!(
            result[1],
            MultiPointCollection::from_data(
                expected_multipoints[25..50].to_vec(),
                vec![Default::default(); result[1].len()],
                Default::default(),
            )?
        );
        assert_eq!(
            result[2],
            MultiPointCollection::from_data(
                expected_multipoints[50..75].to_vec(),
                vec![Default::default(); result[2].len()],
                Default::default(),
            )?
        );
        assert_eq!(
            result[3],
            MultiPointCollection::from_data(
                expected_multipoints[75..99].to_vec(),
                vec![Default::default(); result[3].len()],
                Default::default(),
            )?
        );

        Ok(())
    }
}<|MERGE_RESOLUTION|>--- conflicted
+++ resolved
@@ -1036,11 +1036,8 @@
     use geoengine_datatypes::collections::{DataCollection, MultiPointCollection};
     use geoengine_datatypes::primitives::{BoundingBox2D, FeatureData, SpatialResolution};
 
-<<<<<<< HEAD
+    use crate::engine::MockExecutionContextCreator;
     use crate::engine::{ExecutionContext, MockQueryContext};
-=======
-    use crate::engine::MockExecutionContextCreator;
->>>>>>> 8f7b3a88
 
     use super::*;
 
