--- conflicted
+++ resolved
@@ -3,13 +3,8 @@
 use super::map_query::MapQueryProcessor;
 use crate::{
     adapters::{
-<<<<<<< HEAD
-        fold_by_coordinate_lookup_future, FillerTileCacheExpirationStrategy, RasterSubQueryAdapter,
-        TileReprojectionSubQuery, TileReprojectionSubqueryGridInfo,
-=======
-        FillerTileCacheExpirationStrategy, FillerTimeBounds, RasterSubQueryAdapter,
-        SparseTilesFillAdapter, TileReprojectionSubQuery, fold_by_coordinate_lookup_future,
->>>>>>> 55ff63a6
+        FillerTileCacheExpirationStrategy, RasterSubQueryAdapter, TileReprojectionSubQuery,
+        TileReprojectionSubqueryGridInfo, fold_by_coordinate_lookup_future,
     },
     engine::{
         CanonicOperatorName, ExecutionContext, InitializedRasterOperator, InitializedSources,
@@ -27,13 +22,8 @@
 use geoengine_datatypes::{
     collections::FeatureCollection,
     operations::reproject::{
-<<<<<<< HEAD
-        reproject_spatial_query, CoordinateProjection, CoordinateProjector, Reproject,
-        ReprojectClipped,
-=======
         CoordinateProjection, CoordinateProjector, Reproject, ReprojectClipped,
-        reproject_and_unify_bbox, reproject_query, suggest_pixel_size_from_diag_cross_projected,
->>>>>>> 55ff63a6
+        reproject_spatial_query,
     },
     primitives::{
         BandSelection, ColumnSelection, Geometry, RasterQueryRectangle,
@@ -355,19 +345,11 @@
 impl<Q, G> QueryProcessor for VectorReprojectionProcessor<Q, G>
 where
     Q: QueryProcessor<
-<<<<<<< HEAD
-        Output = FeatureCollection<G>,
-        SpatialQuery = VectorSpatialQueryRectangle,
-        Selection = ColumnSelection,
-        ResultDescription = VectorResultDescriptor,
-    >,
-=======
             Output = FeatureCollection<G>,
-            SpatialBounds = BoundingBox2D,
+            SpatialQuery = VectorSpatialQueryRectangle,
             Selection = ColumnSelection,
             ResultDescription = VectorResultDescriptor,
         >,
->>>>>>> 55ff63a6
     FeatureCollection<G>: Reproject<CoordinateProjector, Out = FeatureCollection<G>>,
     G: Geometry + ArrowTyped,
 {
@@ -610,19 +592,11 @@
 impl<Q, P> RasterReprojectionProcessor<Q, P>
 where
     Q: QueryProcessor<
-<<<<<<< HEAD
-        Output = RasterTile2D<P>,
-        SpatialQuery = SpatialGridQueryRectangle,
-        Selection = BandSelection,
-        ResultDescription = RasterResultDescriptor,
-    >,
-=======
             Output = RasterTile2D<P>,
-            SpatialBounds = SpatialPartition2D,
+            SpatialQuery = SpatialGridQueryRectangle,
             Selection = BandSelection,
             ResultDescription = RasterResultDescriptor,
         >,
->>>>>>> 55ff63a6
     P: Pixel,
 {
     pub fn new(
@@ -647,19 +621,11 @@
 impl<Q, P> QueryProcessor for RasterReprojectionProcessor<Q, P>
 where
     Q: QueryProcessor<
-<<<<<<< HEAD
-        Output = RasterTile2D<P>,
-        SpatialQuery = RasterSpatialQueryRectangle,
-        Selection = BandSelection,
-        ResultDescription = RasterResultDescriptor,
-    >,
-=======
             Output = RasterTile2D<P>,
-            SpatialBounds = SpatialPartition2D,
+            SpatialQuery = RasterSpatialQueryRectangle,
             Selection = BandSelection,
             ResultDescription = RasterResultDescriptor,
         >,
->>>>>>> 55ff63a6
     P: Pixel,
 {
     type Output = RasterTile2D<P>;
@@ -1255,15 +1221,9 @@
 
         assert_eq!(
             include_bytes!(
-<<<<<<< HEAD
-               "../../../test_data/raster/modis_ndvi/projected_3857/MOD13A2_M_NDVI_2014-04-01_tile-20_v6.rst"
-          ) as &[u8],
-          res[0].clone().into_materialized_tile().grid_array.inner_grid.data.as_slice()
-         );
-=======
-                "../../../test_data/raster/modis_ndvi/projected_3857/MOD13A2_M_NDVI_2014-04-01_tile-20.rst"
+                "../../../test_data/raster/modis_ndvi/projected_3857/MOD13A2_M_NDVI_2014-04-01_tile-20_v6.rst"
             ) as &[u8],
-            res[8]
+            res[0]
                 .clone()
                 .into_materialized_tile()
                 .grid_array
@@ -1271,7 +1231,6 @@
                 .data
                 .as_slice()
         );
->>>>>>> 55ff63a6
 
         Ok(())
     }
