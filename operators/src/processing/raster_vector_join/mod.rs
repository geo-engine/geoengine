mod aggregated;
mod aggregator;
mod non_aggregated;
mod util;

use crate::engine::{
    CanonicOperatorName, ExecutionContext, InitializedRasterOperator, InitializedVectorOperator,
    Operator, OperatorName, SingleVectorMultipleRasterSources, TypedRasterQueryProcessor,
    TypedVectorQueryProcessor, VectorColumnInfo, VectorOperator, VectorQueryProcessor,
    VectorResultDescriptor, WorkflowOperatorPath,
};
use crate::error::{self, ColumnNameConflict, Error};
use crate::processing::raster_vector_join::non_aggregated::RasterVectorJoinProcessor;
use crate::util::Result;

use crate::processing::raster_vector_join::aggregated::RasterVectorAggregateJoinProcessor;
use async_trait::async_trait;
use geoengine_datatypes::collections::VectorDataType;
use geoengine_datatypes::primitives::{find_next_best_overview_level_resolution, FeatureDataType};
use geoengine_datatypes::raster::{Pixel, RasterDataType, RenameBands};
use serde::{Deserialize, Serialize};
use snafu::ensure;

use self::aggregator::{
    Aggregator, FirstValueFloatAggregator, FirstValueIntAggregator, MeanValueAggregator,
    TypedAggregator,
};

/// An operator that attaches raster values to vector data
pub type RasterVectorJoin = Operator<RasterVectorJoinParams, SingleVectorMultipleRasterSources>;

impl OperatorName for RasterVectorJoin {
    const TYPE_NAME: &'static str = "RasterVectorJoin";
}

const MAX_NUMBER_OF_RASTER_INPUTS: usize = 8;

/// The parameter spec for `RasterVectorJoin`
#[derive(Debug, Clone, PartialEq, Eq, Serialize, Deserialize)]
#[serde(rename_all = "camelCase")]
pub struct RasterVectorJoinParams {
    /// The names of the new columns are derived from the names of the raster bands.
    /// This parameter specifies how to perform the derivation.
    pub names: ColumnNames,

    /// Specifies which method is used for aggregating values for a feature
    pub feature_aggregation: FeatureAggregationMethod,

    /// Whether NO DATA values should be ignored in aggregating the joined feature data
    /// `false` by default
    #[serde(default)]
    pub feature_aggregation_ignore_no_data: bool,

    /// Specifies which method is used for aggregating values over time
    pub temporal_aggregation: TemporalAggregationMethod,

    /// Whether NO DATA values should be ignored in aggregating the joined temporal data
    /// `false` by default
    #[serde(default)]
    pub temporal_aggregation_ignore_no_data: bool,
}

#[derive(Debug, Clone, PartialEq, Eq, Serialize, Deserialize)]
#[serde(rename_all = "camelCase", tag = "type", content = "values")]
pub enum ColumnNames {
    Default, // use the input band name and append " (n)" to the band name for the `n`-th conflict,
    Suffix(Vec<String>), // A suffix for every input, to be appended to the original band names
    Names(Vec<String>), // A column name for each band, to be used instead of the original band names
}

impl From<ColumnNames> for RenameBands {
    fn from(column_names: ColumnNames) -> Self {
        match column_names {
            ColumnNames::Default => RenameBands::Default,
            ColumnNames::Suffix(suffixes) => RenameBands::Suffix(suffixes),
            ColumnNames::Names(names) => RenameBands::Rename(names),
        }
    }
}

/// How to aggregate the values for the geometries inside a feature e.g.
/// the mean of all the raster values corresponding to the individual
/// points inside a `MultiPoint` feature.
#[derive(Debug, Clone, PartialEq, Eq, Serialize, Deserialize, Copy)]
#[serde(rename_all = "camelCase")]
pub enum FeatureAggregationMethod {
    First,
    Mean,
}

/// How to aggregate the values over time
/// If there are multiple rasters valid during the validity of a feature
/// the featuer is either split into multiple (None-aggregation) or the
/// values are aggreagated
#[derive(Debug, Clone, PartialEq, Eq, Serialize, Deserialize, Copy)]
#[serde(rename_all = "camelCase")]
pub enum TemporalAggregationMethod {
    None,
    First,
    Mean,
}

#[allow(clippy::too_many_lines)]
#[typetag::serde]
#[async_trait]
impl VectorOperator for RasterVectorJoin {
    async fn _initialize(
        mut self: Box<Self>,
        path: WorkflowOperatorPath,
        context: &dyn ExecutionContext,
    ) -> Result<Box<dyn InitializedVectorOperator>> {
        ensure!(
            (1..=MAX_NUMBER_OF_RASTER_INPUTS).contains(&self.sources.rasters.len()),
            error::InvalidNumberOfRasterInputs {
                expected: 1..MAX_NUMBER_OF_RASTER_INPUTS,
                found: self.sources.rasters.len()
            }
        );

        let name = CanonicOperatorName::from(&self);

        let vector_source = self
            .sources
            .vector
            .initialize(path.clone_and_append(0), context)
            .await?;

        let vector_rd = vector_source.result_descriptor();

        ensure!(
            vector_rd.data_type != VectorDataType::Data,
            error::InvalidType {
                expected: format!(
                    "{}, {} or {}",
                    VectorDataType::MultiPoint,
                    VectorDataType::MultiLineString,
                    VectorDataType::MultiPolygon
                ),
                found: VectorDataType::Data.to_string()
            },
        );

        let raster_sources = futures::future::try_join_all(
            self.sources
                .rasters
                .into_iter()
                .enumerate()
                .map(|(i, op)| op.initialize(path.clone_and_append(i as u8 + 1), context)),
        )
        .await?;

        let source_descriptors = raster_sources
            .iter()
            .map(InitializedRasterOperator::result_descriptor)
            .collect::<Vec<_>>();

        let spatial_reference = vector_rd.spatial_reference;

        for other_spatial_reference in source_descriptors
            .iter()
            .map(|source_descriptor| source_descriptor.spatial_reference)
        {
            ensure!(
                spatial_reference == other_spatial_reference,
                crate::error::InvalidSpatialReference {
                    expected: spatial_reference,
                    found: other_spatial_reference,
                }
            );
        }

        let raster_sources_bands = source_descriptors
            .iter()
            .map(|rd| rd.bands.count() as usize)
            .collect::<Vec<_>>();

        let rename_bands: RenameBands = self.params.names.clone().into();

        let new_column_names = rename_bands.apply(
            source_descriptors
                .iter()
                .map(|d| d.bands.iter().map(|b| b.name.clone()).collect())
                .collect(),
        )?;

        for name in vector_rd.columns.keys() {
            ensure!(
                !new_column_names.contains(name),
                ColumnNameConflict { name }
            );
        }

        let params = self.params;

        let result_descriptor = vector_rd.map_columns(|columns| {
            let mut columns = columns.clone();
            let mut new_column_name_idx = 0;

            for source_descriptor in &source_descriptors {
                let feature_data_type = match params.temporal_aggregation {
                    TemporalAggregationMethod::First | TemporalAggregationMethod::None => {
                        match source_descriptor.data_type {
                            RasterDataType::U8
                            | RasterDataType::U16
                            | RasterDataType::U32
                            | RasterDataType::U64
                            | RasterDataType::I8
                            | RasterDataType::I16
                            | RasterDataType::I32
                            | RasterDataType::I64 => FeatureDataType::Int,
                            RasterDataType::F32 | RasterDataType::F64 => FeatureDataType::Float,
                        }
                    }
                    TemporalAggregationMethod::Mean => FeatureDataType::Float,
                };

                for band in source_descriptor.bands.iter() {
                    let column_name = new_column_names[new_column_name_idx].clone();
                    new_column_name_idx += 1;

                    columns.insert(
                        column_name,
                        VectorColumnInfo {
                            data_type: feature_data_type,
                            measurement: band.measurement.clone(),
                        },
                    );
                }
            }
            columns
        });

        Ok(InitializedRasterVectorJoin {
            name,
            path,
            result_descriptor,
            vector_source,
            raster_sources,
            raster_sources_bands,
            state: params,
            new_column_names,
        }
        .boxed())
    }

    span_fn!(RasterVectorJoin);
}

pub struct RasterInput {
    pub processor: TypedRasterQueryProcessor,
    pub column_names: Vec<String>,
}

pub struct InitializedRasterVectorJoin {
    name: CanonicOperatorName,
    path: WorkflowOperatorPath,
    result_descriptor: VectorResultDescriptor,
    vector_source: Box<dyn InitializedVectorOperator>,
    raster_sources: Vec<Box<dyn InitializedRasterOperator>>,
    raster_sources_bands: Vec<usize>,
    state: RasterVectorJoinParams,
    new_column_names: Vec<String>,
}

impl InitializedVectorOperator for InitializedRasterVectorJoin {
    fn result_descriptor(&self) -> &VectorResultDescriptor {
        &self.result_descriptor
    }

    fn query_processor(&self) -> Result<TypedVectorQueryProcessor> {
        let mut raster_inputs = vec![];

        let mut names = self.new_column_names.clone();
        for (raster_source, num_bands) in self
            .raster_sources
            .iter()
            .zip(self.raster_sources_bands.iter())
        {
            let processor = raster_source.query_processor()?;
            let column_names = names.drain(0..*num_bands).collect::<Vec<_>>();

            raster_inputs.push(RasterInput {
                processor,
                column_names,
            });
        }

        Ok(match self.vector_source.query_processor()? {
            TypedVectorQueryProcessor::Data(_) => unreachable!(),
            TypedVectorQueryProcessor::MultiPoint(points) => {
                TypedVectorQueryProcessor::MultiPoint(match self.state.temporal_aggregation {
                    TemporalAggregationMethod::None => RasterVectorJoinProcessor::new(
                        points,
                        self.result_descriptor.clone(),
                        raster_inputs,
                        self.state.feature_aggregation,
                        self.state.feature_aggregation_ignore_no_data,
                    )
                    .boxed(),
                    TemporalAggregationMethod::First | TemporalAggregationMethod::Mean => {
                        RasterVectorAggregateJoinProcessor::new(
                            points,
                            self.result_descriptor.clone(),
                            raster_inputs,
                            self.state.feature_aggregation,
                            self.state.feature_aggregation_ignore_no_data,
                            self.state.temporal_aggregation,
                            self.state.temporal_aggregation_ignore_no_data,
                        )
                        .boxed()
                    }
                })
            }
            TypedVectorQueryProcessor::MultiPolygon(polygons) => {
                TypedVectorQueryProcessor::MultiPolygon(match self.state.temporal_aggregation {
                    TemporalAggregationMethod::None => RasterVectorJoinProcessor::new(
                        polygons,
                        self.result_descriptor.clone(),
                        raster_inputs,
                        self.state.feature_aggregation,
                        self.state.feature_aggregation_ignore_no_data,
                    )
                    .boxed(),
                    TemporalAggregationMethod::First | TemporalAggregationMethod::Mean => {
                        RasterVectorAggregateJoinProcessor::new(
                            polygons,
                            self.result_descriptor.clone(),
                            raster_inputs,
                            self.state.feature_aggregation,
                            self.state.feature_aggregation_ignore_no_data,
                            self.state.temporal_aggregation,
                            self.state.temporal_aggregation_ignore_no_data,
                        )
                        .boxed()
                    }
                })
            }
            TypedVectorQueryProcessor::MultiLineString(_) => return Err(Error::NotYetImplemented),
        })
    }

    fn canonic_name(&self) -> CanonicOperatorName {
        self.name.clone()
    }

<<<<<<< HEAD
    fn optimize(
        &self,
        target_resolution: geoengine_datatypes::primitives::SpatialResolution,
    ) -> Result<Box<dyn VectorOperator>, crate::optimization::OptimizationError> {
        Ok(RasterVectorJoin {
            params: self.state.clone(),
            sources: SingleVectorMultipleRasterSources {
                vector: self.vector_source.optimize(target_resolution)?,
                rasters: self
                    .raster_sources
                    .iter()
                    .map(|r| {
                        // optimize the raster source to the next best overview level w.r.t. the target resolution
                        let rd = r.result_descriptor();
                        let mut res = rd.spatial_grid.spatial_resolution();

                        if res < target_resolution {
                            res = find_next_best_overview_level_resolution(res, target_resolution)
                        }

                        return r.optimize(res);
                    })
                    .collect::<Result<Vec<_>, crate::optimization::OptimizationError>>()?,
            },
        }
        .boxed())
=======
    fn name(&self) -> &'static str {
        RasterVectorJoin::TYPE_NAME
    }

    fn path(&self) -> WorkflowOperatorPath {
        self.path.clone()
>>>>>>> 82ef5cf9
    }
}

pub fn create_feature_aggregator<P: Pixel>(
    number_of_features: usize,
    aggregation: FeatureAggregationMethod,
    ignore_no_data: bool,
) -> TypedAggregator {
    match aggregation {
        FeatureAggregationMethod::First => match P::TYPE {
            RasterDataType::U8
            | RasterDataType::U16
            | RasterDataType::U32
            | RasterDataType::U64
            | RasterDataType::I8
            | RasterDataType::I16
            | RasterDataType::I32
            | RasterDataType::I64 => {
                FirstValueIntAggregator::new(number_of_features, ignore_no_data).into_typed()
            }
            RasterDataType::F32 | RasterDataType::F64 => {
                FirstValueFloatAggregator::new(number_of_features, ignore_no_data).into_typed()
            }
        },
        FeatureAggregationMethod::Mean => {
            MeanValueAggregator::new(number_of_features, ignore_no_data).into_typed()
        }
    }
}

#[cfg(test)]
mod tests {
    use super::*;
    use std::str::FromStr;

    use crate::engine::{
        ChunkByteSize, MockExecutionContext, QueryProcessor, RasterBandDescriptor,
        RasterBandDescriptors, RasterOperator, RasterResultDescriptor, SpatialGridDescriptor,
    };
    use crate::mock::{MockFeatureCollectionSource, MockRasterSource, MockRasterSourceParams};
    use crate::source::{GdalSource, GdalSourceParameters};
    use crate::util::gdal::add_ndvi_dataset;
    use futures::StreamExt;
    use geoengine_datatypes::collections::{FeatureCollectionInfos, MultiPointCollection};
    use geoengine_datatypes::dataset::NamedData;
    use geoengine_datatypes::primitives::{
        BoundingBox2D, ColumnSelection, DataRef, DateTime, FeatureDataRef, MultiPoint,
        TimeInterval, VectorQueryRectangle,
    };
    use geoengine_datatypes::primitives::{CacheHint, Measurement};
    use geoengine_datatypes::raster::{GeoTransform, GridBoundingBox2D, RasterTile2D};
    use geoengine_datatypes::spatial_reference::SpatialReference;
    use geoengine_datatypes::util::{gdal::hide_gdal_errors, test::TestDefault};
    use serde_json::json;

    #[test]
    fn serialization() {
        let raster_vector_join = RasterVectorJoin {
            params: RasterVectorJoinParams {
                names: ColumnNames::Names(vec!["foo".to_string(), "bar".to_string()]),
                feature_aggregation: FeatureAggregationMethod::First,
                feature_aggregation_ignore_no_data: false,
                temporal_aggregation: TemporalAggregationMethod::Mean,
                temporal_aggregation_ignore_no_data: false,
            },
            sources: SingleVectorMultipleRasterSources {
                vector: MockFeatureCollectionSource::<MultiPoint>::multiple(vec![]).boxed(),
                rasters: vec![],
            },
        };

        let serialized = json!({
            "type": "RasterVectorJoin",
            "params": {
                "names": {
                    "type": "names",
                    "values": ["foo", "bar"],
                },
                "featureAggregation": "first",
                "temporalAggregation": "mean",
            },
            "sources": {
                "vector": {
                    "type": "MockFeatureCollectionSourceMultiPoint",
                    "params": {
                        "collections": [],
                        "spatialReference": "EPSG:4326",
                        "measurements": {},
                    }
                },
                "rasters": [],
            },
        })
        .to_string();

        let deserialized: RasterVectorJoin = serde_json::from_str(&serialized).unwrap();

        assert_eq!(deserialized.params, raster_vector_join.params);
    }

    fn ndvi_source(name: NamedData) -> Box<dyn RasterOperator> {
        let gdal_source = GdalSource {
            params: GdalSourceParameters::new(name),
        };

        gdal_source.boxed()
    }

    #[tokio::test]
    async fn ndvi_time_point() {
        let point_source = MockFeatureCollectionSource::single(
            MultiPointCollection::from_data(
                MultiPoint::many(vec![
                    (-13.95, 20.05),
                    (-14.05, 20.05),
                    (-13.95, 19.95),
                    (-14.05, 19.95),
                ])
                .unwrap(),
                vec![
                    TimeInterval::new(
                        DateTime::new_utc(2014, 1, 1, 0, 0, 0),
                        DateTime::new_utc(2014, 1, 1, 0, 0, 0),
                    )
                    .unwrap();
                    4
                ],
                Default::default(),
                CacheHint::default(),
            )
            .unwrap(),
        )
        .boxed();

        let mut exe_ctc = MockExecutionContext::test_default();
        let ndvi_id = add_ndvi_dataset(&mut exe_ctc);

        let operator = RasterVectorJoin {
            params: RasterVectorJoinParams {
                names: ColumnNames::Names(vec!["ndvi".to_owned()]),
                feature_aggregation: FeatureAggregationMethod::First,
                feature_aggregation_ignore_no_data: false,
                temporal_aggregation: TemporalAggregationMethod::First,
                temporal_aggregation_ignore_no_data: false,
            },
            sources: SingleVectorMultipleRasterSources {
                vector: point_source,
                rasters: vec![ndvi_source(ndvi_id.clone())],
            },
        };

        let operator = operator
            .boxed()
            .initialize(WorkflowOperatorPath::initialize_root(), &exe_ctc)
            .await
            .unwrap();

        let query_processor = operator.query_processor().unwrap().multi_point().unwrap();

        let result = query_processor
            .query(
                VectorQueryRectangle::with_bounds(
                    BoundingBox2D::new((-180., -90.).into(), (180., 90.).into()).unwrap(),
                    TimeInterval::default(),
                    ColumnSelection::all(),
                ),
                &exe_ctc.mock_query_context(ChunkByteSize::MIN),
            )
            .await
            .unwrap()
            .map(Result::unwrap)
            .collect::<Vec<MultiPointCollection>>()
            .await;

        assert_eq!(result.len(), 1);

        let FeatureDataRef::Int(data) = result[0].data("ndvi").unwrap() else {
            unreachable!();
        };

        // these values are taken from loading the tiff in QGIS
        assert_eq!(data.as_ref(), &[54, 55, 51, 55]);
    }

    #[tokio::test]
    #[allow(clippy::float_cmp)]
    async fn ndvi_time_range() {
        let point_source = MockFeatureCollectionSource::single(
            MultiPointCollection::from_data(
                MultiPoint::many(vec![
                    (-13.95, 20.05),
                    (-14.05, 20.05),
                    (-13.95, 19.95),
                    (-14.05, 19.95),
                ])
                .unwrap(),
                vec![
                    TimeInterval::new(
                        DateTime::new_utc(2014, 1, 1, 0, 0, 0),
                        DateTime::new_utc(2014, 3, 1, 0, 0, 0),
                    )
                    .unwrap();
                    4
                ],
                Default::default(),
                CacheHint::default(),
            )
            .unwrap(),
        )
        .boxed();

        let mut exe_ctc = MockExecutionContext::test_default();
        let ndvi_id = add_ndvi_dataset(&mut exe_ctc);

        let operator = RasterVectorJoin {
            params: RasterVectorJoinParams {
                names: ColumnNames::Names(vec!["ndvi".to_owned()]),
                feature_aggregation: FeatureAggregationMethod::First,
                feature_aggregation_ignore_no_data: false,
                temporal_aggregation: TemporalAggregationMethod::Mean,
                temporal_aggregation_ignore_no_data: false,
            },
            sources: SingleVectorMultipleRasterSources {
                vector: point_source,
                rasters: vec![ndvi_source(ndvi_id.clone())],
            },
        };

        let operator = operator
            .boxed()
            .initialize(WorkflowOperatorPath::initialize_root(), &exe_ctc)
            .await
            .unwrap();

        let query_processor = operator.query_processor().unwrap().multi_point().unwrap();

        let result = query_processor
            .query(
                VectorQueryRectangle::with_bounds(
                    BoundingBox2D::new((-180., -90.).into(), (180., 90.).into()).unwrap(),
                    TimeInterval::default(),
                    ColumnSelection::all(),
                ),
                &exe_ctc.mock_query_context(ChunkByteSize::MIN),
            )
            .await
            .unwrap()
            .map(Result::unwrap)
            .collect::<Vec<MultiPointCollection>>()
            .await;

        assert_eq!(result.len(), 1);

        let FeatureDataRef::Float(data) = result[0].data("ndvi").unwrap() else {
            unreachable!();
        };

        // these values are taken from loading the tiff in QGIS
        assert_eq!(
            data.as_ref(),
            &[
                (54. + 52.) / 2.,
                (55. + 55.) / 2.,
                (51. + 50.) / 2.,
                (55. + 53.) / 2.,
            ]
        );
    }

    #[tokio::test]
    #[allow(clippy::float_cmp)]
    async fn ndvi_with_default_time() {
        hide_gdal_errors();

        let point_source = MockFeatureCollectionSource::single(
            MultiPointCollection::from_data(
                MultiPoint::many(vec![
                    (-13.95, 20.05),
                    (-14.05, 20.05),
                    (-13.95, 19.95),
                    (-14.05, 19.95),
                ])
                .unwrap(),
                vec![TimeInterval::default(); 4],
                Default::default(),
                CacheHint::default(),
            )
            .unwrap(),
        )
        .boxed();

        let mut exe_ctc = MockExecutionContext::test_default();
        let ndvi_id = add_ndvi_dataset(&mut exe_ctc);

        let operator = RasterVectorJoin {
            params: RasterVectorJoinParams {
                names: ColumnNames::Names(vec!["ndvi".to_owned()]),
                feature_aggregation: FeatureAggregationMethod::First,
                feature_aggregation_ignore_no_data: false,
                temporal_aggregation: TemporalAggregationMethod::Mean,
                temporal_aggregation_ignore_no_data: false,
            },
            sources: SingleVectorMultipleRasterSources {
                vector: point_source,
                rasters: vec![ndvi_source(ndvi_id.clone())],
            },
        };

        let operator = operator
            .boxed()
            .initialize(WorkflowOperatorPath::initialize_root(), &exe_ctc)
            .await
            .unwrap();

        let query_processor = operator.query_processor().unwrap().multi_point().unwrap();

        let result = query_processor
            .query(
                VectorQueryRectangle::with_bounds(
                    BoundingBox2D::new((-180., -90.).into(), (180., 90.).into()).unwrap(),
                    TimeInterval::default(),
                    ColumnSelection::all(),
                ),
                &exe_ctc.mock_query_context(ChunkByteSize::MIN),
            )
            .await
            .unwrap()
            .map(Result::unwrap)
            .collect::<Vec<MultiPointCollection>>()
            .await;

        assert_eq!(result.len(), 1);

        let FeatureDataRef::Float(data) = result[0].data("ndvi").unwrap() else {
            unreachable!();
        };

        assert_eq!(data.as_ref(), &[0., 0., 0., 0.]);

        assert_eq!(data.nulls(), vec![true, true, true, true]);
    }

    #[tokio::test]
    async fn it_checks_sref() {
        let point_source = MockFeatureCollectionSource::with_collections_and_sref(
            vec![MultiPointCollection::from_data(
                MultiPoint::many(vec![
                    (-13.95, 20.05),
                    (-14.05, 20.05),
                    (-13.95, 19.95),
                    (-14.05, 19.95),
                ])
                .unwrap(),
                vec![TimeInterval::default(); 4],
                Default::default(),
                CacheHint::default(),
            )
            .unwrap()],
            SpatialReference::from_str("EPSG:3857").unwrap(),
        )
        .boxed();

        let mut exe_ctc = MockExecutionContext::test_default();
        let ndvi_id = add_ndvi_dataset(&mut exe_ctc);

        let operator = RasterVectorJoin {
            params: RasterVectorJoinParams {
                names: ColumnNames::Default,
                feature_aggregation: FeatureAggregationMethod::First,
                feature_aggregation_ignore_no_data: false,
                temporal_aggregation: TemporalAggregationMethod::Mean,
                temporal_aggregation_ignore_no_data: false,
            },
            sources: SingleVectorMultipleRasterSources {
                vector: point_source,
                rasters: vec![ndvi_source(ndvi_id.clone())],
            },
        }
        .boxed()
        .initialize(WorkflowOperatorPath::initialize_root(), &exe_ctc)
        .await;

        assert!(matches!(
            operator,
            Err(Error::InvalidSpatialReference {
                expected: _,
                found: _,
            })
        ));
    }

    #[tokio::test]
    #[allow(clippy::too_many_lines)]
    async fn it_includes_bands_in_result_descriptor() {
        let point_source = MockFeatureCollectionSource::with_collections_and_sref(
            vec![MultiPointCollection::from_data(
                MultiPoint::many(vec![
                    (-13.95, 20.05),
                    (-14.05, 20.05),
                    (-13.95, 19.95),
                    (-14.05, 19.95),
                ])
                .unwrap(),
                vec![TimeInterval::default(); 4],
                Default::default(),
                CacheHint::default(),
            )
            .unwrap()],
            SpatialReference::from_str("EPSG:4326").unwrap(),
        )
        .boxed();

        let raster_source = MockRasterSource {
            params: MockRasterSourceParams {
                data: Vec::<RasterTile2D<u8>>::new(),
                result_descriptor: RasterResultDescriptor {
                    data_type: RasterDataType::U8,
                    spatial_reference: SpatialReference::epsg_4326().into(),
                    time: None,
                    spatial_grid: SpatialGridDescriptor::source_from_parts(
                        GeoTransform::test_default(),
                        GridBoundingBox2D::new_min_max(0, 0, 2, 2).unwrap(),
                    ),
                    bands: RasterBandDescriptors::new(vec![
                        RasterBandDescriptor::new_unitless("band_0".into()),
                        RasterBandDescriptor::new_unitless("band_1".into()),
                    ])
                    .unwrap(),
                },
            },
        }
        .boxed();

        let raster_source2 = MockRasterSource {
            params: MockRasterSourceParams {
                data: Vec::<RasterTile2D<u8>>::new(),
                result_descriptor: RasterResultDescriptor {
                    data_type: RasterDataType::U8,
                    spatial_reference: SpatialReference::epsg_4326().into(),
                    time: None,
                    spatial_grid: SpatialGridDescriptor::source_from_parts(
                        GeoTransform::test_default(),
                        GridBoundingBox2D::new_min_max(0, 0, 2, 2).unwrap(),
                    ),
                    bands: RasterBandDescriptors::new(vec![
                        RasterBandDescriptor::new_unitless("band_0".into()),
                        RasterBandDescriptor::new_unitless("band_1".into()),
                        RasterBandDescriptor::new_unitless("band_2".into()),
                    ])
                    .unwrap(),
                },
            },
        }
        .boxed();

        let exe_ctc = MockExecutionContext::test_default();

        let join = RasterVectorJoin {
            params: RasterVectorJoinParams {
                names: ColumnNames::Default,
                feature_aggregation: FeatureAggregationMethod::First,
                feature_aggregation_ignore_no_data: false,
                temporal_aggregation: TemporalAggregationMethod::None,
                temporal_aggregation_ignore_no_data: false,
            },
            sources: SingleVectorMultipleRasterSources {
                vector: point_source,
                rasters: vec![raster_source, raster_source2],
            },
        }
        .boxed()
        .initialize(WorkflowOperatorPath::initialize_root(), &exe_ctc)
        .await
        .unwrap();

        assert_eq!(
            join.result_descriptor(),
            &VectorResultDescriptor {
                data_type: VectorDataType::MultiPoint,
                spatial_reference: SpatialReference::epsg_4326().into(),
                columns: [
                    (
                        "band_0".to_string(),
                        VectorColumnInfo {
                            data_type: FeatureDataType::Int,
                            measurement: Measurement::Unitless
                        }
                    ),
                    (
                        "band_1".to_string(),
                        VectorColumnInfo {
                            data_type: FeatureDataType::Int,
                            measurement: Measurement::Unitless
                        }
                    ),
                    (
                        "band_0 (1)".to_string(),
                        VectorColumnInfo {
                            data_type: FeatureDataType::Int,
                            measurement: Measurement::Unitless
                        }
                    ),
                    (
                        "band_1 (1)".to_string(),
                        VectorColumnInfo {
                            data_type: FeatureDataType::Int,
                            measurement: Measurement::Unitless
                        }
                    ),
                    (
                        "band_2".to_string(),
                        VectorColumnInfo {
                            data_type: FeatureDataType::Int,
                            measurement: Measurement::Unitless
                        }
                    )
                ]
                .into_iter()
                .collect(),
                time: None,
                bbox: None
            }
        );
    }
}<|MERGE_RESOLUTION|>--- conflicted
+++ resolved
@@ -343,7 +343,14 @@
         self.name.clone()
     }
 
-<<<<<<< HEAD
+    fn name(&self) -> &'static str {
+        RasterVectorJoin::TYPE_NAME
+    }
+
+    fn path(&self) -> WorkflowOperatorPath {
+        self.path.clone()
+    }
+
     fn optimize(
         &self,
         target_resolution: geoengine_datatypes::primitives::SpatialResolution,
@@ -370,14 +377,6 @@
             },
         }
         .boxed())
-=======
-    fn name(&self) -> &'static str {
-        RasterVectorJoin::TYPE_NAME
-    }
-
-    fn path(&self) -> WorkflowOperatorPath {
-        self.path.clone()
->>>>>>> 82ef5cf9
     }
 }
 
