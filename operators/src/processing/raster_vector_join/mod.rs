--- conflicted
+++ resolved
@@ -363,7 +363,7 @@
         SpatialResolution, TimeInterval, VectorQueryRectangle,
     };
     use geoengine_datatypes::primitives::{CacheHint, Measurement};
-    use geoengine_datatypes::raster::RasterTile2D;
+    use geoengine_datatypes::raster::{GeoTransform, GridBoundingBox2D, RasterTile2D};
     use geoengine_datatypes::spatial_reference::SpatialReference;
     use geoengine_datatypes::util::{gdal::hide_gdal_errors, test::TestDefault};
     use serde_json::json;
@@ -471,21 +471,12 @@
 
         let result = query_processor
             .query(
-<<<<<<< HEAD
                 VectorQueryRectangle::with_bounds_and_resolution(
                     BoundingBox2D::new((-180., -90.).into(), (180., 90.).into()).unwrap(),
                     TimeInterval::default(),
                     SpatialResolution::new(0.1, 0.1).unwrap(),
+                    ColumnSelection::all(),
                 ),
-=======
-                VectorQueryRectangle {
-                    spatial_bounds: BoundingBox2D::new((-180., -90.).into(), (180., 90.).into())
-                        .unwrap(),
-                    time_interval: TimeInterval::default(),
-                    spatial_resolution: SpatialResolution::new(0.1, 0.1).unwrap(),
-                    attributes: ColumnSelection::all(),
-                },
->>>>>>> 9ebde23d
                 &MockQueryContext::new(ChunkByteSize::MIN),
             )
             .await
@@ -558,21 +549,12 @@
 
         let result = query_processor
             .query(
-<<<<<<< HEAD
                 VectorQueryRectangle::with_bounds_and_resolution(
                     BoundingBox2D::new((-180., -90.).into(), (180., 90.).into()).unwrap(),
                     TimeInterval::default(),
                     SpatialResolution::new(0.1, 0.1).unwrap(),
+                    ColumnSelection::all(),
                 ),
-=======
-                VectorQueryRectangle {
-                    spatial_bounds: BoundingBox2D::new((-180., -90.).into(), (180., 90.).into())
-                        .unwrap(),
-                    time_interval: TimeInterval::default(),
-                    spatial_resolution: SpatialResolution::new(0.1, 0.1).unwrap(),
-                    attributes: ColumnSelection::all(),
-                },
->>>>>>> 9ebde23d
                 &MockQueryContext::new(ChunkByteSize::MIN),
             )
             .await
@@ -648,21 +630,12 @@
 
         let result = query_processor
             .query(
-<<<<<<< HEAD
                 VectorQueryRectangle::with_bounds_and_resolution(
                     BoundingBox2D::new((-180., -90.).into(), (180., 90.).into()).unwrap(),
                     TimeInterval::default(),
                     SpatialResolution::new(0.1, 0.1).unwrap(),
+                    ColumnSelection::all(),
                 ),
-=======
-                VectorQueryRectangle {
-                    spatial_bounds: BoundingBox2D::new((-180., -90.).into(), (180., 90.).into())
-                        .unwrap(),
-                    time_interval: TimeInterval::default(),
-                    spatial_resolution: SpatialResolution::new(0.1, 0.1).unwrap(),
-                    attributes: ColumnSelection::all(),
-                },
->>>>>>> 9ebde23d
                 &MockQueryContext::new(ChunkByteSize::MIN),
             )
             .await
@@ -759,8 +732,8 @@
                     data_type: RasterDataType::U8,
                     spatial_reference: SpatialReference::epsg_4326().into(),
                     time: None,
-                    bbox: None,
-                    resolution: None,
+                    geo_transform: GeoTransform::test_default(),
+                    pixel_bounds: GridBoundingBox2D::new_min_max(0, 0, 2, 2).unwrap(),
                     bands: RasterBandDescriptors::new(vec![
                         RasterBandDescriptor::new_unitless("band_0".into()),
                         RasterBandDescriptor::new_unitless("band_1".into()),
@@ -778,8 +751,8 @@
                     data_type: RasterDataType::U8,
                     spatial_reference: SpatialReference::epsg_4326().into(),
                     time: None,
-                    bbox: None,
-                    resolution: None,
+                    geo_transform: GeoTransform::test_default(),
+                    pixel_bounds: GridBoundingBox2D::new_min_max(0, 0, 2, 2).unwrap(),
                     bands: RasterBandDescriptors::new(vec![
                         RasterBandDescriptor::new_unitless("band_0".into()),
                         RasterBandDescriptor::new_unitless("band_1".into()),
