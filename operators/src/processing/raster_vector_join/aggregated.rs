--- conflicted
+++ resolved
@@ -1,34 +1,30 @@
-use super::util::{CoveredPixels, FeatureTimeSpanIter, PixelCoverCreator};
-use super::{create_feature_aggregator, FeatureAggregationMethod, RasterInput};
-use crate::engine::{
-    QueryContext, QueryProcessor, RasterQueryProcessor, VectorQueryProcessor,
-    VectorResultDescriptor,
-};
-use crate::processing::raster_vector_join::TemporalAggregationMethod;
-use crate::processing::raster_vector_join::aggregator::{
-    Aggregator, FirstValueFloatAggregator, FirstValueIntAggregator, MeanValueAggregator,
-    TypedAggregator,
-};
-use crate::util::Result;
-use async_trait::async_trait;
-<<<<<<< HEAD
-use futures::stream::BoxStream;
-use futures::{StreamExt, TryStreamExt};
-use geoengine_datatypes::collections::{
-    FeatureCollection, FeatureCollectionInfos, FeatureCollectionModifications,
-};
-use geoengine_datatypes::primitives::{
-    BandSelection, CacheHint, ColumnSelection, Geometry, RasterQueryRectangle, SpatialBounded,
-    VectorQueryRectangle, VectorSpatialQueryRectangle,
-};
-use geoengine_datatypes::raster::{GridIndexAccess, Pixel, RasterDataType};
-use geoengine_datatypes::util::arrow::ArrowTyped;
-=======
-use geoengine_datatypes::primitives::{BoundingBox2D, Geometry, VectorQueryRectangle};
-
 use super::util::{CoveredPixels, FeatureTimeSpanIter, PixelCoverCreator};
 use super::{FeatureAggregationMethod, RasterInput, create_feature_aggregator};
->>>>>>> 55ff63a6
+use crate::{
+    engine::{
+        QueryContext, QueryProcessor, RasterQueryProcessor, VectorQueryProcessor,
+        VectorResultDescriptor,
+    },
+    processing::raster_vector_join::{
+        TemporalAggregationMethod,
+        aggregator::{
+            Aggregator, FirstValueFloatAggregator, FirstValueIntAggregator, MeanValueAggregator,
+            TypedAggregator,
+        },
+    },
+    util::Result,
+};
+use async_trait::async_trait;
+use futures::{StreamExt, TryStreamExt, stream::BoxStream};
+use geoengine_datatypes::{
+    collections::{FeatureCollection, FeatureCollectionInfos, FeatureCollectionModifications},
+    primitives::{
+        BandSelection, CacheHint, ColumnSelection, Geometry, RasterQueryRectangle, SpatialBounded,
+        VectorQueryRectangle, VectorSpatialQueryRectangle,
+    },
+    raster::{GridIndexAccess, Pixel, RasterDataType},
+    util::arrow::ArrowTyped,
+};
 
 pub struct RasterVectorAggregateJoinProcessor<G> {
     collection: Box<dyn VectorQueryProcessor<VectorType = FeatureCollection<G>>>,
