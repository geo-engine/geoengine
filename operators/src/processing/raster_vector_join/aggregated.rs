use super::util::{CoveredPixels, FeatureTimeSpanIter, PixelCoverCreator};
use super::{create_feature_aggregator, FeatureAggregationMethod};
use crate::engine::{
    QueryContext, QueryProcessor, RasterQueryProcessor, VectorQueryProcessor,
    VectorResultDescriptor,
};
use crate::processing::raster_vector_join::aggregator::{
    Aggregator, FirstValueFloatAggregator, FirstValueIntAggregator, MeanValueAggregator,
    TypedAggregator,
};
use crate::processing::raster_vector_join::TemporalAggregationMethod;
use crate::util::Result;
use async_trait::async_trait;
<<<<<<< HEAD
use futures::stream::BoxStream;
use futures::{StreamExt, TryStreamExt};
use geoengine_datatypes::collections::{
    FeatureCollection, FeatureCollectionInfos, FeatureCollectionModifications,
};
use geoengine_datatypes::primitives::{
    AxisAlignedRectangle, BandSelection, CacheHint, ColumnSelection, Geometry,
    RasterQueryRectangle, SpatialBounded, SpatialPartition2D, VectorQueryRectangle,
    VectorSpatialQueryRectangle,
};
use geoengine_datatypes::raster::{GridIndexAccess, Pixel, RasterDataType};
use geoengine_datatypes::util::arrow::ArrowTyped;
=======
use geoengine_datatypes::primitives::{BoundingBox2D, Geometry, VectorQueryRectangle};

use super::util::{CoveredPixels, FeatureTimeSpanIter, PixelCoverCreator};
use super::{create_feature_aggregator, FeatureAggregationMethod, RasterInput};
>>>>>>> d782815c

pub struct RasterVectorAggregateJoinProcessor<G> {
    collection: Box<dyn VectorQueryProcessor<VectorType = FeatureCollection<G>>>,
    result_descriptor: VectorResultDescriptor,
    raster_inputs: Vec<RasterInput>,
    feature_aggregation: FeatureAggregationMethod,
    feature_aggregation_ignore_no_data: bool,
    temporal_aggregation: TemporalAggregationMethod,
    temporal_aggregation_ignore_no_data: bool,
}

impl<G> RasterVectorAggregateJoinProcessor<G>
where
    G: Geometry + ArrowTyped,
    FeatureCollection<G>: PixelCoverCreator<G>,
{
    #[allow(clippy::too_many_arguments)]
    pub fn new(
        collection: Box<dyn VectorQueryProcessor<VectorType = FeatureCollection<G>>>,
        result_descriptor: VectorResultDescriptor,
        raster_inputs: Vec<RasterInput>,
        feature_aggregation: FeatureAggregationMethod,
        feature_aggregation_ignore_no_data: bool,
        temporal_aggregation: TemporalAggregationMethod,
        temporal_aggregation_ignore_no_data: bool,
    ) -> Self {
        Self {
            collection,
            result_descriptor,
            raster_inputs,
            feature_aggregation,
            feature_aggregation_ignore_no_data,
            temporal_aggregation,
            temporal_aggregation_ignore_no_data,
        }
    }

    #[allow(clippy::too_many_arguments, clippy::too_many_lines)] // TODO: refactor to reduce arguments
    async fn extract_raster_values<P: Pixel>(
        collection: &FeatureCollection<G>,
        raster_processor: &dyn RasterQueryProcessor<RasterType = P>,
        column_names: &[String],
        feature_aggreation: FeatureAggregationMethod,
        feature_aggregation_ignore_no_data: bool,
        temporal_aggregation: TemporalAggregationMethod,
        temporal_aggregation_ignore_no_data: bool,
        query: VectorQueryRectangle,
        ctx: &dyn QueryContext,
    ) -> Result<FeatureCollection<G>> {
        let mut temporal_band_aggregators = (0..column_names.len())
            .map(|_| {
                Self::create_aggregator::<P>(
                    collection.len(),
                    temporal_aggregation,
                    temporal_aggregation_ignore_no_data,
                )
            })
            .collect::<Vec<_>>();

        let collection = collection.sort_by_time_asc()?;

        let covered_pixels = collection.create_covered_pixels();

        let collection = covered_pixels.collection_ref();

        let mut cache_hint = CacheHint::max_duration();

        let rd = raster_processor.raster_result_descriptor();

        for time_span in FeatureTimeSpanIter::new(collection.time_intervals()) {
            let spatial_bounds = query.spatial_query.spatial_bounds();
            let spatial_part = SpatialPartition2D::new_unchecked(
                spatial_bounds.upper_left(),
                spatial_bounds.lower_right(),
            );
            let pixel_bounds = rd
                .tiling_geo_transform()
                .spatial_to_grid_bounds(&spatial_part);

            let raster_query = RasterQueryRectangle::new_with_grid_bounds(
                pixel_bounds,
                time_span.time_interval,
                BandSelection::first(), // FIXME: this should prop. use all bands?
            );

            let mut rasters = raster_processor.raster_query(raster_query, ctx).await?;

            // TODO: optimize geo access (only specific tiles, etc.)

            let mut feature_band_aggregators = (0..column_names.len())
                .map(|_| {
                    create_feature_aggregator::<P>(
                        collection.len(),
                        feature_aggreation,
                        feature_aggregation_ignore_no_data,
                    )
                })
                .collect::<Vec<_>>();

            let mut time_end = None;

            while let Some(raster) = rasters.next().await {
                let raster = raster?;
                let band = raster.band as usize;

                if let Some(end) = time_end {
                    if end != raster.time.end() {
                        // new time slice => consume old aggregator and create new one

                        let new_feature_agg = create_feature_aggregator::<P>(
                            collection.len(),
                            feature_aggreation,
                            feature_aggregation_ignore_no_data,
                        );

                        let olg_feature_agg =
                            std::mem::replace(&mut feature_band_aggregators[band], new_feature_agg);

                        temporal_band_aggregators[band].add_feature_data(
                            olg_feature_agg.into_data(),
                            time_span.time_interval.duration_ms(), // TODO: use individual feature duration?
                        )?;

                        if temporal_band_aggregators[band].is_satisfied() {
                            break;
                        }
                    }
                }
                time_end = Some(raster.time.end());

                for feature_index in time_span.feature_index_start..=time_span.feature_index_end {
                    // TODO: don't do random access but use a single iterator
                    let mut satisfied = false;
                    for grid_idx in covered_pixels.covered_pixels(feature_index, &raster) {
                        // try to get the pixel if the coordinate is within the current tile
                        if let Ok(pixel) = raster.get_at_grid_index(grid_idx) {
                            // finally, attach value to feature
                            if let Some(data) = pixel {
                                feature_band_aggregators[band].add_value(feature_index, data, 1);
                            } else {
                                // TODO: weigh by area?
                                feature_band_aggregators[band].add_null(feature_index);
                            }

                            if feature_band_aggregators[band].is_satisfied() {
                                satisfied = true;
                                break;
                            }
                        }
                    }

                    if satisfied {
                        break;
                    }
                }

                cache_hint.merge_with(&raster.cache_hint);
            }
            for (band, feature_aggregator) in feature_band_aggregators.into_iter().enumerate() {
                temporal_band_aggregators[band].add_feature_data(
                    feature_aggregator.into_data(),
                    time_span.time_interval.duration_ms(), // TODO: use individual feature duration?
                )?;
            }

            if (0..column_names.len()).all(|band| temporal_band_aggregators[band].is_satisfied()) {
                break;
            }
        }

        let feature_data = temporal_band_aggregators
            .into_iter()
            .map(TypedAggregator::into_data);

        let columns = column_names
            .iter()
            .map(String::as_str)
            .zip(feature_data)
            .collect::<Vec<_>>();

        let mut new_collection = collection
            .add_columns(&columns)
            .map_err(Into::<crate::error::Error>::into)?;

        new_collection.cache_hint = cache_hint;

        Ok(new_collection)
    }

    fn create_aggregator<P: Pixel>(
        number_of_features: usize,
        aggregation: TemporalAggregationMethod,
        ignore_no_data: bool,
    ) -> TypedAggregator {
        match aggregation {
            TemporalAggregationMethod::First => match P::TYPE {
                RasterDataType::U8
                | RasterDataType::U16
                | RasterDataType::U32
                | RasterDataType::U64
                | RasterDataType::I8
                | RasterDataType::I16
                | RasterDataType::I32
                | RasterDataType::I64 => {
                    FirstValueIntAggregator::new(number_of_features, ignore_no_data).into_typed()
                }
                RasterDataType::F32 | RasterDataType::F64 => {
                    FirstValueFloatAggregator::new(number_of_features, ignore_no_data).into_typed()
                }
            },
            TemporalAggregationMethod::Mean => {
                MeanValueAggregator::new(number_of_features, ignore_no_data).into_typed()
            }
            TemporalAggregationMethod::None => {
                unreachable!("this type of aggregator does not lead to this kind of processor")
            }
        }
    }
}

#[async_trait]
impl<G> QueryProcessor for RasterVectorAggregateJoinProcessor<G>
where
    G: Geometry + ArrowTyped + 'static,
    FeatureCollection<G>: PixelCoverCreator<G>,
{
    type Output = FeatureCollection<G>;
    type SpatialQuery = VectorSpatialQueryRectangle;
    type Selection = ColumnSelection;
    type ResultDescription = VectorResultDescriptor;

    async fn _query<'a>(
        &'a self,
        query: VectorQueryRectangle,
        ctx: &'a dyn QueryContext,
    ) -> Result<BoxStream<'a, Result<Self::Output>>> {
        let stream = self
            .collection
            .query(query.clone(), ctx)
            .await?
            .and_then(move |mut collection| {
                let query = query.clone();
                async move {
                    for raster_input in &self.raster_inputs {
                        collection = call_on_generic_raster_processor!(&raster_input.processor, raster => {
                            Self::extract_raster_values(
                                &collection,
                                raster,
                                &raster_input.column_names,
                                self.feature_aggregation,
                                self.feature_aggregation_ignore_no_data,
                                self.temporal_aggregation,
                                self.temporal_aggregation_ignore_no_data,
                                query.clone(),
                                ctx
                            ).await?
                        });
                    }

                    Ok(collection)
                }
            })
            .boxed();

        Ok(stream)
    }

    fn result_descriptor(&self) -> &Self::ResultDescription {
        &self.result_descriptor
    }
}

#[cfg(test)]
mod tests {
    use super::*;

    use crate::engine::{
        ChunkByteSize, MockExecutionContext, RasterBandDescriptor, RasterBandDescriptors,
        RasterResultDescriptor, VectorColumnInfo, VectorOperator, WorkflowOperatorPath,
    };
    use crate::engine::{MockQueryContext, RasterOperator};
<<<<<<< HEAD
    use crate::mock::{MockRasterSource, MockRasterSourceParams};
    use geoengine_datatypes::collections::{MultiPointCollection, MultiPolygonCollection};
    use geoengine_datatypes::primitives::MultiPolygon;
    use geoengine_datatypes::primitives::{
        BoundingBox2D, FeatureDataRef, MultiPoint, TimeInterval,
    };
    use geoengine_datatypes::primitives::{CacheHint, Coordinate2D};
    use geoengine_datatypes::raster::{
        GeoTransform, Grid2D, GridBoundingBox2D, RasterTile2D, TileInformation, TilingSpecification,
    };
    use geoengine_datatypes::spatial_reference::SpatialReference;
=======
    use crate::mock::{MockFeatureCollectionSource, MockRasterSource, MockRasterSourceParams};
    use geoengine_datatypes::collections::{
        ChunksEqualIgnoringCacheHint, MultiPointCollection, MultiPolygonCollection, VectorDataType,
    };
    use geoengine_datatypes::primitives::MultiPolygon;
    use geoengine_datatypes::primitives::{CacheHint, FeatureData, FeatureDataType, Measurement};
    use geoengine_datatypes::raster::{Grid2D, RasterTile2D, TileInformation};
    use geoengine_datatypes::spatial_reference::{SpatialReference, SpatialReferenceOption};
>>>>>>> d782815c
    use geoengine_datatypes::util::test::TestDefault;

    #[tokio::test]
    async fn extract_raster_values_single_raster() {
        let raster_tile = RasterTile2D::<u8>::new_with_tile_info(
            TimeInterval::default(),
            TileInformation {
                global_geo_transform: TestDefault::test_default(),
                global_tile_position: [0, 0].into(),
                tile_size_in_pixels: [3, 2].into(),
            },
            0,
            Grid2D::new([3, 2].into(), vec![1, 2, 3, 4, 5, 6])
                .unwrap()
                .into(),
            CacheHint::default(),
        );

        let result_descriptor = RasterResultDescriptor {
            data_type: RasterDataType::U8,
            spatial_reference: SpatialReference::epsg_4326().into(),
            time: None,
            geo_transform_x: GeoTransform::new(Coordinate2D::new(0., 0.), 1., -1.),
            pixel_bounds_x: GridBoundingBox2D::new([0, 0], [2, 1]).unwrap(),
            bands: RasterBandDescriptors::new_single_band(),
        };

        let raster_source = MockRasterSource {
            params: MockRasterSourceParams {
                data: vec![raster_tile],
                result_descriptor: result_descriptor.clone(),
            },
        }
        .boxed();

        let execution_context =
            MockExecutionContext::new_with_tiling_spec(TilingSpecification::new([3, 2].into()));

        let raster_source = raster_source
            .initialize(WorkflowOperatorPath::initialize_root(), &execution_context)
            .await
            .unwrap();

        let points = MultiPointCollection::from_data(
            MultiPoint::many(vec![
                (0.0, 0.0),
                (1.0, 0.0),
                (0.0, -1.0),
                (1.0, -1.0),
                (0.0, -2.0),
                (1.0, -2.0),
            ])
            .unwrap(),
            vec![TimeInterval::default(); 6],
            Default::default(),
            CacheHint::default(),
        )
        .unwrap();

        let result = RasterVectorAggregateJoinProcessor::extract_raster_values(
            &points,
            &raster_source.query_processor().unwrap().get_u8().unwrap(),
            &["foo".to_string()],
            FeatureAggregationMethod::First,
            false,
            TemporalAggregationMethod::First,
            false,
            VectorQueryRectangle::with_bounds(
                BoundingBox2D::new((0.0, -3.0).into(), (2.0, 0.).into()).unwrap(),
                Default::default(),
                ColumnSelection::all(),
            ),
            &MockQueryContext::new(ChunkByteSize::MIN),
        )
        .await
        .unwrap();

        if let FeatureDataRef::Int(extracted_data) = result.data("foo").unwrap() {
            assert_eq!(extracted_data.as_ref(), &[1, 2, 3, 4, 5, 6]);
        } else {
            unreachable!();
        }
    }

    #[tokio::test]
    #[allow(clippy::float_cmp)]
    async fn extract_raster_values_two_raster_timesteps() {
        let raster_tile_a = RasterTile2D::<u8>::new_with_tile_info(
            TimeInterval::new(0, 10).unwrap(),
            TileInformation {
                global_geo_transform: TestDefault::test_default(),
                global_tile_position: [0, 0].into(),
                tile_size_in_pixels: [3, 2].into(),
            },
            0,
            Grid2D::new([3, 2].into(), vec![6, 5, 4, 3, 2, 1])
                .unwrap()
                .into(),
            CacheHint::default(),
        );
        let raster_tile_b = RasterTile2D::new_with_tile_info(
            TimeInterval::new(10, 20).unwrap(),
            TileInformation {
                global_geo_transform: TestDefault::test_default(),
                global_tile_position: [0, 0].into(),
                tile_size_in_pixels: [3, 2].into(),
            },
            0,
            Grid2D::new([3, 2].into(), vec![1, 2, 3, 4, 5, 6])
                .unwrap()
                .into(),
            CacheHint::default(),
        );

        let result_descriptor = RasterResultDescriptor {
            data_type: RasterDataType::U8,
            spatial_reference: SpatialReference::epsg_4326().into(),
            time: None,
            geo_transform_x: GeoTransform::new(Coordinate2D::new(0., 0.), 1., -1.),
            pixel_bounds_x: GridBoundingBox2D::new([0, 0], [2, 1]).unwrap(),
            bands: RasterBandDescriptors::new_single_band(),
        };

        let raster_source = MockRasterSource {
            params: MockRasterSourceParams {
                data: vec![raster_tile_a, raster_tile_b],
                result_descriptor: result_descriptor.clone(),
            },
        }
        .boxed();

        let execution_context =
            MockExecutionContext::new_with_tiling_spec(TilingSpecification::new([3, 2].into()));

        let raster_source = raster_source
            .initialize(WorkflowOperatorPath::initialize_root(), &execution_context)
            .await
            .unwrap();

        let points = MultiPointCollection::from_data(
            MultiPoint::many(vec![
                (0.0, 0.0),
                (1.0, 0.0),
                (0.0, -1.0),
                (1.0, -1.0),
                (0.0, -2.0),
                (1.0, -2.0),
            ])
            .unwrap(),
            vec![TimeInterval::default(); 6],
            Default::default(),
            CacheHint::default(),
        )
        .unwrap();

        let result = RasterVectorAggregateJoinProcessor::extract_raster_values(
            &points,
            &raster_source.query_processor().unwrap().get_u8().unwrap(),
            &["foo".to_string()],
            FeatureAggregationMethod::First,
            false,
            TemporalAggregationMethod::Mean,
            false,
            VectorQueryRectangle::with_bounds(
                BoundingBox2D::new((0.0, -3.0).into(), (2.0, 0.0).into()).unwrap(),
                Default::default(),
                ColumnSelection::all(),
            ),
            &MockQueryContext::new(ChunkByteSize::MIN),
        )
        .await
        .unwrap();

        if let FeatureDataRef::Float(extracted_data) = result.data("foo").unwrap() {
            assert_eq!(extracted_data.as_ref(), &[3.5, 3.5, 3.5, 3.5, 3.5, 3.5]);
        } else {
            unreachable!();
        }
    }

    #[tokio::test]
    #[allow(clippy::float_cmp, clippy::too_many_lines)]
    async fn extract_raster_values_two_spatial_tiles_per_time_step() {
        let raster_tile_a_0 = RasterTile2D::<u8>::new_with_tile_info(
            TimeInterval::new(0, 10).unwrap(),
            TileInformation {
                global_geo_transform: TestDefault::test_default(),
                global_tile_position: [0, 0].into(),
                tile_size_in_pixels: [3, 2].into(),
            },
            0,
            Grid2D::new([3, 2].into(), vec![6, 5, 4, 3, 2, 1])
                .unwrap()
                .into(),
            CacheHint::default(),
        );
        let raster_tile_a_1 = RasterTile2D::new_with_tile_info(
            TimeInterval::new(0, 10).unwrap(),
            TileInformation {
                global_geo_transform: TestDefault::test_default(),
                global_tile_position: [0, 1].into(),
                tile_size_in_pixels: [3, 2].into(),
            },
            0,
            Grid2D::new([3, 2].into(), vec![60, 50, 40, 30, 20, 10])
                .unwrap()
                .into(),
            CacheHint::default(),
        );
        let raster_tile_b_0 = RasterTile2D::new_with_tile_info(
            TimeInterval::new(10, 20).unwrap(),
            TileInformation {
                global_geo_transform: TestDefault::test_default(),
                global_tile_position: [0, 0].into(),
                tile_size_in_pixels: [3, 2].into(),
            },
            0,
            Grid2D::new([3, 2].into(), vec![1, 2, 3, 4, 5, 6])
                .unwrap()
                .into(),
            CacheHint::default(),
        );
        let raster_tile_b_1 = RasterTile2D::new_with_tile_info(
            TimeInterval::new(10, 20).unwrap(),
            TileInformation {
                global_geo_transform: TestDefault::test_default(),
                global_tile_position: [0, 1].into(),
                tile_size_in_pixels: [3, 2].into(),
            },
            0,
            Grid2D::new([3, 2].into(), vec![10, 20, 30, 40, 50, 60])
                .unwrap()
                .into(),
            CacheHint::default(),
        );

        let result_descriptor = RasterResultDescriptor {
            data_type: RasterDataType::U8,
            spatial_reference: SpatialReference::epsg_4326().into(),
            time: None,
            geo_transform_x: GeoTransform::new(Coordinate2D::new(0., 0.), 1., -1.),
            pixel_bounds_x: GridBoundingBox2D::new([0, 0], [2, 3]).unwrap(),
            bands: RasterBandDescriptors::new_single_band(),
        };

        let raster_source = MockRasterSource {
            params: MockRasterSourceParams {
                data: vec![
                    raster_tile_a_0,
                    raster_tile_a_1,
                    raster_tile_b_0,
                    raster_tile_b_1,
                ],
                result_descriptor: result_descriptor.clone(),
            },
        }
        .boxed();

        let execution_context =
            MockExecutionContext::new_with_tiling_spec(TilingSpecification::new([3, 2].into()));

        let raster_source = raster_source
            .initialize(WorkflowOperatorPath::initialize_root(), &execution_context)
            .await
            .unwrap();

        let points = MultiPointCollection::from_data(
            MultiPoint::many(vec![
                vec![(0.0, 0.0), (2.0, 0.0)],
                vec![(1.0, 0.0), (3.0, 0.0)],
            ])
            .unwrap(),
            vec![TimeInterval::default(); 2],
            Default::default(),
            CacheHint::default(),
        )
        .unwrap();

        let result = RasterVectorAggregateJoinProcessor::extract_raster_values(
            &points,
            &raster_source.query_processor().unwrap().get_u8().unwrap(),
            &["foo".to_string()],
            FeatureAggregationMethod::Mean,
            false,
            TemporalAggregationMethod::Mean,
            false,
            VectorQueryRectangle::with_bounds(
                BoundingBox2D::new((0.0, -3.0).into(), (4.0, 0.0).into()).unwrap(),
                Default::default(),
                ColumnSelection::all(),
            ),
            &MockQueryContext::new(ChunkByteSize::MIN),
        )
        .await
        .unwrap();

        if let FeatureDataRef::Float(extracted_data) = result.data("foo").unwrap() {
            assert_eq!(
                extracted_data.as_ref(),
                &[(6. + 60. + 1. + 10.) / 4., (5. + 50. + 2. + 20.) / 4.]
            );
        } else {
            unreachable!();
        }
    }

    #[tokio::test]
    #[allow(clippy::too_many_lines)]
    #[allow(clippy::float_cmp)]
    async fn polygons() {
        let raster_tile_a_0 = RasterTile2D::<u8>::new_with_tile_info(
            TimeInterval::new(0, 10).unwrap(),
            TileInformation {
                global_geo_transform: TestDefault::test_default(),
                global_tile_position: [0, 0].into(),
                tile_size_in_pixels: [3, 2].into(),
            },
            0,
            Grid2D::new([3, 2].into(), vec![6, 5, 4, 3, 2, 1])
                .unwrap()
                .into(),
            CacheHint::default(),
        );
        let raster_tile_a_1 = RasterTile2D::new_with_tile_info(
            TimeInterval::new(0, 10).unwrap(),
            TileInformation {
                global_geo_transform: TestDefault::test_default(),
                global_tile_position: [0, 1].into(),
                tile_size_in_pixels: [3, 2].into(),
            },
            0,
            Grid2D::new([3, 2].into(), vec![60, 50, 40, 30, 20, 10])
                .unwrap()
                .into(),
            CacheHint::default(),
        );
        let raster_tile_a_2 = RasterTile2D::new_with_tile_info(
            TimeInterval::new(0, 10).unwrap(),
            TileInformation {
                global_geo_transform: TestDefault::test_default(),
                global_tile_position: [0, 2].into(),
                tile_size_in_pixels: [3, 2].into(),
            },
            0,
            Grid2D::new([3, 2].into(), vec![160, 150, 140, 130, 120, 110])
                .unwrap()
                .into(),
            CacheHint::default(),
        );
        let raster_tile_b_0 = RasterTile2D::new_with_tile_info(
            TimeInterval::new(10, 20).unwrap(),
            TileInformation {
                global_geo_transform: TestDefault::test_default(),
                global_tile_position: [0, 0].into(),
                tile_size_in_pixels: [3, 2].into(),
            },
            0,
            Grid2D::new([3, 2].into(), vec![1, 2, 3, 4, 5, 6])
                .unwrap()
                .into(),
            CacheHint::default(),
        );
        let raster_tile_b_1 = RasterTile2D::new_with_tile_info(
            TimeInterval::new(10, 20).unwrap(),
            TileInformation {
                global_geo_transform: TestDefault::test_default(),
                global_tile_position: [0, 1].into(),
                tile_size_in_pixels: [3, 2].into(),
            },
            0,
            Grid2D::new([3, 2].into(), vec![10, 20, 30, 40, 50, 60])
                .unwrap()
                .into(),
            CacheHint::default(),
        );
        let raster_tile_b_2 = RasterTile2D::new_with_tile_info(
            TimeInterval::new(10, 20).unwrap(),
            TileInformation {
                global_geo_transform: TestDefault::test_default(),
                global_tile_position: [0, 2].into(),
                tile_size_in_pixels: [3, 2].into(),
            },
            0,
            Grid2D::new([3, 2].into(), vec![110, 120, 130, 140, 150, 160])
                .unwrap()
                .into(),
            CacheHint::default(),
        );

        let result_descriptor = RasterResultDescriptor {
            data_type: RasterDataType::U8,
            spatial_reference: SpatialReference::epsg_4326().into(),
            time: None,
            geo_transform_x: GeoTransform::new(Coordinate2D::new(0., 0.), 1., -1.),
            pixel_bounds_x: GridBoundingBox2D::new_min_max(0, 3, 0, 6).unwrap(),
            bands: RasterBandDescriptors::new_single_band(),
        };

        let raster_source = MockRasterSource {
            params: MockRasterSourceParams {
                data: vec![
                    raster_tile_a_0,
                    raster_tile_a_1,
                    raster_tile_a_2,
                    raster_tile_b_0,
                    raster_tile_b_1,
                    raster_tile_b_2,
                ],
                result_descriptor: result_descriptor.clone(),
            },
        }
        .boxed();

        let execution_context =
            MockExecutionContext::new_with_tiling_spec(TilingSpecification::new([3, 2].into()));

        let raster_source = raster_source
            .initialize(WorkflowOperatorPath::initialize_root(), &execution_context)
            .await
            .unwrap();

        let polygons = MultiPolygonCollection::from_data(
            vec![MultiPolygon::new(vec![vec![vec![
                (0.5, -0.5).into(),
                (4., -1.).into(),
                (0.5, -2.5).into(),
                (0.5, -0.5).into(),
            ]]])
            .unwrap()],
            vec![TimeInterval::default(); 1],
            Default::default(),
            CacheHint::default(),
        )
        .unwrap();

        let result = RasterVectorAggregateJoinProcessor::extract_raster_values(
            &polygons,
            &raster_source.query_processor().unwrap().get_u8().unwrap(),
            &["foo".to_string()],
            FeatureAggregationMethod::Mean,
            false,
            TemporalAggregationMethod::Mean,
            false,
            VectorQueryRectangle::with_bounds(
                BoundingBox2D::new((0.0, -3.0).into(), (4.0, 0.0).into()).unwrap(),
                Default::default(),
                ColumnSelection::all(),
            ),
            &MockQueryContext::new(ChunkByteSize::MIN),
        )
        .await
        .unwrap();

        if let FeatureDataRef::Float(extracted_data) = result.data("foo").unwrap() {
            assert_eq!(
                extracted_data.as_ref(),
                &[(3. + 1. + 40. + 30. + 140. + 4. + 6. + 30. + 40. + 130.) / 10.]
            );
        } else {
            unreachable!();
        }
    }

    #[tokio::test]
    #[allow(clippy::float_cmp)]
    #[allow(clippy::too_many_lines)]
    async fn polygons_multi_band() {
        let raster_tile_a_0_band_0 = RasterTile2D::new_with_tile_info(
            TimeInterval::new(0, 10).unwrap(),
            TileInformation {
                global_geo_transform: TestDefault::test_default(),
                global_tile_position: [0, 0].into(),
                tile_size_in_pixels: [3, 2].into(),
            },
            0,
            Grid2D::new([3, 2].into(), vec![6, 5, 4, 3, 2, 1])
                .unwrap()
                .into(),
            CacheHint::default(),
        );
        let raster_tile_a_0_band_1 = RasterTile2D::new_with_tile_info(
            TimeInterval::new(0, 10).unwrap(),
            TileInformation {
                global_geo_transform: TestDefault::test_default(),
                global_tile_position: [0, 0].into(),
                tile_size_in_pixels: [3, 2].into(),
            },
            1,
            Grid2D::new([3, 2].into(), vec![255, 254, 253, 251, 250, 249])
                .unwrap()
                .into(),
            CacheHint::default(),
        );

        let raster_tile_a_1_band_0 = RasterTile2D::new_with_tile_info(
            TimeInterval::new(0, 10).unwrap(),
            TileInformation {
                global_geo_transform: TestDefault::test_default(),
                global_tile_position: [0, 1].into(),
                tile_size_in_pixels: [3, 2].into(),
            },
            0,
            Grid2D::new([3, 2].into(), vec![60, 50, 40, 30, 20, 10])
                .unwrap()
                .into(),
            CacheHint::default(),
        );
        let raster_tile_a_1_band_1 = RasterTile2D::new_with_tile_info(
            TimeInterval::new(0, 10).unwrap(),
            TileInformation {
                global_geo_transform: TestDefault::test_default(),
                global_tile_position: [0, 1].into(),
                tile_size_in_pixels: [3, 2].into(),
            },
            1,
            Grid2D::new([3, 2].into(), vec![160, 150, 140, 130, 120, 110])
                .unwrap()
                .into(),
            CacheHint::default(),
        );

        let raster_tile_a_2_band_0 = RasterTile2D::new_with_tile_info(
            TimeInterval::new(0, 10).unwrap(),
            TileInformation {
                global_geo_transform: TestDefault::test_default(),
                global_tile_position: [0, 2].into(),
                tile_size_in_pixels: [3, 2].into(),
            },
            0,
            Grid2D::new([3, 2].into(), vec![600, 500, 400, 300, 200, 100])
                .unwrap()
                .into(),
            CacheHint::default(),
        );
        let raster_tile_a_2_band_1 = RasterTile2D::new_with_tile_info(
            TimeInterval::new(0, 10).unwrap(),
            TileInformation {
                global_geo_transform: TestDefault::test_default(),
                global_tile_position: [0, 2].into(),
                tile_size_in_pixels: [3, 2].into(),
            },
            1,
            Grid2D::new([3, 2].into(), vec![610, 510, 410, 310, 210, 110])
                .unwrap()
                .into(),
            CacheHint::default(),
        );

        let raster_tile_b_0_band_0 = RasterTile2D::new_with_tile_info(
            TimeInterval::new(10, 20).unwrap(),
            TileInformation {
                global_geo_transform: TestDefault::test_default(),
                global_tile_position: [0, 0].into(),
                tile_size_in_pixels: [3, 2].into(),
            },
            0,
            Grid2D::new([3, 2].into(), vec![1, 2, 3, 4, 5, 6])
                .unwrap()
                .into(),
            CacheHint::default(),
        );
        let raster_tile_b_0_band_1 = RasterTile2D::new_with_tile_info(
            TimeInterval::new(10, 20).unwrap(),
            TileInformation {
                global_geo_transform: TestDefault::test_default(),
                global_tile_position: [0, 0].into(),
                tile_size_in_pixels: [3, 2].into(),
            },
            1,
            Grid2D::new([3, 2].into(), vec![11, 22, 33, 44, 55, 66])
                .unwrap()
                .into(),
            CacheHint::default(),
        );
        let raster_tile_b_1_band_0 = RasterTile2D::new_with_tile_info(
            TimeInterval::new(10, 20).unwrap(),
            TileInformation {
                global_geo_transform: TestDefault::test_default(),
                global_tile_position: [0, 1].into(),
                tile_size_in_pixels: [3, 2].into(),
            },
            0,
            Grid2D::new([3, 2].into(), vec![10, 20, 30, 40, 50, 60])
                .unwrap()
                .into(),
            CacheHint::default(),
        );
        let raster_tile_b_1_band_1 = RasterTile2D::new_with_tile_info(
            TimeInterval::new(10, 20).unwrap(),
            TileInformation {
                global_geo_transform: TestDefault::test_default(),
                global_tile_position: [0, 1].into(),
                tile_size_in_pixels: [3, 2].into(),
            },
            1,
            Grid2D::new([3, 2].into(), vec![100, 220, 300, 400, 500, 600])
                .unwrap()
                .into(),
            CacheHint::default(),
        );

        let raster_tile_b_2_band_0 = RasterTile2D::new_with_tile_info(
            TimeInterval::new(10, 20).unwrap(),
            TileInformation {
                global_geo_transform: TestDefault::test_default(),
                global_tile_position: [0, 2].into(),
                tile_size_in_pixels: [3, 2].into(),
            },
            0,
            Grid2D::new([3, 2].into(), vec![100, 200, 300, 400, 500, 600])
                .unwrap()
                .into(),
            CacheHint::default(),
        );
        let raster_tile_b_2_band_1 = RasterTile2D::new_with_tile_info(
            TimeInterval::new(10, 20).unwrap(),
            TileInformation {
                global_geo_transform: TestDefault::test_default(),
                global_tile_position: [0, 2].into(),
                tile_size_in_pixels: [3, 2].into(),
            },
            1,
            Grid2D::new([3, 2].into(), vec![101, 201, 301, 401, 501, 601])
                .unwrap()
                .into(),
            CacheHint::default(),
        );

        let raster_source = MockRasterSource {
            params: MockRasterSourceParams {
                data: vec![
                    raster_tile_a_0_band_0,
                    raster_tile_a_0_band_1,
                    raster_tile_a_1_band_0,
                    raster_tile_a_1_band_1,
                    raster_tile_a_2_band_0,
                    raster_tile_a_2_band_1,
                    raster_tile_b_0_band_0,
                    raster_tile_b_0_band_1,
                    raster_tile_b_1_band_0,
                    raster_tile_b_1_band_1,
                    raster_tile_b_2_band_0,
                    raster_tile_b_2_band_1,
                ],
                result_descriptor: RasterResultDescriptor {
                    data_type: RasterDataType::U16,
                    spatial_reference: SpatialReference::epsg_4326().into(),
                    time: None,
                    bbox: None,
                    resolution: None,
                    bands: RasterBandDescriptors::new(vec![
                        RasterBandDescriptor::new_unitless("band_0".into()),
                        RasterBandDescriptor::new_unitless("band_1".into()),
                    ])
                    .unwrap(),
                },
            },
        }
        .boxed();

        let execution_context = MockExecutionContext::new_with_tiling_spec(
            TilingSpecification::new((0., 0.).into(), [3, 2].into()),
        );

        let raster = raster_source
            .initialize(WorkflowOperatorPath::initialize_root(), &execution_context)
            .await
            .unwrap()
            .query_processor()
            .unwrap();

        let polygons = MultiPolygonCollection::from_data(
            vec![MultiPolygon::new(vec![vec![vec![
                (0.5, -0.5).into(),
                (4., -1.).into(),
                (0.5, -2.5).into(),
                (0.5, -0.5).into(),
            ]]])
            .unwrap()],
            vec![TimeInterval::default(); 1],
            Default::default(),
            CacheHint::default(),
        )
        .unwrap();

        let polygons = MockFeatureCollectionSource::single(polygons).boxed();

        let points = polygons
            .initialize(WorkflowOperatorPath::initialize_root(), &execution_context)
            .await
            .unwrap()
            .query_processor()
            .unwrap()
            .multi_polygon()
            .unwrap();

        let processor = RasterVectorAggregateJoinProcessor::new(
            points,
            VectorResultDescriptor {
                data_type: VectorDataType::MultiPoint,
                spatial_reference: SpatialReferenceOption::Unreferenced,
                columns: [(
                    "ndvi".to_string(),
                    VectorColumnInfo {
                        data_type: FeatureDataType::Int,
                        measurement: Measurement::Unitless,
                    },
                )]
                .into_iter()
                .collect(),
                time: None,
                bbox: None,
            },
            vec![RasterInput {
                processor: raster,
                column_names: vec!["foo".to_owned(), "foo_1".to_owned()],
            }],
            FeatureAggregationMethod::Mean,
            false,
            TemporalAggregationMethod::Mean,
            false,
        );

        let mut result = processor
            .query(
                VectorQueryRectangle {
                    spatial_bounds: BoundingBox2D::new((0.0, -3.0).into(), (4.0, 0.0).into())
                        .unwrap(),
                    time_interval: TimeInterval::new_unchecked(0, 20),
                    spatial_resolution: SpatialResolution::new(1., 1.).unwrap(),
                    attributes: ColumnSelection::all(),
                },
                &MockQueryContext::new(ChunkByteSize::MAX),
            )
            .await
            .unwrap()
            .map(Result::unwrap)
            .collect::<Vec<MultiPolygonCollection>>()
            .await;

        assert_eq!(result.len(), 1);

        let result = result.remove(0);

        assert!(result.chunks_equal_ignoring_cache_hint(
            &MultiPolygonCollection::from_slices(
                &[MultiPolygon::new(vec![vec![vec![
                    (0.5, -0.5).into(),
                    (4., -1.).into(),
                    (0.5, -2.5).into(),
                    (0.5, -0.5).into(),
                ]]])
                .unwrap(),],
                &[TimeInterval::default()],
                &[
                    (
                        "foo",
                        FeatureData::Float(vec![
                            (((3. + 1. + 40. + 30. + 400.) / 5.)
                                + ((4. + 6. + 30. + 40. + 300.) / 5.))
                                / 2.
                        ])
                    ),
                    (
                        "foo_1",
                        FeatureData::Float(vec![
                            (((251. + 249. + 140. + 130. + 410.) / 5.)
                                + ((44. + 66. + 300. + 400. + 301.) / 5.))
                                / 2.
                        ])
                    )
                ],
            )
            .unwrap()
        ));
    }
}<|MERGE_RESOLUTION|>--- conflicted
+++ resolved
@@ -1,5 +1,5 @@
 use super::util::{CoveredPixels, FeatureTimeSpanIter, PixelCoverCreator};
-use super::{create_feature_aggregator, FeatureAggregationMethod};
+use super::{create_feature_aggregator, FeatureAggregationMethod, RasterInput};
 use crate::engine::{
     QueryContext, QueryProcessor, RasterQueryProcessor, VectorQueryProcessor,
     VectorResultDescriptor,
@@ -11,7 +11,6 @@
 use crate::processing::raster_vector_join::TemporalAggregationMethod;
 use crate::util::Result;
 use async_trait::async_trait;
-<<<<<<< HEAD
 use futures::stream::BoxStream;
 use futures::{StreamExt, TryStreamExt};
 use geoengine_datatypes::collections::{
@@ -24,12 +23,6 @@
 };
 use geoengine_datatypes::raster::{GridIndexAccess, Pixel, RasterDataType};
 use geoengine_datatypes::util::arrow::ArrowTyped;
-=======
-use geoengine_datatypes::primitives::{BoundingBox2D, Geometry, VectorQueryRectangle};
-
-use super::util::{CoveredPixels, FeatureTimeSpanIter, PixelCoverCreator};
-use super::{create_feature_aggregator, FeatureAggregationMethod, RasterInput};
->>>>>>> d782815c
 
 pub struct RasterVectorAggregateJoinProcessor<G> {
     collection: Box<dyn VectorQueryProcessor<VectorType = FeatureCollection<G>>>,
@@ -311,28 +304,21 @@
         RasterResultDescriptor, VectorColumnInfo, VectorOperator, WorkflowOperatorPath,
     };
     use crate::engine::{MockQueryContext, RasterOperator};
-<<<<<<< HEAD
-    use crate::mock::{MockRasterSource, MockRasterSourceParams};
-    use geoengine_datatypes::collections::{MultiPointCollection, MultiPolygonCollection};
-    use geoengine_datatypes::primitives::MultiPolygon;
-    use geoengine_datatypes::primitives::{
-        BoundingBox2D, FeatureDataRef, MultiPoint, TimeInterval,
-    };
-    use geoengine_datatypes::primitives::{CacheHint, Coordinate2D};
-    use geoengine_datatypes::raster::{
-        GeoTransform, Grid2D, GridBoundingBox2D, RasterTile2D, TileInformation, TilingSpecification,
-    };
-    use geoengine_datatypes::spatial_reference::SpatialReference;
-=======
     use crate::mock::{MockFeatureCollectionSource, MockRasterSource, MockRasterSourceParams};
     use geoengine_datatypes::collections::{
         ChunksEqualIgnoringCacheHint, MultiPointCollection, MultiPolygonCollection, VectorDataType,
     };
     use geoengine_datatypes::primitives::MultiPolygon;
-    use geoengine_datatypes::primitives::{CacheHint, FeatureData, FeatureDataType, Measurement};
-    use geoengine_datatypes::raster::{Grid2D, RasterTile2D, TileInformation};
+    use geoengine_datatypes::primitives::{
+        BoundingBox2D, FeatureDataRef, MultiPoint, TimeInterval,
+    };
+    use geoengine_datatypes::primitives::{
+        CacheHint, Coordinate2D, FeatureData, FeatureDataType, Measurement,
+    };
+    use geoengine_datatypes::raster::{
+        GeoTransform, Grid2D, GridBoundingBox2D, RasterTile2D, TileInformation, TilingSpecification,
+    };
     use geoengine_datatypes::spatial_reference::{SpatialReference, SpatialReferenceOption};
->>>>>>> d782815c
     use geoengine_datatypes::util::test::TestDefault;
 
     #[tokio::test]
@@ -981,8 +967,8 @@
                     data_type: RasterDataType::U16,
                     spatial_reference: SpatialReference::epsg_4326().into(),
                     time: None,
-                    bbox: None,
-                    resolution: None,
+                    geo_transform_x: TestDefault::test_default(),
+                    pixel_bounds_x: GridBoundingBox2D::new_min_max(0, 2, 0, 5).unwrap(),
                     bands: RasterBandDescriptors::new(vec![
                         RasterBandDescriptor::new_unitless("band_0".into()),
                         RasterBandDescriptor::new_unitless("band_1".into()),
@@ -993,9 +979,8 @@
         }
         .boxed();
 
-        let execution_context = MockExecutionContext::new_with_tiling_spec(
-            TilingSpecification::new((0., 0.).into(), [3, 2].into()),
-        );
+        let execution_context =
+            MockExecutionContext::new_with_tiling_spec(TilingSpecification::new([3, 2].into()));
 
         let raster = raster_source
             .initialize(WorkflowOperatorPath::initialize_root(), &execution_context)
@@ -1058,13 +1043,11 @@
 
         let mut result = processor
             .query(
-                VectorQueryRectangle {
-                    spatial_bounds: BoundingBox2D::new((0.0, -3.0).into(), (4.0, 0.0).into())
-                        .unwrap(),
-                    time_interval: TimeInterval::new_unchecked(0, 20),
-                    spatial_resolution: SpatialResolution::new(1., 1.).unwrap(),
-                    attributes: ColumnSelection::all(),
-                },
+                VectorQueryRectangle::with_bounds(
+                    BoundingBox2D::new((0.0, -3.0).into(), (4.0, 0.0).into()).unwrap(),
+                    TimeInterval::new_unchecked(0, 20),
+                    ColumnSelection::all(),
+                ),
                 &MockQueryContext::new(ChunkByteSize::MAX),
             )
             .await
