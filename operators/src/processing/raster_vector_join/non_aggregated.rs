--- conflicted
+++ resolved
@@ -117,13 +117,8 @@
 
         // TODO: also intersect with raster spatial / time bounds
 
-<<<<<<< HEAD
         let (Some(spatial_bounds), Some(time_interval)) = (bbox, time) else {
-            log::debug!(
-=======
-        let (Some(_spatial_bounds), Some(_time_interval)) = (bbox, time) else {
             tracing::debug!(
->>>>>>> 954e779f
                 "spatial or temporal intersection is empty, returning the same collection, skipping raster query"
             );
 
