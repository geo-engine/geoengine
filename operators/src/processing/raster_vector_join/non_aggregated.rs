use super::aggregator::TypedAggregator;
use super::util::{CoveredPixels, PixelCoverCreator};
use super::FeatureAggregationMethod;
use crate::adapters::FeatureCollectionStreamExt;
use crate::engine::{
    QueryContext, QueryProcessor, RasterQueryProcessor, TypedRasterQueryProcessor,
    VectorQueryProcessor, VectorResultDescriptor,
};
use crate::processing::raster_vector_join::create_feature_aggregator;
use crate::util::Result;
use crate::{adapters::RasterStreamExt, error::Error};
use async_trait::async_trait;
use futures::stream::{once as once_stream, BoxStream};
use futures::{StreamExt, TryStreamExt};
use geoengine_datatypes::collections::GeometryCollection;
use geoengine_datatypes::collections::{FeatureCollection, FeatureCollectionInfos};
use geoengine_datatypes::primitives::{
    AxisAlignedRectangle, BandSelection, CacheHint, ColumnSelection, FeatureDataType, Geometry,
    RasterQueryRectangle, SpatialPartition2D, VectorQueryRectangle, VectorSpatialQueryRectangle,
};
use geoengine_datatypes::raster::{
    DynamicRasterDataType, GridIdx2D, GridIndexAccess, RasterTile2D,
};
use geoengine_datatypes::util::arrow::ArrowTyped;
use geoengine_datatypes::{
    collections::FeatureCollectionModifications, primitives::TimeInterval, raster::Pixel,
};
<<<<<<< HEAD
use std::marker::PhantomData;
use std::sync::Arc;
=======

use super::util::{CoveredPixels, PixelCoverCreator};
use crate::engine::{
    QueryContext, QueryProcessor, RasterQueryProcessor, TypedRasterQueryProcessor,
    VectorQueryProcessor, VectorResultDescriptor,
};
use crate::util::Result;
use crate::{adapters::RasterStreamExt, error::Error};
use async_trait::async_trait;
use geoengine_datatypes::collections::GeometryCollection;
use geoengine_datatypes::collections::{FeatureCollection, FeatureCollectionInfos};

use super::aggregator::TypedAggregator;
use super::{FeatureAggregationMethod, RasterInput};
>>>>>>> d782815c

pub struct RasterVectorJoinProcessor<G> {
    collection: Box<dyn VectorQueryProcessor<VectorType = FeatureCollection<G>>>,
    result_descriptor: VectorResultDescriptor,
    raster_inputs: Vec<RasterInput>,
    aggregation_method: FeatureAggregationMethod,
    ignore_no_data: bool,
}

impl<G> RasterVectorJoinProcessor<G>
where
    G: Geometry + ArrowTyped + 'static,
    FeatureCollection<G>: GeometryCollection + PixelCoverCreator<G>,
{
    pub fn new(
        collection: Box<dyn VectorQueryProcessor<VectorType = FeatureCollection<G>>>,
        result_descriptor: VectorResultDescriptor,
        raster_inputs: Vec<RasterInput>,
        aggregation_method: FeatureAggregationMethod,
        ignore_no_data: bool,
    ) -> Self {
        Self {
            collection,
            result_descriptor,
            raster_inputs,
            aggregation_method,
            ignore_no_data,
        }
    }

    #[allow(clippy::too_many_arguments)]
    fn process_collections<'a>(
        collection: BoxStream<'a, Result<FeatureCollection<G>>>,
        raster_processor: &'a TypedRasterQueryProcessor,
        column_names: &'a [String],
        query: VectorQueryRectangle,
        ctx: &'a dyn QueryContext,
        aggregation_method: FeatureAggregationMethod,
        ignore_no_data: bool,
    ) -> BoxStream<'a, Result<FeatureCollection<G>>> {
        let stream = collection.and_then(move |collection| {
            Self::process_collection_chunk(
                collection,
                raster_processor,
                column_names,
                query.clone(),
                ctx,
                aggregation_method,
                ignore_no_data,
            )
        });

        stream
            .try_flatten()
            .merge_chunks(ctx.chunk_byte_size().into())
            .boxed()
    }

    #[allow(clippy::too_many_arguments)]
    async fn process_collection_chunk<'a>(
        collection: FeatureCollection<G>,
        raster_processor: &'a TypedRasterQueryProcessor,
        column_names: &'a [String],
        query: VectorQueryRectangle,
        ctx: &'a dyn QueryContext,
        aggregation_method: FeatureAggregationMethod,
        ignore_no_data: bool,
    ) -> Result<BoxStream<'a, Result<FeatureCollection<G>>>> {
        if collection.is_empty() {
            log::debug!(
                "input collection is empty, returning empty collection, skipping raster query"
            );

            return Self::collection_with_new_null_columns(
                &collection,
                column_names,
                raster_processor.raster_data_type().into(),
            );
        }

        let bbox = collection
            .bbox()
            .and_then(|bbox| bbox.intersection(&query.spatial_query.spatial_bounds));

        let time = collection
            .time_bounds()
            .and_then(|time| time.intersect(&query.time_interval));

        // TODO: also intersect with raster spatial / time bounds

        let (Some(spatial_bounds), Some(time_interval)) = (bbox, time) else {
            log::debug!(
                "spatial or temporal intersection is empty, returning the same collection, skipping raster query"
            );

            return Self::collection_with_new_null_columns(
                &collection,
                column_names,
                raster_processor.raster_data_type().into(),
            );
        };

<<<<<<< HEAD
        let rd = raster_processor.result_descriptor();
        let spatial_part = SpatialPartition2D::new_unchecked(
            spatial_bounds.upper_left(),
            spatial_bounds.lower_right(),
        );
        let pixel_bounds = rd
            .tiling_geo_transform()
            .spatial_to_grid_bounds(&spatial_part);

        let query = RasterQueryRectangle::new_with_grid_bounds(
            pixel_bounds,
            time_interval,
            BandSelection::first_n(num_bands),
=======
        let query = RasterQueryRectangle::from_qrect_and_bands(
            &query,
            BandSelection::first_n(column_names.len() as u32),
>>>>>>> d782815c
        );

        call_on_generic_raster_processor!(raster_processor, raster_processor => {
            Self::process_typed_collection_chunk(
                collection,
                raster_processor,
                column_names,
                query,
                ctx,
                aggregation_method,
                ignore_no_data,
            )
            .await
        })
    }

    fn collection_with_new_null_columns<'a>(
        collection: &FeatureCollection<G>,
        column_names: &'a [String],
        feature_data_type: FeatureDataType,
    ) -> Result<BoxStream<'a, Result<FeatureCollection<G>>>> {
        let feature_data = (0..column_names.len())
            .map(|_| feature_data_type.null_feature_data(collection.len()))
            .collect::<Vec<_>>();

        let columns = column_names
            .iter()
            .map(String::as_str)
            .zip(feature_data)
            .collect::<Vec<_>>();

        let collection = collection.add_columns(&columns)?;

        let collection_stream = once_stream(async move { Ok(collection) }).boxed();
        Ok(collection_stream)
    }

    #[allow(clippy::too_many_arguments)]
    async fn process_typed_collection_chunk<'a, P: Pixel>(
        collection: FeatureCollection<G>,
        raster_processor: &'a dyn RasterQueryProcessor<RasterType = P>,
        column_names: &'a [String],
        query: RasterQueryRectangle,
        ctx: &'a dyn QueryContext,
        aggregation_method: FeatureAggregationMethod,
        ignore_no_data: bool,
    ) -> Result<BoxStream<'a, Result<FeatureCollection<G>>>> {
        let raster_query = raster_processor.raster_query(query, ctx).await?;

        let collection = Arc::new(collection);

        let collection_stream = raster_query
            .time_multi_fold(
                move || {
                    Ok(VectorRasterJoiner::new(
                        column_names.len() as u32,
                        aggregation_method,
                        ignore_no_data,
                    ))
                },
                move |accum, raster| {
                    let collection = collection.clone();
                    async move {
                        let accum = accum?;
                        let raster = raster?;
                        accum.extract_raster_values(&collection, &raster)
                    }
                },
            )
            .map(move |accum| accum?.into_collection(column_names));

        return Ok(collection_stream.boxed());
    }
}

struct JoinerState<G, C> {
    covered_pixels: C,
    feature_pixels: Option<Vec<Vec<GridIdx2D>>>,
    current_tile: GridIdx2D,
    current_band_idx: u32,
    aggregators: Vec<TypedAggregator>, // one aggregator per band
    g: PhantomData<G>,
}

struct VectorRasterJoiner<G, C> {
    state: Option<JoinerState<G, C>>,
    num_bands: u32,
    aggregation_method: FeatureAggregationMethod,
    ignore_no_data: bool,
    cache_hint: CacheHint,
}

impl<G, C> VectorRasterJoiner<G, C>
where
    G: Geometry + ArrowTyped + 'static,
    C: CoveredPixels<G>,
    FeatureCollection<G>: PixelCoverCreator<G, C = C>,
{
    fn new(
        num_bands: u32,
        aggregation_method: FeatureAggregationMethod,
        ignore_no_data: bool,
    ) -> Self {
        // TODO: is it possible to do the initialization here?

        Self {
            state: None,
            num_bands,
            aggregation_method,
            ignore_no_data,
            cache_hint: CacheHint::max_duration(),
        }
    }

    fn initialize<P: Pixel>(
        &mut self,
        collection: &FeatureCollection<G>,
        raster_time: &TimeInterval,
    ) -> Result<()> {
        // TODO: could be paralellized

        let (indexes, time_intervals): (Vec<_>, Vec<_>) = collection
            .time_intervals()
            .iter()
            .enumerate()
            .filter_map(|(i, time)| {
                time.intersect(raster_time)
                    .map(|time_intersection| (i, time_intersection))
            })
            .unzip();

        let mut valid = vec![false; collection.len()];
        for i in indexes {
            valid[i] = true;
        }

        let collection = collection.filter(valid)?;
        let collection = collection.replace_time(&time_intervals)?;

        self.state = Some(JoinerState::<G, C> {
            aggregators: (0..self.num_bands)
                .map(|_| {
                    create_feature_aggregator::<P>(
                        collection.len(),
                        self.aggregation_method,
                        self.ignore_no_data,
                    )
                })
                .collect(),
            covered_pixels: collection.create_covered_pixels(),
            feature_pixels: None,
            current_tile: [0, 0].into(),
            current_band_idx: 0,
            g: Default::default(),
        });

        Ok(())
    }

    fn extract_raster_values<P: Pixel>(
        mut self,
        initial_collection: &FeatureCollection<G>,
        raster: &RasterTile2D<P>,
    ) -> Result<Self> {
        let state = loop {
            if let Some(state) = &mut self.state {
                break state;
            }

            self.initialize::<P>(initial_collection, &raster.time)?;
        };
        let collection = &state.covered_pixels.collection_ref();
        let aggregator = &mut state.aggregators[raster.band as usize];
        let covered_pixels = &state.covered_pixels;

        if state.feature_pixels.is_some() && raster.tile_position == state.current_tile {
            // same tile as before, but a different band. We can re-use the covered pixels
            state.current_band_idx = raster.band;
            // state
            //     .feature_pixels
            //     .expect("feature_pixels should exist because we checked it above")
        } else {
            // first or new tile, we need to calculcate the covered pixels
            state.current_tile = raster.tile_position;
            state.current_band_idx = raster.band;

            state.feature_pixels = Some(
                (0..collection.len())
                    .map(|feature_index| covered_pixels.covered_pixels(feature_index, raster))
                    .collect::<Vec<_>>(),
            );
        };

        for (feature_index, feature_pixels) in state
            .feature_pixels
            .as_ref()
            .expect("should exist because it was calculated before")
            .iter()
            .enumerate()
        {
            for grid_idx in feature_pixels {
                let Ok(value) = raster.get_at_grid_index(*grid_idx) else {
                    continue; // not found in this raster tile
                };

                if let Some(data) = value {
                    aggregator.add_value(feature_index, data, 1);
                } else {
                    aggregator.add_null(feature_index);
                }
            }
        }

        self.cache_hint.merge_with(&raster.cache_hint);

        Ok(self)
    }

    fn into_collection(self, new_column_names: &[String]) -> Result<FeatureCollection<G>> {
        let Some(state) = self.state else {
            return Err(Error::EmptyInput); // TODO: maybe output empty dataset or just nulls
        };

        let columns = new_column_names
            .iter()
            .map(String::as_str)
            .zip(
                state
                    .aggregators
                    .into_iter()
                    .map(TypedAggregator::into_data),
            )
            .collect::<Vec<_>>();

        let mut new_collection = state.covered_pixels.collection().add_columns(&columns)?;

        new_collection.cache_hint = self.cache_hint;

        Ok(new_collection)
    }
}

#[async_trait]
impl<G> QueryProcessor for RasterVectorJoinProcessor<G>
where
    G: Geometry + ArrowTyped + 'static,
    FeatureCollection<G>: GeometryCollection + PixelCoverCreator<G>,
{
    type Output = FeatureCollection<G>;
    type SpatialQuery = VectorSpatialQueryRectangle;
    type Selection = ColumnSelection;
    type ResultDescription = VectorResultDescriptor;

    async fn _query<'a>(
        &'a self,
        query: VectorQueryRectangle,
        ctx: &'a dyn QueryContext,
    ) -> Result<BoxStream<'a, Result<Self::Output>>> {
        let mut stream = self.collection.query(query.clone(), ctx).await?;

        // TODO: adjust raster bands to the vector attribute selection in the query once we support it
        for raster_input in &self.raster_inputs {
            log::debug!(
                "processing raster for new columns {:?}",
                raster_input.column_names
            );
            // TODO: spawn task
            stream = Self::process_collections(
                stream,
                &raster_input.processor,
                &raster_input.column_names,
                query.clone(),
                ctx,
                self.aggregation_method,
                self.ignore_no_data,
            );
        }

        Ok(stream)
    }

    fn result_descriptor(&self) -> &VectorResultDescriptor {
        &self.result_descriptor
    }
}

#[cfg(test)]
mod tests {
    use super::*;

    use crate::engine::{
        ChunkByteSize, MockExecutionContext, MockQueryContext, QueryProcessor,
        RasterBandDescriptor, RasterBandDescriptors, RasterOperator, RasterResultDescriptor,
        VectorColumnInfo, VectorOperator, WorkflowOperatorPath,
    };
    use crate::mock::{MockFeatureCollectionSource, MockRasterSource, MockRasterSourceParams};
    use crate::source::{GdalSource, GdalSourceParameters};
    use crate::util::gdal::add_ndvi_dataset;
    use geoengine_datatypes::collections::{
        ChunksEqualIgnoringCacheHint, MultiPointCollection, MultiPolygonCollection, VectorDataType,
    };
    use geoengine_datatypes::primitives::{
        BoundingBox2D, CacheHint, Coordinate2D, DateTime, FeatureData, Measurement, MultiPoint,
        MultiPolygon, TimeInterval,
    };
    use geoengine_datatypes::raster::{
        GeoTransform, Grid2D, GridBoundingBox2D, RasterDataType, TileInformation,
        TilingSpecification,
    };
    use geoengine_datatypes::spatial_reference::{SpatialReference, SpatialReferenceOption};
    use geoengine_datatypes::util::test::TestDefault;

    #[tokio::test]
    async fn both_instant() {
        let time_instant =
            TimeInterval::new_instant(DateTime::new_utc(2014, 1, 1, 0, 0, 0)).unwrap();

        let points = MockFeatureCollectionSource::single(
            MultiPointCollection::from_data(
                MultiPoint::many(vec![
                    vec![(-13.95, 20.05)],
                    vec![(-14.05, 20.05)],
                    vec![(-13.95, 19.95)],
                    vec![(-14.05, 19.95)],
                    vec![(-13.95, 19.95), (-14.05, 19.95)],
                ])
                .unwrap(),
                vec![time_instant; 5],
                Default::default(),
                CacheHint::default(),
            )
            .unwrap(),
        )
        .boxed();

        let mut execution_context = MockExecutionContext::test_default();

        let raster_source = GdalSource {
            params: GdalSourceParameters::new(add_ndvi_dataset(&mut execution_context)),
        }
        .boxed();

        let points = points
            .initialize(WorkflowOperatorPath::initialize_root(), &execution_context)
            .await
            .unwrap()
            .query_processor()
            .unwrap()
            .multi_point()
            .unwrap();

        let rasters = raster_source
            .initialize(WorkflowOperatorPath::initialize_root(), &execution_context)
            .await
            .unwrap()
            .query_processor()
            .unwrap();

        let processor = RasterVectorJoinProcessor::new(
            points,
            VectorResultDescriptor {
                data_type: VectorDataType::MultiPoint,
                spatial_reference: SpatialReferenceOption::Unreferenced,
                columns: [(
                    "ndvi".to_string(),
                    VectorColumnInfo {
                        data_type: FeatureDataType::Int,
                        measurement: Measurement::Unitless,
                    },
                )]
                .into_iter()
                .collect(),
                time: None,
                bbox: None,
            },
            vec![RasterInput {
                processor: rasters,
                column_names: vec!["ndvi".to_owned()],
            }],
            FeatureAggregationMethod::First,
            false,
        );

        let mut result = processor
            .query(
                VectorQueryRectangle::with_bounds(
                    BoundingBox2D::new((-180., -90.).into(), (180., 90.).into()).unwrap(),
                    time_instant,
                    ColumnSelection::all(),
                ),
                &MockQueryContext::new(ChunkByteSize::MAX),
            )
            .await
            .unwrap()
            .map(Result::unwrap)
            .collect::<Vec<MultiPointCollection>>()
            .await;

        assert_eq!(result.len(), 1);

        let result = result.remove(0);

        assert!(result.chunks_equal_ignoring_cache_hint(
            &MultiPointCollection::from_slices(
                &MultiPoint::many(vec![
                    vec![(-13.95, 20.05)],
                    vec![(-14.05, 20.05)],
                    vec![(-13.95, 19.95)],
                    vec![(-14.05, 19.95)],
                    vec![(-13.95, 19.95), (-14.05, 19.95)],
                ])
                .unwrap(),
                &[time_instant; 5],
                // these values are taken from loading the tiff in QGIS
                &[("ndvi", FeatureData::Int(vec![54, 55, 51, 55, 51]))],
            )
            .unwrap()
        ));
    }

    #[tokio::test]
    async fn points_instant() {
        let points = MockFeatureCollectionSource::single(
            MultiPointCollection::from_data(
                MultiPoint::many(vec![
                    (-13.95, 20.05),
                    (-14.05, 20.05),
                    (-13.95, 19.95),
                    (-14.05, 19.95),
                ])
                .unwrap(),
                vec![TimeInterval::new_instant(DateTime::new_utc(2014, 1, 1, 0, 0, 0)).unwrap(); 4],
                Default::default(),
                CacheHint::default(),
            )
            .unwrap(),
        )
        .boxed();

        let mut execution_context = MockExecutionContext::test_default();

        let raster_source = GdalSource {
            params: GdalSourceParameters::new(add_ndvi_dataset(&mut execution_context)),
        }
        .boxed();

        let points = points
            .initialize(WorkflowOperatorPath::initialize_root(), &execution_context)
            .await
            .unwrap()
            .query_processor()
            .unwrap()
            .multi_point()
            .unwrap();

        let rasters = raster_source
            .initialize(WorkflowOperatorPath::initialize_root(), &execution_context)
            .await
            .unwrap()
            .query_processor()
            .unwrap();

        let processor = RasterVectorJoinProcessor::new(
            points,
            VectorResultDescriptor {
                data_type: VectorDataType::MultiPoint,
                spatial_reference: SpatialReferenceOption::Unreferenced,
                columns: [(
                    "ndvi".to_string(),
                    VectorColumnInfo {
                        data_type: FeatureDataType::Int,
                        measurement: Measurement::Unitless,
                    },
                )]
                .into_iter()
                .collect(),
                time: None,
                bbox: None,
            },
            vec![RasterInput {
                processor: rasters,
                column_names: vec!["ndvi".to_owned()],
            }],
            FeatureAggregationMethod::First,
            false,
        );

        let mut result = processor
            .query(
                VectorQueryRectangle::with_bounds(
                    BoundingBox2D::new((-180., -90.).into(), (180., 90.).into()).unwrap(),
                    TimeInterval::new(
                        DateTime::new_utc(2014, 1, 1, 0, 0, 0),
                        DateTime::new_utc(2014, 3, 1, 0, 0, 0),
                    )
                    .unwrap(),
                    ColumnSelection::all(),
                ),
                &MockQueryContext::new(ChunkByteSize::MAX),
            )
            .await
            .unwrap()
            .map(Result::unwrap)
            .collect::<Vec<MultiPointCollection>>()
            .await;

        assert_eq!(result.len(), 1);

        let result = result.remove(0);

        assert!(result.chunks_equal_ignoring_cache_hint(
            &MultiPointCollection::from_slices(
                &MultiPoint::many(vec![
                    (-13.95, 20.05),
                    (-14.05, 20.05),
                    (-13.95, 19.95),
                    (-14.05, 19.95),
                ])
                .unwrap(),
                &[TimeInterval::new_instant(DateTime::new_utc(2014, 1, 1, 0, 0, 0)).unwrap(); 4],
                // these values are taken from loading the tiff in QGIS
                &[("ndvi", FeatureData::Int(vec![54, 55, 51, 55]))],
            )
            .unwrap()
        ));
    }

    #[tokio::test]
    #[allow(clippy::too_many_lines)]
    async fn raster_instant() {
        let points = MockFeatureCollectionSource::single(
            MultiPointCollection::from_data(
                MultiPoint::many(vec![
                    (-13.95, 20.05),
                    (-14.05, 20.05),
                    (-13.95, 19.95),
                    (-14.05, 19.95),
                ])
                .unwrap(),
                vec![
                    TimeInterval::new(
                        DateTime::new_utc(2014, 1, 1, 0, 0, 0),
                        DateTime::new_utc(2014, 3, 1, 0, 0, 0),
                    )
                    .unwrap();
                    4
                ],
                Default::default(),
                CacheHint::default(),
            )
            .unwrap(),
        )
        .boxed();

        let mut execution_context = MockExecutionContext::test_default();

        let raster_source = GdalSource {
            params: GdalSourceParameters::new(add_ndvi_dataset(&mut execution_context)),
        }
        .boxed();

        let points = points
            .initialize(WorkflowOperatorPath::initialize_root(), &execution_context)
            .await
            .unwrap()
            .query_processor()
            .unwrap()
            .multi_point()
            .unwrap();

        let rasters = raster_source
            .initialize(WorkflowOperatorPath::initialize_root(), &execution_context)
            .await
            .unwrap()
            .query_processor()
            .unwrap();

        let processor = RasterVectorJoinProcessor::new(
            points,
            VectorResultDescriptor {
                data_type: VectorDataType::MultiPoint,
                spatial_reference: SpatialReferenceOption::Unreferenced,
                columns: [(
                    "ndvi".to_string(),
                    VectorColumnInfo {
                        data_type: FeatureDataType::Int,
                        measurement: Measurement::Unitless,
                    },
                )]
                .into_iter()
                .collect(),
                time: None,
                bbox: None,
            },
            vec![RasterInput {
                processor: rasters,
                column_names: vec!["ndvi".to_owned()],
            }],
            FeatureAggregationMethod::First,
            false,
        );

        let mut result = processor
            .query(
                VectorQueryRectangle::with_bounds(
                    BoundingBox2D::new((-180., -90.).into(), (180., 90.).into()).unwrap(),
                    TimeInterval::new_instant(DateTime::new_utc(2014, 1, 1, 0, 0, 0)).unwrap(),
                    ColumnSelection::all(),
                ),
                &MockQueryContext::new(ChunkByteSize::MAX),
            )
            .await
            .unwrap()
            .map(Result::unwrap)
            .collect::<Vec<MultiPointCollection>>()
            .await;

        assert_eq!(result.len(), 1);

        let result = result.remove(0);

        assert!(result.chunks_equal_ignoring_cache_hint(
            &MultiPointCollection::from_slices(
                &MultiPoint::many(vec![
                    (-13.95, 20.05),
                    (-14.05, 20.05),
                    (-13.95, 19.95),
                    (-14.05, 19.95),
                ])
                .unwrap(),
                &[TimeInterval::new(
                    DateTime::new_utc(2014, 1, 1, 0, 0, 0),
                    DateTime::new_utc(2014, 2, 1, 0, 0, 0),
                )
                .unwrap(); 4],
                // these values are taken from loading the tiff in QGIS
                &[("ndvi", FeatureData::Int(vec![54, 55, 51, 55]))],
            )
            .unwrap()
        ));
    }

    #[allow(clippy::too_many_lines)]
    #[tokio::test]
    async fn both_ranges() {
        let points = MockFeatureCollectionSource::single(
            MultiPointCollection::from_data(
                MultiPoint::many(vec![
                    (-13.95, 20.05),
                    (-14.05, 20.05),
                    (-13.95, 19.95),
                    (-14.05, 19.95),
                ])
                .unwrap(),
                vec![
                    TimeInterval::new(
                        DateTime::new_utc(2014, 1, 1, 0, 0, 0),
                        DateTime::new_utc(2014, 3, 1, 0, 0, 0),
                    )
                    .unwrap();
                    4
                ],
                Default::default(),
                CacheHint::default(),
            )
            .unwrap(),
        )
        .boxed();

        let mut execution_context = MockExecutionContext::test_default();

        let raster_source = GdalSource {
            params: GdalSourceParameters::new(add_ndvi_dataset(&mut execution_context)),
        }
        .boxed();

        let points = points
            .initialize(WorkflowOperatorPath::initialize_root(), &execution_context)
            .await
            .unwrap()
            .query_processor()
            .unwrap()
            .multi_point()
            .unwrap();

        let rasters = raster_source
            .initialize(WorkflowOperatorPath::initialize_root(), &execution_context)
            .await
            .unwrap()
            .query_processor()
            .unwrap();

        let processor = RasterVectorJoinProcessor::new(
            points,
            VectorResultDescriptor {
                data_type: VectorDataType::MultiPoint,
                spatial_reference: SpatialReferenceOption::Unreferenced,
                columns: [(
                    "ndvi".to_string(),
                    VectorColumnInfo {
                        data_type: FeatureDataType::Int,
                        measurement: Measurement::Unitless,
                    },
                )]
                .into_iter()
                .collect(),
                time: None,
                bbox: None,
            },
            vec![RasterInput {
                processor: rasters,
                column_names: vec!["ndvi".to_owned()],
            }],
            FeatureAggregationMethod::First,
            false,
        );

        let mut result = processor
            .query(
                VectorQueryRectangle::with_bounds(
                    BoundingBox2D::new((-180., -90.).into(), (180., 90.).into()).unwrap(),
                    TimeInterval::new(
                        DateTime::new_utc(2014, 1, 1, 0, 0, 0),
                        DateTime::new_utc(2014, 3, 1, 0, 0, 0),
                    )
                    .unwrap(),
                    ColumnSelection::all(),
                ),
                &MockQueryContext::new(ChunkByteSize::MAX),
            )
            .await
            .unwrap()
            .map(Result::unwrap)
            .collect::<Vec<MultiPointCollection>>()
            .await;

        assert_eq!(result.len(), 1);

        let result = result.remove(0);

        let t1 = TimeInterval::new(
            DateTime::new_utc(2014, 1, 1, 0, 0, 0),
            DateTime::new_utc(2014, 2, 1, 0, 0, 0),
        )
        .unwrap();
        let t2 = TimeInterval::new(
            DateTime::new_utc(2014, 2, 1, 0, 0, 0),
            DateTime::new_utc(2014, 3, 1, 0, 0, 0),
        )
        .unwrap();
        assert!(result.chunks_equal_ignoring_cache_hint(
            &MultiPointCollection::from_slices(
                &MultiPoint::many(vec![
                    (-13.95, 20.05),
                    (-14.05, 20.05),
                    (-13.95, 19.95),
                    (-14.05, 19.95),
                    (-13.95, 20.05),
                    (-14.05, 20.05),
                    (-13.95, 19.95),
                    (-14.05, 19.95),
                ])
                .unwrap(),
                &[t1, t1, t1, t1, t2, t2, t2, t2],
                // these values are taken from loading the tiff in QGIS
                &[(
                    "ndvi",
                    FeatureData::Int(vec![54, 55, 51, 55, 52, 55, 50, 53])
                )],
            )
            .unwrap()
        ));
    }

    #[tokio::test]
    #[allow(clippy::float_cmp)]
    #[allow(clippy::too_many_lines)]
    async fn extract_raster_values_two_spatial_tiles_per_time_step_mean() {
        let raster_tile_a_0 = RasterTile2D::new_with_tile_info(
            TimeInterval::new(0, 10).unwrap(),
            TileInformation {
                global_geo_transform: TestDefault::test_default(),
                global_tile_position: [0, 0].into(),
                tile_size_in_pixels: [3, 2].into(),
            },
            0,
            Grid2D::new([3, 2].into(), vec![6, 5, 4, 3, 2, 1])
                .unwrap()
                .into(),
            CacheHint::default(),
        );
        let raster_tile_a_1 = RasterTile2D::new_with_tile_info(
            TimeInterval::new(0, 10).unwrap(),
            TileInformation {
                global_geo_transform: TestDefault::test_default(),
                global_tile_position: [0, 1].into(),
                tile_size_in_pixels: [3, 2].into(),
            },
            0,
            Grid2D::new([3, 2].into(), vec![60, 50, 40, 30, 20, 10])
                .unwrap()
                .into(),
            CacheHint::default(),
        );
        let raster_tile_b_0 = RasterTile2D::new_with_tile_info(
            TimeInterval::new(10, 20).unwrap(),
            TileInformation {
                global_geo_transform: TestDefault::test_default(),
                global_tile_position: [0, 0].into(),
                tile_size_in_pixels: [3, 2].into(),
            },
            0,
            Grid2D::new([3, 2].into(), vec![1, 2, 3, 4, 5, 6])
                .unwrap()
                .into(),
            CacheHint::default(),
        );
        let raster_tile_b_1 = RasterTile2D::new_with_tile_info(
            TimeInterval::new(10, 20).unwrap(),
            TileInformation {
                global_geo_transform: TestDefault::test_default(),
                global_tile_position: [0, 1].into(),
                tile_size_in_pixels: [3, 2].into(),
            },
            0,
            Grid2D::new([3, 2].into(), vec![10, 20, 30, 40, 50, 60])
                .unwrap()
                .into(),
            CacheHint::default(),
        );

        let result_descriptor = RasterResultDescriptor {
            data_type: RasterDataType::U8,
            spatial_reference: SpatialReference::epsg_4326().into(),
            time: None,
            geo_transform_x: GeoTransform::new(Coordinate2D::new(0., 0.), 1., -1.),
            pixel_bounds_x: GridBoundingBox2D::new([0, 0], [2, 3]).unwrap(),
            bands: RasterBandDescriptors::new_single_band(),
        };

        let raster_source = MockRasterSource {
            params: MockRasterSourceParams {
                data: vec![
                    raster_tile_a_0,
                    raster_tile_a_1,
                    raster_tile_b_0,
                    raster_tile_b_1,
                ],
                result_descriptor: result_descriptor.clone(),
            },
        }
        .boxed();

        let execution_context =
            MockExecutionContext::new_with_tiling_spec(TilingSpecification::new([3, 2].into()));

        let raster = raster_source
            .initialize(WorkflowOperatorPath::initialize_root(), &execution_context)
            .await
            .unwrap()
            .query_processor()
            .unwrap();

        let points = MultiPointCollection::from_data(
            MultiPoint::many(vec![
                vec![(0.0, 0.0), (2.0, 0.0)],
                vec![(1.0, 0.0), (3.0, 0.0)],
            ])
            .unwrap(),
            vec![TimeInterval::default(); 2],
            Default::default(),
            CacheHint::default(),
        )
        .unwrap();

        let points = MockFeatureCollectionSource::single(points).boxed();

        let points = points
            .initialize(WorkflowOperatorPath::initialize_root(), &execution_context)
            .await
            .unwrap()
            .query_processor()
            .unwrap()
            .multi_point()
            .unwrap();

        let processor = RasterVectorJoinProcessor::new(
            points,
            VectorResultDescriptor {
                data_type: VectorDataType::MultiPoint,
                spatial_reference: SpatialReferenceOption::Unreferenced,
                columns: [(
                    "ndvi".to_string(),
                    VectorColumnInfo {
                        data_type: FeatureDataType::Int,
                        measurement: Measurement::Unitless,
                    },
                )]
                .into_iter()
                .collect(),
                time: None,
                bbox: None,
            },
            vec![RasterInput {
                processor: raster,
                column_names: vec!["ndvi".to_owned()],
            }],
            FeatureAggregationMethod::Mean,
            false,
        );

        let mut result = processor
            .query(
                VectorQueryRectangle::with_bounds(
                    BoundingBox2D::new((0.0, -3.0).into(), (4.0, 0.0).into()).unwrap(),
                    TimeInterval::new_unchecked(0, 20),
                    ColumnSelection::all(),
                ),
                &MockQueryContext::new(ChunkByteSize::MAX),
            )
            .await
            .unwrap()
            .map(Result::unwrap)
            .collect::<Vec<MultiPointCollection>>()
            .await;

        assert_eq!(result.len(), 1);

        let result = result.remove(0);

        let t1 = TimeInterval::new(0, 10).unwrap();
        let t2 = TimeInterval::new(10, 20).unwrap();

        assert!(result.chunks_equal_ignoring_cache_hint(
            &MultiPointCollection::from_slices(
                &MultiPoint::many(vec![
                    vec![(0.0, 0.0), (2.0, 0.0)],
                    vec![(1.0, 0.0), (3.0, 0.0)],
                    vec![(0.0, 0.0), (2.0, 0.0)],
                    vec![(1.0, 0.0), (3.0, 0.0)],
                ])
                .unwrap(),
                &[t1, t1, t2, t2],
                &[(
                    "ndvi",
                    FeatureData::Float(vec![
                        (6. + 60.) / 2.,
                        (5. + 50.) / 2.,
                        (1. + 10.) / 2.,
                        (2. + 20.) / 2.
                    ])
                )],
            )
            .unwrap()
        ));
    }

    #[tokio::test]
    #[allow(clippy::float_cmp)]
    #[allow(clippy::too_many_lines)]
    async fn polygons() {
        let raster_tile_a_0 = RasterTile2D::new_with_tile_info(
            TimeInterval::new(0, 10).unwrap(),
            TileInformation {
                global_geo_transform: TestDefault::test_default(),
                global_tile_position: [0, 0].into(),
                tile_size_in_pixels: [3, 2].into(),
            },
            0,
            Grid2D::new([3, 2].into(), vec![6, 5, 4, 3, 2, 1])
                .unwrap()
                .into(),
            CacheHint::default(),
        );
        let raster_tile_a_1 = RasterTile2D::new_with_tile_info(
            TimeInterval::new(0, 10).unwrap(),
            TileInformation {
                global_geo_transform: TestDefault::test_default(),
                global_tile_position: [0, 1].into(),
                tile_size_in_pixels: [3, 2].into(),
            },
            0,
            Grid2D::new([3, 2].into(), vec![60, 50, 40, 30, 20, 10])
                .unwrap()
                .into(),
            CacheHint::default(),
        );
        let raster_tile_a_2 = RasterTile2D::new_with_tile_info(
            TimeInterval::new(0, 10).unwrap(),
            TileInformation {
                global_geo_transform: TestDefault::test_default(),
                global_tile_position: [0, 2].into(),
                tile_size_in_pixels: [3, 2].into(),
            },
            0,
            Grid2D::new([3, 2].into(), vec![600, 500, 400, 300, 200, 100])
                .unwrap()
                .into(),
            CacheHint::default(),
        );
        let raster_tile_b_0 = RasterTile2D::new_with_tile_info(
            TimeInterval::new(10, 20).unwrap(),
            TileInformation {
                global_geo_transform: TestDefault::test_default(),
                global_tile_position: [0, 0].into(),
                tile_size_in_pixels: [3, 2].into(),
            },
            0,
            Grid2D::new([3, 2].into(), vec![1, 2, 3, 4, 5, 6])
                .unwrap()
                .into(),
            CacheHint::default(),
        );
        let raster_tile_b_1 = RasterTile2D::new_with_tile_info(
            TimeInterval::new(10, 20).unwrap(),
            TileInformation {
                global_geo_transform: TestDefault::test_default(),
                global_tile_position: [0, 1].into(),
                tile_size_in_pixels: [3, 2].into(),
            },
            0,
            Grid2D::new([3, 2].into(), vec![10, 20, 30, 40, 50, 60])
                .unwrap()
                .into(),
            CacheHint::default(),
        );

        let raster_tile_b_2 = RasterTile2D::new_with_tile_info(
            TimeInterval::new(10, 20).unwrap(),
            TileInformation {
                global_geo_transform: TestDefault::test_default(),
                global_tile_position: [0, 2].into(),
                tile_size_in_pixels: [3, 2].into(),
            },
            0,
            Grid2D::new([3, 2].into(), vec![100, 200, 300, 400, 500, 600])
                .unwrap()
                .into(),
            CacheHint::default(),
        );

        let result_descriptor = RasterResultDescriptor {
            data_type: RasterDataType::U8,
            spatial_reference: SpatialReference::epsg_4326().into(),
            time: None,
            geo_transform_x: GeoTransform::new(Coordinate2D::new(0., 0.), 1., -1.),
            pixel_bounds_x: GridBoundingBox2D::new([0, 0], [2, 3]).unwrap(),
            bands: RasterBandDescriptors::new_single_band(),
        };

        let raster_source = MockRasterSource {
            params: MockRasterSourceParams {
                data: vec![
                    raster_tile_a_0,
                    raster_tile_a_1,
                    raster_tile_a_2,
                    raster_tile_b_0,
                    raster_tile_b_1,
                    raster_tile_b_2,
                ],
                result_descriptor: result_descriptor.clone(),
            },
        }
        .boxed();

        let execution_context =
            MockExecutionContext::new_with_tiling_spec(TilingSpecification::new([3, 2].into()));

        let raster = raster_source
            .initialize(WorkflowOperatorPath::initialize_root(), &execution_context)
            .await
            .unwrap()
            .query_processor()
            .unwrap();

        let polygons = MultiPolygonCollection::from_data(
            vec![MultiPolygon::new(vec![vec![vec![
                (0.5, -0.5).into(),
                (4., -1.).into(),
                (0.5, -2.5).into(),
                (0.5, -0.5).into(),
            ]]])
            .unwrap()],
            vec![TimeInterval::default(); 1],
            Default::default(),
            CacheHint::default(),
        )
        .unwrap();

        let polygons = MockFeatureCollectionSource::single(polygons).boxed();

        let points = polygons
            .initialize(WorkflowOperatorPath::initialize_root(), &execution_context)
            .await
            .unwrap()
            .query_processor()
            .unwrap()
            .multi_polygon()
            .unwrap();

        let processor = RasterVectorJoinProcessor::new(
            points,
            VectorResultDescriptor {
                data_type: VectorDataType::MultiPoint,
                spatial_reference: SpatialReferenceOption::Unreferenced,
                columns: [(
                    "ndvi".to_string(),
                    VectorColumnInfo {
                        data_type: FeatureDataType::Int,
                        measurement: Measurement::Unitless,
                    },
                )]
                .into_iter()
                .collect(),
                time: None,
                bbox: None,
            },
            vec![RasterInput {
                processor: raster,
                column_names: vec!["ndvi".to_owned()],
            }],
            FeatureAggregationMethod::Mean,
            false,
        );

        let mut result = processor
            .query(
                VectorQueryRectangle::with_bounds(
                    BoundingBox2D::new((0.0, -3.0).into(), (4.0, 0.0).into()).unwrap(),
                    TimeInterval::new_unchecked(0, 20),
                    ColumnSelection::all(),
                ),
                &MockQueryContext::new(ChunkByteSize::MAX),
            )
            .await
            .unwrap()
            .map(Result::unwrap)
            .collect::<Vec<MultiPolygonCollection>>()
            .await;

        assert_eq!(result.len(), 1);

        let result = result.remove(0);

        let t1 = TimeInterval::new(0, 10).unwrap();
        let t2 = TimeInterval::new(10, 20).unwrap();

        assert!(result.chunks_equal_ignoring_cache_hint(
            &MultiPolygonCollection::from_slices(
                &[
                    MultiPolygon::new(vec![vec![vec![
                        (0.5, -0.5).into(),
                        (4., -1.).into(),
                        (0.5, -2.5).into(),
                        (0.5, -0.5).into(),
                    ]]])
                    .unwrap(),
                    MultiPolygon::new(vec![vec![vec![
                        (0.5, -0.5).into(),
                        (4., -1.).into(),
                        (0.5, -2.5).into(),
                        (0.5, -0.5).into(),
                    ]]])
                    .unwrap()
                ],
                &[t1, t2],
                &[(
                    "ndvi",
                    FeatureData::Float(vec![
                        (3. + 1. + 40. + 30. + 400.) / 5.,
                        (4. + 6. + 30. + 40. + 300.) / 5.
                    ])
                )],
            )
            .unwrap()
        ));
    }

    #[tokio::test]
    #[allow(clippy::float_cmp)]
    #[allow(clippy::too_many_lines)]
    async fn polygons_multi_band() {
        let raster_tile_a_0_band_0 = RasterTile2D::new_with_tile_info(
            TimeInterval::new(0, 10).unwrap(),
            TileInformation {
                global_geo_transform: TestDefault::test_default(),
                global_tile_position: [0, 0].into(),
                tile_size_in_pixels: [3, 2].into(),
            },
            0,
            Grid2D::new([3, 2].into(), vec![6, 5, 4, 3, 2, 1])
                .unwrap()
                .into(),
            CacheHint::default(),
        );
        let raster_tile_a_0_band_1 = RasterTile2D::new_with_tile_info(
            TimeInterval::new(0, 10).unwrap(),
            TileInformation {
                global_geo_transform: TestDefault::test_default(),
                global_tile_position: [0, 0].into(),
                tile_size_in_pixels: [3, 2].into(),
            },
            1,
            Grid2D::new([3, 2].into(), vec![255, 254, 253, 251, 250, 249])
                .unwrap()
                .into(),
            CacheHint::default(),
        );

        let raster_tile_a_1_band_0 = RasterTile2D::new_with_tile_info(
            TimeInterval::new(0, 10).unwrap(),
            TileInformation {
                global_geo_transform: TestDefault::test_default(),
                global_tile_position: [0, 1].into(),
                tile_size_in_pixels: [3, 2].into(),
            },
            0,
            Grid2D::new([3, 2].into(), vec![60, 50, 40, 30, 20, 10])
                .unwrap()
                .into(),
            CacheHint::default(),
        );
        let raster_tile_a_1_band_1 = RasterTile2D::new_with_tile_info(
            TimeInterval::new(0, 10).unwrap(),
            TileInformation {
                global_geo_transform: TestDefault::test_default(),
                global_tile_position: [0, 1].into(),
                tile_size_in_pixels: [3, 2].into(),
            },
            1,
            Grid2D::new([3, 2].into(), vec![160, 150, 140, 130, 120, 110])
                .unwrap()
                .into(),
            CacheHint::default(),
        );

        let raster_tile_a_2_band_0 = RasterTile2D::new_with_tile_info(
            TimeInterval::new(0, 10).unwrap(),
            TileInformation {
                global_geo_transform: TestDefault::test_default(),
                global_tile_position: [0, 2].into(),
                tile_size_in_pixels: [3, 2].into(),
            },
            0,
            Grid2D::new([3, 2].into(), vec![600, 500, 400, 300, 200, 100])
                .unwrap()
                .into(),
            CacheHint::default(),
        );
        let raster_tile_a_2_band_1 = RasterTile2D::new_with_tile_info(
            TimeInterval::new(0, 10).unwrap(),
            TileInformation {
                global_geo_transform: TestDefault::test_default(),
                global_tile_position: [0, 2].into(),
                tile_size_in_pixels: [3, 2].into(),
            },
            1,
            Grid2D::new([3, 2].into(), vec![610, 510, 410, 310, 210, 110])
                .unwrap()
                .into(),
            CacheHint::default(),
        );

        let raster_tile_b_0_band_0 = RasterTile2D::new_with_tile_info(
            TimeInterval::new(10, 20).unwrap(),
            TileInformation {
                global_geo_transform: TestDefault::test_default(),
                global_tile_position: [0, 0].into(),
                tile_size_in_pixels: [3, 2].into(),
            },
            0,
            Grid2D::new([3, 2].into(), vec![1, 2, 3, 4, 5, 6])
                .unwrap()
                .into(),
            CacheHint::default(),
        );
        let raster_tile_b_0_band_1 = RasterTile2D::new_with_tile_info(
            TimeInterval::new(10, 20).unwrap(),
            TileInformation {
                global_geo_transform: TestDefault::test_default(),
                global_tile_position: [0, 0].into(),
                tile_size_in_pixels: [3, 2].into(),
            },
            1,
            Grid2D::new([3, 2].into(), vec![11, 22, 33, 44, 55, 66])
                .unwrap()
                .into(),
            CacheHint::default(),
        );
        let raster_tile_b_1_band_0 = RasterTile2D::new_with_tile_info(
            TimeInterval::new(10, 20).unwrap(),
            TileInformation {
                global_geo_transform: TestDefault::test_default(),
                global_tile_position: [0, 1].into(),
                tile_size_in_pixels: [3, 2].into(),
            },
            0,
            Grid2D::new([3, 2].into(), vec![10, 20, 30, 40, 50, 60])
                .unwrap()
                .into(),
            CacheHint::default(),
        );
        let raster_tile_b_1_band_1 = RasterTile2D::new_with_tile_info(
            TimeInterval::new(10, 20).unwrap(),
            TileInformation {
                global_geo_transform: TestDefault::test_default(),
                global_tile_position: [0, 1].into(),
                tile_size_in_pixels: [3, 2].into(),
            },
            1,
            Grid2D::new([3, 2].into(), vec![100, 220, 300, 400, 500, 600])
                .unwrap()
                .into(),
            CacheHint::default(),
        );

        let raster_tile_b_2_band_0 = RasterTile2D::new_with_tile_info(
            TimeInterval::new(10, 20).unwrap(),
            TileInformation {
                global_geo_transform: TestDefault::test_default(),
                global_tile_position: [0, 2].into(),
                tile_size_in_pixels: [3, 2].into(),
            },
            0,
            Grid2D::new([3, 2].into(), vec![100, 200, 300, 400, 500, 600])
                .unwrap()
                .into(),
            CacheHint::default(),
        );
        let raster_tile_b_2_band_1 = RasterTile2D::new_with_tile_info(
            TimeInterval::new(10, 20).unwrap(),
            TileInformation {
                global_geo_transform: TestDefault::test_default(),
                global_tile_position: [0, 2].into(),
                tile_size_in_pixels: [3, 2].into(),
            },
            1,
            Grid2D::new([3, 2].into(), vec![101, 201, 301, 401, 501, 601])
                .unwrap()
                .into(),
            CacheHint::default(),
        );

        let raster_source = MockRasterSource {
            params: MockRasterSourceParams {
                data: vec![
                    raster_tile_a_0_band_0,
                    raster_tile_a_0_band_1,
                    raster_tile_a_1_band_0,
                    raster_tile_a_1_band_1,
                    raster_tile_a_2_band_0,
                    raster_tile_a_2_band_1,
                    raster_tile_b_0_band_0,
                    raster_tile_b_0_band_1,
                    raster_tile_b_1_band_0,
                    raster_tile_b_1_band_1,
                    raster_tile_b_2_band_0,
                    raster_tile_b_2_band_1,
                ],
                result_descriptor: RasterResultDescriptor {
                    data_type: RasterDataType::U16,
                    spatial_reference: SpatialReference::epsg_4326().into(),
                    time: None,
                    geo_transform_x: GeoTransform::test_default(),
                    pixel_bounds_x: GridBoundingBox2D::new([0, 0], [2, 3]).unwrap(),
                    bands: RasterBandDescriptors::new(vec![
                        RasterBandDescriptor::new_unitless("band_0".into()),
                        RasterBandDescriptor::new_unitless("band_1".into()),
                    ])
                    .unwrap(),
                },
            },
        }
        .boxed();

        let execution_context =
            MockExecutionContext::new_with_tiling_spec(TilingSpecification::new([3, 2].into()));

        let raster = raster_source
            .initialize(WorkflowOperatorPath::initialize_root(), &execution_context)
            .await
            .unwrap()
            .query_processor()
            .unwrap();

        let polygons = MultiPolygonCollection::from_data(
            vec![MultiPolygon::new(vec![vec![vec![
                (0.5, -0.5).into(),
                (4., -1.).into(),
                (0.5, -2.5).into(),
                (0.5, -0.5).into(),
            ]]])
            .unwrap()],
            vec![TimeInterval::default(); 1],
            Default::default(),
            CacheHint::default(),
        )
        .unwrap();

        let polygons = MockFeatureCollectionSource::single(polygons).boxed();

        let points = polygons
            .initialize(WorkflowOperatorPath::initialize_root(), &execution_context)
            .await
            .unwrap()
            .query_processor()
            .unwrap()
            .multi_polygon()
            .unwrap();

        let processor = RasterVectorJoinProcessor::new(
            points,
            VectorResultDescriptor {
                data_type: VectorDataType::MultiPoint,
                spatial_reference: SpatialReferenceOption::Unreferenced,
                columns: [(
                    "ndvi".to_string(),
                    VectorColumnInfo {
                        data_type: FeatureDataType::Int,
                        measurement: Measurement::Unitless,
                    },
                )]
                .into_iter()
                .collect(),
                time: None,
                bbox: None,
            },
            vec![RasterInput {
                processor: raster,
                column_names: vec!["foo".to_owned(), "foo_1".to_owned()],
            }],
            FeatureAggregationMethod::Mean,
            false,
        );

        let mut result = processor
            .query(
                VectorQueryRectangle::with_bounds(
                    BoundingBox2D::new((0.0, -3.0).into(), (4.0, 0.0).into()).unwrap(),
                    TimeInterval::new_unchecked(0, 20),
                    ColumnSelection::all(),
                ),
                &MockQueryContext::new(ChunkByteSize::MAX),
            )
            .await
            .unwrap()
            .map(Result::unwrap)
            .collect::<Vec<MultiPolygonCollection>>()
            .await;

        assert_eq!(result.len(), 1);

        let result = result.remove(0);

        let t1 = TimeInterval::new(0, 10).unwrap();
        let t2 = TimeInterval::new(10, 20).unwrap();

        assert!(result.chunks_equal_ignoring_cache_hint(
            &MultiPolygonCollection::from_slices(
                &[
                    MultiPolygon::new(vec![vec![vec![
                        (0.5, -0.5).into(),
                        (4., -1.).into(),
                        (0.5, -2.5).into(),
                        (0.5, -0.5).into(),
                    ]]])
                    .unwrap(),
                    MultiPolygon::new(vec![vec![vec![
                        (0.5, -0.5).into(),
                        (4., -1.).into(),
                        (0.5, -2.5).into(),
                        (0.5, -0.5).into(),
                    ]]])
                    .unwrap()
                ],
                &[t1, t2],
                &[
                    (
                        "foo",
                        FeatureData::Float(vec![
                            (3. + 1. + 40. + 30. + 400.) / 5.,
                            (4. + 6. + 30. + 40. + 300.) / 5.
                        ])
                    ),
                    (
                        "foo_1",
                        FeatureData::Float(vec![
                            (251. + 249. + 140. + 130. + 410.) / 5.,
                            (44. + 66. + 300. + 400. + 301.) / 5.
                        ])
                    )
                ],
            )
            .unwrap()
        ));
    }
}<|MERGE_RESOLUTION|>--- conflicted
+++ resolved
@@ -1,6 +1,6 @@
 use super::aggregator::TypedAggregator;
 use super::util::{CoveredPixels, PixelCoverCreator};
-use super::FeatureAggregationMethod;
+use super::{FeatureAggregationMethod, RasterInput};
 use crate::adapters::FeatureCollectionStreamExt;
 use crate::engine::{
     QueryContext, QueryProcessor, RasterQueryProcessor, TypedRasterQueryProcessor,
@@ -25,25 +25,8 @@
 use geoengine_datatypes::{
     collections::FeatureCollectionModifications, primitives::TimeInterval, raster::Pixel,
 };
-<<<<<<< HEAD
 use std::marker::PhantomData;
 use std::sync::Arc;
-=======
-
-use super::util::{CoveredPixels, PixelCoverCreator};
-use crate::engine::{
-    QueryContext, QueryProcessor, RasterQueryProcessor, TypedRasterQueryProcessor,
-    VectorQueryProcessor, VectorResultDescriptor,
-};
-use crate::util::Result;
-use crate::{adapters::RasterStreamExt, error::Error};
-use async_trait::async_trait;
-use geoengine_datatypes::collections::GeometryCollection;
-use geoengine_datatypes::collections::{FeatureCollection, FeatureCollectionInfos};
-
-use super::aggregator::TypedAggregator;
-use super::{FeatureAggregationMethod, RasterInput};
->>>>>>> d782815c
 
 pub struct RasterVectorJoinProcessor<G> {
     collection: Box<dyn VectorQueryProcessor<VectorType = FeatureCollection<G>>>,
@@ -146,7 +129,6 @@
             );
         };
 
-<<<<<<< HEAD
         let rd = raster_processor.result_descriptor();
         let spatial_part = SpatialPartition2D::new_unchecked(
             spatial_bounds.upper_left(),
@@ -159,12 +141,7 @@
         let query = RasterQueryRectangle::new_with_grid_bounds(
             pixel_bounds,
             time_interval,
-            BandSelection::first_n(num_bands),
-=======
-        let query = RasterQueryRectangle::from_qrect_and_bands(
-            &query,
             BandSelection::first_n(column_names.len() as u32),
->>>>>>> d782815c
         );
 
         call_on_generic_raster_processor!(raster_processor, raster_processor => {
