<<<<<<< HEAD
use super::aggregator::TypedAggregator;
=======
use crate::adapters::FeatureCollectionStreamExt;
use crate::processing::raster_vector_join::create_feature_aggregator;
use futures::stream::{once as once_stream, BoxStream};
use futures::{StreamExt, TryStreamExt};
use geoengine_datatypes::primitives::{
    BandSelection, BoundingBox2D, CacheHint, ColumnSelection, FeatureDataType, Geometry,
    RasterQueryRectangle, VectorQueryRectangle,
};
use geoengine_datatypes::util::arrow::ArrowTyped;
use std::marker::PhantomData;
use std::sync::Arc;

use geoengine_datatypes::raster::{
    DynamicRasterDataType, GridIdx2D, GridIndexAccess, RasterTile2D,
};
use geoengine_datatypes::{
    collections::FeatureCollectionModifications, primitives::TimeInterval, raster::Pixel,
};

>>>>>>> 9ebde23d
use super::util::{CoveredPixels, PixelCoverCreator};
use super::FeatureAggregationMethod;
use crate::adapters::FeatureCollectionStreamExt;
use crate::engine::{
    QueryContext, QueryProcessor, RasterQueryProcessor, TypedRasterQueryProcessor,
    VectorQueryProcessor, VectorResultDescriptor,
};
use crate::processing::raster_vector_join::create_feature_aggregator;
use crate::util::Result;
use crate::{adapters::RasterStreamExt, error::Error};
use async_trait::async_trait;
use futures::stream::{once as once_stream, BoxStream};
use futures::{StreamExt, TryStreamExt};
use geoengine_datatypes::collections::GeometryCollection;
use geoengine_datatypes::collections::{FeatureCollection, FeatureCollectionInfos};
use geoengine_datatypes::primitives::{
    CacheHint, FeatureDataType, Geometry, RasterQueryRectangle, VectorQueryRectangle,
    VectorSpatialQueryRectangle,
};
use geoengine_datatypes::raster::{DynamicRasterDataType, GridIndexAccess, RasterTile2D};
use geoengine_datatypes::util::arrow::ArrowTyped;
use geoengine_datatypes::{
    collections::FeatureCollectionModifications, primitives::TimeInterval, raster::Pixel,
};
use std::marker::PhantomData;
use std::sync::Arc;

pub struct RasterVectorJoinProcessor<G> {
    collection: Box<dyn VectorQueryProcessor<VectorType = FeatureCollection<G>>>,
    result_descriptor: VectorResultDescriptor,
    raster_processors: Vec<TypedRasterQueryProcessor>,
    raster_bands: Vec<u32>, // TODO: store result descriptors instead? could drive column names from measurement, once there is one measurement for each band
    column_names: Vec<String>,
    aggregation_method: FeatureAggregationMethod,
    ignore_no_data: bool,
}

impl<G> RasterVectorJoinProcessor<G>
where
    G: Geometry + ArrowTyped + 'static,
    FeatureCollection<G>: GeometryCollection + PixelCoverCreator<G>,
{
    pub fn new(
        collection: Box<dyn VectorQueryProcessor<VectorType = FeatureCollection<G>>>,
        result_descriptor: VectorResultDescriptor,
        raster_processors: Vec<TypedRasterQueryProcessor>,
        raster_bands: Vec<u32>,
        column_names: Vec<String>,
        aggregation_method: FeatureAggregationMethod,
        ignore_no_data: bool,
    ) -> Self {
        Self {
            collection,
            result_descriptor,
            raster_processors,
            raster_bands,
            column_names,
            aggregation_method,
            ignore_no_data,
        }
    }

    #[allow(clippy::too_many_arguments)]
    fn process_collections<'a>(
        collection: BoxStream<'a, Result<FeatureCollection<G>>>,
        raster_processor: &'a TypedRasterQueryProcessor,
        num_bands: u32,
        new_column_name: &'a str,
        query: VectorQueryRectangle,
        ctx: &'a dyn QueryContext,
        aggregation_method: FeatureAggregationMethod,
        ignore_no_data: bool,
    ) -> BoxStream<'a, Result<FeatureCollection<G>>> {
        let stream = collection.and_then(move |collection| {
            Self::process_collection_chunk(
                collection,
                raster_processor,
                num_bands,
                new_column_name,
                query.clone(),
                ctx,
                aggregation_method,
                ignore_no_data,
            )
        });

        stream
            .try_flatten()
            .merge_chunks(ctx.chunk_byte_size().into())
            .boxed()
    }

    #[allow(clippy::too_many_arguments)]
    async fn process_collection_chunk<'a>(
        collection: FeatureCollection<G>,
        raster_processor: &'a TypedRasterQueryProcessor,
        num_bands: u32,
        new_column_name: &'a str,
        query: VectorQueryRectangle,
        ctx: &'a dyn QueryContext,
        aggregation_method: FeatureAggregationMethod,
        ignore_no_data: bool,
    ) -> Result<BoxStream<'a, Result<FeatureCollection<G>>>> {
        let new_column_names_vec = (0..num_bands)
            .map(|i| {
                if i == 0 {
                    new_column_name.to_owned()
                } else {
                    format!("{new_column_name}_{i}")
                }
            })
            .collect::<Vec<_>>();

        if collection.is_empty() {
            log::debug!(
                "input collection is empty, returning empty collection, skipping raster query"
            );

            return Self::collection_with_new_null_columns(
                &collection,
                num_bands,
                &new_column_names_vec,
                raster_processor.raster_data_type().into(),
            );
        }

        let bbox = collection
            .bbox()
            .and_then(|bbox| bbox.intersection(&query.spatial_query.spatial_bounds));

        let time = collection
            .time_bounds()
            .and_then(|time| time.intersect(&query.time_interval));

        // TODO: also intersect with raster spatial / time bounds

        let (Some(_spatial_bounds), Some(_time_interval)) = (bbox, time) else {
            log::debug!(
                "spatial or temporal intersection is empty, returning the same collection, skipping raster query"
            );

            return Self::collection_with_new_null_columns(
                &collection,
                num_bands,
                &new_column_names_vec,
                raster_processor.raster_data_type().into(),
            );
        };

<<<<<<< HEAD
        let vector_query = VectorQueryRectangle::with_bounds_and_resolution(
            spatial_bounds,
            time_interval,
            query.spatial_query.spatial_resolution,
        );

        let query =
            RasterQueryRectangle::with_vector_query_and_grid_origin(vector_query, (0., 0.).into()); // TODO: once we have a data specific origin, use it here
=======
        let query =
            RasterQueryRectangle::from_qrect_and_bands(&query, BandSelection::first_n(num_bands));
>>>>>>> 9ebde23d

        call_on_generic_raster_processor!(raster_processor, raster_processor => {
            Self::process_typed_collection_chunk(
                collection,
                raster_processor,
                num_bands,
                new_column_names_vec,
                query,
                ctx,
                aggregation_method,
                ignore_no_data,
            )
            .await
        })
    }

    fn collection_with_new_null_columns<'a>(
        collection: &FeatureCollection<G>,
        num_bands: u32,
        new_column_names: &[String],
        feature_data_type: FeatureDataType,
    ) -> Result<BoxStream<'a, Result<FeatureCollection<G>>>> {
        let feature_data = (0..num_bands)
            .map(|_| feature_data_type.null_feature_data(collection.len()))
            .collect::<Vec<_>>();

        let columns = new_column_names
            .iter()
            .map(String::as_str)
            .zip(feature_data)
            .collect::<Vec<_>>();

        let collection = collection.add_columns(&columns)?;

        let collection_stream = once_stream(async move { Ok(collection) }).boxed();
        Ok(collection_stream)
    }

    #[allow(clippy::too_many_arguments)]
    async fn process_typed_collection_chunk<'a, P: Pixel>(
        collection: FeatureCollection<G>,
        raster_processor: &'a dyn RasterQueryProcessor<RasterType = P>,
        num_bands: u32,
        new_column_names: Vec<String>,
        query: RasterQueryRectangle,
        ctx: &'a dyn QueryContext,
        aggregation_method: FeatureAggregationMethod,
        ignore_no_data: bool,
    ) -> Result<BoxStream<'a, Result<FeatureCollection<G>>>> {
        let raster_query = raster_processor.raster_query(query, ctx).await?;

        let collection = Arc::new(collection);

        let collection_stream = raster_query
            .time_multi_fold(
                move || {
                    Ok(VectorRasterJoiner::new(
                        num_bands,
                        aggregation_method,
                        ignore_no_data,
                    ))
                },
                move |accum, raster| {
                    let collection = collection.clone();
                    async move {
                        let accum = accum?;
                        let raster = raster?;
                        accum.extract_raster_values(&collection, &raster)
                    }
                },
            )
            .map(move |accum| accum?.into_collection(&new_column_names));

        return Ok(collection_stream.boxed());
    }
}

struct JoinerState<G, C> {
    covered_pixels: C,
    feature_pixels: Option<Vec<Vec<GridIdx2D>>>,
    current_tile: GridIdx2D,
    current_band_idx: u32,
    aggregators: Vec<TypedAggregator>, // one aggregator per band
    g: PhantomData<G>,
}

struct VectorRasterJoiner<G, C> {
    state: Option<JoinerState<G, C>>,
    num_bands: u32,
    aggregation_method: FeatureAggregationMethod,
    ignore_no_data: bool,
    cache_hint: CacheHint,
}

impl<G, C> VectorRasterJoiner<G, C>
where
    G: Geometry + ArrowTyped + 'static,
    C: CoveredPixels<G>,
    FeatureCollection<G>: PixelCoverCreator<G, C = C>,
{
    fn new(
        num_bands: u32,
        aggregation_method: FeatureAggregationMethod,
        ignore_no_data: bool,
    ) -> Self {
        // TODO: is it possible to do the initialization here?

        Self {
            state: None,
            num_bands,
            aggregation_method,
            ignore_no_data,
            cache_hint: CacheHint::max_duration(),
        }
    }

    fn initialize<P: Pixel>(
        &mut self,
        collection: &FeatureCollection<G>,
        raster_time: &TimeInterval,
    ) -> Result<()> {
        // TODO: could be paralellized

        let (indexes, time_intervals): (Vec<_>, Vec<_>) = collection
            .time_intervals()
            .iter()
            .enumerate()
            .filter_map(|(i, time)| {
                time.intersect(raster_time)
                    .map(|time_intersection| (i, time_intersection))
            })
            .unzip();

        let mut valid = vec![false; collection.len()];
        for i in indexes {
            valid[i] = true;
        }

        let collection = collection.filter(valid)?;
        let collection = collection.replace_time(&time_intervals)?;

        self.state = Some(JoinerState::<G, C> {
            aggregators: (0..self.num_bands)
                .map(|_| {
                    create_feature_aggregator::<P>(
                        collection.len(),
                        self.aggregation_method,
                        self.ignore_no_data,
                    )
                })
                .collect(),
            covered_pixels: collection.create_covered_pixels(),
            feature_pixels: None,
            current_tile: [0, 0].into(),
            current_band_idx: 0,
            g: Default::default(),
        });

        Ok(())
    }

    fn extract_raster_values<P: Pixel>(
        mut self,
        initial_collection: &FeatureCollection<G>,
        raster: &RasterTile2D<P>,
    ) -> Result<Self> {
        let state = loop {
            if let Some(state) = &mut self.state {
                break state;
            }

            self.initialize::<P>(initial_collection, &raster.time)?;
        };
        let collection = &state.covered_pixels.collection_ref();
        let aggregator = &mut state.aggregators[raster.band as usize];
        let covered_pixels = &state.covered_pixels;

        if state.feature_pixels.is_some() && raster.tile_position == state.current_tile {
            // same tile as before, but a different band. We can re-use the covered pixels
            state.current_band_idx = raster.band;
            // state
            //     .feature_pixels
            //     .expect("feature_pixels should exist because we checked it above")
        } else {
            // first or new tile, we need to calculcate the covered pixels
            state.current_tile = raster.tile_position;
            state.current_band_idx = raster.band;

            state.feature_pixels = Some(
                (0..collection.len())
                    .map(|feature_index| covered_pixels.covered_pixels(feature_index, raster))
                    .collect::<Vec<_>>(),
            );
        };

        for (feature_index, feature_pixels) in state
            .feature_pixels
            .as_ref()
            .expect("should exist because it was calculated before")
            .iter()
            .enumerate()
        {
            for grid_idx in feature_pixels {
                let Ok(value) = raster.get_at_grid_index(*grid_idx) else {
                    continue; // not found in this raster tile
                };

                if let Some(data) = value {
                    aggregator.add_value(feature_index, data, 1);
                } else {
                    aggregator.add_null(feature_index);
                }
            }
        }

        self.cache_hint.merge_with(&raster.cache_hint);

        Ok(self)
    }

    fn into_collection(self, new_column_names: &[String]) -> Result<FeatureCollection<G>> {
        let Some(state) = self.state else {
            return Err(Error::EmptyInput); // TODO: maybe output empty dataset or just nulls
        };

        let columns = new_column_names
            .iter()
            .map(String::as_str)
            .zip(
                state
                    .aggregators
                    .into_iter()
                    .map(TypedAggregator::into_data),
            )
            .collect::<Vec<_>>();

        let mut new_collection = state.covered_pixels.collection().add_columns(&columns)?;

        new_collection.cache_hint = self.cache_hint;

        Ok(new_collection)
    }
}

#[async_trait]
impl<G> QueryProcessor for RasterVectorJoinProcessor<G>
where
    G: Geometry + ArrowTyped + 'static,
    FeatureCollection<G>: GeometryCollection + PixelCoverCreator<G>,
{
    type Output = FeatureCollection<G>;
<<<<<<< HEAD
    type SpatialQuery = VectorSpatialQueryRectangle;
=======
    type SpatialBounds = BoundingBox2D;
    type Selection = ColumnSelection;
    type ResultDescription = VectorResultDescriptor;
>>>>>>> 9ebde23d

    async fn _query<'a>(
        &'a self,
        query: VectorQueryRectangle,
        ctx: &'a dyn QueryContext,
    ) -> Result<BoxStream<'a, Result<Self::Output>>> {
        let mut stream = self.collection.query(query.clone(), ctx).await?;

        // TODO: adjust raster bands to the vector attribute selection in the query once we support it
        for ((raster_processor, new_column_name), bands) in self
            .raster_processors
            .iter()
            .zip(&self.column_names)
            .zip(&self.raster_bands)
        {
            log::debug!("processing raster for new column {:?}", new_column_name);
            // TODO: spawn task
            stream = Self::process_collections(
                stream,
                raster_processor,
                *bands,
                new_column_name,
                query.clone(),
                ctx,
                self.aggregation_method,
                self.ignore_no_data,
            );
        }

        Ok(stream)
    }

    fn result_descriptor(&self) -> &VectorResultDescriptor {
        &self.result_descriptor
    }
}

#[cfg(test)]
mod tests {
    use super::*;

    use crate::engine::{
        ChunkByteSize, MockExecutionContext, MockQueryContext, QueryProcessor,
        RasterBandDescriptor, RasterBandDescriptors, RasterOperator, RasterResultDescriptor,
        VectorColumnInfo, VectorOperator, WorkflowOperatorPath,
    };
    use crate::mock::{MockFeatureCollectionSource, MockRasterSource, MockRasterSourceParams};
    use crate::source::{GdalSource, GdalSourceParameters};
    use crate::util::gdal::add_ndvi_dataset;
    use geoengine_datatypes::collections::{
        ChunksEqualIgnoringCacheHint, MultiPointCollection, MultiPolygonCollection, VectorDataType,
    };
<<<<<<< HEAD
    use geoengine_datatypes::primitives::{BoundingBox2D, DateTime, FeatureData, MultiPolygon};
    use geoengine_datatypes::primitives::{CacheHint, Coordinate2D};
    use geoengine_datatypes::primitives::{Measurement, SpatialResolution};
=======
    use geoengine_datatypes::primitives::SpatialResolution;
    use geoengine_datatypes::primitives::{BoundingBox2D, DateTime, FeatureData, MultiPolygon};
    use geoengine_datatypes::primitives::{CacheHint, Measurement};
>>>>>>> 9ebde23d
    use geoengine_datatypes::primitives::{MultiPoint, TimeInterval};
    use geoengine_datatypes::raster::{
        GeoTransform, Grid2D, GridBoundingBox2D, RasterDataType, TileInformation,
    };
    use geoengine_datatypes::spatial_reference::{SpatialReference, SpatialReferenceOption};
    use geoengine_datatypes::util::test::TestDefault;

    #[tokio::test]
    async fn both_instant() {
        let time_instant =
            TimeInterval::new_instant(DateTime::new_utc(2014, 1, 1, 0, 0, 0)).unwrap();

        let points = MockFeatureCollectionSource::single(
            MultiPointCollection::from_data(
                MultiPoint::many(vec![
                    vec![(-13.95, 20.05)],
                    vec![(-14.05, 20.05)],
                    vec![(-13.95, 19.95)],
                    vec![(-14.05, 19.95)],
                    vec![(-13.95, 19.95), (-14.05, 19.95)],
                ])
                .unwrap(),
                vec![time_instant; 5],
                Default::default(),
                CacheHint::default(),
            )
            .unwrap(),
        )
        .boxed();

        let mut execution_context = MockExecutionContext::test_default();

        let raster_source = GdalSource {
            params: GdalSourceParameters {
                data: add_ndvi_dataset(&mut execution_context),
            },
        }
        .boxed();

        let points = points
            .initialize(WorkflowOperatorPath::initialize_root(), &execution_context)
            .await
            .unwrap()
            .query_processor()
            .unwrap()
            .multi_point()
            .unwrap();

        let rasters = raster_source
            .initialize(WorkflowOperatorPath::initialize_root(), &execution_context)
            .await
            .unwrap()
            .query_processor()
            .unwrap();

        let processor = RasterVectorJoinProcessor::new(
            points,
            VectorResultDescriptor {
                data_type: VectorDataType::MultiPoint,
                spatial_reference: SpatialReferenceOption::Unreferenced,
                columns: [(
                    "ndvi".to_string(),
                    VectorColumnInfo {
                        data_type: FeatureDataType::Int,
                        measurement: Measurement::Unitless,
                    },
                )]
                .into_iter()
                .collect(),
                time: None,
                bbox: None,
            },
            vec![rasters],
            vec![1],
            vec!["ndvi".to_owned()],
            FeatureAggregationMethod::First,
            false,
        );

        let mut result = processor
            .query(
<<<<<<< HEAD
                VectorQueryRectangle::with_bounds_and_resolution(
                    BoundingBox2D::new((-180., -90.).into(), (180., 90.).into()).unwrap(),
                    time_instant,
                    SpatialResolution::new(0.1, 0.1).unwrap(),
                ),
=======
                VectorQueryRectangle {
                    spatial_bounds: BoundingBox2D::new((-180., -90.).into(), (180., 90.).into())
                        .unwrap(),
                    time_interval: time_instant,
                    spatial_resolution: SpatialResolution::new(0.1, 0.1).unwrap(),
                    attributes: ColumnSelection::all(),
                },
>>>>>>> 9ebde23d
                &MockQueryContext::new(ChunkByteSize::MAX),
            )
            .await
            .unwrap()
            .map(Result::unwrap)
            .collect::<Vec<MultiPointCollection>>()
            .await;

        assert_eq!(result.len(), 1);

        let result = result.remove(0);

        assert!(result.chunks_equal_ignoring_cache_hint(
            &MultiPointCollection::from_slices(
                &MultiPoint::many(vec![
                    vec![(-13.95, 20.05)],
                    vec![(-14.05, 20.05)],
                    vec![(-13.95, 19.95)],
                    vec![(-14.05, 19.95)],
                    vec![(-13.95, 19.95), (-14.05, 19.95)],
                ])
                .unwrap(),
                &[time_instant; 5],
                // these values are taken from loading the tiff in QGIS
                &[("ndvi", FeatureData::Int(vec![54, 55, 51, 55, 51]))],
            )
            .unwrap()
        ));
    }

    #[tokio::test]
    async fn points_instant() {
        let points = MockFeatureCollectionSource::single(
            MultiPointCollection::from_data(
                MultiPoint::many(vec![
                    (-13.95, 20.05),
                    (-14.05, 20.05),
                    (-13.95, 19.95),
                    (-14.05, 19.95),
                ])
                .unwrap(),
                vec![TimeInterval::new_instant(DateTime::new_utc(2014, 1, 1, 0, 0, 0)).unwrap(); 4],
                Default::default(),
                CacheHint::default(),
            )
            .unwrap(),
        )
        .boxed();

        let mut execution_context = MockExecutionContext::test_default();

        let raster_source = GdalSource {
            params: GdalSourceParameters {
                data: add_ndvi_dataset(&mut execution_context),
            },
        }
        .boxed();

        let points = points
            .initialize(WorkflowOperatorPath::initialize_root(), &execution_context)
            .await
            .unwrap()
            .query_processor()
            .unwrap()
            .multi_point()
            .unwrap();

        let rasters = raster_source
            .initialize(WorkflowOperatorPath::initialize_root(), &execution_context)
            .await
            .unwrap()
            .query_processor()
            .unwrap();

        let processor = RasterVectorJoinProcessor::new(
            points,
            VectorResultDescriptor {
                data_type: VectorDataType::MultiPoint,
                spatial_reference: SpatialReferenceOption::Unreferenced,
                columns: [(
                    "ndvi".to_string(),
                    VectorColumnInfo {
                        data_type: FeatureDataType::Int,
                        measurement: Measurement::Unitless,
                    },
                )]
                .into_iter()
                .collect(),
                time: None,
                bbox: None,
            },
            vec![rasters],
            vec![1],
            vec!["ndvi".to_owned()],
            FeatureAggregationMethod::First,
            false,
        );

        let mut result = processor
            .query(
                VectorQueryRectangle::with_bounds_and_resolution(
                    BoundingBox2D::new((-180., -90.).into(), (180., 90.).into()).unwrap(),
                    TimeInterval::new(
                        DateTime::new_utc(2014, 1, 1, 0, 0, 0),
                        DateTime::new_utc(2014, 3, 1, 0, 0, 0),
                    )
                    .unwrap(),
<<<<<<< HEAD
                    SpatialResolution::new(0.1, 0.1).unwrap(),
                ),
=======
                    spatial_resolution: SpatialResolution::new(0.1, 0.1).unwrap(),
                    attributes: ColumnSelection::all(),
                },
>>>>>>> 9ebde23d
                &MockQueryContext::new(ChunkByteSize::MAX),
            )
            .await
            .unwrap()
            .map(Result::unwrap)
            .collect::<Vec<MultiPointCollection>>()
            .await;

        assert_eq!(result.len(), 1);

        let result = result.remove(0);

        assert!(result.chunks_equal_ignoring_cache_hint(
            &MultiPointCollection::from_slices(
                &MultiPoint::many(vec![
                    (-13.95, 20.05),
                    (-14.05, 20.05),
                    (-13.95, 19.95),
                    (-14.05, 19.95),
                ])
                .unwrap(),
                &[TimeInterval::new_instant(DateTime::new_utc(2014, 1, 1, 0, 0, 0)).unwrap(); 4],
                // these values are taken from loading the tiff in QGIS
                &[("ndvi", FeatureData::Int(vec![54, 55, 51, 55]))],
            )
            .unwrap()
        ));
    }

    #[tokio::test]
    #[allow(clippy::too_many_lines)]
    async fn raster_instant() {
        let points = MockFeatureCollectionSource::single(
            MultiPointCollection::from_data(
                MultiPoint::many(vec![
                    (-13.95, 20.05),
                    (-14.05, 20.05),
                    (-13.95, 19.95),
                    (-14.05, 19.95),
                ])
                .unwrap(),
                vec![
                    TimeInterval::new(
                        DateTime::new_utc(2014, 1, 1, 0, 0, 0),
                        DateTime::new_utc(2014, 3, 1, 0, 0, 0),
                    )
                    .unwrap();
                    4
                ],
                Default::default(),
                CacheHint::default(),
            )
            .unwrap(),
        )
        .boxed();

        let mut execution_context = MockExecutionContext::test_default();

        let raster_source = GdalSource {
            params: GdalSourceParameters {
                data: add_ndvi_dataset(&mut execution_context),
            },
        }
        .boxed();

        let points = points
            .initialize(WorkflowOperatorPath::initialize_root(), &execution_context)
            .await
            .unwrap()
            .query_processor()
            .unwrap()
            .multi_point()
            .unwrap();

        let rasters = raster_source
            .initialize(WorkflowOperatorPath::initialize_root(), &execution_context)
            .await
            .unwrap()
            .query_processor()
            .unwrap();

        let processor = RasterVectorJoinProcessor::new(
            points,
            VectorResultDescriptor {
                data_type: VectorDataType::MultiPoint,
                spatial_reference: SpatialReferenceOption::Unreferenced,
                columns: [(
                    "ndvi".to_string(),
                    VectorColumnInfo {
                        data_type: FeatureDataType::Int,
                        measurement: Measurement::Unitless,
                    },
                )]
                .into_iter()
                .collect(),
                time: None,
                bbox: None,
            },
            vec![rasters],
            vec![1],
            vec!["ndvi".to_owned()],
            FeatureAggregationMethod::First,
            false,
        );

        let mut result = processor
            .query(
<<<<<<< HEAD
                VectorQueryRectangle::with_bounds_and_resolution(
                    BoundingBox2D::new((-180., -90.).into(), (180., 90.).into()).unwrap(),
                    TimeInterval::new_instant(DateTime::new_utc(2014, 1, 1, 0, 0, 0)).unwrap(),
                    SpatialResolution::new(0.1, 0.1).unwrap(),
                ),
=======
                VectorQueryRectangle {
                    spatial_bounds: BoundingBox2D::new((-180., -90.).into(), (180., 90.).into())
                        .unwrap(),
                    time_interval: TimeInterval::new_instant(DateTime::new_utc(
                        2014, 1, 1, 0, 0, 0,
                    ))
                    .unwrap(),
                    spatial_resolution: SpatialResolution::new(0.1, 0.1).unwrap(),
                    attributes: ColumnSelection::all(),
                },
>>>>>>> 9ebde23d
                &MockQueryContext::new(ChunkByteSize::MAX),
            )
            .await
            .unwrap()
            .map(Result::unwrap)
            .collect::<Vec<MultiPointCollection>>()
            .await;

        assert_eq!(result.len(), 1);

        let result = result.remove(0);

        assert!(result.chunks_equal_ignoring_cache_hint(
            &MultiPointCollection::from_slices(
                &MultiPoint::many(vec![
                    (-13.95, 20.05),
                    (-14.05, 20.05),
                    (-13.95, 19.95),
                    (-14.05, 19.95),
                ])
                .unwrap(),
                &[TimeInterval::new(
                    DateTime::new_utc(2014, 1, 1, 0, 0, 0),
                    DateTime::new_utc(2014, 2, 1, 0, 0, 0),
                )
                .unwrap(); 4],
                // these values are taken from loading the tiff in QGIS
                &[("ndvi", FeatureData::Int(vec![54, 55, 51, 55]))],
            )
            .unwrap()
        ));
    }

    #[allow(clippy::too_many_lines)]
    #[tokio::test]
    async fn both_ranges() {
        let points = MockFeatureCollectionSource::single(
            MultiPointCollection::from_data(
                MultiPoint::many(vec![
                    (-13.95, 20.05),
                    (-14.05, 20.05),
                    (-13.95, 19.95),
                    (-14.05, 19.95),
                ])
                .unwrap(),
                vec![
                    TimeInterval::new(
                        DateTime::new_utc(2014, 1, 1, 0, 0, 0),
                        DateTime::new_utc(2014, 3, 1, 0, 0, 0),
                    )
                    .unwrap();
                    4
                ],
                Default::default(),
                CacheHint::default(),
            )
            .unwrap(),
        )
        .boxed();

        let mut execution_context = MockExecutionContext::test_default();

        let raster_source = GdalSource {
            params: GdalSourceParameters {
                data: add_ndvi_dataset(&mut execution_context),
            },
        }
        .boxed();

        let points = points
            .initialize(WorkflowOperatorPath::initialize_root(), &execution_context)
            .await
            .unwrap()
            .query_processor()
            .unwrap()
            .multi_point()
            .unwrap();

        let rasters = raster_source
            .initialize(WorkflowOperatorPath::initialize_root(), &execution_context)
            .await
            .unwrap()
            .query_processor()
            .unwrap();

        let processor = RasterVectorJoinProcessor::new(
            points,
            VectorResultDescriptor {
                data_type: VectorDataType::MultiPoint,
                spatial_reference: SpatialReferenceOption::Unreferenced,
                columns: [(
                    "ndvi".to_string(),
                    VectorColumnInfo {
                        data_type: FeatureDataType::Int,
                        measurement: Measurement::Unitless,
                    },
                )]
                .into_iter()
                .collect(),
                time: None,
                bbox: None,
            },
            vec![rasters],
            vec![1],
            vec!["ndvi".to_owned()],
            FeatureAggregationMethod::First,
            false,
        );

        let mut result = processor
            .query(
                VectorQueryRectangle::with_bounds_and_resolution(
                    BoundingBox2D::new((-180., -90.).into(), (180., 90.).into()).unwrap(),
                    TimeInterval::new(
                        DateTime::new_utc(2014, 1, 1, 0, 0, 0),
                        DateTime::new_utc(2014, 3, 1, 0, 0, 0),
                    )
                    .unwrap(),
<<<<<<< HEAD
                    SpatialResolution::new(0.1, 0.1).unwrap(),
                ),
=======
                    spatial_resolution: SpatialResolution::new(0.1, 0.1).unwrap(),
                    attributes: ColumnSelection::all(),
                },
>>>>>>> 9ebde23d
                &MockQueryContext::new(ChunkByteSize::MAX),
            )
            .await
            .unwrap()
            .map(Result::unwrap)
            .collect::<Vec<MultiPointCollection>>()
            .await;

        assert_eq!(result.len(), 1);

        let result = result.remove(0);

        let t1 = TimeInterval::new(
            DateTime::new_utc(2014, 1, 1, 0, 0, 0),
            DateTime::new_utc(2014, 2, 1, 0, 0, 0),
        )
        .unwrap();
        let t2 = TimeInterval::new(
            DateTime::new_utc(2014, 2, 1, 0, 0, 0),
            DateTime::new_utc(2014, 3, 1, 0, 0, 0),
        )
        .unwrap();
        assert!(result.chunks_equal_ignoring_cache_hint(
            &MultiPointCollection::from_slices(
                &MultiPoint::many(vec![
                    (-13.95, 20.05),
                    (-14.05, 20.05),
                    (-13.95, 19.95),
                    (-14.05, 19.95),
                    (-13.95, 20.05),
                    (-14.05, 20.05),
                    (-13.95, 19.95),
                    (-14.05, 19.95),
                ])
                .unwrap(),
                &[t1, t1, t1, t1, t2, t2, t2, t2],
                // these values are taken from loading the tiff in QGIS
                &[(
                    "ndvi",
                    FeatureData::Int(vec![54, 55, 51, 55, 52, 55, 50, 53])
                )],
            )
            .unwrap()
        ));
    }

    #[tokio::test]
    #[allow(clippy::float_cmp)]
    #[allow(clippy::too_many_lines)]
    async fn extract_raster_values_two_spatial_tiles_per_time_step_mean() {
        let raster_tile_a_0 = RasterTile2D::new_with_tile_info(
            TimeInterval::new(0, 10).unwrap(),
            TileInformation {
                global_geo_transform: TestDefault::test_default(),
                global_tile_position: [0, 0].into(),
                tile_size_in_pixels: [3, 2].into(),
            },
            0,
            Grid2D::new([3, 2].into(), vec![6, 5, 4, 3, 2, 1])
                .unwrap()
                .into(),
            CacheHint::default(),
        );
        let raster_tile_a_1 = RasterTile2D::new_with_tile_info(
            TimeInterval::new(0, 10).unwrap(),
            TileInformation {
                global_geo_transform: TestDefault::test_default(),
                global_tile_position: [0, 1].into(),
                tile_size_in_pixels: [3, 2].into(),
            },
            0,
            Grid2D::new([3, 2].into(), vec![60, 50, 40, 30, 20, 10])
                .unwrap()
                .into(),
            CacheHint::default(),
        );
        let raster_tile_b_0 = RasterTile2D::new_with_tile_info(
            TimeInterval::new(10, 20).unwrap(),
            TileInformation {
                global_geo_transform: TestDefault::test_default(),
                global_tile_position: [0, 0].into(),
                tile_size_in_pixels: [3, 2].into(),
            },
            0,
            Grid2D::new([3, 2].into(), vec![1, 2, 3, 4, 5, 6])
                .unwrap()
                .into(),
            CacheHint::default(),
        );
        let raster_tile_b_1 = RasterTile2D::new_with_tile_info(
            TimeInterval::new(10, 20).unwrap(),
            TileInformation {
                global_geo_transform: TestDefault::test_default(),
                global_tile_position: [0, 1].into(),
                tile_size_in_pixels: [3, 2].into(),
            },
            0,
            Grid2D::new([3, 2].into(), vec![10, 20, 30, 40, 50, 60])
                .unwrap()
                .into(),
            CacheHint::default(),
        );

        let result_descriptor = RasterResultDescriptor {
            data_type: RasterDataType::U8,
            spatial_reference: SpatialReference::epsg_4326().into(),
            measurement: Measurement::Unitless,
            time: None,
            geo_transform: GeoTransform::new(Coordinate2D::new(0., 0.), 1., -1.),
            pixel_bounds: GridBoundingBox2D::new_min_max(0, 3, 0, 4).unwrap(),
        };

        let raster_source = MockRasterSource {
            params: MockRasterSourceParams {
                data: vec![
                    raster_tile_a_0,
                    raster_tile_a_1,
                    raster_tile_b_0,
                    raster_tile_b_1,
                ],
<<<<<<< HEAD
                result_descriptor: result_descriptor.clone(),
=======
                result_descriptor: RasterResultDescriptor {
                    data_type: RasterDataType::U8,
                    spatial_reference: SpatialReference::epsg_4326().into(),
                    time: None,
                    bbox: None,
                    resolution: None,
                    bands: RasterBandDescriptors::new_single_band(),
                },
>>>>>>> 9ebde23d
            },
        }
        .boxed();

        let execution_context = MockExecutionContext::new_with_tiling_spec(
            result_descriptor.generate_data_tiling_spec([3, 2].into()),
        );

        let raster = raster_source
            .initialize(WorkflowOperatorPath::initialize_root(), &execution_context)
            .await
            .unwrap()
            .query_processor()
            .unwrap();

        let points = MultiPointCollection::from_data(
            MultiPoint::many(vec![
                vec![(0.0, 0.0), (2.0, 0.0)],
                vec![(1.0, 0.0), (3.0, 0.0)],
            ])
            .unwrap(),
            vec![TimeInterval::default(); 2],
            Default::default(),
            CacheHint::default(),
        )
        .unwrap();

        let points = MockFeatureCollectionSource::single(points).boxed();

        let points = points
            .initialize(WorkflowOperatorPath::initialize_root(), &execution_context)
            .await
            .unwrap()
            .query_processor()
            .unwrap()
            .multi_point()
            .unwrap();

        let processor = RasterVectorJoinProcessor::new(
            points,
            VectorResultDescriptor {
                data_type: VectorDataType::MultiPoint,
                spatial_reference: SpatialReferenceOption::Unreferenced,
                columns: [(
                    "ndvi".to_string(),
                    VectorColumnInfo {
                        data_type: FeatureDataType::Int,
                        measurement: Measurement::Unitless,
                    },
                )]
                .into_iter()
                .collect(),
                time: None,
                bbox: None,
            },
            vec![raster],
            vec![1],
            vec!["foo".to_owned()],
            FeatureAggregationMethod::Mean,
            false,
        );

        let mut result = processor
            .query(
<<<<<<< HEAD
                VectorQueryRectangle::with_bounds_and_resolution(
                    BoundingBox2D::new((0.0, -3.0).into(), (4.0, 0.0).into()).unwrap(),
                    TimeInterval::new_unchecked(0, 20),
                    SpatialResolution::new(1., 1.).unwrap(),
                ),
=======
                VectorQueryRectangle {
                    spatial_bounds: BoundingBox2D::new((0.0, -3.0).into(), (4.0, 0.0).into())
                        .unwrap(),
                    time_interval: TimeInterval::new_unchecked(0, 20),
                    spatial_resolution: SpatialResolution::new(1., 1.).unwrap(),
                    attributes: ColumnSelection::all(),
                },
>>>>>>> 9ebde23d
                &MockQueryContext::new(ChunkByteSize::MAX),
            )
            .await
            .unwrap()
            .map(Result::unwrap)
            .collect::<Vec<MultiPointCollection>>()
            .await;

        assert_eq!(result.len(), 1);

        let result = result.remove(0);

        let t1 = TimeInterval::new(0, 10).unwrap();
        let t2 = TimeInterval::new(10, 20).unwrap();

        assert!(result.chunks_equal_ignoring_cache_hint(
            &MultiPointCollection::from_slices(
                &MultiPoint::many(vec![
                    vec![(0.0, 0.0), (2.0, 0.0)],
                    vec![(1.0, 0.0), (3.0, 0.0)],
                    vec![(0.0, 0.0), (2.0, 0.0)],
                    vec![(1.0, 0.0), (3.0, 0.0)],
                ])
                .unwrap(),
                &[t1, t1, t2, t2],
                &[(
                    "foo",
                    FeatureData::Float(vec![
                        (6. + 60.) / 2.,
                        (5. + 50.) / 2.,
                        (1. + 10.) / 2.,
                        (2. + 20.) / 2.
                    ])
                )],
            )
            .unwrap()
        ));
    }

    #[tokio::test]
    #[allow(clippy::float_cmp)]
    #[allow(clippy::too_many_lines)]
    async fn polygons() {
        let raster_tile_a_0 = RasterTile2D::new_with_tile_info(
            TimeInterval::new(0, 10).unwrap(),
            TileInformation {
                global_geo_transform: TestDefault::test_default(),
                global_tile_position: [0, 0].into(),
                tile_size_in_pixels: [3, 2].into(),
            },
            0,
            Grid2D::new([3, 2].into(), vec![6, 5, 4, 3, 2, 1])
                .unwrap()
                .into(),
            CacheHint::default(),
        );
        let raster_tile_a_1 = RasterTile2D::new_with_tile_info(
            TimeInterval::new(0, 10).unwrap(),
            TileInformation {
                global_geo_transform: TestDefault::test_default(),
                global_tile_position: [0, 1].into(),
                tile_size_in_pixels: [3, 2].into(),
            },
            0,
            Grid2D::new([3, 2].into(), vec![60, 50, 40, 30, 20, 10])
                .unwrap()
                .into(),
            CacheHint::default(),
        );
        let raster_tile_a_2 = RasterTile2D::new_with_tile_info(
            TimeInterval::new(0, 10).unwrap(),
            TileInformation {
                global_geo_transform: TestDefault::test_default(),
                global_tile_position: [0, 2].into(),
                tile_size_in_pixels: [3, 2].into(),
            },
            0,
            Grid2D::new([3, 2].into(), vec![600, 500, 400, 300, 200, 100])
                .unwrap()
                .into(),
            CacheHint::default(),
        );
        let raster_tile_b_0 = RasterTile2D::new_with_tile_info(
            TimeInterval::new(10, 20).unwrap(),
            TileInformation {
                global_geo_transform: TestDefault::test_default(),
                global_tile_position: [0, 0].into(),
                tile_size_in_pixels: [3, 2].into(),
            },
            0,
            Grid2D::new([3, 2].into(), vec![1, 2, 3, 4, 5, 6])
                .unwrap()
                .into(),
            CacheHint::default(),
        );
        let raster_tile_b_1 = RasterTile2D::new_with_tile_info(
            TimeInterval::new(10, 20).unwrap(),
            TileInformation {
                global_geo_transform: TestDefault::test_default(),
                global_tile_position: [0, 1].into(),
                tile_size_in_pixels: [3, 2].into(),
            },
            0,
            Grid2D::new([3, 2].into(), vec![10, 20, 30, 40, 50, 60])
                .unwrap()
                .into(),
            CacheHint::default(),
        );

        let raster_tile_b_2 = RasterTile2D::new_with_tile_info(
            TimeInterval::new(10, 20).unwrap(),
            TileInformation {
                global_geo_transform: TestDefault::test_default(),
                global_tile_position: [0, 2].into(),
                tile_size_in_pixels: [3, 2].into(),
            },
            0,
            Grid2D::new([3, 2].into(), vec![100, 200, 300, 400, 500, 600])
                .unwrap()
                .into(),
            CacheHint::default(),
        );

        let result_descriptor = RasterResultDescriptor {
            data_type: RasterDataType::U8,
            spatial_reference: SpatialReference::epsg_4326().into(),
            measurement: Measurement::Unitless,
            time: None,
            geo_transform: GeoTransform::new(Coordinate2D::new(0., 0.), 1., -1.),
            pixel_bounds: GridBoundingBox2D::new_min_max(0, 3, 0, 6).unwrap(),
        };

        let raster_source = MockRasterSource {
            params: MockRasterSourceParams {
                data: vec![
                    raster_tile_a_0,
                    raster_tile_a_1,
                    raster_tile_a_2,
                    raster_tile_b_0,
                    raster_tile_b_1,
                    raster_tile_b_2,
                ],
<<<<<<< HEAD
                result_descriptor: result_descriptor.clone(),
=======
                result_descriptor: RasterResultDescriptor {
                    data_type: RasterDataType::U16,
                    spatial_reference: SpatialReference::epsg_4326().into(),
                    time: None,
                    bbox: None,
                    resolution: None,
                    bands: RasterBandDescriptors::new_single_band(),
                },
>>>>>>> 9ebde23d
            },
        }
        .boxed();

        let execution_context = MockExecutionContext::new_with_tiling_spec(
            result_descriptor.generate_data_tiling_spec([3, 2].into()),
        );

        let raster = raster_source
            .initialize(WorkflowOperatorPath::initialize_root(), &execution_context)
            .await
            .unwrap()
            .query_processor()
            .unwrap();

        let polygons = MultiPolygonCollection::from_data(
            vec![MultiPolygon::new(vec![vec![vec![
                (0.5, -0.5).into(),
                (4., -1.).into(),
                (0.5, -2.5).into(),
                (0.5, -0.5).into(),
            ]]])
            .unwrap()],
            vec![TimeInterval::default(); 1],
            Default::default(),
            CacheHint::default(),
        )
        .unwrap();

        let polygons = MockFeatureCollectionSource::single(polygons).boxed();

        let points = polygons
            .initialize(WorkflowOperatorPath::initialize_root(), &execution_context)
            .await
            .unwrap()
            .query_processor()
            .unwrap()
            .multi_polygon()
            .unwrap();

        let processor = RasterVectorJoinProcessor::new(
            points,
            VectorResultDescriptor {
                data_type: VectorDataType::MultiPoint,
                spatial_reference: SpatialReferenceOption::Unreferenced,
                columns: [(
                    "ndvi".to_string(),
                    VectorColumnInfo {
                        data_type: FeatureDataType::Int,
                        measurement: Measurement::Unitless,
                    },
                )]
                .into_iter()
                .collect(),
                time: None,
                bbox: None,
            },
            vec![raster],
            vec![1],
            vec!["foo".to_owned()],
            FeatureAggregationMethod::Mean,
            false,
        );

        let mut result = processor
            .query(
<<<<<<< HEAD
                VectorQueryRectangle::with_bounds_and_resolution(
                    BoundingBox2D::new((0.0, -3.0).into(), (4.0, 0.0).into()).unwrap(),
                    TimeInterval::new_unchecked(0, 20),
                    SpatialResolution::new(1., 1.).unwrap(),
                ),
=======
                VectorQueryRectangle {
                    spatial_bounds: BoundingBox2D::new((0.0, -3.0).into(), (4.0, 0.0).into())
                        .unwrap(),
                    time_interval: TimeInterval::new_unchecked(0, 20),
                    spatial_resolution: SpatialResolution::new(1., 1.).unwrap(),
                    attributes: ColumnSelection::all(),
                },
>>>>>>> 9ebde23d
                &MockQueryContext::new(ChunkByteSize::MAX),
            )
            .await
            .unwrap()
            .map(Result::unwrap)
            .collect::<Vec<MultiPolygonCollection>>()
            .await;

        assert_eq!(result.len(), 1);

        let result = result.remove(0);

        let t1 = TimeInterval::new(0, 10).unwrap();
        let t2 = TimeInterval::new(10, 20).unwrap();

        assert!(result.chunks_equal_ignoring_cache_hint(
            &MultiPolygonCollection::from_slices(
                &[
                    MultiPolygon::new(vec![vec![vec![
                        (0.5, -0.5).into(),
                        (4., -1.).into(),
                        (0.5, -2.5).into(),
                        (0.5, -0.5).into(),
                    ]]])
                    .unwrap(),
                    MultiPolygon::new(vec![vec![vec![
                        (0.5, -0.5).into(),
                        (4., -1.).into(),
                        (0.5, -2.5).into(),
                        (0.5, -0.5).into(),
                    ]]])
                    .unwrap()
                ],
                &[t1, t2],
                &[(
                    "foo",
                    FeatureData::Float(vec![
                        (3. + 1. + 40. + 30. + 400.) / 5.,
                        (4. + 6. + 30. + 40. + 300.) / 5.
                    ])
                )],
            )
            .unwrap()
        ));
    }

    #[tokio::test]
    #[allow(clippy::float_cmp)]
    #[allow(clippy::too_many_lines)]
    async fn polygons_multi_band() {
        let raster_tile_a_0_band_0 = RasterTile2D::new_with_tile_info(
            TimeInterval::new(0, 10).unwrap(),
            TileInformation {
                global_geo_transform: TestDefault::test_default(),
                global_tile_position: [0, 0].into(),
                tile_size_in_pixels: [3, 2].into(),
            },
            0,
            Grid2D::new([3, 2].into(), vec![6, 5, 4, 3, 2, 1])
                .unwrap()
                .into(),
            CacheHint::default(),
        );
        let raster_tile_a_0_band_1 = RasterTile2D::new_with_tile_info(
            TimeInterval::new(0, 10).unwrap(),
            TileInformation {
                global_geo_transform: TestDefault::test_default(),
                global_tile_position: [0, 0].into(),
                tile_size_in_pixels: [3, 2].into(),
            },
            1,
            Grid2D::new([3, 2].into(), vec![255, 254, 253, 251, 250, 249])
                .unwrap()
                .into(),
            CacheHint::default(),
        );

        let raster_tile_a_1_band_0 = RasterTile2D::new_with_tile_info(
            TimeInterval::new(0, 10).unwrap(),
            TileInformation {
                global_geo_transform: TestDefault::test_default(),
                global_tile_position: [0, 1].into(),
                tile_size_in_pixels: [3, 2].into(),
            },
            0,
            Grid2D::new([3, 2].into(), vec![60, 50, 40, 30, 20, 10])
                .unwrap()
                .into(),
            CacheHint::default(),
        );
        let raster_tile_a_1_band_1 = RasterTile2D::new_with_tile_info(
            TimeInterval::new(0, 10).unwrap(),
            TileInformation {
                global_geo_transform: TestDefault::test_default(),
                global_tile_position: [0, 1].into(),
                tile_size_in_pixels: [3, 2].into(),
            },
            1,
            Grid2D::new([3, 2].into(), vec![160, 150, 140, 130, 120, 110])
                .unwrap()
                .into(),
            CacheHint::default(),
        );

        let raster_tile_a_2_band_0 = RasterTile2D::new_with_tile_info(
            TimeInterval::new(0, 10).unwrap(),
            TileInformation {
                global_geo_transform: TestDefault::test_default(),
                global_tile_position: [0, 2].into(),
                tile_size_in_pixels: [3, 2].into(),
            },
            0,
            Grid2D::new([3, 2].into(), vec![600, 500, 400, 300, 200, 100])
                .unwrap()
                .into(),
            CacheHint::default(),
        );
        let raster_tile_a_2_band_1 = RasterTile2D::new_with_tile_info(
            TimeInterval::new(0, 10).unwrap(),
            TileInformation {
                global_geo_transform: TestDefault::test_default(),
                global_tile_position: [0, 2].into(),
                tile_size_in_pixels: [3, 2].into(),
            },
            1,
            Grid2D::new([3, 2].into(), vec![610, 510, 410, 310, 210, 110])
                .unwrap()
                .into(),
            CacheHint::default(),
        );

        let raster_tile_b_0_band_0 = RasterTile2D::new_with_tile_info(
            TimeInterval::new(10, 20).unwrap(),
            TileInformation {
                global_geo_transform: TestDefault::test_default(),
                global_tile_position: [0, 0].into(),
                tile_size_in_pixels: [3, 2].into(),
            },
            0,
            Grid2D::new([3, 2].into(), vec![1, 2, 3, 4, 5, 6])
                .unwrap()
                .into(),
            CacheHint::default(),
        );
        let raster_tile_b_0_band_1 = RasterTile2D::new_with_tile_info(
            TimeInterval::new(10, 20).unwrap(),
            TileInformation {
                global_geo_transform: TestDefault::test_default(),
                global_tile_position: [0, 0].into(),
                tile_size_in_pixels: [3, 2].into(),
            },
            1,
            Grid2D::new([3, 2].into(), vec![11, 22, 33, 44, 55, 66])
                .unwrap()
                .into(),
            CacheHint::default(),
        );
        let raster_tile_b_1_band_0 = RasterTile2D::new_with_tile_info(
            TimeInterval::new(10, 20).unwrap(),
            TileInformation {
                global_geo_transform: TestDefault::test_default(),
                global_tile_position: [0, 1].into(),
                tile_size_in_pixels: [3, 2].into(),
            },
            0,
            Grid2D::new([3, 2].into(), vec![10, 20, 30, 40, 50, 60])
                .unwrap()
                .into(),
            CacheHint::default(),
        );
        let raster_tile_b_1_band_1 = RasterTile2D::new_with_tile_info(
            TimeInterval::new(10, 20).unwrap(),
            TileInformation {
                global_geo_transform: TestDefault::test_default(),
                global_tile_position: [0, 1].into(),
                tile_size_in_pixels: [3, 2].into(),
            },
            1,
            Grid2D::new([3, 2].into(), vec![100, 220, 300, 400, 500, 600])
                .unwrap()
                .into(),
            CacheHint::default(),
        );

        let raster_tile_b_2_band_0 = RasterTile2D::new_with_tile_info(
            TimeInterval::new(10, 20).unwrap(),
            TileInformation {
                global_geo_transform: TestDefault::test_default(),
                global_tile_position: [0, 2].into(),
                tile_size_in_pixels: [3, 2].into(),
            },
            0,
            Grid2D::new([3, 2].into(), vec![100, 200, 300, 400, 500, 600])
                .unwrap()
                .into(),
            CacheHint::default(),
        );
        let raster_tile_b_2_band_1 = RasterTile2D::new_with_tile_info(
            TimeInterval::new(10, 20).unwrap(),
            TileInformation {
                global_geo_transform: TestDefault::test_default(),
                global_tile_position: [0, 2].into(),
                tile_size_in_pixels: [3, 2].into(),
            },
            1,
            Grid2D::new([3, 2].into(), vec![101, 201, 301, 401, 501, 601])
                .unwrap()
                .into(),
            CacheHint::default(),
        );

        let raster_source = MockRasterSource {
            params: MockRasterSourceParams {
                data: vec![
                    raster_tile_a_0_band_0,
                    raster_tile_a_0_band_1,
                    raster_tile_a_1_band_0,
                    raster_tile_a_1_band_1,
                    raster_tile_a_2_band_0,
                    raster_tile_a_2_band_1,
                    raster_tile_b_0_band_0,
                    raster_tile_b_0_band_1,
                    raster_tile_b_1_band_0,
                    raster_tile_b_1_band_1,
                    raster_tile_b_2_band_0,
                    raster_tile_b_2_band_1,
                ],
                result_descriptor: RasterResultDescriptor {
                    data_type: RasterDataType::U16,
                    spatial_reference: SpatialReference::epsg_4326().into(),
                    time: None,
                    bbox: None,
                    resolution: None,
                    bands: RasterBandDescriptors::new(vec![
                        RasterBandDescriptor::new_unitless("band_0".into()),
                        RasterBandDescriptor::new_unitless("band_1".into()),
                    ])
                    .unwrap(),
                },
            },
        }
        .boxed();

        let execution_context = MockExecutionContext::new_with_tiling_spec(
            TilingSpecification::new((0., 0.).into(), [3, 2].into()),
        );

        let raster = raster_source
            .initialize(WorkflowOperatorPath::initialize_root(), &execution_context)
            .await
            .unwrap()
            .query_processor()
            .unwrap();

        let polygons = MultiPolygonCollection::from_data(
            vec![MultiPolygon::new(vec![vec![vec![
                (0.5, -0.5).into(),
                (4., -1.).into(),
                (0.5, -2.5).into(),
                (0.5, -0.5).into(),
            ]]])
            .unwrap()],
            vec![TimeInterval::default(); 1],
            Default::default(),
            CacheHint::default(),
        )
        .unwrap();

        let polygons = MockFeatureCollectionSource::single(polygons).boxed();

        let points = polygons
            .initialize(WorkflowOperatorPath::initialize_root(), &execution_context)
            .await
            .unwrap()
            .query_processor()
            .unwrap()
            .multi_polygon()
            .unwrap();

        let processor = RasterVectorJoinProcessor::new(
            points,
            VectorResultDescriptor {
                data_type: VectorDataType::MultiPoint,
                spatial_reference: SpatialReferenceOption::Unreferenced,
                columns: [(
                    "ndvi".to_string(),
                    VectorColumnInfo {
                        data_type: FeatureDataType::Int,
                        measurement: Measurement::Unitless,
                    },
                )]
                .into_iter()
                .collect(),
                time: None,
                bbox: None,
            },
            vec![raster],
            vec![2],
            vec!["foo".to_owned()],
            FeatureAggregationMethod::Mean,
            false,
        );

        let mut result = processor
            .query(
                VectorQueryRectangle {
                    spatial_bounds: BoundingBox2D::new((0.0, -3.0).into(), (4.0, 0.0).into())
                        .unwrap(),
                    time_interval: TimeInterval::new_unchecked(0, 20),
                    spatial_resolution: SpatialResolution::new(1., 1.).unwrap(),
                    attributes: ColumnSelection::all(),
                },
                &MockQueryContext::new(ChunkByteSize::MAX),
            )
            .await
            .unwrap()
            .map(Result::unwrap)
            .collect::<Vec<MultiPolygonCollection>>()
            .await;

        assert_eq!(result.len(), 1);

        let result = result.remove(0);

        let t1 = TimeInterval::new(0, 10).unwrap();
        let t2 = TimeInterval::new(10, 20).unwrap();

        assert!(result.chunks_equal_ignoring_cache_hint(
            &MultiPolygonCollection::from_slices(
                &[
                    MultiPolygon::new(vec![vec![vec![
                        (0.5, -0.5).into(),
                        (4., -1.).into(),
                        (0.5, -2.5).into(),
                        (0.5, -0.5).into(),
                    ]]])
                    .unwrap(),
                    MultiPolygon::new(vec![vec![vec![
                        (0.5, -0.5).into(),
                        (4., -1.).into(),
                        (0.5, -2.5).into(),
                        (0.5, -0.5).into(),
                    ]]])
                    .unwrap()
                ],
                &[t1, t2],
                &[
                    (
                        "foo",
                        FeatureData::Float(vec![
                            (3. + 1. + 40. + 30. + 400.) / 5.,
                            (4. + 6. + 30. + 40. + 300.) / 5.
                        ])
                    ),
                    (
                        "foo_1",
                        FeatureData::Float(vec![
                            (251. + 249. + 140. + 130. + 410.) / 5.,
                            (44. + 66. + 300. + 400. + 301.) / 5.
                        ])
                    )
                ],
            )
            .unwrap()
        ));
    }
}<|MERGE_RESOLUTION|>--- conflicted
+++ resolved
@@ -1,26 +1,4 @@
-<<<<<<< HEAD
 use super::aggregator::TypedAggregator;
-=======
-use crate::adapters::FeatureCollectionStreamExt;
-use crate::processing::raster_vector_join::create_feature_aggregator;
-use futures::stream::{once as once_stream, BoxStream};
-use futures::{StreamExt, TryStreamExt};
-use geoengine_datatypes::primitives::{
-    BandSelection, BoundingBox2D, CacheHint, ColumnSelection, FeatureDataType, Geometry,
-    RasterQueryRectangle, VectorQueryRectangle,
-};
-use geoengine_datatypes::util::arrow::ArrowTyped;
-use std::marker::PhantomData;
-use std::sync::Arc;
-
-use geoengine_datatypes::raster::{
-    DynamicRasterDataType, GridIdx2D, GridIndexAccess, RasterTile2D,
-};
-use geoengine_datatypes::{
-    collections::FeatureCollectionModifications, primitives::TimeInterval, raster::Pixel,
-};
-
->>>>>>> 9ebde23d
 use super::util::{CoveredPixels, PixelCoverCreator};
 use super::FeatureAggregationMethod;
 use crate::adapters::FeatureCollectionStreamExt;
@@ -37,10 +15,12 @@
 use geoengine_datatypes::collections::GeometryCollection;
 use geoengine_datatypes::collections::{FeatureCollection, FeatureCollectionInfos};
 use geoengine_datatypes::primitives::{
-    CacheHint, FeatureDataType, Geometry, RasterQueryRectangle, VectorQueryRectangle,
-    VectorSpatialQueryRectangle,
+    BandSelection, CacheHint, ColumnSelection, FeatureDataType, Geometry, RasterQueryRectangle,
+    VectorQueryRectangle, VectorSpatialQueryRectangle,
 };
-use geoengine_datatypes::raster::{DynamicRasterDataType, GridIndexAccess, RasterTile2D};
+use geoengine_datatypes::raster::{
+    DynamicRasterDataType, GridIdx2D, GridIndexAccess, RasterTile2D,
+};
 use geoengine_datatypes::util::arrow::ArrowTyped;
 use geoengine_datatypes::{
     collections::FeatureCollectionModifications, primitives::TimeInterval, raster::Pixel,
@@ -157,7 +137,7 @@
 
         // TODO: also intersect with raster spatial / time bounds
 
-        let (Some(_spatial_bounds), Some(_time_interval)) = (bbox, time) else {
+        let (Some(spatial_bounds), Some(time_interval)) = (bbox, time) else {
             log::debug!(
                 "spatial or temporal intersection is empty, returning the same collection, skipping raster query"
             );
@@ -170,19 +150,18 @@
             );
         };
 
-<<<<<<< HEAD
         let vector_query = VectorQueryRectangle::with_bounds_and_resolution(
             spatial_bounds,
             time_interval,
             query.spatial_query.spatial_resolution,
-        );
-
-        let query =
-            RasterQueryRectangle::with_vector_query_and_grid_origin(vector_query, (0., 0.).into()); // TODO: once we have a data specific origin, use it here
-=======
-        let query =
-            RasterQueryRectangle::from_qrect_and_bands(&query, BandSelection::first_n(num_bands));
->>>>>>> 9ebde23d
+            ColumnSelection::all(),
+        );
+
+        let query = RasterQueryRectangle::with_vector_query_and_grid_origin(
+            vector_query,
+            (0., 0.).into(),
+            BandSelection::first_n(num_bands),
+        ); // TODO: once we have a data specific origin, use it here
 
         call_on_generic_raster_processor!(raster_processor, raster_processor => {
             Self::process_typed_collection_chunk(
@@ -434,13 +413,9 @@
     FeatureCollection<G>: GeometryCollection + PixelCoverCreator<G>,
 {
     type Output = FeatureCollection<G>;
-<<<<<<< HEAD
     type SpatialQuery = VectorSpatialQueryRectangle;
-=======
-    type SpatialBounds = BoundingBox2D;
     type Selection = ColumnSelection;
     type ResultDescription = VectorResultDescriptor;
->>>>>>> 9ebde23d
 
     async fn _query<'a>(
         &'a self,
@@ -493,18 +468,13 @@
     use geoengine_datatypes::collections::{
         ChunksEqualIgnoringCacheHint, MultiPointCollection, MultiPolygonCollection, VectorDataType,
     };
-<<<<<<< HEAD
     use geoengine_datatypes::primitives::{BoundingBox2D, DateTime, FeatureData, MultiPolygon};
-    use geoengine_datatypes::primitives::{CacheHint, Coordinate2D};
-    use geoengine_datatypes::primitives::{Measurement, SpatialResolution};
-=======
-    use geoengine_datatypes::primitives::SpatialResolution;
-    use geoengine_datatypes::primitives::{BoundingBox2D, DateTime, FeatureData, MultiPolygon};
-    use geoengine_datatypes::primitives::{CacheHint, Measurement};
->>>>>>> 9ebde23d
+    use geoengine_datatypes::primitives::{CacheHint, Coordinate2D, Measurement};
     use geoengine_datatypes::primitives::{MultiPoint, TimeInterval};
+    use geoengine_datatypes::primitives::{SpatialQueryRectangle, SpatialResolution};
     use geoengine_datatypes::raster::{
         GeoTransform, Grid2D, GridBoundingBox2D, RasterDataType, TileInformation,
+        TilingSpecification,
     };
     use geoengine_datatypes::spatial_reference::{SpatialReference, SpatialReferenceOption};
     use geoengine_datatypes::util::test::TestDefault;
@@ -583,21 +553,12 @@
 
         let mut result = processor
             .query(
-<<<<<<< HEAD
                 VectorQueryRectangle::with_bounds_and_resolution(
                     BoundingBox2D::new((-180., -90.).into(), (180., 90.).into()).unwrap(),
                     time_instant,
                     SpatialResolution::new(0.1, 0.1).unwrap(),
+                    ColumnSelection::all(),
                 ),
-=======
-                VectorQueryRectangle {
-                    spatial_bounds: BoundingBox2D::new((-180., -90.).into(), (180., 90.).into())
-                        .unwrap(),
-                    time_interval: time_instant,
-                    spatial_resolution: SpatialResolution::new(0.1, 0.1).unwrap(),
-                    attributes: ColumnSelection::all(),
-                },
->>>>>>> 9ebde23d
                 &MockQueryContext::new(ChunkByteSize::MAX),
             )
             .await
@@ -705,14 +666,9 @@
                         DateTime::new_utc(2014, 3, 1, 0, 0, 0),
                     )
                     .unwrap(),
-<<<<<<< HEAD
                     SpatialResolution::new(0.1, 0.1).unwrap(),
+                    ColumnSelection::all(),
                 ),
-=======
-                    spatial_resolution: SpatialResolution::new(0.1, 0.1).unwrap(),
-                    attributes: ColumnSelection::all(),
-                },
->>>>>>> 9ebde23d
                 &MockQueryContext::new(ChunkByteSize::MAX),
             )
             .await
@@ -820,24 +776,12 @@
 
         let mut result = processor
             .query(
-<<<<<<< HEAD
                 VectorQueryRectangle::with_bounds_and_resolution(
                     BoundingBox2D::new((-180., -90.).into(), (180., 90.).into()).unwrap(),
                     TimeInterval::new_instant(DateTime::new_utc(2014, 1, 1, 0, 0, 0)).unwrap(),
                     SpatialResolution::new(0.1, 0.1).unwrap(),
+                    ColumnSelection::all(),
                 ),
-=======
-                VectorQueryRectangle {
-                    spatial_bounds: BoundingBox2D::new((-180., -90.).into(), (180., 90.).into())
-                        .unwrap(),
-                    time_interval: TimeInterval::new_instant(DateTime::new_utc(
-                        2014, 1, 1, 0, 0, 0,
-                    ))
-                    .unwrap(),
-                    spatial_resolution: SpatialResolution::new(0.1, 0.1).unwrap(),
-                    attributes: ColumnSelection::all(),
-                },
->>>>>>> 9ebde23d
                 &MockQueryContext::new(ChunkByteSize::MAX),
             )
             .await
@@ -956,14 +900,9 @@
                         DateTime::new_utc(2014, 3, 1, 0, 0, 0),
                     )
                     .unwrap(),
-<<<<<<< HEAD
                     SpatialResolution::new(0.1, 0.1).unwrap(),
+                    ColumnSelection::all(),
                 ),
-=======
-                    spatial_resolution: SpatialResolution::new(0.1, 0.1).unwrap(),
-                    attributes: ColumnSelection::all(),
-                },
->>>>>>> 9ebde23d
                 &MockQueryContext::new(ChunkByteSize::MAX),
             )
             .await
@@ -1070,10 +1009,10 @@
         let result_descriptor = RasterResultDescriptor {
             data_type: RasterDataType::U8,
             spatial_reference: SpatialReference::epsg_4326().into(),
-            measurement: Measurement::Unitless,
             time: None,
             geo_transform: GeoTransform::new(Coordinate2D::new(0., 0.), 1., -1.),
             pixel_bounds: GridBoundingBox2D::new_min_max(0, 3, 0, 4).unwrap(),
+            bands: RasterBandDescriptors::new_single_band(),
         };
 
         let raster_source = MockRasterSource {
@@ -1084,18 +1023,7 @@
                     raster_tile_b_0,
                     raster_tile_b_1,
                 ],
-<<<<<<< HEAD
                 result_descriptor: result_descriptor.clone(),
-=======
-                result_descriptor: RasterResultDescriptor {
-                    data_type: RasterDataType::U8,
-                    spatial_reference: SpatialReference::epsg_4326().into(),
-                    time: None,
-                    bbox: None,
-                    resolution: None,
-                    bands: RasterBandDescriptors::new_single_band(),
-                },
->>>>>>> 9ebde23d
             },
         }
         .boxed();
@@ -1160,21 +1088,12 @@
 
         let mut result = processor
             .query(
-<<<<<<< HEAD
                 VectorQueryRectangle::with_bounds_and_resolution(
                     BoundingBox2D::new((0.0, -3.0).into(), (4.0, 0.0).into()).unwrap(),
                     TimeInterval::new_unchecked(0, 20),
                     SpatialResolution::new(1., 1.).unwrap(),
+                    ColumnSelection::all(),
                 ),
-=======
-                VectorQueryRectangle {
-                    spatial_bounds: BoundingBox2D::new((0.0, -3.0).into(), (4.0, 0.0).into())
-                        .unwrap(),
-                    time_interval: TimeInterval::new_unchecked(0, 20),
-                    spatial_resolution: SpatialResolution::new(1., 1.).unwrap(),
-                    attributes: ColumnSelection::all(),
-                },
->>>>>>> 9ebde23d
                 &MockQueryContext::new(ChunkByteSize::MAX),
             )
             .await
@@ -1301,10 +1220,10 @@
         let result_descriptor = RasterResultDescriptor {
             data_type: RasterDataType::U8,
             spatial_reference: SpatialReference::epsg_4326().into(),
-            measurement: Measurement::Unitless,
             time: None,
             geo_transform: GeoTransform::new(Coordinate2D::new(0., 0.), 1., -1.),
-            pixel_bounds: GridBoundingBox2D::new_min_max(0, 3, 0, 6).unwrap(),
+            pixel_bounds: GridBoundingBox2D::new_min_max(0, 3, 0, 4).unwrap(),
+            bands: RasterBandDescriptors::new_single_band(),
         };
 
         let raster_source = MockRasterSource {
@@ -1317,18 +1236,7 @@
                     raster_tile_b_1,
                     raster_tile_b_2,
                 ],
-<<<<<<< HEAD
                 result_descriptor: result_descriptor.clone(),
-=======
-                result_descriptor: RasterResultDescriptor {
-                    data_type: RasterDataType::U16,
-                    spatial_reference: SpatialReference::epsg_4326().into(),
-                    time: None,
-                    bbox: None,
-                    resolution: None,
-                    bands: RasterBandDescriptors::new_single_band(),
-                },
->>>>>>> 9ebde23d
             },
         }
         .boxed();
@@ -1395,21 +1303,12 @@
 
         let mut result = processor
             .query(
-<<<<<<< HEAD
                 VectorQueryRectangle::with_bounds_and_resolution(
                     BoundingBox2D::new((0.0, -3.0).into(), (4.0, 0.0).into()).unwrap(),
                     TimeInterval::new_unchecked(0, 20),
                     SpatialResolution::new(1., 1.).unwrap(),
+                    ColumnSelection::all(),
                 ),
-=======
-                VectorQueryRectangle {
-                    spatial_bounds: BoundingBox2D::new((0.0, -3.0).into(), (4.0, 0.0).into())
-                        .unwrap(),
-                    time_interval: TimeInterval::new_unchecked(0, 20),
-                    spatial_resolution: SpatialResolution::new(1., 1.).unwrap(),
-                    attributes: ColumnSelection::all(),
-                },
->>>>>>> 9ebde23d
                 &MockQueryContext::new(ChunkByteSize::MAX),
             )
             .await
@@ -1641,8 +1540,8 @@
                     data_type: RasterDataType::U16,
                     spatial_reference: SpatialReference::epsg_4326().into(),
                     time: None,
-                    bbox: None,
-                    resolution: None,
+                    geo_transform: GeoTransform::test_default(),
+                    pixel_bounds: GridBoundingBox2D::new_min_max(0, 3, 0, 4).unwrap(),
                     bands: RasterBandDescriptors::new(vec![
                         RasterBandDescriptor::new_unitless("band_0".into()),
                         RasterBandDescriptor::new_unitless("band_1".into()),
@@ -1716,10 +1615,12 @@
         let mut result = processor
             .query(
                 VectorQueryRectangle {
-                    spatial_bounds: BoundingBox2D::new((0.0, -3.0).into(), (4.0, 0.0).into())
-                        .unwrap(),
+                    spatial_query: SpatialQueryRectangle {
+                        spatial_bounds: BoundingBox2D::new((0.0, -3.0).into(), (4.0, 0.0).into())
+                            .unwrap(),
+                        spatial_resolution: SpatialResolution::new(1., 1.).unwrap(),
+                    },
                     time_interval: TimeInterval::new_unchecked(0, 20),
-                    spatial_resolution: SpatialResolution::new(1., 1.).unwrap(),
                     attributes: ColumnSelection::all(),
                 },
                 &MockQueryContext::new(ChunkByteSize::MAX),
