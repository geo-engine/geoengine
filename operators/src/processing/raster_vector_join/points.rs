use std::sync::Arc;

use futures::stream::BoxStream;
use futures::{StreamExt, TryStreamExt};

use geoengine_datatypes::{
    collections::FeatureCollectionModifications,
    primitives::{FeatureData, TimeInterval},
    raster::Pixel,
};
use geoengine_datatypes::{collections::MultiPointCollection, raster::RasterTile2D};

use crate::engine::{
    QueryContext, QueryProcessor, QueryRectangle, RasterQueryProcessor, TypedRasterQueryProcessor,
    VectorQueryProcessor,
};
<<<<<<< HEAD
use crate::processing::raster_vector_join::aggregator::{
    Aggregator, FirstValueFloatAggregator, FirstValueIntAggregator, MeanValueAggregator,
    TypedAggregator,
};
use crate::processing::raster_vector_join::util::FeatureTimeSpanIter;
use crate::processing::raster_vector_join::AggregationMethod;
=======
>>>>>>> 94c7fd55
use crate::util::Result;
use crate::{
    adapters::{FeatureCollectionStreamExt, RasterStreamExt},
    error::Error,
};
use geoengine_datatypes::collections::FeatureCollectionInfos;
use geoengine_datatypes::collections::GeometryCollection;
use geoengine_datatypes::raster::Raster;
use geoengine_datatypes::raster::{CoordinatePixelAccess, RasterDataType};
use num_traits::AsPrimitive;

pub struct RasterPointJoinProcessor {
    points: Box<dyn VectorQueryProcessor<VectorType = MultiPointCollection>>,
    raster_processors: Vec<TypedRasterQueryProcessor>,
    column_names: Vec<String>,
}

impl RasterPointJoinProcessor {
    pub fn new(
        points: Box<dyn VectorQueryProcessor<VectorType = MultiPointCollection>>,
        raster_processors: Vec<TypedRasterQueryProcessor>,
        column_names: Vec<String>,
    ) -> Self {
        Self {
            points,
            raster_processors,
            column_names,
        }
    }

    fn process_collections<'a>(
        points: BoxStream<'a, Result<MultiPointCollection>>,
        raster_processor: &'a TypedRasterQueryProcessor,
        new_column_name: &'a str,
        query: QueryRectangle,
        ctx: &'a dyn QueryContext,
    ) -> BoxStream<'a, Result<MultiPointCollection>> {
        let stream = points.map_ok(move |points| {
            Self::process_collection_chunk(points, raster_processor, new_column_name, query, ctx)
        });

        stream
            .try_flatten()
            .merge_chunks(ctx.chunk_byte_size())
            .boxed()
    }

    fn process_collection_chunk<'a>(
        points: MultiPointCollection,
        raster_processor: &'a TypedRasterQueryProcessor,
        new_column_name: &'a str,
        query: QueryRectangle,
        ctx: &'a dyn QueryContext,
    ) -> BoxStream<'a, Result<MultiPointCollection>> {
        call_on_generic_raster_processor!(raster_processor, raster_processor => {
            Self::process_typed_collection_chunk(points, raster_processor, new_column_name, query, ctx)
        })
    }

    fn process_typed_collection_chunk<'a, P: Pixel>(
        points: MultiPointCollection,
        raster_processor: &'a dyn RasterQueryProcessor<RasterType = P>,
        new_column_name: &'a str,
        query: QueryRectangle,
        ctx: &'a dyn QueryContext,
    ) -> BoxStream<'a, Result<MultiPointCollection>> {
        // make qrect smaller wrt. points
        let query = QueryRectangle {
            bbox: points
                .bbox()
                .and_then(|bbox| bbox.intersection(&query.bbox))
                .unwrap_or(query.bbox),
            time_interval: points
                .time_bounds()
                .and_then(|time| time.intersect(&query.time_interval))
                .unwrap_or(query.time_interval),
            spatial_resolution: query.spatial_resolution,
        };

        let raster_query = match raster_processor.raster_query(query, ctx) {
            Ok(q) => q,
            Err(e) => return futures::stream::once(async { Err(e) }).boxed(),
        };

        let points = Arc::new(points);

        let collection_stream = raster_query
            .time_multi_fold(
                move || Ok(PointRasterJoiner::new()),
                move |accum, raster| {
                    let points = points.clone();
                    async move {
                        let accum = accum?;
                        let raster = raster?;
                        accum.extract_raster_values(&points, &raster)
                    }
                },
            )
            .map(move |accum| accum?.into_colletion(new_column_name));

        collection_stream.boxed()
    }
}

struct PointRasterJoiner<P: Pixel> {
    values: Vec<Option<P>>,
    points: Option<MultiPointCollection>,
}

impl<P: Pixel> PointRasterJoiner<P> {
    fn new() -> Self {
        // TODO: is it possible to do the initialization here?

        Self {
            values: vec![],
            points: None,
        }
    }

    fn initialize(
        &mut self,
        points: &MultiPointCollection,
        raster_time: &TimeInterval,
    ) -> Result<()> {
        // TODO: could be paralellized

        let (indexes, time_intervals): (Vec<_>, Vec<_>) = points
            .time_intervals()
            .iter()
            .enumerate()
            .filter_map(|(i, time)| {
                time.intersect(raster_time)
                    .map(|time_intersection| (i, time_intersection))
            })
            .unzip();

        let mut valid = vec![false; points.len()];
        for i in indexes {
            valid[i] = true;
        }

        let points = points.filter(valid)?;
        let points = points.replace_time(&time_intervals)?;

        self.values = vec![None; points.coordinates().len()];
        self.points = Some(points);

        Ok(())
    }

    fn extract_raster_values(
        mut self,
        points: &MultiPointCollection,
        raster: &RasterTile2D<P>,
    ) -> Result<Self> {
        let points = loop {
            if let Some(points) = &self.points {
                break points;
            }

            self.initialize(points, &raster.time)?;
        };

        // TODO: avoid iterating over coordinates that already have a value

        for (&coordinate, value_option) in points.coordinates().iter().zip(self.values.iter_mut()) {
            if value_option.is_some() {
                continue; // already has a value
            }

            let value = match raster.pixel_value_at_coord(coordinate) {
                Ok(value) => value,
                Err(_) => continue, // not found in this raster tile
            };

            if raster.is_no_data(value) {
                continue; // value is NODATA, so we leave it being `None`
            }

            *value_option = Some(value);
        }

        Ok(self)
    }

<<<<<<< HEAD
    fn create_aggregator<P: Pixel>(
        number_of_features: usize,
        aggregation: AggregationMethod,
    ) -> TypedAggregator {
        match aggregation {
            AggregationMethod::First => match P::TYPE {
                RasterDataType::U8
                | RasterDataType::U16
                | RasterDataType::U32
                | RasterDataType::U64
                | RasterDataType::I8
                | RasterDataType::I16
                | RasterDataType::I32
                | RasterDataType::I64 => {
                    FirstValueIntAggregator::new(number_of_features).into_typed()
                }
                RasterDataType::F32 | RasterDataType::F64 => {
                    FirstValueFloatAggregator::new(number_of_features).into_typed()
=======
    fn into_colletion(self, new_column_name: &str) -> Result<MultiPointCollection> {
        let points = match &self.points {
            Some(points) => points,
            None => return Err(Error::EmptyInput), // TODO: maybe output empty dataset or just nulls
        };

        // TODO: directly save values in vector of correct type
        // TODO: handle classified values
        let feature_data = match P::TYPE {
            RasterDataType::U8
            | RasterDataType::U16
            | RasterDataType::U32
            | RasterDataType::U64
            | RasterDataType::I8
            | RasterDataType::I16
            | RasterDataType::I32
            | RasterDataType::I64 => FeatureData::NullableDecimal(self.typed_values(points)),
            RasterDataType::F32 | RasterDataType::F64 => {
                FeatureData::NullableNumber(self.typed_values(points))
            }
        };

        Ok(points.add_column(new_column_name, feature_data)?)
    }

    fn typed_values<To: Pixel>(&self, points: &MultiPointCollection) -> Vec<Option<To>>
    where
        P: AsPrimitive<To>,
    {
        points
            .feature_offsets()
            .windows(2)
            .map(|window| {
                let (begin, end) = match *window {
                    [a, b] => (a as usize, b as usize),
                    _ => return None,
                };

                let slice = &self.values[begin..end];

                // TODO: implement aggregation methods

                match slice.first() {
                    Some(Some(value)) => Some(value.as_()),
                    _ => None,
>>>>>>> 94c7fd55
                }
            })
            .collect()
    }
}

impl VectorQueryProcessor for RasterPointJoinProcessor {
    type VectorType = MultiPointCollection;

    fn vector_query<'a>(
        &'a self,
        query: QueryRectangle,
        ctx: &'a dyn QueryContext,
    ) -> Result<BoxStream<'a, Result<Self::VectorType>>> {
        let mut stream = self.points.query(query, ctx)?;

        for (raster_processor, new_column_name) in
            self.raster_processors.iter().zip(&self.column_names)
        {
            stream =
                Self::process_collections(stream, raster_processor, new_column_name, query, ctx);
        }

        Ok(stream)
    }
}

#[cfg(test)]
mod tests {
    use super::*;

    use crate::engine::MockQueryContext;
    use crate::engine::{MockExecutionContext, RasterOperator, VectorOperator};
    use crate::mock::MockFeatureCollectionSource;
    use crate::source::{GdalSource, GdalSourceParameters};
    use crate::util::gdal::add_ndvi_dataset;
    use chrono::NaiveDate;
    use geoengine_datatypes::primitives::BoundingBox2D;
    use geoengine_datatypes::primitives::SpatialResolution;
    use geoengine_datatypes::primitives::{MultiPoint, TimeInterval};

    #[tokio::test]
    async fn both_instant() {
        let time_instant =
            TimeInterval::new_instant(NaiveDate::from_ymd(2014, 1, 1).and_hms(0, 0, 0)).unwrap();

        let points = MockFeatureCollectionSource::single(
            MultiPointCollection::from_data(
                MultiPoint::many(vec![
                    (-13.95, 20.05),
                    (-14.05, 20.05),
                    (-13.95, 19.95),
                    (-14.05, 19.95),
                ])
                .unwrap(),
                vec![time_instant; 4],
                Default::default(),
            )
            .unwrap(),
        )
        .boxed();

        let mut execution_context = MockExecutionContext::default();

        let raster_source = GdalSource {
            params: GdalSourceParameters {
                dataset: add_ndvi_dataset(&mut execution_context),
            },
        }
        .boxed();

        let points = points
            .initialize(&execution_context)
            .unwrap()
            .query_processor()
            .unwrap()
            .multi_point()
            .unwrap();

        let rasters = raster_source
            .initialize(&execution_context)
            .unwrap()
            .query_processor()
            .unwrap();

        let processor =
            RasterPointJoinProcessor::new(points, vec![rasters], vec!["ndvi".to_owned()]);

        let mut result = processor
            .vector_query(
                QueryRectangle {
                    bbox: BoundingBox2D::new((-180., -90.).into(), (180., 90.).into()).unwrap(),
                    time_interval: time_instant,
                    spatial_resolution: SpatialResolution::new(0.1, 0.1).unwrap(),
                },
                &MockQueryContext::new(usize::MAX),
            )
            .unwrap()
            .map(Result::unwrap)
            .collect::<Vec<MultiPointCollection>>()
            .await;

        assert_eq!(result.len(), 1);

        let result = result.remove(0);

        assert_eq!(
            result,
            MultiPointCollection::from_slices(
                &MultiPoint::many(vec![
                    (-13.95, 20.05),
                    (-14.05, 20.05),
                    (-13.95, 19.95),
                    (-14.05, 19.95),
                ])
                .unwrap(),
                &[time_instant; 4],
                // these values are taken from loading the tiff in QGIS
                &[("ndvi", FeatureData::Decimal(vec![54, 55, 51, 55]))],
            )
            .unwrap()
        );
    }

    #[tokio::test]
    async fn points_instant() {
        let points = MockFeatureCollectionSource::single(
            MultiPointCollection::from_data(
                MultiPoint::many(vec![
                    (-13.95, 20.05),
                    (-14.05, 20.05),
                    (-13.95, 19.95),
                    (-14.05, 19.95),
                ])
                .unwrap(),
                vec![
                    TimeInterval::new_instant(NaiveDate::from_ymd(2014, 1, 1).and_hms(0, 0, 0))
                        .unwrap();
                    4
                ],
                Default::default(),
            )
            .unwrap(),
        )
        .boxed();

        let mut execution_context = MockExecutionContext::default();

<<<<<<< HEAD
        if let FeatureDataRef::Int(extracted_data) = result.data("foo").unwrap() {
            assert_eq!(extracted_data.as_ref(), &[1, 2, 3, 4, 5, 6]);
        } else {
            unreachable!();
=======
        let raster_source = GdalSource {
            params: GdalSourceParameters {
                dataset: add_ndvi_dataset(&mut execution_context),
            },
>>>>>>> 94c7fd55
        }
        .boxed();

        let points = points
            .initialize(&execution_context)
            .unwrap()
            .query_processor()
            .unwrap()
            .multi_point()
            .unwrap();

        let rasters = raster_source
            .initialize(&execution_context)
            .unwrap()
            .query_processor()
            .unwrap();

        let processor =
            RasterPointJoinProcessor::new(points, vec![rasters], vec!["ndvi".to_owned()]);

        let mut result = processor
            .vector_query(
                QueryRectangle {
                    bbox: BoundingBox2D::new((-180., -90.).into(), (180., 90.).into()).unwrap(),
                    time_interval: TimeInterval::new(
                        NaiveDate::from_ymd(2014, 1, 1).and_hms(0, 0, 0),
                        NaiveDate::from_ymd(2014, 3, 1).and_hms(0, 0, 0),
                    )
                    .unwrap(),
                    spatial_resolution: SpatialResolution::new(0.1, 0.1).unwrap(),
                },
                &MockQueryContext::new(usize::MAX),
            )
            .unwrap()
            .map(Result::unwrap)
            .collect::<Vec<MultiPointCollection>>()
            .await;

        assert_eq!(result.len(), 1);

        let result = result.remove(0);

        assert_eq!(
            result,
            MultiPointCollection::from_slices(
                &MultiPoint::many(vec![
                    (-13.95, 20.05),
                    (-14.05, 20.05),
                    (-13.95, 19.95),
                    (-14.05, 19.95),
                ])
                .unwrap(),
                &[TimeInterval::new_instant(NaiveDate::from_ymd(2014, 1, 1).and_hms(0, 0, 0))
                    .unwrap(); 4],
                // these values are taken from loading the tiff in QGIS
                &[("ndvi", FeatureData::Decimal(vec![54, 55, 51, 55]))],
            )
            .unwrap()
        );
    }

    #[tokio::test]
    async fn raster_instant() {
        let points = MockFeatureCollectionSource::single(
            MultiPointCollection::from_data(
                MultiPoint::many(vec![
                    (-13.95, 20.05),
                    (-14.05, 20.05),
                    (-13.95, 19.95),
                    (-14.05, 19.95),
                ])
                .unwrap(),
                vec![
                    TimeInterval::new(
                        NaiveDate::from_ymd(2014, 1, 1).and_hms(0, 0, 0),
                        NaiveDate::from_ymd(2014, 3, 1).and_hms(0, 0, 0),
                    )
                    .unwrap();
                    4
                ],
                Default::default(),
            )
            .unwrap(),
        )
        .boxed();

        let mut execution_context = MockExecutionContext::default();

        let raster_source = GdalSource {
            params: GdalSourceParameters {
                dataset: add_ndvi_dataset(&mut execution_context),
            },
        }
        .boxed();

        let points = points
            .initialize(&execution_context)
            .unwrap()
            .query_processor()
            .unwrap()
            .multi_point()
            .unwrap();

        let rasters = raster_source
            .initialize(&execution_context)
            .unwrap()
            .query_processor()
            .unwrap();

        let processor =
            RasterPointJoinProcessor::new(points, vec![rasters], vec!["ndvi".to_owned()]);

        let mut result = processor
            .vector_query(
                QueryRectangle {
                    bbox: BoundingBox2D::new((-180., -90.).into(), (180., 90.).into()).unwrap(),
                    time_interval: TimeInterval::new_instant(
                        NaiveDate::from_ymd(2014, 1, 1).and_hms(0, 0, 0),
                    )
                    .unwrap(),
                    spatial_resolution: SpatialResolution::new(0.1, 0.1).unwrap(),
                },
                &MockQueryContext::new(usize::MAX),
            )
            .unwrap()
            .map(Result::unwrap)
            .collect::<Vec<MultiPointCollection>>()
            .await;

        assert_eq!(result.len(), 1);

        let result = result.remove(0);

        assert_eq!(
            result,
            MultiPointCollection::from_slices(
                &MultiPoint::many(vec![
                    (-13.95, 20.05),
                    (-14.05, 20.05),
                    (-13.95, 19.95),
                    (-14.05, 19.95),
                ])
                .unwrap(),
                &[TimeInterval::new(
                    NaiveDate::from_ymd(2014, 1, 1).and_hms(0, 0, 0),
                    NaiveDate::from_ymd(2014, 2, 1).and_hms(0, 0, 0),
                )
                .unwrap(); 4],
                // these values are taken from loading the tiff in QGIS
                &[("ndvi", FeatureData::Decimal(vec![54, 55, 51, 55]))],
            )
            .unwrap()
        );
    }

    #[tokio::test]
    async fn both_ranges() {
        let points = MockFeatureCollectionSource::single(
            MultiPointCollection::from_data(
                MultiPoint::many(vec![
                    (-13.95, 20.05),
                    (-14.05, 20.05),
                    (-13.95, 19.95),
                    (-14.05, 19.95),
                ])
                .unwrap(),
                vec![
                    TimeInterval::new(
                        NaiveDate::from_ymd(2014, 1, 1).and_hms(0, 0, 0),
                        NaiveDate::from_ymd(2014, 3, 1).and_hms(0, 0, 0),
                    )
                    .unwrap();
                    4
                ],
                Default::default(),
            )
            .unwrap(),
        )
        .boxed();

        let mut execution_context = MockExecutionContext::default();

        let raster_source = GdalSource {
            params: GdalSourceParameters {
                dataset: add_ndvi_dataset(&mut execution_context),
            },
        }
        .boxed();

        let points = points
            .initialize(&execution_context)
            .unwrap()
            .query_processor()
            .unwrap()
            .multi_point()
            .unwrap();

        let rasters = raster_source
            .initialize(&execution_context)
            .unwrap()
            .query_processor()
            .unwrap();

        let processor =
            RasterPointJoinProcessor::new(points, vec![rasters], vec!["ndvi".to_owned()]);

        let mut result = processor
            .vector_query(
                QueryRectangle {
                    bbox: BoundingBox2D::new((-180., -90.).into(), (180., 90.).into()).unwrap(),
                    time_interval: TimeInterval::new(
                        NaiveDate::from_ymd(2014, 1, 1).and_hms(0, 0, 0),
                        NaiveDate::from_ymd(2014, 3, 1).and_hms(0, 0, 0),
                    )
                    .unwrap(),
                    spatial_resolution: SpatialResolution::new(0.1, 0.1).unwrap(),
                },
                &MockQueryContext::new(usize::MAX),
            )
            .unwrap()
            .map(Result::unwrap)
            .collect::<Vec<MultiPointCollection>>()
            .await;

        assert_eq!(result.len(), 1);

        let result = result.remove(0);

        let t1 = TimeInterval::new(
            NaiveDate::from_ymd(2014, 1, 1).and_hms(0, 0, 0),
            NaiveDate::from_ymd(2014, 2, 1).and_hms(0, 0, 0),
        )
        .unwrap();
        let t2 = TimeInterval::new(
            NaiveDate::from_ymd(2014, 2, 1).and_hms(0, 0, 0),
            NaiveDate::from_ymd(2014, 3, 1).and_hms(0, 0, 0),
        )
        .unwrap();
<<<<<<< HEAD

        if let FeatureDataRef::Float(extracted_data) = result.data("foo").unwrap() {
            assert_eq!(extracted_data.as_ref(), &[3.5, 3.5, 3.5, 3.5, 3.5, 3.5]);
        } else {
            unreachable!();
        }
=======
        assert_eq!(
            result,
            MultiPointCollection::from_slices(
                &MultiPoint::many(vec![
                    (-13.95, 20.05),
                    (-14.05, 20.05),
                    (-13.95, 19.95),
                    (-14.05, 19.95),
                    (-13.95, 20.05),
                    (-14.05, 20.05),
                    (-13.95, 19.95),
                    (-14.05, 19.95),
                ])
                .unwrap(),
                &[t1, t1, t1, t1, t2, t2, t2, t2],
                // these values are taken from loading the tiff in QGIS
                &[(
                    "ndvi",
                    FeatureData::Decimal(vec![54, 55, 51, 55, 52, 55, 50, 53])
                )],
            )
            .unwrap()
        );
>>>>>>> 94c7fd55
    }
}<|MERGE_RESOLUTION|>--- conflicted
+++ resolved
@@ -14,15 +14,6 @@
     QueryContext, QueryProcessor, QueryRectangle, RasterQueryProcessor, TypedRasterQueryProcessor,
     VectorQueryProcessor,
 };
-<<<<<<< HEAD
-use crate::processing::raster_vector_join::aggregator::{
-    Aggregator, FirstValueFloatAggregator, FirstValueIntAggregator, MeanValueAggregator,
-    TypedAggregator,
-};
-use crate::processing::raster_vector_join::util::FeatureTimeSpanIter;
-use crate::processing::raster_vector_join::AggregationMethod;
-=======
->>>>>>> 94c7fd55
 use crate::util::Result;
 use crate::{
     adapters::{FeatureCollectionStreamExt, RasterStreamExt},
@@ -208,26 +199,6 @@
         Ok(self)
     }
 
-<<<<<<< HEAD
-    fn create_aggregator<P: Pixel>(
-        number_of_features: usize,
-        aggregation: AggregationMethod,
-    ) -> TypedAggregator {
-        match aggregation {
-            AggregationMethod::First => match P::TYPE {
-                RasterDataType::U8
-                | RasterDataType::U16
-                | RasterDataType::U32
-                | RasterDataType::U64
-                | RasterDataType::I8
-                | RasterDataType::I16
-                | RasterDataType::I32
-                | RasterDataType::I64 => {
-                    FirstValueIntAggregator::new(number_of_features).into_typed()
-                }
-                RasterDataType::F32 | RasterDataType::F64 => {
-                    FirstValueFloatAggregator::new(number_of_features).into_typed()
-=======
     fn into_colletion(self, new_column_name: &str) -> Result<MultiPointCollection> {
         let points = match &self.points {
             Some(points) => points,
@@ -244,9 +215,9 @@
             | RasterDataType::I8
             | RasterDataType::I16
             | RasterDataType::I32
-            | RasterDataType::I64 => FeatureData::NullableDecimal(self.typed_values(points)),
+            | RasterDataType::I64 => FeatureData::NullableInt(self.typed_values(points)),
             RasterDataType::F32 | RasterDataType::F64 => {
-                FeatureData::NullableNumber(self.typed_values(points))
+                FeatureData::NullableFloat(self.typed_values(points))
             }
         };
 
@@ -273,7 +244,6 @@
                 match slice.first() {
                     Some(Some(value)) => Some(value.as_()),
                     _ => None,
->>>>>>> 94c7fd55
                 }
             })
             .collect()
@@ -392,7 +362,7 @@
                 .unwrap(),
                 &[time_instant; 4],
                 // these values are taken from loading the tiff in QGIS
-                &[("ndvi", FeatureData::Decimal(vec![54, 55, 51, 55]))],
+                &[("ndvi", FeatureData::Int(vec![54, 55, 51, 55]))],
             )
             .unwrap()
         );
@@ -422,17 +392,10 @@
 
         let mut execution_context = MockExecutionContext::default();
 
-<<<<<<< HEAD
-        if let FeatureDataRef::Int(extracted_data) = result.data("foo").unwrap() {
-            assert_eq!(extracted_data.as_ref(), &[1, 2, 3, 4, 5, 6]);
-        } else {
-            unreachable!();
-=======
         let raster_source = GdalSource {
             params: GdalSourceParameters {
                 dataset: add_ndvi_dataset(&mut execution_context),
             },
->>>>>>> 94c7fd55
         }
         .boxed();
 
@@ -488,7 +451,7 @@
                 &[TimeInterval::new_instant(NaiveDate::from_ymd(2014, 1, 1).and_hms(0, 0, 0))
                     .unwrap(); 4],
                 // these values are taken from loading the tiff in QGIS
-                &[("ndvi", FeatureData::Decimal(vec![54, 55, 51, 55]))],
+                &[("ndvi", FeatureData::Int(vec![54, 55, 51, 55]))],
             )
             .unwrap()
         );
@@ -582,7 +545,7 @@
                 )
                 .unwrap(); 4],
                 // these values are taken from loading the tiff in QGIS
-                &[("ndvi", FeatureData::Decimal(vec![54, 55, 51, 55]))],
+                &[("ndvi", FeatureData::Int(vec![54, 55, 51, 55]))],
             )
             .unwrap()
         );
@@ -671,14 +634,6 @@
             NaiveDate::from_ymd(2014, 3, 1).and_hms(0, 0, 0),
         )
         .unwrap();
-<<<<<<< HEAD
-
-        if let FeatureDataRef::Float(extracted_data) = result.data("foo").unwrap() {
-            assert_eq!(extracted_data.as_ref(), &[3.5, 3.5, 3.5, 3.5, 3.5, 3.5]);
-        } else {
-            unreachable!();
-        }
-=======
         assert_eq!(
             result,
             MultiPointCollection::from_slices(
@@ -697,11 +652,10 @@
                 // these values are taken from loading the tiff in QGIS
                 &[(
                     "ndvi",
-                    FeatureData::Decimal(vec![54, 55, 51, 55, 52, 55, 50, 53])
+                    FeatureData::Int(vec![54, 55, 51, 55, 52, 55, 50, 53])
                 )],
             )
             .unwrap()
         );
->>>>>>> 94c7fd55
     }
 }