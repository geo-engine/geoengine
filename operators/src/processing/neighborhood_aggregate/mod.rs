mod aggregate;
mod tile_sub_query;

use self::aggregate::{AggregateFunction, Neighborhood, StandardDeviation, Sum};
use self::tile_sub_query::NeighborhoodAggregateTileNeighborhood;
use crate::adapters::RasterSubQueryAdapter;
use crate::engine::{
    CanonicOperatorName, ExecutionContext, InitializedRasterOperator, InitializedSources, Operator,
    OperatorName, QueryContext, QueryProcessor, RasterOperator, RasterQueryProcessor,
    RasterResultDescriptor, SingleRasterSource, TypedRasterQueryProcessor, WorkflowOperatorPath,
};
use crate::util::Result;
use async_trait::async_trait;
use futures::stream::BoxStream;
<<<<<<< HEAD
use geoengine_datatypes::primitives::{RasterQueryRectangle, RasterSpatialQueryRectangle};
=======
use geoengine_datatypes::primitives::{BandSelection, RasterQueryRectangle, SpatialPartition2D};
>>>>>>> 9ebde23d
use geoengine_datatypes::raster::{
    Grid2D, GridShape2D, GridSize, Pixel, RasterTile2D, TilingSpecification,
};
use num::Integer;
use num_traits::AsPrimitive;
use serde::{Deserialize, Serialize};
use snafu::{ensure, Snafu};
use std::marker::PhantomData;

/// A neighborhood aggregate operator applies an aggregate function to each raster pixel and its surrounding.
/// For each output pixel, the aggregate function is applied to an input pixel plus its neighborhood.
pub type NeighborhoodAggregate = Operator<NeighborhoodAggregateParams, SingleRasterSource>;

impl OperatorName for NeighborhoodAggregate {
    const TYPE_NAME: &'static str = "NeighborhoodAggregate";
}

#[derive(Debug, Serialize, Deserialize, Clone)]
#[serde(rename_all = "camelCase")]
/// Parameters for the `NeighborhoodAggregate` operator.
///
/// TODO: Possible extensions:
///  - strategies for missing data at the edges
pub struct NeighborhoodAggregateParams {
    /// Defines the neighborhood for each pixel.
    /// Each dimension must be odd.
    pub neighborhood: NeighborhoodParams,
    /// Defines the aggregate function to apply to the neighborhood.
    pub aggregate_function: AggregateFunctionParams,
}

#[derive(Debug, Serialize, Deserialize, Clone)]
#[serde(rename_all = "camelCase")]
pub enum AggregateFunctionParams {
    Sum,
    StandardDeviation,
}

#[derive(Debug, Serialize, Deserialize, Clone)]
#[serde(tag = "type", rename_all = "camelCase")]
pub enum NeighborhoodParams {
    Rectangle { dimensions: [usize; 2] },
    WeightsMatrix { weights: Vec<Vec<f64>> },
}

impl NeighborhoodParams {
    fn dimensions(&self) -> GridShape2D {
        match self {
            Self::WeightsMatrix { weights } => {
                let x_size = weights.len();
                let y_size = weights.first().map_or(0, Vec::len);
                GridShape2D::new([x_size, y_size])
            }
            Self::Rectangle { dimensions } => GridShape2D::new(*dimensions),
        }
    }
}

impl TryFrom<NeighborhoodParams> for Neighborhood {
    type Error = NeighborhoodAggregateError;

    fn try_from(neighborhood: NeighborhoodParams) -> Result<Self, Self::Error> {
        let dimensions = neighborhood.dimensions();

        ensure!(dimensions.number_of_elements() > 0, error::DimensionsZero);
        ensure!(
            dimensions.axis_size_x().is_odd() && dimensions.axis_size_y().is_odd(),
            error::DimensionsNotOdd { actual: dimensions }
        );

        let matrix = match neighborhood {
            NeighborhoodParams::WeightsMatrix { weights } => {
                Grid2D::new(dimensions, weights.into_iter().flatten().collect())
                    .map_err(|_| NeighborhoodAggregateError::IrregularDimensions)?
            }
            NeighborhoodParams::Rectangle { .. } => Grid2D::new_filled(dimensions, 1.),
        };

        Self::new(matrix)
    }
}

#[derive(Debug, Snafu)]
#[snafu(visibility(pub(crate)), context(suffix(false)), module(error))]
pub enum NeighborhoodAggregateError {
    #[snafu(display(
        "The maximum kernel size is {}x{}, but the kernel has size {}x{}",
        limit.axis_size_x(), limit.axis_size_y(), actual.axis_size_x(), actual.axis_size_y()
    ))]
    NeighborhoodTooLarge {
        limit: GridShape2D,
        actual: GridShape2D,
    },

    #[snafu(display(
        "The kernel must have an odd number of rows and columns, but the kernel has size {}x{}",
        actual.axis_size_x(), actual.axis_size_y()
    ))]
    DimensionsNotOdd { actual: GridShape2D },

    #[snafu(display("The input matrix has irregular dimensions"))]
    IrregularDimensions,

    #[snafu(display("The kernel matrix dimensions must not be 0"))]
    DimensionsZero,

    #[snafu(display("The kernel matrix must be rectangular"))]
    MatrixNotRectangular,
}

#[typetag::serde]
#[async_trait]
impl RasterOperator for NeighborhoodAggregate {
    async fn _initialize(
        self: Box<Self>,
        path: WorkflowOperatorPath,
        context: &dyn ExecutionContext,
    ) -> Result<Box<dyn InitializedRasterOperator>> {
        let name = CanonicOperatorName::from(&self);

        let tiling_specification = context.tiling_specification();

        // dimensions must not be larger as the neighboring tiles
        let dimensions = self.params.neighborhood.dimensions();
        ensure!(
            dimensions.axis_size_x() <= tiling_specification.tile_size_in_pixels.axis_size_x()
                && dimensions.axis_size_y()
                    <= tiling_specification.tile_size_in_pixels.axis_size_y(),
            error::NeighborhoodTooLarge {
                limit: tiling_specification.tile_size_in_pixels,
                actual: dimensions
            }
        );

        let initialized_source = self.sources.initialize_sources(path, context).await?;
        let raster_source = initialized_source.raster;

        // TODO: implement multi-band functionality and remove this check
        ensure!(
            raster_source.result_descriptor().bands.len() == 1,
            crate::error::OperatorDoesNotSupportMultiBandsSourcesYet {
                operator: NeighborhoodAggregate::TYPE_NAME
            }
        );

        let initialized_operator = InitializedNeighborhoodAggregate {
            name,
            result_descriptor: raster_source.result_descriptor().clone(),
            raster_source,
            neighborhood: self.params.neighborhood.try_into()?,
            aggregate_function: self.params.aggregate_function,
            tiling_specification,
        };

        Ok(initialized_operator.boxed())
    }

    span_fn!(NeighborhoodAggregate);
}

pub struct InitializedNeighborhoodAggregate {
    name: CanonicOperatorName,
    result_descriptor: RasterResultDescriptor,
    raster_source: Box<dyn InitializedRasterOperator>,
    neighborhood: Neighborhood,
    aggregate_function: AggregateFunctionParams,
    tiling_specification: TilingSpecification,
}

impl InitializedRasterOperator for InitializedNeighborhoodAggregate {
    fn query_processor(&self) -> Result<TypedRasterQueryProcessor> {
        let source_processor = self.raster_source.query_processor()?;

        let res = call_on_generic_raster_processor!(
            source_processor, p => match &self.aggregate_function  {
                AggregateFunctionParams::Sum => NeighborhoodAggregateProcessor::<_,_, Sum>::new(
                        p,
                        self.tiling_specification,
                        self.neighborhood.clone(),
                    ).boxed()
                    .into(),
                    AggregateFunctionParams::StandardDeviation => NeighborhoodAggregateProcessor::<_,_, StandardDeviation>::new(
                        p,
                        self.tiling_specification,
                        self.neighborhood.clone(),
                    ).boxed()
                    .into(),
            }
        );

        Ok(res)
    }

    fn result_descriptor(&self) -> &RasterResultDescriptor {
        &self.result_descriptor
    }

    fn canonic_name(&self) -> CanonicOperatorName {
        self.name.clone()
    }
}

pub struct NeighborhoodAggregateProcessor<Q, P, A> {
    source: Q,
    tiling_specification: TilingSpecification,
    neighborhood: Neighborhood,
    _phantom_types: PhantomData<(P, A)>,
}

impl<Q, P, A> NeighborhoodAggregateProcessor<Q, P, A>
where
    Q: RasterQueryProcessor<RasterType = P>,
    P: Pixel,
{
    pub fn new(
        source: Q,
        tiling_specification: TilingSpecification,
        neighborhood: Neighborhood,
    ) -> Self {
        Self {
            source,
            tiling_specification,
            neighborhood,
            _phantom_types: PhantomData,
        }
    }
}

#[async_trait]
impl<Q, P, A> QueryProcessor for NeighborhoodAggregateProcessor<Q, P, A>
where
<<<<<<< HEAD
    Q: QueryProcessor<Output = RasterTile2D<P>, SpatialQuery = RasterSpatialQueryRectangle>,
=======
    Q: QueryProcessor<
        Output = RasterTile2D<P>,
        SpatialBounds = SpatialPartition2D,
        Selection = BandSelection,
        ResultDescription = RasterResultDescriptor,
    >,
>>>>>>> 9ebde23d
    P: Pixel,
    f64: AsPrimitive<P>,
    A: AggregateFunction + 'static,
{
    type Output = RasterTile2D<P>;
<<<<<<< HEAD
    type SpatialQuery = RasterSpatialQueryRectangle;
=======
    type SpatialBounds = SpatialPartition2D;
    type Selection = BandSelection;
    type ResultDescription = RasterResultDescriptor;
>>>>>>> 9ebde23d

    async fn _query<'a>(
        &'a self,
        query: RasterQueryRectangle,
        ctx: &'a dyn QueryContext,
    ) -> Result<BoxStream<'a, Result<Self::Output>>> {
        let sub_query = NeighborhoodAggregateTileNeighborhood::<P, A>::new(
            self.neighborhood.clone(),
            self.tiling_specification,
        );

        Ok(RasterSubQueryAdapter::<'a, P, _, _>::new(
            &self.source,
            query,
            self.tiling_specification,
            ctx,
            sub_query,
        )
        .filter_and_fill(
            crate::adapters::FillerTileCacheExpirationStrategy::DerivedFromSurroundingTiles,
        ))
    }

    fn result_descriptor(&self) -> &RasterResultDescriptor {
        self.source.result_descriptor()
    }
}

#[cfg(test)]
mod tests {

    use super::*;

    use crate::{
        engine::{
            MockExecutionContext, MockQueryContext, RasterBandDescriptors, RasterOperator,
            RasterResultDescriptor,
        },
        mock::{MockRasterSource, MockRasterSourceParams},
        source::{GdalSource, GdalSourceParameters},
        util::{gdal::add_ndvi_dataset, raster_stream_to_png::raster_stream_to_png_bytes},
    };
    use futures::StreamExt;
    use geoengine_datatypes::{
        dataset::NamedData,
        operations::image::{Colorizer, RgbaColor},
        primitives::{
<<<<<<< HEAD
            CacheHint, Coordinate2D, DateTime, Measurement, RasterQueryRectangle,
            SpatialPartition2D, SpatialResolution, TimeInstance, TimeInterval,
=======
            CacheHint, DateTime, RasterQueryRectangle, SpatialPartition2D, SpatialResolution,
            TimeInstance, TimeInterval,
>>>>>>> 9ebde23d
        },
        raster::{
            GeoTransform, Grid2D, GridBoundingBox2D, GridOrEmpty, RasterDataType, RasterTile2D,
            TileInformation, TilesEqualIgnoringCacheHint, TilingSpecification,
        },
        spatial_reference::SpatialReference,
        util::test::TestDefault,
    };

    #[test]
    fn test_serialization_matrix() {
        let operator = NeighborhoodAggregate {
            params: NeighborhoodAggregateParams {
                neighborhood: NeighborhoodParams::WeightsMatrix {
                    weights: vec![vec![1., 2., 3.], vec![4., 5., 6.], vec![7., 8., 9.]],
                },
                aggregate_function: AggregateFunctionParams::Sum,
            },
            sources: SingleRasterSource {
                raster: GdalSource {
                    params: GdalSourceParameters {
                        data: NamedData::with_system_name("matrix-input"),
                    },
                }
                .boxed(),
            },
        }
        .boxed();

        let serialized = serde_json::to_value(&operator).unwrap();

        assert_eq!(
            serde_json::json!({
                "type": "NeighborhoodAggregate",
                "params": {
                    "neighborhood": {
                        "type": "weightsMatrix",
                        "weights": [
                            [1.0, 2.0, 3.0],
                            [4.0, 5.0, 6.0],
                            [7.0, 8.0, 9.0]
                        ]
                    },
                    "aggregateFunction": "sum"
                },
                "sources": {
                    "raster": {
                        "type": "GdalSource",
                        "params": {
                            "data": "matrix-input"
                        }
                    }
                }
            }),
            serialized
        );

        serde_json::from_value::<NeighborhoodAggregate>(serialized).unwrap();
    }

    #[test]
    fn test_serialization_stddev() {
        let operator = NeighborhoodAggregate {
            params: NeighborhoodAggregateParams {
                neighborhood: NeighborhoodParams::Rectangle { dimensions: [3, 3] },
                aggregate_function: AggregateFunctionParams::StandardDeviation,
            },
            sources: SingleRasterSource {
                raster: GdalSource {
                    params: GdalSourceParameters {
                        data: NamedData::with_system_name("matrix-input"),
                    },
                }
                .boxed(),
            },
        }
        .boxed();

        let serialized = serde_json::to_value(&operator).unwrap();

        assert_eq!(
            serde_json::json!({
                "type": "NeighborhoodAggregate",
                "params": {
                    "neighborhood": {
                        "type": "rectangle",
                        "dimensions": [3, 3]
                    },
                    "aggregateFunction": "standardDeviation"
                },
                "sources": {
                    "raster": {
                        "type": "GdalSource",
                        "params": {
                            "data": "matrix-input"
                        }
                    }
                }
            }),
            serialized
        );

        serde_json::from_value::<NeighborhoodAggregate>(serialized).unwrap();
    }

    #[test]
    fn test_initialized_raster_kernel_method() {
        let neighborhood: Neighborhood = NeighborhoodParams::WeightsMatrix {
            weights: vec![vec![1.0], vec![3.0], vec![5.0]],
        }
        .try_into()
        .unwrap();

        assert_eq!(
            neighborhood.matrix(),
            &Grid2D::new([3, 1].into(), vec![1.0, 3.0, 5.0]).unwrap()
        );
    }

    #[tokio::test]
    async fn test_mean_convolution() {
        let exe_ctx = MockExecutionContext::new_with_tiling_spec(TilingSpecification::new(
            (0., 0.).into(),
            [3, 3].into(),
        ));

        let raster = make_raster();

        let operator = NeighborhoodAggregate {
            params: NeighborhoodAggregateParams {
                neighborhood: NeighborhoodParams::WeightsMatrix {
                    weights: vec![vec![1. / 9.; 3]; 3],
                },
                aggregate_function: AggregateFunctionParams::Sum,
            },
            sources: SingleRasterSource { raster },
        }
        .boxed()
        .initialize(WorkflowOperatorPath::initialize_root(), &exe_ctx)
        .await
        .unwrap();

        let processor = operator.query_processor().unwrap().get_i8().unwrap();

<<<<<<< HEAD
        let query_rect = RasterQueryRectangle::with_partition_and_resolution_and_origin(
            SpatialPartition2D::new((0., 3.).into(), (6., 0.).into()).unwrap(),
            SpatialResolution::one(),
            exe_ctx.tiling_specification.origin_coordinate,
            TimeInterval::new_unchecked(0, 20),
        );
=======
        let query_rect = RasterQueryRectangle {
            spatial_bounds: SpatialPartition2D::new((0., 3.).into(), (6., 0.).into()).unwrap(),
            time_interval: TimeInterval::new_unchecked(0, 20),
            spatial_resolution: SpatialResolution::one(),
            attributes: BandSelection::first(),
        };
>>>>>>> 9ebde23d
        let query_ctx = MockQueryContext::test_default();

        let result_stream = processor.query(query_rect, &query_ctx).await.unwrap();

        let result: Vec<Result<RasterTile2D<i8>>> = result_stream.collect().await;
        let result = result.into_iter().collect::<Result<Vec<_>>>().unwrap();

        let mut times: Vec<TimeInterval> = vec![TimeInterval::new_unchecked(0, 10); 2];
        times.append(&mut vec![TimeInterval::new_unchecked(10, 20); 2]);

        let data = vec![
            vec![0, 0, 0, 0, 8, 9, 0, 0, 0],
            vec![0, 0, 0, 10, 11, 0, 0, 0, 0],
            vec![0, 0, 0, 0, 10, 10, 0, 0, 0],
            vec![0, 0, 0, 9, 7, 0, 0, 0, 0],
        ];

        let valid = vec![
            vec![false, false, false, false, true, true, false, false, false],
            vec![false, false, false, true, true, false, false, false, false],
            vec![false, false, false, false, true, true, false, false, false],
            vec![false, false, false, true, true, false, false, false, false],
        ];

        for (i, tile) in result.into_iter().enumerate() {
            let tile = tile.into_materialized_tile();
            assert_eq!(tile.time, times[i]);
            assert_eq!(tile.grid_array.inner_grid.data, data[i]);
            assert_eq!(tile.grid_array.validity_mask.data, valid[i]);
        }
    }

    #[tokio::test]
    async fn check_make_raster() {
        let exe_ctx = MockExecutionContext::new_with_tiling_spec(TilingSpecification::new(
            (0., 0.).into(),
            [3, 3].into(),
        ));

        let raster = make_raster();

        let operator = raster
            .initialize(WorkflowOperatorPath::initialize_root(), &exe_ctx)
            .await
            .unwrap();

        let processor = operator.query_processor().unwrap().get_i8().unwrap();

<<<<<<< HEAD
        let query_rect = RasterQueryRectangle::with_partition_and_resolution_and_origin(
            SpatialPartition2D::new((0., 3.).into(), (6., 0.).into()).unwrap(),
            SpatialResolution::one(),
            exe_ctx.tiling_specification.origin_coordinate,
            TimeInterval::new_unchecked(0, 20),
        );
=======
        let query_rect = RasterQueryRectangle {
            spatial_bounds: SpatialPartition2D::new((0., 3.).into(), (6., 0.).into()).unwrap(),
            time_interval: TimeInterval::new_unchecked(0, 20),
            spatial_resolution: SpatialResolution::one(),
            attributes: BandSelection::first(),
        };
>>>>>>> 9ebde23d
        let query_ctx = MockQueryContext::test_default();

        let result_stream = processor.query(query_rect, &query_ctx).await.unwrap();

        let result: Vec<Result<RasterTile2D<i8>>> = result_stream.collect().await;
        let result = result.into_iter().collect::<Result<Vec<_>>>().unwrap();

        assert_eq!(result.len(), 4);

        let raster_tiles = vec![
            RasterTile2D::<i8>::new_with_tile_info(
                TimeInterval::new_unchecked(0, 10),
                TileInformation {
                    global_tile_position: [-1, 0].into(),
                    tile_size_in_pixels: [3, 3].into(),
                    global_geo_transform: TestDefault::test_default(),
                },
                0,
                GridOrEmpty::from(
                    Grid2D::new([3, 3].into(), vec![1, 2, 3, 7, 8, 9, 13, 14, 15]).unwrap(),
                ),
                CacheHint::default(),
            ),
            RasterTile2D::new_with_tile_info(
                TimeInterval::new_unchecked(0, 10),
                TileInformation {
                    global_tile_position: [-1, 1].into(),
                    tile_size_in_pixels: [3, 3].into(),
                    global_geo_transform: TestDefault::test_default(),
                },
                0,
                GridOrEmpty::from(
                    Grid2D::new([3, 3].into(), vec![4, 5, 6, 10, 11, 12, 16, 17, 18]).unwrap(),
                ),
                CacheHint::default(),
            ),
            RasterTile2D::new_with_tile_info(
                TimeInterval::new_unchecked(10, 20),
                TileInformation {
                    global_tile_position: [-1, 0].into(),
                    tile_size_in_pixels: [3, 3].into(),
                    global_geo_transform: TestDefault::test_default(),
                },
                0,
                GridOrEmpty::from(
                    Grid2D::new([3, 3].into(), vec![18, 17, 16, 12, 11, 10, 6, 5, 4]).unwrap(),
                ),
                CacheHint::default(),
            ),
            RasterTile2D::new_with_tile_info(
                TimeInterval::new_unchecked(10, 20),
                TileInformation {
                    global_tile_position: [-1, 1].into(),
                    tile_size_in_pixels: [3, 3].into(),
                    global_geo_transform: TestDefault::test_default(),
                },
                0,
                GridOrEmpty::from(
                    Grid2D::new([3, 3].into(), vec![15, 14, 13, 9, 8, 7, 3, 2, 1]).unwrap(),
                ),
                CacheHint::default(),
            ),
        ];

        assert!(result.tiles_equal_ignoring_cache_hint(&raster_tiles));
    }

    fn make_raster() -> Box<dyn RasterOperator> {
        // test raster:
        // [0, 10)
        // ||  1 |   2 |  3 ||  4 |  5 |  6 ||
        // ||  7 |   8 |  9 || 10 | 11 | 12 ||
        // || 13 |  14 | 15 || 16 | 17 | 18 ||
        //
        // [10, 20)
        // || 18 |  17 | 16 || 15 | 14 | 13 ||
        // || 12 |  11 | 10 ||  9 |  8 |  7 ||
        // ||  6 |   5 |  4 ||  3 |  2 |  1 ||
        //
        let raster_tiles = vec![
            RasterTile2D::<i8>::new_with_tile_info(
                TimeInterval::new_unchecked(0, 10),
                TileInformation {
                    global_tile_position: [-1, 0].into(),
                    tile_size_in_pixels: [3, 3].into(),
                    global_geo_transform: TestDefault::test_default(),
                },
                0,
                GridOrEmpty::from(
                    Grid2D::new([3, 3].into(), vec![1, 2, 3, 7, 8, 9, 13, 14, 15]).unwrap(),
                ),
                CacheHint::default(),
            ),
            RasterTile2D::new_with_tile_info(
                TimeInterval::new_unchecked(0, 10),
                TileInformation {
                    global_tile_position: [-1, 1].into(),
                    tile_size_in_pixels: [3, 3].into(),
                    global_geo_transform: TestDefault::test_default(),
                },
                0,
                GridOrEmpty::from(
                    Grid2D::new([3, 3].into(), vec![4, 5, 6, 10, 11, 12, 16, 17, 18]).unwrap(),
                ),
                CacheHint::default(),
            ),
            RasterTile2D::new_with_tile_info(
                TimeInterval::new_unchecked(10, 20),
                TileInformation {
                    global_tile_position: [-1, 0].into(),
                    tile_size_in_pixels: [3, 3].into(),
                    global_geo_transform: TestDefault::test_default(),
                },
                0,
                GridOrEmpty::from(
                    Grid2D::new([3, 3].into(), vec![18, 17, 16, 12, 11, 10, 6, 5, 4]).unwrap(),
                ),
                CacheHint::default(),
            ),
            RasterTile2D::new_with_tile_info(
                TimeInterval::new_unchecked(10, 20),
                TileInformation {
                    global_tile_position: [-1, 1].into(),
                    tile_size_in_pixels: [3, 3].into(),
                    global_geo_transform: TestDefault::test_default(),
                },
                0,
                GridOrEmpty::from(
                    Grid2D::new([3, 3].into(), vec![15, 14, 13, 9, 8, 7, 3, 2, 1]).unwrap(),
                ),
                CacheHint::default(),
            ),
        ];

        MockRasterSource {
            params: MockRasterSourceParams {
                data: raster_tiles,
                result_descriptor: RasterResultDescriptor {
                    data_type: RasterDataType::I8,
                    spatial_reference: SpatialReference::epsg_4326().into(),
                    time: None,
<<<<<<< HEAD
                    geo_transform: GeoTransform::new(Coordinate2D::new(0., 0.), 1., -1.),
                    pixel_bounds: GridBoundingBox2D::new([-3, 0], [0, 6]).unwrap(),
=======
                    bbox: None,
                    resolution: None,
                    bands: RasterBandDescriptors::new_single_band(),
>>>>>>> 9ebde23d
                },
            },
        }
        .boxed()
    }

    #[tokio::test]
    async fn test_ndvi_gaussian_filter() {
        let mut exe_ctx = MockExecutionContext::test_default();
        let ndvi_id = add_ndvi_dataset(&mut exe_ctx);

        let operator = NeighborhoodAggregate {
            params: NeighborhoodAggregateParams {
                neighborhood: NeighborhoodParams::WeightsMatrix {
                    weights: vec![
                        vec![1. / 16., 1. / 8., 1. / 16.],
                        vec![1. / 8., 1. / 4., 1. / 8.],
                        vec![1. / 16., 1. / 8., 1. / 16.],
                    ],
                },
                aggregate_function: AggregateFunctionParams::Sum,
            },
            sources: SingleRasterSource {
                raster: GdalSource {
                    params: GdalSourceParameters { data: ndvi_id },
                }
                .boxed(),
            },
        }
        .boxed()
        .initialize(WorkflowOperatorPath::initialize_root(), &exe_ctx)
        .await
        .unwrap();

        let processor = operator.query_processor().unwrap().get_u8().unwrap();

<<<<<<< HEAD
        let query_rect = RasterQueryRectangle::with_partition_and_resolution_and_origin(
            SpatialPartition2D::new((-180., 90.).into(), (180., -90.).into()).unwrap(),
            SpatialResolution::one(),
            exe_ctx.tiling_specification.origin_coordinate,
            TimeInstance::from(DateTime::new_utc(2014, 1, 1, 0, 0, 0)).into(),
        );
=======
        let query_rect = RasterQueryRectangle {
            spatial_bounds: SpatialPartition2D::new((-180., 90.).into(), (180., -90.).into())
                .unwrap(),
            time_interval: TimeInstance::from(DateTime::new_utc(2014, 1, 1, 0, 0, 0)).into(),
            spatial_resolution: SpatialResolution::one(),
            attributes: BandSelection::first(),
        };
>>>>>>> 9ebde23d
        let query_ctx = MockQueryContext::test_default();

        let colorizer = Colorizer::linear_gradient(
            vec![
                (0.0, RgbaColor::white()).try_into().unwrap(),
                (255.0, RgbaColor::black()).try_into().unwrap(),
            ],
            RgbaColor::transparent(),
            RgbaColor::white(),
            RgbaColor::black(),
        )
        .unwrap();

        let (bytes, _) = raster_stream_to_png_bytes(
            processor,
            query_rect,
            query_ctx,
            360,
            180,
            None,
            Some(colorizer),
            Box::pin(futures::future::pending()),
        )
        .await
        .unwrap();

        assert_eq!(
            bytes,
            include_bytes!("../../../../test_data/wms/gaussian_blur.png")
        );

        // Use for getting the image to compare against
        // save_test_bytes(&bytes, "gaussian_blur.png");
    }

    #[ignore] // TODO: remove
    #[tokio::test]
    async fn test_ndvi_partial_derivative() {
        let mut exe_ctx = MockExecutionContext::test_default();
        let ndvi_id = add_ndvi_dataset(&mut exe_ctx);

        let operator = NeighborhoodAggregate {
            params: NeighborhoodAggregateParams {
                neighborhood: NeighborhoodParams::WeightsMatrix {
                    weights: vec![vec![1., 0., -1.], vec![2., 0., -2.], vec![1., 0., -1.]],
                },
                aggregate_function: AggregateFunctionParams::Sum,
            },
            sources: SingleRasterSource {
                raster: GdalSource {
                    params: GdalSourceParameters { data: ndvi_id },
                }
                .boxed(),
            },
        }
        .boxed()
        .initialize(WorkflowOperatorPath::initialize_root(), &exe_ctx)
        .await
        .unwrap();

        let processor = operator.query_processor().unwrap().get_u8().unwrap();

<<<<<<< HEAD
        let query_rect = RasterQueryRectangle::with_partition_and_resolution_and_origin(
            SpatialPartition2D::new((-180., 90.).into(), (180., -90.).into()).unwrap(),
            SpatialResolution::one(),
            exe_ctx.tiling_specification.origin_coordinate,
            TimeInstance::from(DateTime::new_utc(2014, 1, 1, 0, 0, 0)).into(),
        );
=======
        let query_rect = RasterQueryRectangle {
            spatial_bounds: SpatialPartition2D::new((-180., 90.).into(), (180., -90.).into())
                .unwrap(),
            time_interval: TimeInstance::from(DateTime::new_utc(2014, 1, 1, 0, 0, 0)).into(),
            spatial_resolution: SpatialResolution::one(),
            attributes: BandSelection::first(),
        };
>>>>>>> 9ebde23d
        let query_ctx = MockQueryContext::test_default();

        // let result_stream = processor.query(query_rect, &query_ctx).await.unwrap();

        let colorizer = Colorizer::linear_gradient(
            vec![
                (0.0, RgbaColor::white()).try_into().unwrap(),
                (255.0, RgbaColor::black()).try_into().unwrap(),
            ],
            RgbaColor::transparent(),
            RgbaColor::white(),
            RgbaColor::black(),
        )
        .unwrap();

        let (bytes, _) = raster_stream_to_png_bytes(
            processor,
            query_rect,
            query_ctx,
            360,
            180,
            None,
            Some(colorizer),
            Box::pin(futures::future::pending()),
        )
        .await
        .unwrap();

        assert_eq!(
            bytes,
            include_bytes!("../../../../test_data/wms/partial_derivative.png")
        );

        // Use for getting the image to compare against
        // save_test_bytes(&bytes, "sobel_filter.png");
    }
}<|MERGE_RESOLUTION|>--- conflicted
+++ resolved
@@ -12,11 +12,9 @@
 use crate::util::Result;
 use async_trait::async_trait;
 use futures::stream::BoxStream;
-<<<<<<< HEAD
-use geoengine_datatypes::primitives::{RasterQueryRectangle, RasterSpatialQueryRectangle};
-=======
-use geoengine_datatypes::primitives::{BandSelection, RasterQueryRectangle, SpatialPartition2D};
->>>>>>> 9ebde23d
+use geoengine_datatypes::primitives::{
+    BandSelection, RasterQueryRectangle, RasterSpatialQueryRectangle,
+};
 use geoengine_datatypes::raster::{
     Grid2D, GridShape2D, GridSize, Pixel, RasterTile2D, TilingSpecification,
 };
@@ -248,28 +246,20 @@
 #[async_trait]
 impl<Q, P, A> QueryProcessor for NeighborhoodAggregateProcessor<Q, P, A>
 where
-<<<<<<< HEAD
-    Q: QueryProcessor<Output = RasterTile2D<P>, SpatialQuery = RasterSpatialQueryRectangle>,
-=======
     Q: QueryProcessor<
         Output = RasterTile2D<P>,
-        SpatialBounds = SpatialPartition2D,
+        SpatialQuery = RasterSpatialQueryRectangle,
         Selection = BandSelection,
         ResultDescription = RasterResultDescriptor,
     >,
->>>>>>> 9ebde23d
     P: Pixel,
     f64: AsPrimitive<P>,
     A: AggregateFunction + 'static,
 {
     type Output = RasterTile2D<P>;
-<<<<<<< HEAD
     type SpatialQuery = RasterSpatialQueryRectangle;
-=======
-    type SpatialBounds = SpatialPartition2D;
     type Selection = BandSelection;
     type ResultDescription = RasterResultDescriptor;
->>>>>>> 9ebde23d
 
     async fn _query<'a>(
         &'a self,
@@ -317,13 +307,8 @@
         dataset::NamedData,
         operations::image::{Colorizer, RgbaColor},
         primitives::{
-<<<<<<< HEAD
-            CacheHint, Coordinate2D, DateTime, Measurement, RasterQueryRectangle,
-            SpatialPartition2D, SpatialResolution, TimeInstance, TimeInterval,
-=======
-            CacheHint, DateTime, RasterQueryRectangle, SpatialPartition2D, SpatialResolution,
-            TimeInstance, TimeInterval,
->>>>>>> 9ebde23d
+            CacheHint, Coordinate2D, DateTime, RasterQueryRectangle, SpatialPartition2D,
+            SpatialResolution, TimeInstance, TimeInterval,
         },
         raster::{
             GeoTransform, Grid2D, GridBoundingBox2D, GridOrEmpty, RasterDataType, RasterTile2D,
@@ -468,21 +453,13 @@
 
         let processor = operator.query_processor().unwrap().get_i8().unwrap();
 
-<<<<<<< HEAD
         let query_rect = RasterQueryRectangle::with_partition_and_resolution_and_origin(
             SpatialPartition2D::new((0., 3.).into(), (6., 0.).into()).unwrap(),
             SpatialResolution::one(),
             exe_ctx.tiling_specification.origin_coordinate,
             TimeInterval::new_unchecked(0, 20),
-        );
-=======
-        let query_rect = RasterQueryRectangle {
-            spatial_bounds: SpatialPartition2D::new((0., 3.).into(), (6., 0.).into()).unwrap(),
-            time_interval: TimeInterval::new_unchecked(0, 20),
-            spatial_resolution: SpatialResolution::one(),
-            attributes: BandSelection::first(),
-        };
->>>>>>> 9ebde23d
+            BandSelection::first(),
+        );
         let query_ctx = MockQueryContext::test_default();
 
         let result_stream = processor.query(query_rect, &query_ctx).await.unwrap();
@@ -531,21 +508,13 @@
 
         let processor = operator.query_processor().unwrap().get_i8().unwrap();
 
-<<<<<<< HEAD
         let query_rect = RasterQueryRectangle::with_partition_and_resolution_and_origin(
             SpatialPartition2D::new((0., 3.).into(), (6., 0.).into()).unwrap(),
             SpatialResolution::one(),
             exe_ctx.tiling_specification.origin_coordinate,
             TimeInterval::new_unchecked(0, 20),
-        );
-=======
-        let query_rect = RasterQueryRectangle {
-            spatial_bounds: SpatialPartition2D::new((0., 3.).into(), (6., 0.).into()).unwrap(),
-            time_interval: TimeInterval::new_unchecked(0, 20),
-            spatial_resolution: SpatialResolution::one(),
-            attributes: BandSelection::first(),
-        };
->>>>>>> 9ebde23d
+            BandSelection::first(),
+        );
         let query_ctx = MockQueryContext::test_default();
 
         let result_stream = processor.query(query_rect, &query_ctx).await.unwrap();
@@ -687,14 +656,9 @@
                     data_type: RasterDataType::I8,
                     spatial_reference: SpatialReference::epsg_4326().into(),
                     time: None,
-<<<<<<< HEAD
                     geo_transform: GeoTransform::new(Coordinate2D::new(0., 0.), 1., -1.),
                     pixel_bounds: GridBoundingBox2D::new([-3, 0], [0, 6]).unwrap(),
-=======
-                    bbox: None,
-                    resolution: None,
                     bands: RasterBandDescriptors::new_single_band(),
->>>>>>> 9ebde23d
                 },
             },
         }
@@ -731,22 +695,13 @@
 
         let processor = operator.query_processor().unwrap().get_u8().unwrap();
 
-<<<<<<< HEAD
         let query_rect = RasterQueryRectangle::with_partition_and_resolution_and_origin(
             SpatialPartition2D::new((-180., 90.).into(), (180., -90.).into()).unwrap(),
             SpatialResolution::one(),
             exe_ctx.tiling_specification.origin_coordinate,
             TimeInstance::from(DateTime::new_utc(2014, 1, 1, 0, 0, 0)).into(),
-        );
-=======
-        let query_rect = RasterQueryRectangle {
-            spatial_bounds: SpatialPartition2D::new((-180., 90.).into(), (180., -90.).into())
-                .unwrap(),
-            time_interval: TimeInstance::from(DateTime::new_utc(2014, 1, 1, 0, 0, 0)).into(),
-            spatial_resolution: SpatialResolution::one(),
-            attributes: BandSelection::first(),
-        };
->>>>>>> 9ebde23d
+            BandSelection::first(),
+        );
         let query_ctx = MockQueryContext::test_default();
 
         let colorizer = Colorizer::linear_gradient(
@@ -809,22 +764,13 @@
 
         let processor = operator.query_processor().unwrap().get_u8().unwrap();
 
-<<<<<<< HEAD
         let query_rect = RasterQueryRectangle::with_partition_and_resolution_and_origin(
             SpatialPartition2D::new((-180., 90.).into(), (180., -90.).into()).unwrap(),
             SpatialResolution::one(),
             exe_ctx.tiling_specification.origin_coordinate,
             TimeInstance::from(DateTime::new_utc(2014, 1, 1, 0, 0, 0)).into(),
-        );
-=======
-        let query_rect = RasterQueryRectangle {
-            spatial_bounds: SpatialPartition2D::new((-180., 90.).into(), (180., -90.).into())
-                .unwrap(),
-            time_interval: TimeInstance::from(DateTime::new_utc(2014, 1, 1, 0, 0, 0)).into(),
-            spatial_resolution: SpatialResolution::one(),
-            attributes: BandSelection::first(),
-        };
->>>>>>> 9ebde23d
+            BandSelection::first(),
+        );
         let query_ctx = MockQueryContext::test_default();
 
         // let result_stream = processor.query(query_rect, &query_ctx).await.unwrap();
