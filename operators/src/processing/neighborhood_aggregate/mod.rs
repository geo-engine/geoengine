--- conflicted
+++ resolved
@@ -159,11 +159,8 @@
 
         let initialized_operator = InitializedNeighborhoodAggregate {
             name,
-<<<<<<< HEAD
+            path,
             params: self.params.clone(),
-=======
-            path,
->>>>>>> 82ef5cf9
             result_descriptor: raster_source.result_descriptor().clone(),
             raster_source,
             neighborhood: self.params.neighborhood.try_into()?,
@@ -178,11 +175,8 @@
 
 pub struct InitializedNeighborhoodAggregate {
     name: CanonicOperatorName,
-<<<<<<< HEAD
+    path: WorkflowOperatorPath,
     params: NeighborhoodAggregateParams,
-=======
-    path: WorkflowOperatorPath,
->>>>>>> 82ef5cf9
     result_descriptor: RasterResultDescriptor,
     raster_source: Box<dyn InitializedRasterOperator>,
     neighborhood: Neighborhood,
@@ -221,7 +215,14 @@
         self.name.clone()
     }
 
-<<<<<<< HEAD
+    fn name(&self) -> &'static str {
+        NeighborhoodAggregate::TYPE_NAME
+    }
+
+    fn path(&self) -> WorkflowOperatorPath {
+        self.path.clone()
+    }
+
     fn optimize(
         &self,
         target_resolution: SpatialResolution,
@@ -233,14 +234,6 @@
             },
         }
         .boxed())
-=======
-    fn name(&self) -> &'static str {
-        NeighborhoodAggregate::TYPE_NAME
-    }
-
-    fn path(&self) -> WorkflowOperatorPath {
-        self.path.clone()
->>>>>>> 82ef5cf9
     }
 }
 
