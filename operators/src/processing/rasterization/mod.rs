use crate::engine::TypedVectorQueryProcessor::MultiPoint;
use crate::engine::{
    CanonicOperatorName, ExecutionContext, InitializedRasterOperator, InitializedSources,
    InitializedVectorOperator, Operator, OperatorName, QueryContext, QueryProcessor,
    RasterBandDescriptors, RasterOperator, RasterQueryProcessor, RasterResultDescriptor,
    ResultDescriptor, SingleVectorSource, SpatialGridDescriptor, TypedRasterQueryProcessor,
    TypedVectorQueryProcessor, WorkflowOperatorPath,
};
use crate::error;
use crate::util;
use crate::util::spawn_blocking;
use async_trait::async_trait;
use futures::stream::BoxStream;
use futures::{stream, StreamExt};
use geoengine_datatypes::collections::GeometryCollection;
use geoengine_datatypes::primitives::{
    AxisAlignedRectangle, BoundingBox2D, Coordinate2D, RasterQueryRectangle, SpatialPartition2D,
    SpatialPartitioned, SpatialResolution, VectorQueryRectangle,
};
use geoengine_datatypes::primitives::{CacheHint, ColumnSelection};
use geoengine_datatypes::raster::{
    ChangeGridBounds, GeoTransform, Grid as GridWithFlexibleBoundType, Grid2D, GridIdx,
    GridOrEmpty, GridSize, RasterDataType, RasterTile2D, TilingSpecification, TilingStrategy,
};
use geoengine_datatypes::spatial_reference::SpatialReference;
use serde::{Deserialize, Serialize};

use typetag::serde;

/// An operator that rasterizes vector data
pub type Rasterization = Operator<RasterizationParams, SingleVectorSource>;

impl OperatorName for Rasterization {
    const TYPE_NAME: &'static str = "Rasterization";
}

#[derive(Debug, Copy, Clone, PartialEq, Serialize, Deserialize)]
#[serde(rename_all = "camelCase")]
pub struct RasterizationParams {
    /// The size of grid cells, interpreted depending on the chosen grid size mode
    spatial_resolution: SpatialResolution,
    /// The origin coordinate which aligns the grid bounds
    origin_coordinate: Coordinate2D,
}

#[typetag::serde]
#[async_trait]
impl RasterOperator for Rasterization {
    async fn _initialize(
        self: Box<Self>,
        path: WorkflowOperatorPath,
        context: &dyn ExecutionContext,
    ) -> util::Result<Box<dyn InitializedRasterOperator>> {
        let name = CanonicOperatorName::from(&self);

        let initialized_source = self
            .sources
            .initialize_sources(path.clone(), context)
            .await?;
        let vector_source = initialized_source.vector;
        let in_desc = vector_source.result_descriptor();

        let tiling_specification = context.tiling_specification();

        let resolution = self.params.spatial_resolution;
        let origin = self.params.origin_coordinate;

        let geo_transform = GeoTransform::new(origin, resolution.x, -resolution.y);

        let spatial_bounds = in_desc
            .bbox
            .ok_or_else(|| {
                in_desc
                    .spatial_reference()
                    .as_option()
                    .map(SpatialReference::area_of_use_projected::<BoundingBox2D>)
            })
            .map_err(|_| error::Error::NoSpatialBoundsAvailable)?;

        let pixel_bounds =
            geo_transform.spatial_to_grid_bounds(&SpatialPartition2D::new_unchecked(
                spatial_bounds.upper_left(),
                spatial_bounds.lower_right(),
            ));

        let out_desc = RasterResultDescriptor {
            spatial_reference: in_desc.spatial_reference,
            data_type: RasterDataType::F64,
            time: in_desc.time,
            spatial_grid: SpatialGridDescriptor::source_from_parts(geo_transform, pixel_bounds),
            bands: RasterBandDescriptors::new_single_band(),
        };

<<<<<<< HEAD
        Ok(InitializedGridRasterization {
            name,
            source: vector_source,
            result_descriptor: out_desc,
            tiling_specification,
=======
        match self.params {
            Grid(params) => Ok(InitializedGridRasterization {
                name,
                path,
                source: vector_source,
                result_descriptor: out_desc,
                spatial_resolution: params.spatial_resolution,
                grid_size_mode: params.grid_size_mode,
                tiling_specification,
                origin_coordinate: params.origin_coordinate,
            }
            .boxed()),
            GridOrDensity::Density(params) => InitializedDensityRasterization::new(
                name,
                path,
                vector_source,
                out_desc,
                tiling_specification,
                params.cutoff,
                params.stddev,
            )
            .map(InitializedRasterOperator::boxed),
>>>>>>> 22fe2f6b
        }
        .boxed())
    }

    span_fn!(Rasterization);
}

pub struct InitializedGridRasterization {
    name: CanonicOperatorName,
    path: WorkflowOperatorPath,
    source: Box<dyn InitializedVectorOperator>,
    result_descriptor: RasterResultDescriptor,
    tiling_specification: TilingSpecification,
}

impl InitializedRasterOperator for InitializedGridRasterization {
    fn result_descriptor(&self) -> &RasterResultDescriptor {
        &self.result_descriptor
    }

    fn query_processor(&self) -> util::Result<TypedRasterQueryProcessor> {
        Ok(TypedRasterQueryProcessor::F64(
            GridRasterizationQueryProcessor {
                input: self.source.query_processor()?,
                result_descriptor: self.result_descriptor.clone(),
                tiling_specification: self.tiling_specification,
<<<<<<< HEAD
=======
                origin_coordinate: self.origin_coordinate,
            }
            .boxed(),
        ))
    }

    fn canonic_name(&self) -> CanonicOperatorName {
        self.name.clone()
    }

    fn name(&self) -> &'static str {
        Rasterization::TYPE_NAME
    }

    fn path(&self) -> WorkflowOperatorPath {
        self.path.clone()
    }
}

pub struct InitializedDensityRasterization {
    name: CanonicOperatorName,
    path: WorkflowOperatorPath,
    source: Box<dyn InitializedVectorOperator>,
    result_descriptor: RasterResultDescriptor,
    tiling_specification: TilingSpecification,
    radius: f64,
    stddev: f64,
}

impl InitializedDensityRasterization {
    fn new(
        name: CanonicOperatorName,
        path: WorkflowOperatorPath,
        source: Box<dyn InitializedVectorOperator>,
        result_descriptor: RasterResultDescriptor,
        tiling_specification: TilingSpecification,
        cutoff: f64,
        stddev: f64,
    ) -> Result<Self, error::Error> {
        ensure!(
            (0. ..1.).contains(&cutoff),
            error::InvalidOperatorSpec {
                reason: "The cutoff for density rasterization must be in [0, 1).".to_string()
            }
        );
        ensure!(
            stddev >= 0.,
            error::InvalidOperatorSpec {
                reason: "The standard deviation for density rasterization must be greater than or equal to zero."
                    .to_string()
            }
        );

        // Determine radius from cutoff percentage
        let radius = gaussian_inverse(cutoff * gaussian(0., stddev), stddev);

        Ok(InitializedDensityRasterization {
            name,
            path,
            source,
            result_descriptor,
            tiling_specification,
            radius,
            stddev,
        })
    }
}

impl InitializedRasterOperator for InitializedDensityRasterization {
    fn result_descriptor(&self) -> &RasterResultDescriptor {
        &self.result_descriptor
    }

    fn query_processor(&self) -> util::Result<TypedRasterQueryProcessor> {
        Ok(TypedRasterQueryProcessor::F64(
            DensityRasterizationQueryProcessor {
                result_descriptor: self.result_descriptor.clone(),
                input: self.source.query_processor()?,
                tiling_specification: self.tiling_specification,
                radius: self.radius,
                stddev: self.stddev,
>>>>>>> 22fe2f6b
            }
            .boxed(),
        ))
    }

    fn canonic_name(&self) -> CanonicOperatorName {
        self.name.clone()
    }

    fn name(&self) -> &'static str {
        Rasterization::TYPE_NAME
    }

    fn path(&self) -> WorkflowOperatorPath {
        self.path.clone()
    }
}

pub struct GridRasterizationQueryProcessor {
    input: TypedVectorQueryProcessor,
    result_descriptor: RasterResultDescriptor,
    tiling_specification: TilingSpecification,
}

#[async_trait]
impl RasterQueryProcessor for GridRasterizationQueryProcessor {
    type RasterType = f64;

    /// Performs a grid rasterization by first determining the grid resolution to use.
    /// The grid resolution is limited to the query resolution, because a finer granularity
    /// would not be visible in the resulting raster.
    /// Then, for each tile, a grid, aligned to the configured origin coordinate, is created.
    /// All points within the spatial bounds of the grid are queried and counted in the
    /// grid cells.
    /// Finally, the grid resolution is upsampled (if necessary) to the tile resolution.
    #[allow(clippy::too_many_lines)]
    async fn raster_query<'a>(
        &'a self,
        query: RasterQueryRectangle,
        ctx: &'a dyn QueryContext,
    ) -> util::Result<BoxStream<'a, util::Result<RasterTile2D<Self::RasterType>>>> {
        let spatial_grid_desc = self
            .result_descriptor
            .tiling_grid_definition(ctx.tiling_specification());

        let tiling_strategy = spatial_grid_desc.generate_data_tiling_strategy();
        let tiling_geo_transform = spatial_grid_desc.tiling_geo_transform();

        if let MultiPoint(points_processor) = &self.input {
            let query_grid_bounds = query.spatial_query().grid_bounds();
            let query_spatial_partition =
                tiling_geo_transform.grid_to_spatial_bounds(&query_grid_bounds);

            let tiles =
                stream::iter(tiling_strategy.tile_information_iterator_from_grid_bounds(
                    query.spatial_query().grid_bounds(),
                ))
                .then(move |tile_info| async move {
                    let tile_spatial_bounds = tile_info.spatial_partition();

                    let grid_size_x = tile_info.tile_size_in_pixels().axis_size_x();

                    let vector_query = VectorQueryRectangle::with_bounds(
                        tile_spatial_bounds.as_bbox(),
                        query.time_interval,
                        ColumnSelection::all(), // FIXME: should be configurable
                    );

                    let mut chunks = points_processor.query(vector_query, ctx).await?;

                    let mut cache_hint = CacheHint::max_duration();

                    let mut grid_data =
                        GridWithFlexibleBoundType::new_filled(tile_info.global_pixel_bounds(), 0.);
                    while let Some(chunk) = chunks.next().await {
                        let chunk = chunk?;

                        cache_hint.merge_with(&chunk.cache_hint);

                        grid_data = spawn_blocking(move || {
                            for &coord in chunk.coordinates() {
                                if !tile_spatial_bounds.contains_coordinate(&coord)
                                    || !query_spatial_partition.contains_coordinate(&coord)
                                // TODO: old code checks if the pixel center is in the query bounds.
                                {
                                    continue;
                                }
                                let GridIdx([y, x]) = tiling_geo_transform
                                    .coordinate_to_grid_idx_2d(coord)
                                    - tile_info.global_upper_left_pixel_idx();
                                grid_data.data[x as usize + y as usize * grid_size_x] += 1.;
                            }
                            grid_data
                        })
                        .await
                        .expect("Should only forward panics from spawned task");
                    }

                    let tile_grid = grid_data.unbounded();

                    Ok(RasterTile2D::new_with_tile_info(
                        query.time_interval,
                        tile_info,
                        0,
                        GridOrEmpty::Grid(tile_grid.into()),
                        cache_hint,
                    ))
                });
            Ok(tiles.boxed())
        } else {
            Ok(generate_zeroed_tiles(
                tiling_geo_transform,
                self.tiling_specification,
                &query,
            ))
        }
    }

    fn raster_result_descriptor(&self) -> &RasterResultDescriptor {
        &self.result_descriptor
    }
}

fn generate_zeroed_tiles<'a>(
    tiling_geo_transform: GeoTransform,
    tiling_specification: TilingSpecification,
    query: &RasterQueryRectangle,
) -> BoxStream<'a, util::Result<RasterTile2D<f64>>> {
    let tile_shape = tiling_specification.tile_size_in_pixels;
    let time_interval = query.time_interval;

    let tiling_strategy = TilingStrategy::new(tile_shape, tiling_geo_transform);

    stream::iter(
        tiling_strategy
            .tile_information_iterator_from_grid_bounds(query.spatial_query().grid_bounds())
            .map(move |tile_info| {
                let tile_data = vec![0.; tile_shape.number_of_elements()];
                let tile_grid = Grid2D::new(tile_shape, tile_data)
                    .expect("Data vector length should match the number of pixels in the tile");

                Ok(RasterTile2D::new_with_tile_info(
                    time_interval,
                    tile_info,
                    0,
                    GridOrEmpty::Grid(tile_grid.into()),
                    CacheHint::no_cache(),
                ))
            }),
    )
    .boxed()
}

#[cfg(test)]
mod tests {
    use crate::engine::{
        InitializedRasterOperator, MockExecutionContext, MockQueryContext, QueryProcessor,
        RasterOperator, SingleVectorSource, VectorOperator, WorkflowOperatorPath,
    };
    use crate::mock::{MockPointSource, MockPointSourceParams};
    use crate::processing::rasterization::{Rasterization, RasterizationParams};
    use futures::StreamExt;
    use geoengine_datatypes::primitives::{
        BandSelection, BoundingBox2D, Coordinate2D, RasterQueryRectangle, SpatialResolution,
    };
    use geoengine_datatypes::raster::{GridBoundingBox2D, TilingSpecification};
    use geoengine_datatypes::util::test::TestDefault;

    async fn get_results(
        rasterization: Box<dyn InitializedRasterOperator>,
        query: RasterQueryRectangle,
        query_ctx: &MockQueryContext,
    ) -> Vec<Vec<f64>> {
        rasterization
            .query_processor()
            .unwrap()
            .get_f64()
            .unwrap()
            .query(query, query_ctx)
            .await
            .unwrap()
            .map(|res| {
                res.unwrap()
                    .grid_array
                    .into_materialized_masked_grid()
                    .inner_grid
                    .data
            })
            .collect()
            .await
    }

    #[tokio::test]
    async fn fixed_grid_basic() {
        let execution_context =
            MockExecutionContext::new_with_tiling_spec(TilingSpecification::new([2, 2].into()));
        let rasterization = Rasterization {
            params: RasterizationParams {
                spatial_resolution: SpatialResolution { x: 1.0, y: 1.0 },
                origin_coordinate: [0., 0.].into(),
            },
            sources: SingleVectorSource {
                vector: MockPointSource {
                    params: MockPointSourceParams::new_with_bounds(
                        vec![
                            (-1., 1.).into(),
                            (1., 1.).into(),
                            (-1., -1.).into(),
                            (1., -1.).into(),
                        ],
                        crate::mock::SpatialBoundsDerive::Bounds(
                            BoundingBox2D::new(
                                Coordinate2D::new(-2., -2.),
                                Coordinate2D::new(2., 2.),
                            )
                            .unwrap(),
                        ),
                    ),
                }
                .boxed(),
            },
        }
        .boxed()
        .initialize(WorkflowOperatorPath::initialize_root(), &execution_context)
        .await
        .unwrap();

        let query = RasterQueryRectangle::new_with_grid_bounds(
            GridBoundingBox2D::new([-2, -2], [1, 1]).unwrap(),
            Default::default(),
            BandSelection::first(),
        );

        let res = get_results(
            rasterization,
            query,
            &execution_context.mock_query_context(TestDefault::test_default()),
        )
        .await;

        assert_eq!(
            res,
            vec![
                vec![0., 0., 0., 1.],
                vec![0., 0., 0., 1.],
                vec![0., 0., 0., 1.],
                vec![0., 0., 0., 1.],
            ]
        );
    }

    #[tokio::test]
    async fn fixed_grid_with_shift() {
        let execution_context =
            MockExecutionContext::new_with_tiling_spec(TilingSpecification::new([2, 2].into()));
        let rasterization = Rasterization {
            params: RasterizationParams {
                spatial_resolution: SpatialResolution { x: 1.0, y: 1.0 },
                origin_coordinate: [0.0, 0.0].into(),
            },
            sources: SingleVectorSource {
                vector: MockPointSource {
                    params: MockPointSourceParams::new_with_bounds(
                        vec![
                            (-1., 1.).into(),
                            (1., 1.).into(),
                            (-1., -1.).into(),
                            (1., -1.).into(),
                        ],
                        crate::mock::SpatialBoundsDerive::Bounds(
                            BoundingBox2D::new(
                                Coordinate2D::new(-2., -2.),
                                Coordinate2D::new(2., 2.),
                            )
                            .unwrap(),
                        ),
                    ),
                }
                .boxed(),
            },
        }
        .boxed()
        .initialize(WorkflowOperatorPath::initialize_root(), &execution_context)
        .await
        .unwrap();

        let query = RasterQueryRectangle::new_with_grid_bounds(
            GridBoundingBox2D::new_min_max(-2, 1, -2, 1).unwrap(),
            Default::default(),
            BandSelection::first(),
        );

        let res = get_results(
            rasterization,
            query,
            &execution_context.mock_query_context(TestDefault::test_default()),
        )
        .await;

        assert_eq!(
            res,
            vec![
                vec![0., 0., 0., 1.],
                vec![0., 0., 0., 1.],
                vec![0., 0., 0., 1.],
                vec![0., 0., 0., 1.],
            ]
        );
    }
}<|MERGE_RESOLUTION|>--- conflicted
+++ resolved
@@ -24,7 +24,6 @@
 };
 use geoengine_datatypes::spatial_reference::SpatialReference;
 use serde::{Deserialize, Serialize};
-
 use typetag::serde;
 
 /// An operator that rasterizes vector data
@@ -91,36 +90,12 @@
             bands: RasterBandDescriptors::new_single_band(),
         };
 
-<<<<<<< HEAD
         Ok(InitializedGridRasterization {
             name,
+            path,
             source: vector_source,
             result_descriptor: out_desc,
             tiling_specification,
-=======
-        match self.params {
-            Grid(params) => Ok(InitializedGridRasterization {
-                name,
-                path,
-                source: vector_source,
-                result_descriptor: out_desc,
-                spatial_resolution: params.spatial_resolution,
-                grid_size_mode: params.grid_size_mode,
-                tiling_specification,
-                origin_coordinate: params.origin_coordinate,
-            }
-            .boxed()),
-            GridOrDensity::Density(params) => InitializedDensityRasterization::new(
-                name,
-                path,
-                vector_source,
-                out_desc,
-                tiling_specification,
-                params.cutoff,
-                params.stddev,
-            )
-            .map(InitializedRasterOperator::boxed),
->>>>>>> 22fe2f6b
         }
         .boxed())
     }
@@ -147,90 +122,6 @@
                 input: self.source.query_processor()?,
                 result_descriptor: self.result_descriptor.clone(),
                 tiling_specification: self.tiling_specification,
-<<<<<<< HEAD
-=======
-                origin_coordinate: self.origin_coordinate,
-            }
-            .boxed(),
-        ))
-    }
-
-    fn canonic_name(&self) -> CanonicOperatorName {
-        self.name.clone()
-    }
-
-    fn name(&self) -> &'static str {
-        Rasterization::TYPE_NAME
-    }
-
-    fn path(&self) -> WorkflowOperatorPath {
-        self.path.clone()
-    }
-}
-
-pub struct InitializedDensityRasterization {
-    name: CanonicOperatorName,
-    path: WorkflowOperatorPath,
-    source: Box<dyn InitializedVectorOperator>,
-    result_descriptor: RasterResultDescriptor,
-    tiling_specification: TilingSpecification,
-    radius: f64,
-    stddev: f64,
-}
-
-impl InitializedDensityRasterization {
-    fn new(
-        name: CanonicOperatorName,
-        path: WorkflowOperatorPath,
-        source: Box<dyn InitializedVectorOperator>,
-        result_descriptor: RasterResultDescriptor,
-        tiling_specification: TilingSpecification,
-        cutoff: f64,
-        stddev: f64,
-    ) -> Result<Self, error::Error> {
-        ensure!(
-            (0. ..1.).contains(&cutoff),
-            error::InvalidOperatorSpec {
-                reason: "The cutoff for density rasterization must be in [0, 1).".to_string()
-            }
-        );
-        ensure!(
-            stddev >= 0.,
-            error::InvalidOperatorSpec {
-                reason: "The standard deviation for density rasterization must be greater than or equal to zero."
-                    .to_string()
-            }
-        );
-
-        // Determine radius from cutoff percentage
-        let radius = gaussian_inverse(cutoff * gaussian(0., stddev), stddev);
-
-        Ok(InitializedDensityRasterization {
-            name,
-            path,
-            source,
-            result_descriptor,
-            tiling_specification,
-            radius,
-            stddev,
-        })
-    }
-}
-
-impl InitializedRasterOperator for InitializedDensityRasterization {
-    fn result_descriptor(&self) -> &RasterResultDescriptor {
-        &self.result_descriptor
-    }
-
-    fn query_processor(&self) -> util::Result<TypedRasterQueryProcessor> {
-        Ok(TypedRasterQueryProcessor::F64(
-            DensityRasterizationQueryProcessor {
-                result_descriptor: self.result_descriptor.clone(),
-                input: self.source.query_processor()?,
-                tiling_specification: self.tiling_specification,
-                radius: self.radius,
-                stddev: self.stddev,
->>>>>>> 22fe2f6b
             }
             .boxed(),
         ))
