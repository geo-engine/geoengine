use crate::engine::TypedVectorQueryProcessor::MultiPoint;
use crate::engine::{
    CanonicOperatorName, ExecutionContext, InitializedRasterOperator, InitializedSources,
    InitializedVectorOperator, Operator, OperatorName, QueryContext, QueryProcessor,
    RasterBandDescriptors, RasterOperator, RasterQueryProcessor, RasterResultDescriptor,
    ResultDescriptor, SingleVectorSource, SpatialGridDescriptor, TypedRasterQueryProcessor,
    TypedVectorQueryProcessor, WorkflowOperatorPath,
};
use crate::error;
use crate::util;
use crate::util::spawn_blocking;
use async_trait::async_trait;
use futures::stream::BoxStream;
use futures::{StreamExt, stream};
use geoengine_datatypes::collections::GeometryCollection;
use geoengine_datatypes::primitives::{
    AxisAlignedRectangle, BoundingBox2D, Coordinate2D, RasterQueryRectangle, SpatialPartition2D,
    SpatialPartitioned, SpatialResolution, VectorQueryRectangle,
};
use geoengine_datatypes::primitives::{CacheHint, ColumnSelection};
use geoengine_datatypes::raster::{
    ChangeGridBounds, GeoTransform, Grid as GridWithFlexibleBoundType, Grid2D, GridIdx,
    GridOrEmpty, GridSize, RasterDataType, RasterTile2D, TilingSpecification, TilingStrategy,
};
use geoengine_datatypes::spatial_reference::SpatialReference;
use serde::{Deserialize, Serialize};
use typetag::serde;

/// An operator that rasterizes vector data
pub type Rasterization = Operator<RasterizationParams, SingleVectorSource>;

impl OperatorName for Rasterization {
    const TYPE_NAME: &'static str = "Rasterization";
}

#[derive(Debug, Copy, Clone, PartialEq, Serialize, Deserialize)]
#[serde(rename_all = "camelCase")]
pub struct RasterizationParams {
    /// The size of grid cells, interpreted depending on the chosen grid size mode
    spatial_resolution: SpatialResolution,
    /// The origin coordinate which aligns the grid bounds
    origin_coordinate: Coordinate2D,
}

#[typetag::serde]
#[async_trait]
impl RasterOperator for Rasterization {
    async fn _initialize(
        self: Box<Self>,
        path: WorkflowOperatorPath,
        context: &dyn ExecutionContext,
    ) -> util::Result<Box<dyn InitializedRasterOperator>> {
        let name = CanonicOperatorName::from(&self);

        let initialized_source = self
            .sources
            .initialize_sources(path.clone(), context)
            .await?;
        let vector_source = initialized_source.vector;
        let in_desc = vector_source.result_descriptor();

        let tiling_specification = context.tiling_specification();

        let resolution = self.params.spatial_resolution;
        let origin = self.params.origin_coordinate;

        let geo_transform = GeoTransform::new(origin, resolution.x, -resolution.y);

        let spatial_bounds = in_desc
            .bbox
            .ok_or_else(|| {
                in_desc
                    .spatial_reference()
                    .as_option()
                    .map(SpatialReference::area_of_use_projected::<BoundingBox2D>)
            })
            .map_err(|_| error::Error::NoSpatialBoundsAvailable)?;

        let pixel_bounds =
            geo_transform.spatial_to_grid_bounds(&SpatialPartition2D::new_unchecked(
                spatial_bounds.upper_left(),
                spatial_bounds.lower_right(),
            ));

        let out_desc = RasterResultDescriptor {
            spatial_reference: in_desc.spatial_reference,
            data_type: RasterDataType::F64,
            time: in_desc.time,
            spatial_grid: SpatialGridDescriptor::source_from_parts(geo_transform, pixel_bounds),
            bands: RasterBandDescriptors::new_single_band(),
        };

        Ok(InitializedGridRasterization {
            name,
            path,
            source: vector_source,
            result_descriptor: out_desc,
            tiling_specification,
        }
        .boxed())
    }

    span_fn!(Rasterization);
}

pub struct InitializedGridRasterization {
    name: CanonicOperatorName,
    path: WorkflowOperatorPath,
    source: Box<dyn InitializedVectorOperator>,
    result_descriptor: RasterResultDescriptor,
    tiling_specification: TilingSpecification,
}

impl InitializedRasterOperator for InitializedGridRasterization {
    fn result_descriptor(&self) -> &RasterResultDescriptor {
        &self.result_descriptor
    }

    fn query_processor(&self) -> util::Result<TypedRasterQueryProcessor> {
        Ok(TypedRasterQueryProcessor::F64(
            GridRasterizationQueryProcessor {
                input: self.source.query_processor()?,
                result_descriptor: self.result_descriptor.clone(),
                tiling_specification: self.tiling_specification,
            }
            .boxed(),
        ))
    }

    fn canonic_name(&self) -> CanonicOperatorName {
        self.name.clone()
    }

    fn name(&self) -> &'static str {
        Rasterization::TYPE_NAME
    }

    fn path(&self) -> WorkflowOperatorPath {
        self.path.clone()
    }
}

pub struct GridRasterizationQueryProcessor {
    input: TypedVectorQueryProcessor,
    result_descriptor: RasterResultDescriptor,
    tiling_specification: TilingSpecification,
}

#[async_trait]
impl RasterQueryProcessor for GridRasterizationQueryProcessor {
    type RasterType = f64;

    /// Performs a grid rasterization by first determining the grid resolution to use.
    /// The grid resolution is limited to the query resolution, because a finer granularity
    /// would not be visible in the resulting raster.
    /// Then, for each tile, a grid, aligned to the configured origin coordinate, is created.
    /// All points within the spatial bounds of the grid are queried and counted in the
    /// grid cells.
    /// Finally, the grid resolution is upsampled (if necessary) to the tile resolution.
    #[allow(clippy::too_many_lines)]
    async fn raster_query<'a>(
        &'a self,
        query: RasterQueryRectangle,
        ctx: &'a dyn QueryContext,
    ) -> util::Result<BoxStream<'a, util::Result<RasterTile2D<Self::RasterType>>>> {
        let spatial_grid_desc = self
            .result_descriptor
            .tiling_grid_definition(ctx.tiling_specification());

        let tiling_strategy = spatial_grid_desc.generate_data_tiling_strategy();
        let tiling_geo_transform = spatial_grid_desc.tiling_geo_transform();

        if let MultiPoint(points_processor) = &self.input {
            let query_grid_bounds = query.spatial_query().grid_bounds();
            let query_spatial_partition =
                tiling_geo_transform.grid_to_spatial_bounds(&query_grid_bounds);

            let tiles =
                stream::iter(tiling_strategy.tile_information_iterator_from_grid_bounds(
                    query.spatial_query().grid_bounds(),
                ))
                .then(move |tile_info| async move {
                    let tile_spatial_bounds = tile_info.spatial_partition();

                    let grid_size_x = tile_info.tile_size_in_pixels().axis_size_x();

                    let vector_query = VectorQueryRectangle::with_bounds(
                        tile_spatial_bounds.as_bbox(),
                        query.time_interval,
                        ColumnSelection::all(), // FIXME: should be configurable
                    );

                    let mut chunks = points_processor.query(vector_query, ctx).await?;

                    let mut cache_hint = CacheHint::max_duration();

                    let mut grid_data =
                        GridWithFlexibleBoundType::new_filled(tile_info.global_pixel_bounds(), 0.);
                    while let Some(chunk) = chunks.next().await {
                        let chunk = chunk?;

                        cache_hint.merge_with(&chunk.cache_hint);

                        grid_data = spawn_blocking(move || {
                            for &coord in chunk.coordinates() {
                                if !tile_spatial_bounds.contains_coordinate(&coord)
                                    || !query_spatial_partition.contains_coordinate(&coord)
                                // TODO: old code checks if the pixel center is in the query bounds.
                                {
                                    continue;
                                }
                                let GridIdx([y, x]) = tiling_geo_transform
                                    .coordinate_to_grid_idx_2d(coord)
                                    - tile_info.global_upper_left_pixel_idx();
                                grid_data.data[x as usize + y as usize * grid_size_x] += 1.;
                            }
                            grid_data
                        })
                        .await
                        .expect("Should only forward panics from spawned task");
                    }

                    let tile_grid = grid_data.unbounded();

                    Ok(RasterTile2D::new_with_tile_info(
                        query.time_interval,
                        tile_info,
                        0,
                        GridOrEmpty::Grid(tile_grid.into()),
                        cache_hint,
                    ))
                });
            Ok(tiles.boxed())
        } else {
            Ok(generate_zeroed_tiles(
                tiling_geo_transform,
                self.tiling_specification,
                &query,
            ))
        }
    }

    fn raster_result_descriptor(&self) -> &RasterResultDescriptor {
        &self.result_descriptor
    }
}

fn generate_zeroed_tiles<'a>(
    tiling_geo_transform: GeoTransform,
    tiling_specification: TilingSpecification,
    query: &RasterQueryRectangle,
) -> BoxStream<'a, util::Result<RasterTile2D<f64>>> {
    let tile_shape = tiling_specification.tile_size_in_pixels;
    let time_interval = query.time_interval;

    let tiling_strategy = TilingStrategy::new(tile_shape, tiling_geo_transform);

    stream::iter(
        tiling_strategy
            .tile_information_iterator_from_grid_bounds(query.spatial_query().grid_bounds())
            .map(move |tile_info| {
                let tile_data = vec![0.; tile_shape.number_of_elements()];
                let tile_grid = Grid2D::new(tile_shape, tile_data)
                    .expect("Data vector length should match the number of pixels in the tile");

                Ok(RasterTile2D::new_with_tile_info(
                    time_interval,
                    tile_info,
                    0,
                    GridOrEmpty::Grid(tile_grid.into()),
                    CacheHint::no_cache(),
                ))
            }),
    )
    .boxed()
}

#[cfg(test)]
mod tests {
    use crate::engine::{
        InitializedRasterOperator, MockExecutionContext, MockQueryContext, QueryProcessor,
        RasterOperator, SingleVectorSource, VectorOperator, WorkflowOperatorPath,
    };
    use crate::mock::{MockPointSource, MockPointSourceParams};
<<<<<<< HEAD
    use crate::processing::rasterization::{Rasterization, RasterizationParams};
=======
    use crate::processing::rasterization::GridSizeMode::{Fixed, Relative};
    use crate::processing::rasterization::{
        DensityParams, GridOrDensity, GridParams, Rasterization, gaussian,
    };
>>>>>>> 55ff63a6
    use futures::StreamExt;
    use geoengine_datatypes::primitives::{
        BandSelection, BoundingBox2D, Coordinate2D, RasterQueryRectangle, SpatialResolution,
    };
    use geoengine_datatypes::raster::{GridBoundingBox2D, TilingSpecification};
    use geoengine_datatypes::util::test::TestDefault;

    async fn get_results(
        rasterization: Box<dyn InitializedRasterOperator>,
        query: RasterQueryRectangle,
        query_ctx: &MockQueryContext,
    ) -> Vec<Vec<f64>> {
        rasterization
            .query_processor()
            .unwrap()
            .get_f64()
            .unwrap()
            .query(query, query_ctx)
            .await
            .unwrap()
            .map(|res| {
                res.unwrap()
                    .grid_array
                    .into_materialized_masked_grid()
                    .inner_grid
                    .data
            })
            .collect()
            .await
    }

    #[tokio::test]
    async fn fixed_grid_basic() {
        let execution_context =
            MockExecutionContext::new_with_tiling_spec(TilingSpecification::new([2, 2].into()));
        let rasterization = Rasterization {
            params: RasterizationParams {
                spatial_resolution: SpatialResolution { x: 1.0, y: 1.0 },
                origin_coordinate: [0., 0.].into(),
            },
            sources: SingleVectorSource {
                vector: MockPointSource {
                    params: MockPointSourceParams::new_with_bounds(
                        vec![
                            (-1., 1.).into(),
                            (1., 1.).into(),
                            (-1., -1.).into(),
                            (1., -1.).into(),
                        ],
                        crate::mock::SpatialBoundsDerive::Bounds(
                            BoundingBox2D::new(
                                Coordinate2D::new(-2., -2.),
                                Coordinate2D::new(2., 2.),
                            )
                            .unwrap(),
                        ),
                    ),
                }
                .boxed(),
            },
        }
        .boxed()
        .initialize(WorkflowOperatorPath::initialize_root(), &execution_context)
        .await
        .unwrap();

        let query = RasterQueryRectangle::new_with_grid_bounds(
            GridBoundingBox2D::new([-2, -2], [1, 1]).unwrap(),
            Default::default(),
            BandSelection::first(),
        );

        let res = get_results(
            rasterization,
            query,
            &execution_context.mock_query_context(TestDefault::test_default()),
        )
        .await;

        assert_eq!(
            res,
            vec![
                vec![0., 0., 0., 1.],
                vec![0., 0., 0., 1.],
                vec![0., 0., 0., 1.],
                vec![0., 0., 0., 1.],
            ]
        );
    }

    #[tokio::test]
    async fn fixed_grid_with_shift() {
        let execution_context =
            MockExecutionContext::new_with_tiling_spec(TilingSpecification::new([2, 2].into()));
        let rasterization = Rasterization {
            params: RasterizationParams {
                spatial_resolution: SpatialResolution { x: 1.0, y: 1.0 },
                origin_coordinate: [0.0, 0.0].into(),
            },
            sources: SingleVectorSource {
                vector: MockPointSource {
                    params: MockPointSourceParams::new_with_bounds(
                        vec![
                            (-1., 1.).into(),
                            (1., 1.).into(),
                            (-1., -1.).into(),
                            (1., -1.).into(),
                        ],
                        crate::mock::SpatialBoundsDerive::Bounds(
                            BoundingBox2D::new(
                                Coordinate2D::new(-2., -2.),
                                Coordinate2D::new(2., 2.),
                            )
                            .unwrap(),
                        ),
                    ),
                }
                .boxed(),
            },
        }
        .boxed()
        .initialize(WorkflowOperatorPath::initialize_root(), &execution_context)
        .await
        .unwrap();

        let query = RasterQueryRectangle::new_with_grid_bounds(
            GridBoundingBox2D::new_min_max(-2, 1, -2, 1).unwrap(),
            Default::default(),
            BandSelection::first(),
        );

        let res = get_results(
            rasterization,
            query,
            &execution_context.mock_query_context(TestDefault::test_default()),
        )
        .await;

        assert_eq!(
            res,
            vec![
                vec![0., 0., 0., 1.],
                vec![0., 0., 0., 1.],
                vec![0., 0., 0., 1.],
                vec![0., 0., 0., 1.],
            ]
        );
    }
}<|MERGE_RESOLUTION|>--- conflicted
+++ resolved
@@ -282,14 +282,7 @@
         RasterOperator, SingleVectorSource, VectorOperator, WorkflowOperatorPath,
     };
     use crate::mock::{MockPointSource, MockPointSourceParams};
-<<<<<<< HEAD
     use crate::processing::rasterization::{Rasterization, RasterizationParams};
-=======
-    use crate::processing::rasterization::GridSizeMode::{Fixed, Relative};
-    use crate::processing::rasterization::{
-        DensityParams, GridOrDensity, GridParams, Rasterization, gaussian,
-    };
->>>>>>> 55ff63a6
     use futures::StreamExt;
     use geoengine_datatypes::primitives::{
         BandSelection, BoundingBox2D, Coordinate2D, RasterQueryRectangle, SpatialResolution,
