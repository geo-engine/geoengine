use std::collections::VecDeque;
use std::pin::Pin;
use std::task::{Context, Poll};

use crate::adapters::RasterStreamExt;
use crate::engine::{
    CanonicOperatorName, ExecutionContext, InitializedRasterOperator, InitializedSources, Operator,
    OperatorName, QueryContext, RasterOperator, RasterQueryProcessor, RasterResultDescriptor,
    ResultDescriptor, SingleRasterSource, TypedRasterQueryProcessor, WorkflowOperatorPath,
};

use crate::optimization::OptimizationError;
use crate::util::Result;
use async_trait::async_trait;
use futures::stream::BoxStream;
use futures::{FutureExt, Stream};
use geoengine_datatypes::primitives::{RasterQueryRectangle, SpatialResolution};
use geoengine_datatypes::raster::{
    GridIdx2D, GridIndexAccess, MapElements, MapIndexedElements, RasterDataType, RasterTile2D,
};
use pin_project::pin_project;
use serde::{Deserialize, Serialize};
use snafu::Snafu;
use tokio::task::JoinHandle;

const MAX_WINDOW_SIZE: u32 = 8;

#[derive(Debug, Clone, PartialEq, Serialize, Deserialize)]
#[serde(rename_all = "camelCase")]
pub struct BandNeighborhoodAggregateParams {
    pub aggregate: NeighborhoodAggregate,
}

#[derive(Debug, Clone, PartialEq, Serialize, Deserialize)]
#[serde(rename_all = "camelCase", tag = "type")]
pub enum NeighborhoodAggregate {
    // approximate the first derivative using the central difference method
    #[serde(rename_all = "camelCase")]
    FirstDerivative { band_distance: BandDistance },
    // TODO: SecondDerivative,
    #[serde(rename_all = "camelCase")]
    Average { window_size: u32 },
    // TODO: Savitzky-Golay Filter
}

#[derive(Debug, Clone, PartialEq, Serialize, Deserialize)]
#[serde(rename_all = "camelCase", tag = "type")]
pub enum BandDistance {
    EquallySpaced { distance: f64 },
    // TODO: give `RasterBandDescriptor` a dimensions and give the user the (default) option to use it here
}

/// This `QueryProcessor` performs a pixel-wise aggregate over surrounding bands.
// TODO: different name like BandMovingWindowAggregate?
pub type BandNeighborhoodAggregate = Operator<BandNeighborhoodAggregateParams, SingleRasterSource>;

impl OperatorName for BandNeighborhoodAggregate {
    const TYPE_NAME: &'static str = "BandNeighborhoodAggregate";
}

#[derive(Debug, Snafu)]
#[snafu(
    visibility(pub(crate)),
    context(suffix(false)), // disables default `Snafu` suffix
    module(error))
]
pub enum BandNeighborhoodAggregateError {
    #[snafu(display(
        "First derivative needs at least two input bands. Input raster has only one band.",
    ))]
    FirstDerivativeNeedsAtLeastTwoBands,

    #[snafu(display("The distance of the bands for computing the first derivative must be positive, found {distance}."))]
    FirstDerivativeDistanceMustBePositive { distance: f64 },

    #[snafu(display("The window size for the average must be odd, found {window_size}."))]
    AverageWindowSizeMustBeOdd { window_size: u32 },

    #[snafu(display(
        "The window size for is too large (max. {MAX_WINDOW_SIZE}), found {window_size}."
    ))]
    WindowSizeTooLarge { window_size: u32 },
}

#[typetag::serde]
#[async_trait]
impl RasterOperator for BandNeighborhoodAggregate {
    async fn _initialize(
        self: Box<Self>,
        path: WorkflowOperatorPath,
        context: &dyn ExecutionContext,
    ) -> Result<Box<dyn InitializedRasterOperator>> {
        let name = CanonicOperatorName::from(&self);

        let source = self
            .sources
            .initialize_sources(path.clone(), context)
            .await?
            .raster;

        let in_descriptor = source.result_descriptor();

        match &self.params.aggregate {
            NeighborhoodAggregate::FirstDerivative { band_distance } => {
                if in_descriptor.bands.count() <= 1 {
                    return Err(
                        BandNeighborhoodAggregateError::FirstDerivativeNeedsAtLeastTwoBands.into(),
                    );
                }

                match band_distance {
                    BandDistance::EquallySpaced { distance } => {
                        if *distance <= 0.0 {
                            return Err(
                        BandNeighborhoodAggregateError::FirstDerivativeDistanceMustBePositive{distance:*distance}
                            .into(),
                    );
                        }
                    }
                }
            }
            NeighborhoodAggregate::Average { window_size } => {
                if window_size % 2 == 0 {
                    return Err(BandNeighborhoodAggregateError::AverageWindowSizeMustBeOdd {
                        window_size: *window_size,
                    }
                    .into());
                }

                if *window_size > MAX_WINDOW_SIZE {
                    return Err(BandNeighborhoodAggregateError::WindowSizeTooLarge {
                        window_size: *window_size,
                    }
                    .into());
                }
            }
        }

        let result_descriptor = in_descriptor.map_data_type(|_| RasterDataType::F64);

        Ok(Box::new(InitializedBandNeighborhoodAggregate {
            name,
            path,
            result_descriptor,
            source,
            aggregate: self.params.aggregate,
        }))
    }

    span_fn!(BandNeighborhoodAggregate);
}

pub struct InitializedBandNeighborhoodAggregate {
    name: CanonicOperatorName,
    path: WorkflowOperatorPath,
    result_descriptor: RasterResultDescriptor,
    source: Box<dyn InitializedRasterOperator>,
    aggregate: NeighborhoodAggregate,
}

impl InitializedRasterOperator for InitializedBandNeighborhoodAggregate {
    fn result_descriptor(&self) -> &RasterResultDescriptor {
        &self.result_descriptor
    }

    fn query_processor(&self) -> Result<TypedRasterQueryProcessor> {
        Ok(TypedRasterQueryProcessor::F64(
            BandNeighborhoodAggregateProcessor::new(
                self.source.query_processor()?.into_f64(),
                self.result_descriptor.clone(),
                self.aggregate.clone(),
            )
            .boxed(),
        ))
    }

    fn canonic_name(&self) -> CanonicOperatorName {
        self.name.clone()
    }

<<<<<<< HEAD
    fn optimize(
        &self,
        target_resolution: SpatialResolution,
    ) -> Result<Box<dyn RasterOperator>, OptimizationError> {
        Ok(BandNeighborhoodAggregate {
            params: BandNeighborhoodAggregateParams {
                aggregate: self.aggregate.clone(),
            },
            sources: SingleRasterSource {
                raster: self.source.optimize(target_resolution)?,
            },
        }
        .boxed())
=======
    fn name(&self) -> &'static str {
        BandNeighborhoodAggregate::TYPE_NAME
    }

    fn path(&self) -> WorkflowOperatorPath {
        self.path.clone()
>>>>>>> 82ef5cf9
    }
}

pub(crate) struct BandNeighborhoodAggregateProcessor {
    source: Box<dyn RasterQueryProcessor<RasterType = f64>>,
    result_descriptor: RasterResultDescriptor,
    aggregate: NeighborhoodAggregate,
}

impl BandNeighborhoodAggregateProcessor {
    pub fn new(
        source: Box<dyn RasterQueryProcessor<RasterType = f64>>,
        result_descriptor: RasterResultDescriptor,
        aggregate: NeighborhoodAggregate,
    ) -> Self {
        Self {
            source,
            result_descriptor,
            aggregate,
        }
    }
}

#[async_trait]
impl RasterQueryProcessor for BandNeighborhoodAggregateProcessor {
    type RasterType = f64;

    async fn raster_query<'a>(
        &'a self,
        query: RasterQueryRectangle,
        ctx: &'a dyn QueryContext,
    ) -> Result<BoxStream<'a, Result<RasterTile2D<f64>>>> {
        // query the source with all bands, to compute the aggregate
        // then, select only the queried bands
        // TODO: avoid computing the aggregate for bands that are not queried
        let mut source_query = query.clone();
        let source_result_descriptor = self.source.raster_result_descriptor();
        source_query.attributes = (&source_result_descriptor.bands).into();

        let must_extract_bands = query.attributes != source_query.attributes;

        let aggregate = match &self.aggregate {
            NeighborhoodAggregate::FirstDerivative { band_distance } => {
                let band_distance = band_distance.clone();
                Box::pin(
                    BandNeighborhoodAggregateStream::<_, FirstDerivativeAccu, _>::new(
                        self.source.raster_query(source_query, ctx).await?,
                        self.result_descriptor.bands.count(),
                        move || {
                            FirstDerivativeAccu::new(
                                self.result_descriptor.bands.count(),
                                &band_distance,
                            )
                        },
                    ),
                ) as BoxStream<'a, Result<RasterTile2D<f64>>>
            }
            NeighborhoodAggregate::Average { window_size } => Box::pin(
                BandNeighborhoodAggregateStream::<_, MovingAverageAccu, _>::new(
                    self.source.raster_query(source_query, ctx).await?,
                    self.result_descriptor.bands.count(),
                    move || {
                        MovingAverageAccu::new(self.result_descriptor.bands.count(), *window_size)
                    },
                ),
            )
                as BoxStream<'a, Result<RasterTile2D<f64>>>,
        };

        if must_extract_bands {
            Ok(Box::pin(aggregate.extract_bands(
                query.attributes.as_vec(),
                source_result_descriptor.bands.count(),
            )))
        } else {
            Ok(aggregate)
        }
    }

    fn raster_result_descriptor(&self) -> &RasterResultDescriptor {
        &self.result_descriptor
    }
}

#[pin_project(project = BandNeighborhoodAggregateStreamProjection)]
struct BandNeighborhoodAggregateStream<S, A, AF> {
    #[pin]
    input_stream: S,
    current_input_band_idx: u32,
    current_output_band_idx: u32,
    num_bands: u32,
    state: State<A>,
    new_accu_fn: AF,
}

enum State<A> {
    Invalid,                // invalid state, used only during transition
    ComputeNextBandTile(A), // initial state, where we query the accu for the next output band
    AwaitNextBandTile(JoinHandle<(Option<RasterTile2D<f64>>, A)>), // the accu is queried for the next output band and the result is awaited
    ConsumeNextSourceBandTile(A),                                  // consume the next input band
    AwaitAccumulate(JoinHandle<(Result<()>, A)>), // accumulate the next input band into the accu
    Finished,                                     // the stream is finished
}

impl<S, A, AF> BandNeighborhoodAggregateStream<S, A, AF>
where
    S: Stream<Item = Result<RasterTile2D<f64>>> + Unpin,
    A: Accu,
    AF: Fn() -> A,
{
    pub fn new(input_stream: S, num_bands: u32, new_accu_fn: AF) -> Self {
        Self {
            input_stream,
            current_input_band_idx: 0,
            current_output_band_idx: 0,
            num_bands,
            state: State::ConsumeNextSourceBandTile(new_accu_fn()),
            new_accu_fn,
        }
    }
}

trait Accu {
    fn add_tile(&mut self, tile: RasterTile2D<f64>) -> Result<()>;
    // try to produce the next band, returns None when the accu is not yet ready (needs more bands)
    // this method also removes all bands that are not longer needed for future bands
    fn next_band_tile(&mut self) -> Option<RasterTile2D<f64>>;
}

// this stream consumes an input stream, collects bands of a tile and aggregates them
// it outputs the aggregated tile bands as soon as they are fully processed
impl<S, A, AF> Stream for BandNeighborhoodAggregateStream<S, A, AF>
where
    S: Stream<Item = Result<RasterTile2D<f64>>> + Unpin,
    A: Accu + Send + 'static,
    AF: Fn() -> A,
{
    type Item = Result<RasterTile2D<f64>>;

    fn poll_next(mut self: Pin<&mut Self>, cx: &mut Context<'_>) -> Poll<Option<Self::Item>> {
        let BandNeighborhoodAggregateStreamProjection {
            mut input_stream,
            current_input_band_idx,
            current_output_band_idx,
            num_bands,
            state,
            new_accu_fn,
        } = self.as_mut().project();

        // process in a loop to step through the state machine until a `Poll` is returned
        loop {
            let (new_state, poll) = match std::mem::replace(state, State::Invalid) {
                State::ComputeNextBandTile(accu) => (
                    compute_next_band_tile(
                        current_output_band_idx,
                        num_bands,
                        current_input_band_idx,
                        accu,
                        new_accu_fn,
                    ),
                    None,
                ),
                State::AwaitNextBandTile(fut) => {
                    await_next_band_tile(fut, cx, current_output_band_idx)
                }
                State::ConsumeNextSourceBandTile(accu) => {
                    let (new_state, poll, new_input_band_index) = consume_next_source_band_tile(
                        input_stream.as_mut(),
                        cx,
                        accu,
                        *current_input_band_idx,
                        *num_bands,
                    );
                    *current_input_band_idx = new_input_band_index;

                    (new_state, poll)
                }
                State::AwaitAccumulate(mut fut) => {
                    // await the `add_tile` future
                    match fut.poll_unpin(cx) {
                        Poll::Ready(Ok((Ok(()), accu))) => (State::ComputeNextBandTile(accu), None),
                        Poll::Ready(Ok((Err(e), _))) => {
                            (State::Finished, Some(Poll::Ready(Some(Err(e)))))
                        }
                        Poll::Ready(Err(e)) => {
                            (State::Finished, Some(Poll::Ready(Some(Err(e.into())))))
                        }
                        Poll::Pending => (State::AwaitAccumulate(fut), Some(Poll::Pending)),
                    }
                }
                State::Finished => {
                    *state = State::Finished;
                    return Poll::Ready(None);
                }
                State::Invalid => {
                    debug_assert!(false, "Invalid state reached");
                    *state = State::Finished;
                    return Poll::Ready(Some(Err(crate::error::Error::MustNotHappen {
                        message: "Invalid state reached".to_string(),
                    })));
                }
            };

            *state = new_state;
            if let Some(poll) = poll {
                return poll;
            }
        }
    }
}

type PollResult = Poll<Option<Result<RasterTile2D<f64>>>>;

fn await_next_band_tile<A>(
    mut fut: JoinHandle<(Option<RasterTile2D<f64>>, A)>,
    cx: &mut Context,
    current_output_band_idx: &mut u32,
) -> (State<A>, Option<PollResult>)
where
    A: Accu,
{
    let next = match fut.poll_unpin(cx) {
        Poll::Ready(next) => next,
        Poll::Pending => {
            return (State::AwaitNextBandTile(fut), Some(Poll::Pending));
        }
    };

    let (next_band_tile, accu) = match next {
        Ok(next) => next,
        Err(e) => {
            return (State::Finished, Some(Poll::Ready(Some(Err(e.into())))));
        }
    };

    if let Some(next_band_tile) = next_band_tile {
        // the accu has a tile to output
        debug_assert!(
            next_band_tile.band == *current_output_band_idx,
            "unexpected output band index"
        );
        *current_output_band_idx += 1;
        return (
            State::ComputeNextBandTile(accu),
            Some(Poll::Ready(Some(Ok(next_band_tile)))),
        );
    }

    // nothing in the accu, we either need more inputs or are done with all bands of the tile
    (State::ConsumeNextSourceBandTile(accu), None)
}

fn compute_next_band_tile<A, AF>(
    current_output_band_idx: &mut u32,
    num_bands: &mut u32,
    current_input_band_idx: &mut u32,
    mut accu: A,
    new_accu_fn: &mut AF,
) -> State<A>
where
    A: Accu + Send + 'static,
    AF: Fn() -> A,
{
    // only check accu if there are still more bands to produce for the current tile, otherwise go to consume next
    if *current_output_band_idx >= *num_bands {
        // all output bands were produced, reset the accu for the next tile
        debug_assert!(
            *current_input_band_idx == *num_bands,
            "not all bands were consumed before finishing"
        );

        accu = new_accu_fn();
        *current_input_band_idx = 0;
        *current_output_band_idx = 0;

        State::ConsumeNextSourceBandTile(accu)
    } else {
        // query the accc for a tile
        let fut = crate::util::spawn_blocking(move || (accu.next_band_tile(), accu));

        State::AwaitNextBandTile(fut)
    }
}

fn consume_next_source_band_tile<S, A>(
    input_stream: Pin<&mut S>,
    cx: &mut Context,
    mut accu: A,
    current_input_band_idx: u32,
    num_bands: u32,
) -> (State<A>, Option<PollResult>, u32)
where
    S: Stream<Item = Result<RasterTile2D<f64>>> + Unpin,
    A: Accu + Send + 'static,
{
    // await the next input tile
    let tile = match input_stream.poll_next(cx) {
        Poll::Ready(tile) => tile,
        Poll::Pending => {
            return (
                State::ConsumeNextSourceBandTile(accu),
                Some(Poll::Pending),
                current_input_band_idx,
            );
        }
    };

    let tile = match tile {
        Some(Ok(tile)) => tile,
        Some(Err(e)) => {
            return (
                State::Finished,
                Some(Poll::Ready(Some(Err(e)))),
                current_input_band_idx,
            );
        }
        None => {
            if current_input_band_idx > 0 && current_input_band_idx < num_bands - 1 {
                // stream must not end in the middle of a tile
                return (
                    State::Finished,
                    Some(Poll::Ready(Some(Err(crate::error::Error::MustNotHappen {
                        message: "Unexpected end of stream".to_string(),
                    })))),
                    current_input_band_idx,
                );
            }

            // stream ended properly
            return (
                State::Finished,
                Some(Poll::Ready(None)),
                current_input_band_idx,
            );
        }
    };

    debug_assert!(
        tile.band == current_input_band_idx,
        "unexpected input band index: expected {} found {}",
        current_input_band_idx,
        tile.band
    );

    // accumulate the input tile asynchronously
    let fut = crate::util::spawn_blocking(move || (accu.add_tile(tile), accu));

    (
        State::AwaitAccumulate(fut),
        None,
        current_input_band_idx + 1,
    )
}

/// Approximate the first derivative using the central difference method
/// `f′(x_i​) ≈ (​y_{i+1} ​ − y_{i−1​​}) / (x_{i+1}​ − x_{i−1})`
/// and forward/backward difference for the endpoints
/// `f′(x_1​) ≈ (y_2 - y_1) / (x_2 - x_1)`
/// `f′(x_n​) ≈ (y_n - y_{n-1}) / (x_n - x_{n-1})`
#[derive(Clone)]
pub struct FirstDerivativeAccu {
    /// hold the last three input bands to compute the first derivative
    input_band_tiles: VecDeque<(u32, RasterTile2D<f64>)>,
    output_band_idx: u32,
    num_bands: u32,
    band_distances: Vec<f64>,
}

impl FirstDerivativeAccu {
    pub fn new(num_bands: u32, band_distances: &BandDistance) -> Self {
        let band_distances = match band_distances {
            BandDistance::EquallySpaced { distance } => vec![*distance; (num_bands - 1) as usize],
        };

        debug_assert!(
            band_distances.len() == (num_bands - 1) as usize,
            "unexpected number of band distances"
        );

        Self {
            input_band_tiles: VecDeque::new(),
            output_band_idx: 0,
            num_bands,
            band_distances,
        }
    }
}

impl Accu for FirstDerivativeAccu {
    fn add_tile(&mut self, tile: RasterTile2D<f64>) -> Result<()> {
        let next_idx = self.input_band_tiles.back().map_or(0, |t| t.0 + 1);
        self.input_band_tiles.push_back((next_idx, tile));
        Ok(())
    }

    fn next_band_tile(&mut self) -> Option<RasterTile2D<f64>> {
        if self.output_band_idx >= self.num_bands {
            debug_assert!(false, "no more bands to produce");
            return None;
        }

        let prev = self.input_band_tiles.front()?;
        let next = if self.output_band_idx == 0 || self.output_band_idx == self.num_bands - 1 {
            // special case because there is no predecessor for the first band and no successor for the last band
            self.input_band_tiles.get(1)?
        } else {
            self.input_band_tiles.get(2)?
        };

        // TODO: the divisor should be the difference of the bands on a spectrum. In order to compute this, bands first need a dimension.
        let divisor = if self.output_band_idx == 0 {
            self.band_distances[0]
        } else if self.output_band_idx == self.num_bands - 1 {
            // special case because there is no predecessor or successor for the first and last band
            self.band_distances[self.band_distances.len() - 1]
        } else {
            self.band_distances[self.output_band_idx as usize - 1]
                + self.band_distances[self.output_band_idx as usize]
        };

        let mut out = prev
            .1
            .clone()
            .map_indexed_elements(|idx: GridIdx2D, prev_value| {
                let next_value = next.1.get_at_grid_index(idx).unwrap_or(None);

                match (prev_value, next_value) {
                    (Some(prev), Some(next)) => Some((next - prev) / divisor),
                    _ => None,
                }
            });
        out.band = self.output_band_idx;

        if self.output_band_idx != 0 {
            // unless we are at the first output band, we no longer need the first input band
            self.input_band_tiles.pop_front();
        }

        self.output_band_idx += 1;

        Some(out)
    }
}

/// Compute the moving average of the bands with a given window size
/// For the borders, the window is reduced to the available bands
pub struct MovingAverageAccu {
    input_band_tiles: VecDeque<(u32, RasterTile2D<f64>)>,
    output_band_idx: u32,
    num_source_bands: u32,
    window_size: u32,
}

impl MovingAverageAccu {
    pub fn new(num_source_bands: u32, window_size: u32) -> Self {
        debug_assert!(window_size % 2 == 1, "window size must be odd");
        Self {
            input_band_tiles: VecDeque::new(),
            output_band_idx: 0,
            num_source_bands,
            window_size,
        }
    }
}

impl Accu for MovingAverageAccu {
    fn add_tile(&mut self, tile: RasterTile2D<f64>) -> Result<()> {
        let next_idx = self.input_band_tiles.back().map_or(0, |t| t.0 + 1);
        self.input_band_tiles.push_back((next_idx, tile));
        Ok(())
    }

    fn next_band_tile(&mut self) -> Option<RasterTile2D<f64>> {
        if self.output_band_idx >= self.num_source_bands {
            debug_assert!(false, "no more bands to produce");
            return None;
        }

        // compute bands required for the window
        let window_radius = self.window_size / 2;
        let first_band = if self.output_band_idx < window_radius {
            0
        } else {
            self.output_band_idx - window_radius
        };

        debug_assert!(
            self.input_band_tiles
                .front()
                .is_some_and(|t| t.0 == first_band),
            "unexpected first band in queue"
        );

        let last_band = if self.output_band_idx + window_radius >= self.num_source_bands {
            self.num_source_bands - 1
        } else {
            self.output_band_idx + window_radius
        };

        if self
            .input_band_tiles
            .back()
            .map_or(true, |t| t.0 < last_band)
        {
            // not enough bands for the window
            return None;
        }

        let window_len = self
            .input_band_tiles
            .iter()
            .take_while(|t| t.0 <= last_band)
            .count();

        // sum up all the the tiles and divide by the window length afterwards.
        // this is safe because we operate on f64 with a fixed (small) number of bands
        let out = self
            .input_band_tiles
            .iter()
            .take_while(|t| t.0 <= last_band)
            .fold(None, |accu, (_, tile)| {
                let Some(accu) = accu else {
                    // first tile becomes the accumulator
                    return Some(tile.clone());
                };

                let accu = accu.map_indexed_elements(|idx: GridIdx2D, accu_value| {
                    let tile_value = tile.get_at_grid_index(idx).unwrap_or(None);

                    match (accu_value, tile_value) {
                        (Some(accu), Some(tile)) => Some(accu + tile),
                        _ => None,
                    }
                });

                Some(accu)
            });

        let Some(mut out) = out else {
            // must not happen
            debug_assert!(false, "no output tile produced");
            return None;
        };

        out.band = self.output_band_idx;

        // remove tile if we no longer need it
        if self.output_band_idx >= self.window_size / 2 {
            // unless we are at the first output bands, we no longer need the first input band
            self.input_band_tiles.pop_front();
        }

        let out =
            out.map_elements(|value: Option<f64>| value.map(|value| value / window_len as f64));

        self.output_band_idx += 1;

        Some(out)
    }
}

#[cfg(test)]
mod tests {
    use futures::StreamExt;
    use geoengine_datatypes::{
        primitives::{BandSelection, CacheHint, TimeInterval},
        raster::{Grid, GridBoundingBox2D, GridShape, RasterDataType, TilesEqualIgnoringCacheHint},
        spatial_reference::SpatialReference,
        util::test::TestDefault,
    };

    use crate::{
        engine::{
            MockExecutionContext, MockQueryContext, RasterBandDescriptors, SpatialGridDescriptor,
        },
        mock::{MockRasterSource, MockRasterSourceParams},
    };

    use super::*;

    #[test]
    fn it_computes_first_derivative() {
        let mut data: Vec<RasterTile2D<f64>> = vec![
            RasterTile2D {
                time: TimeInterval::new_unchecked(0, 5),
                tile_position: [-1, 0].into(),
                band: 0,
                global_geo_transform: TestDefault::test_default(),
                grid_array: Grid::new([2, 2].into(), vec![0., 1., 2., 3.])
                    .unwrap()
                    .into(),
                properties: Default::default(),
                cache_hint: CacheHint::default(),
            },
            RasterTile2D {
                time: TimeInterval::new_unchecked(0, 5),
                tile_position: [-1, 0].into(),
                band: 1,
                global_geo_transform: TestDefault::test_default(),
                grid_array: Grid::new([2, 2].into(), vec![2., 3., 4., 5.])
                    .unwrap()
                    .into(),
                properties: Default::default(),
                cache_hint: CacheHint::default(),
            },
            RasterTile2D {
                time: TimeInterval::new_unchecked(0, 5),
                tile_position: [-1, 0].into(),
                band: 2,
                global_geo_transform: TestDefault::test_default(),
                grid_array: Grid::new([2, 2].into(), vec![4., 5., 6., 7.])
                    .unwrap()
                    .into(),
                properties: Default::default(),
                cache_hint: CacheHint::default(),
            },
        ];

        let mut accu = FirstDerivativeAccu::new(3, &BandDistance::EquallySpaced { distance: 1. });

        accu.add_tile(data.remove(0)).unwrap();
        assert!(accu.next_band_tile().is_none());

        accu.add_tile(data.remove(0)).unwrap();
        assert!(accu
            .next_band_tile()
            .unwrap()
            .tiles_equal_ignoring_cache_hint(&RasterTile2D {
                time: TimeInterval::new_unchecked(0, 5),
                tile_position: [-1, 0].into(),
                band: 0,
                global_geo_transform: TestDefault::test_default(),
                grid_array: Grid::new([2, 2].into(), vec![2., 2., 2., 2.])
                    .unwrap()
                    .into(),
                properties: Default::default(),
                cache_hint: CacheHint::default(),
            }));

        accu.add_tile(data.remove(0)).unwrap();
        assert!(accu
            .next_band_tile()
            .unwrap()
            .tiles_equal_ignoring_cache_hint(&RasterTile2D {
                time: TimeInterval::new_unchecked(0, 5),
                tile_position: [-1, 0].into(),
                band: 1,
                global_geo_transform: TestDefault::test_default(),
                grid_array: Grid::new([2, 2].into(), vec![2., 2., 2., 2.])
                    .unwrap()
                    .into(),
                properties: Default::default(),
                cache_hint: CacheHint::default(),
            }),);
        assert!(accu
            .next_band_tile()
            .unwrap()
            .tiles_equal_ignoring_cache_hint(&RasterTile2D {
                time: TimeInterval::new_unchecked(0, 5),
                tile_position: [-1, 0].into(),
                band: 2,
                global_geo_transform: TestDefault::test_default(),
                grid_array: Grid::new([2, 2].into(), vec![2., 2., 2., 2.])
                    .unwrap()
                    .into(),
                properties: Default::default(),
                cache_hint: CacheHint::default(),
            }));

        assert!(std::panic::catch_unwind(move || accu.next_band_tile()).is_err());
    }

    #[test]
    fn it_computes_first_derivative_distances() {
        let mut data: Vec<RasterTile2D<f64>> = vec![
            RasterTile2D {
                time: TimeInterval::new_unchecked(0, 5),
                tile_position: [-1, 0].into(),
                band: 0,
                global_geo_transform: TestDefault::test_default(),
                grid_array: Grid::new([2, 2].into(), vec![0., 1., 2., 3.])
                    .unwrap()
                    .into(),
                properties: Default::default(),
                cache_hint: CacheHint::default(),
            },
            RasterTile2D {
                time: TimeInterval::new_unchecked(0, 5),
                tile_position: [-1, 0].into(),
                band: 1,
                global_geo_transform: TestDefault::test_default(),
                grid_array: Grid::new([2, 2].into(), vec![2., 3., 4., 5.])
                    .unwrap()
                    .into(),
                properties: Default::default(),
                cache_hint: CacheHint::default(),
            },
            RasterTile2D {
                time: TimeInterval::new_unchecked(0, 5),
                tile_position: [-1, 0].into(),
                band: 2,
                global_geo_transform: TestDefault::test_default(),
                grid_array: Grid::new([2, 2].into(), vec![4., 5., 6., 7.])
                    .unwrap()
                    .into(),
                properties: Default::default(),
                cache_hint: CacheHint::default(),
            },
        ];

        let mut accu = FirstDerivativeAccu::new(3, &BandDistance::EquallySpaced { distance: 3. });

        accu.add_tile(data.remove(0)).unwrap();
        assert!(accu.next_band_tile().is_none());

        accu.add_tile(data.remove(0)).unwrap();
        assert!(accu
            .next_band_tile()
            .unwrap()
            .tiles_equal_ignoring_cache_hint(&RasterTile2D {
                time: TimeInterval::new_unchecked(0, 5),
                tile_position: [-1, 0].into(),
                band: 0,
                global_geo_transform: TestDefault::test_default(),
                grid_array: Grid::new([2, 2].into(), vec![2. / 3., 2. / 3., 2. / 3., 2. / 3.])
                    .unwrap()
                    .into(),
                properties: Default::default(),
                cache_hint: CacheHint::default(),
            }));

        accu.add_tile(data.remove(0)).unwrap();
        assert!(accu
            .next_band_tile()
            .unwrap()
            .tiles_equal_ignoring_cache_hint(&RasterTile2D {
                time: TimeInterval::new_unchecked(0, 5),
                tile_position: [-1, 0].into(),
                band: 1,
                global_geo_transform: TestDefault::test_default(),
                grid_array: Grid::new([2, 2].into(), vec![2. / 3., 2. / 3., 2. / 3., 2. / 3.])
                    .unwrap()
                    .into(),
                properties: Default::default(),
                cache_hint: CacheHint::default(),
            }),);
        assert!(accu
            .next_band_tile()
            .unwrap()
            .tiles_equal_ignoring_cache_hint(&RasterTile2D {
                time: TimeInterval::new_unchecked(0, 5),
                tile_position: [-1, 0].into(),
                band: 2,
                global_geo_transform: TestDefault::test_default(),
                grid_array: Grid::new([2, 2].into(), vec![2. / 3., 2. / 3., 2. / 3., 2. / 3.])
                    .unwrap()
                    .into(),
                properties: Default::default(),
                cache_hint: CacheHint::default(),
            }));

        assert!(std::panic::catch_unwind(move || accu.next_band_tile()).is_err());
    }

    #[test]
    fn it_computes_moving_average() {
        let mut data: Vec<RasterTile2D<f64>> = vec![
            RasterTile2D {
                time: TimeInterval::new_unchecked(0, 5),
                tile_position: [-1, 0].into(),
                band: 0,
                global_geo_transform: TestDefault::test_default(),
                grid_array: Grid::new([2, 2].into(), vec![0., 1., 2., 3.])
                    .unwrap()
                    .into(),
                properties: Default::default(),
                cache_hint: CacheHint::default(),
            },
            RasterTile2D {
                time: TimeInterval::new_unchecked(0, 5),
                tile_position: [-1, 0].into(),
                band: 1,
                global_geo_transform: TestDefault::test_default(),
                grid_array: Grid::new([2, 2].into(), vec![2., 3., 4., 5.])
                    .unwrap()
                    .into(),
                properties: Default::default(),
                cache_hint: CacheHint::default(),
            },
            RasterTile2D {
                time: TimeInterval::new_unchecked(0, 5),
                tile_position: [-1, 0].into(),
                band: 2,
                global_geo_transform: TestDefault::test_default(),
                grid_array: Grid::new([2, 2].into(), vec![4., 5., 6., 7.])
                    .unwrap()
                    .into(),
                properties: Default::default(),
                cache_hint: CacheHint::default(),
            },
        ];

        let mut accu = MovingAverageAccu::new(3, 3);

        accu.add_tile(data.remove(0)).unwrap();
        assert!(accu.next_band_tile().is_none());

        accu.add_tile(data.remove(0)).unwrap();
        assert!(accu
            .next_band_tile()
            .unwrap()
            .tiles_equal_ignoring_cache_hint(&RasterTile2D {
                time: TimeInterval::new_unchecked(0, 5),
                tile_position: [-1, 0].into(),
                band: 0,
                global_geo_transform: TestDefault::test_default(),
                grid_array: Grid::new([2, 2].into(), vec![1., 2., 3., 4.])
                    .unwrap()
                    .into(),
                properties: Default::default(),
                cache_hint: CacheHint::default(),
            }));

        accu.add_tile(data.remove(0)).unwrap();
        assert!(accu
            .next_band_tile()
            .unwrap()
            .tiles_equal_ignoring_cache_hint(&RasterTile2D {
                time: TimeInterval::new_unchecked(0, 5),
                tile_position: [-1, 0].into(),
                band: 1,
                global_geo_transform: TestDefault::test_default(),
                grid_array: Grid::new([2, 2].into(), vec![2., 3., 4., 5.])
                    .unwrap()
                    .into(),
                properties: Default::default(),
                cache_hint: CacheHint::default(),
            }));
        assert!(accu
            .next_band_tile()
            .unwrap()
            .tiles_equal_ignoring_cache_hint(&RasterTile2D {
                time: TimeInterval::new_unchecked(0, 5),
                tile_position: [-1, 0].into(),
                band: 2,
                global_geo_transform: TestDefault::test_default(),
                grid_array: Grid::new([2, 2].into(), vec![3., 4., 5., 6.])
                    .unwrap()
                    .into(),
                properties: Default::default(),
                cache_hint: CacheHint::default(),
            }));

        assert!(std::panic::catch_unwind(move || accu.next_band_tile()).is_err());
    }

    #[tokio::test]
    #[allow(clippy::too_many_lines)]
    async fn it_computes_first_derivative_on_stream() {
        let data: Vec<RasterTile2D<u8>> = vec![
            RasterTile2D {
                time: TimeInterval::new_unchecked(0, 5),
                tile_position: [-1, 0].into(),
                band: 0,
                global_geo_transform: TestDefault::test_default(),
                grid_array: Grid::new([2, 2].into(), vec![0, 1, 2, 3]).unwrap().into(),
                properties: Default::default(),
                cache_hint: CacheHint::default(),
            },
            RasterTile2D {
                time: TimeInterval::new_unchecked(0, 5),
                tile_position: [-1, 0].into(),
                band: 1,
                global_geo_transform: TestDefault::test_default(),
                grid_array: Grid::new([2, 2].into(), vec![2, 3, 4, 5]).unwrap().into(),
                properties: Default::default(),
                cache_hint: CacheHint::default(),
            },
            RasterTile2D {
                time: TimeInterval::new_unchecked(0, 5),
                tile_position: [-1, 0].into(),
                band: 2,
                global_geo_transform: TestDefault::test_default(),
                grid_array: Grid::new([2, 2].into(), vec![4, 5, 6, 7]).unwrap().into(),
                properties: Default::default(),
                cache_hint: CacheHint::default(),
            },
            RasterTile2D {
                time: TimeInterval::new_unchecked(0, 5),
                tile_position: [-1, 1].into(),
                band: 0,
                global_geo_transform: TestDefault::test_default(),
                grid_array: Grid::new([2, 2].into(), vec![0, 1, 2, 3]).unwrap().into(),
                properties: Default::default(),
                cache_hint: CacheHint::default(),
            },
            RasterTile2D {
                time: TimeInterval::new_unchecked(0, 5),
                tile_position: [-1, 1].into(),
                band: 1,
                global_geo_transform: TestDefault::test_default(),
                grid_array: Grid::new([2, 2].into(), vec![4, 5, 6, 7]).unwrap().into(),
                properties: Default::default(),
                cache_hint: CacheHint::default(),
            },
            RasterTile2D {
                time: TimeInterval::new_unchecked(0, 5),
                tile_position: [-1, 1].into(),
                band: 2,
                global_geo_transform: TestDefault::test_default(),
                grid_array: Grid::new([2, 2].into(), vec![8, 9, 10, 11]).unwrap().into(),
                properties: Default::default(),
                cache_hint: CacheHint::default(),
            },
        ];

        let expected: Vec<RasterTile2D<f64>> = vec![
            RasterTile2D {
                time: TimeInterval::new_unchecked(0, 5),
                tile_position: [-1, 0].into(),
                band: 0,
                global_geo_transform: TestDefault::test_default(),
                grid_array: Grid::new([2, 2].into(), vec![2., 2., 2., 2.])
                    .unwrap()
                    .into(),
                properties: Default::default(),
                cache_hint: CacheHint::default(),
            },
            RasterTile2D {
                time: TimeInterval::new_unchecked(0, 5),
                tile_position: [-1, 0].into(),
                band: 1,
                global_geo_transform: TestDefault::test_default(),
                grid_array: Grid::new([2, 2].into(), vec![2., 2., 2., 2.])
                    .unwrap()
                    .into(),
                properties: Default::default(),
                cache_hint: CacheHint::default(),
            },
            RasterTile2D {
                time: TimeInterval::new_unchecked(0, 5),
                tile_position: [-1, 0].into(),
                band: 2,
                global_geo_transform: TestDefault::test_default(),
                grid_array: Grid::new([2, 2].into(), vec![2., 2., 2., 2.])
                    .unwrap()
                    .into(),
                properties: Default::default(),
                cache_hint: CacheHint::default(),
            },
            RasterTile2D {
                time: TimeInterval::new_unchecked(0, 5),
                tile_position: [-1, 1].into(),
                band: 0,
                global_geo_transform: TestDefault::test_default(),
                grid_array: Grid::new([2, 2].into(), vec![4., 4., 4., 4.])
                    .unwrap()
                    .into(),
                properties: Default::default(),
                cache_hint: CacheHint::default(),
            },
            RasterTile2D {
                time: TimeInterval::new_unchecked(0, 5),
                tile_position: [-1, 1].into(),
                band: 1,
                global_geo_transform: TestDefault::test_default(),
                grid_array: Grid::new([2, 2].into(), vec![4., 4., 4., 4.])
                    .unwrap()
                    .into(),
                properties: Default::default(),
                cache_hint: CacheHint::default(),
            },
            RasterTile2D {
                time: TimeInterval::new_unchecked(0, 5),
                tile_position: [-1, 1].into(),
                band: 2,
                global_geo_transform: TestDefault::test_default(),
                grid_array: Grid::new([2, 2].into(), vec![4., 4., 4., 4.])
                    .unwrap()
                    .into(),
                properties: Default::default(),
                cache_hint: CacheHint::default(),
            },
        ];

        let mrs1 = MockRasterSource {
            params: MockRasterSourceParams {
                data: data.clone(),
                result_descriptor: RasterResultDescriptor {
                    data_type: RasterDataType::U8,
                    spatial_reference: SpatialReference::epsg_4326().into(),
                    time: None,
                    spatial_grid: SpatialGridDescriptor::source_from_parts(
                        TestDefault::test_default(),
                        GridBoundingBox2D::new_min_max(-2, -1, 0, 3).unwrap(),
                    ),
                    bands: RasterBandDescriptors::new_multiple_bands(3),
                },
            },
        }
        .boxed();

        let band_neighborhood_aggregate: Box<dyn RasterOperator> = BandNeighborhoodAggregate {
            params: BandNeighborhoodAggregateParams {
                aggregate: NeighborhoodAggregate::FirstDerivative {
                    band_distance: BandDistance::EquallySpaced { distance: 1.0 },
                },
            },
            sources: SingleRasterSource { raster: mrs1 },
        }
        .boxed();

        let mut exe_ctx = MockExecutionContext::test_default();
        exe_ctx.tiling_specification.tile_size_in_pixels = GridShape {
            shape_array: [2, 2],
        };

        let query_rect = RasterQueryRectangle::new_with_grid_bounds(
            GridBoundingBox2D::new_min_max(-2, -1, 0, 3).unwrap(),
            TimeInterval::new_unchecked(0, 5),
            BandSelection::new_unchecked(vec![0, 1, 2]),
        );

        let query_ctx = MockQueryContext::test_default();

        let op = band_neighborhood_aggregate
            .initialize(WorkflowOperatorPath::initialize_root(), &exe_ctx)
            .await
            .unwrap();

        let qp = op.query_processor().unwrap().get_f64().unwrap();

        let result = qp
            .raster_query(query_rect, &query_ctx)
            .await
            .unwrap()
            .collect::<Vec<_>>()
            .await;
        let result = result.into_iter().collect::<Result<Vec<_>>>().unwrap();

        assert!(result.tiles_equal_ignoring_cache_hint(&expected));
    }

    #[tokio::test]
    #[allow(clippy::too_many_lines)]
    async fn it_selects_bands_from_result() {
        let data: Vec<RasterTile2D<u8>> = vec![
            RasterTile2D {
                time: TimeInterval::new_unchecked(0, 5),
                tile_position: [-1, 0].into(),
                band: 0,
                global_geo_transform: TestDefault::test_default(),
                grid_array: Grid::new([2, 2].into(), vec![0, 1, 2, 3]).unwrap().into(),
                properties: Default::default(),
                cache_hint: CacheHint::default(),
            },
            RasterTile2D {
                time: TimeInterval::new_unchecked(0, 5),
                tile_position: [-1, 0].into(),
                band: 1,
                global_geo_transform: TestDefault::test_default(),
                grid_array: Grid::new([2, 2].into(), vec![2, 3, 4, 5]).unwrap().into(),
                properties: Default::default(),
                cache_hint: CacheHint::default(),
            },
            RasterTile2D {
                time: TimeInterval::new_unchecked(0, 5),
                tile_position: [-1, 0].into(),
                band: 2,
                global_geo_transform: TestDefault::test_default(),
                grid_array: Grid::new([2, 2].into(), vec![4, 5, 6, 7]).unwrap().into(),
                properties: Default::default(),
                cache_hint: CacheHint::default(),
            },
            RasterTile2D {
                time: TimeInterval::new_unchecked(0, 5),
                tile_position: [-1, 1].into(),
                band: 0,
                global_geo_transform: TestDefault::test_default(),
                grid_array: Grid::new([2, 2].into(), vec![0, 1, 2, 3]).unwrap().into(),
                properties: Default::default(),
                cache_hint: CacheHint::default(),
            },
            RasterTile2D {
                time: TimeInterval::new_unchecked(0, 5),
                tile_position: [-1, 1].into(),
                band: 1,
                global_geo_transform: TestDefault::test_default(),
                grid_array: Grid::new([2, 2].into(), vec![4, 5, 6, 7]).unwrap().into(),
                properties: Default::default(),
                cache_hint: CacheHint::default(),
            },
            RasterTile2D {
                time: TimeInterval::new_unchecked(0, 5),
                tile_position: [-1, 1].into(),
                band: 2,
                global_geo_transform: TestDefault::test_default(),
                grid_array: Grid::new([2, 2].into(), vec![8, 9, 10, 11]).unwrap().into(),
                properties: Default::default(),
                cache_hint: CacheHint::default(),
            },
        ];

        let expected: Vec<RasterTile2D<f64>> = vec![
            RasterTile2D {
                time: TimeInterval::new_unchecked(0, 5),
                tile_position: [-1, 0].into(),
                band: 0,
                global_geo_transform: TestDefault::test_default(),
                grid_array: Grid::new([2, 2].into(), vec![2., 2., 2., 2.])
                    .unwrap()
                    .into(),
                properties: Default::default(),
                cache_hint: CacheHint::default(),
            },
            RasterTile2D {
                time: TimeInterval::new_unchecked(0, 5),
                tile_position: [-1, 1].into(),
                band: 0,
                global_geo_transform: TestDefault::test_default(),
                grid_array: Grid::new([2, 2].into(), vec![4., 4., 4., 4.])
                    .unwrap()
                    .into(),
                properties: Default::default(),
                cache_hint: CacheHint::default(),
            },
        ];

        let mrs1 = MockRasterSource {
            params: MockRasterSourceParams {
                data: data.clone(),
                result_descriptor: RasterResultDescriptor {
                    data_type: RasterDataType::U8,
                    spatial_reference: SpatialReference::epsg_4326().into(),
                    time: None,
                    spatial_grid: SpatialGridDescriptor::source_from_parts(
                        TestDefault::test_default(),
                        GridBoundingBox2D::new_min_max(-2, -1, 0, 3).unwrap(),
                    ),
                    bands: RasterBandDescriptors::new_multiple_bands(3),
                },
            },
        }
        .boxed();

        let band_neighborhood_aggregate: Box<dyn RasterOperator> = BandNeighborhoodAggregate {
            params: BandNeighborhoodAggregateParams {
                aggregate: NeighborhoodAggregate::FirstDerivative {
                    band_distance: BandDistance::EquallySpaced { distance: 1.0 },
                },
            },
            sources: SingleRasterSource { raster: mrs1 },
        }
        .boxed();

        let mut exe_ctx = MockExecutionContext::test_default();
        exe_ctx.tiling_specification.tile_size_in_pixels = GridShape {
            shape_array: [2, 2],
        };

        let query_rect = RasterQueryRectangle::new_with_grid_bounds(
            GridBoundingBox2D::new_min_max(-2, -1, 0, 3).unwrap(),
            TimeInterval::new_unchecked(0, 5),
            BandSelection::new_unchecked(vec![0]), // only get first band
        );

        let query_ctx = MockQueryContext::test_default();

        let op = band_neighborhood_aggregate
            .initialize(WorkflowOperatorPath::initialize_root(), &exe_ctx)
            .await
            .unwrap();

        let qp = op.query_processor().unwrap().get_f64().unwrap();

        let result = qp
            .raster_query(query_rect, &query_ctx)
            .await
            .unwrap()
            .collect::<Vec<_>>()
            .await;
        let result = result.into_iter().collect::<Result<Vec<_>>>().unwrap();

        assert!(result.tiles_equal_ignoring_cache_hint(&expected));
    }
}<|MERGE_RESOLUTION|>--- conflicted
+++ resolved
@@ -178,7 +178,14 @@
         self.name.clone()
     }
 
-<<<<<<< HEAD
+    fn name(&self) -> &'static str {
+        BandNeighborhoodAggregate::TYPE_NAME
+    }
+
+    fn path(&self) -> WorkflowOperatorPath {
+        self.path.clone()
+    }
+
     fn optimize(
         &self,
         target_resolution: SpatialResolution,
@@ -192,14 +199,6 @@
             },
         }
         .boxed())
-=======
-    fn name(&self) -> &'static str {
-        BandNeighborhoodAggregate::TYPE_NAME
-    }
-
-    fn path(&self) -> WorkflowOperatorPath {
-        self.path.clone()
->>>>>>> 82ef5cf9
     }
 }
 
