--- conflicted
+++ resolved
@@ -296,19 +296,11 @@
 impl<P, G, A> QueryProcessor for LineSimplificationProcessor<P, G, A>
 where
     P: QueryProcessor<
-<<<<<<< HEAD
-        Output = FeatureCollection<G>,
-        SpatialQuery = VectorSpatialQueryRectangle,
-        Selection = ColumnSelection,
-        ResultDescription = VectorResultDescriptor,
-    >,
-=======
             Output = FeatureCollection<G>,
-            SpatialBounds = BoundingBox2D,
+            SpatialQuery = VectorSpatialQueryRectangle,
             Selection = ColumnSelection,
             ResultDescription = VectorResultDescriptor,
         >,
->>>>>>> 55ff63a6
     G: Geometry + ArrowTyped + 'static,
     for<'c> FeatureCollection<G>: IntoGeometryIterator<'c> + GeoFeatureCollectionModifications<G>,
     for<'c> A: LineSimplificationAlgorithmImpl<
@@ -435,20 +427,10 @@
     #[tokio::test]
     async fn test_errors() {
         // zero epsilon
-<<<<<<< HEAD
-        assert!(LineSimplification {
-            params: LineSimplificationParams {
-                epsilon: EpsilonOrResolution::Epsilon(0.0),
-                algorithm: LineSimplificationAlgorithm::DouglasPeucker,
-            },
-            sources: MockFeatureCollectionSource::<MultiPolygon>::single(
-                MultiPolygonCollection::empty()
-            )
-=======
         assert!(
             LineSimplification {
                 params: LineSimplificationParams {
-                    epsilon: Some(0.0),
+                    epsilon: EpsilonOrResolution::Epsilon(0.0),
                     algorithm: LineSimplificationAlgorithm::DouglasPeucker,
                 },
                 sources: MockFeatureCollectionSource::<MultiPolygon>::single(
@@ -457,7 +439,6 @@
                 .boxed()
                 .into(),
             }
->>>>>>> 55ff63a6
             .boxed()
             .initialize(
                 WorkflowOperatorPath::initialize_root(),
@@ -468,29 +449,16 @@
         );
 
         // invalid epsilon
-<<<<<<< HEAD
-        assert!(LineSimplification {
-            params: LineSimplificationParams {
-                epsilon: EpsilonOrResolution::Epsilon(f64::NAN),
-                algorithm: LineSimplificationAlgorithm::Visvalingam,
-            },
-            sources: MockFeatureCollectionSource::<MultiPolygon>::single(
-                MultiPolygonCollection::empty()
-            )
-=======
         assert!(
             LineSimplification {
                 params: LineSimplificationParams {
-                    epsilon: Some(f64::NAN),
+                    epsilon: EpsilonOrResolution::Epsilon(f64::NAN),
                     algorithm: LineSimplificationAlgorithm::Visvalingam,
                 },
                 sources: MockFeatureCollectionSource::<MultiPolygon>::single(
                     MultiPolygonCollection::empty()
                 )
-                .boxed()
-                .into(),
-            }
->>>>>>> 55ff63a6
+            }
             .boxed()
             .initialize(
                 WorkflowOperatorPath::initialize_root(),
@@ -501,29 +469,16 @@
         );
 
         // not lines or polygons
-<<<<<<< HEAD
-        assert!(LineSimplification {
-            params: LineSimplificationParams {
-                epsilon: EpsilonOrResolution::Epsilon(0.1),
-                algorithm: LineSimplificationAlgorithm::DouglasPeucker,
-            },
-            sources: MockFeatureCollectionSource::<MultiPoint>::single(
-                MultiPointCollection::empty()
-            )
-=======
         assert!(
             LineSimplification {
                 params: LineSimplificationParams {
-                    epsilon: None,
+                    epsilon: EpsilonOrResolution::Epsilon(0.1),
                     algorithm: LineSimplificationAlgorithm::DouglasPeucker,
                 },
                 sources: MockFeatureCollectionSource::<MultiPoint>::single(
                     MultiPointCollection::empty()
                 )
-                .boxed()
-                .into(),
-            }
->>>>>>> 55ff63a6
+            }
             .boxed()
             .initialize(
                 WorkflowOperatorPath::initialize_root(),
