use crate::engine::{
    InitializedOperator, InitializedOperatorImpl, InitializedRasterOperator, Operator,
    QueryContext, QueryProcessor, QueryRectangle, RasterOperator, RasterQueryProcessor,
    RasterResultDescriptor, TypedRasterQueryProcessor,
};
use crate::opencl::{CLProgram, CompiledCLProgram, IterationType, RasterArgument};
use crate::util::Result;
use crate::{call_bi_generic_processor, call_generic_raster_processor};
use futures::stream::BoxStream;
use futures::StreamExt;
use geoengine_datatypes::raster::{Grid2D, Pixel, RasterDataType, RasterTile2D, TypedValue};
use geoengine_datatypes::spatial_reference::SpatialReferenceOption;
use serde::{Deserialize, Serialize};
use snafu::ensure;
use std::collections::HashSet;
use std::convert::TryFrom;
use std::convert::TryInto;
use std::marker::PhantomData;

/// Parameters for the `Expression` operator.
/// * The `expression` must only contain simple arithmetic
///     calculations.
/// * `output_type` is the data type of the produced raster tiles.
/// * `output_no_data_value` is the no data value of the output raster
#[derive(Debug, Serialize, Deserialize, PartialEq, Clone)]
pub struct ExpressionParams {
    pub expression: String,
    pub output_type: RasterDataType,
    pub output_no_data_value: TypedValue,
}

// TODO: custom type or simple string?
struct SafeExpression {
    expression: String,
}

/// The `Expression` operator calculates an expression for all pixels of the input rasters and
/// produces raster tiles of a given output type
pub type Expression = Operator<ExpressionParams>;

impl Expression {
    // TODO: also check this when creating original operator parameters
    fn is_allowed_expression(expression: &str) -> bool {
        // TODO: perform actual syntax checking
        let disallowed_chars: HashSet<_> = ";[]{}#%\"\'\\".chars().collect();
        let disallowed_strs: HashSet<String> =
            vec!["/*".into(), "//".into(), "*/".into(), "return".into()]
                .into_iter()
                .collect();

        expression.chars().all(|c| !disallowed_chars.contains(&c))
            && disallowed_strs.iter().all(|s| !expression.contains(s))
    }
}

#[typetag::serde]
impl RasterOperator for Expression {
    fn initialize(
        self: Box<Self>,
        context: &crate::engine::ExecutionContext,
    ) -> Result<Box<InitializedRasterOperator>> {
        ensure!(
            Self::is_allowed_expression(&self.params.expression),
            crate::error::InvalidExpression
        );
        ensure!(
            self.vector_sources.is_empty(),
            crate::error::InvalidNumberOfVectorInputs {
                expected: 0..0,
                found: self.vector_sources.len()
            }
        );

        InitializedOperatorImpl::create(
            self.params,
            context,
            |_, _, _, _| Ok(()),
            |params, _, _, _, _| {
                Ok(RasterResultDescriptor {
                    data_type: params.output_type,
                    spatial_reference: SpatialReferenceOption::Unreferenced, // TODO
                })
            },
            self.raster_sources,
            vec![],
        )
        .map(InitializedOperatorImpl::boxed)
    }
}

impl InitializedOperator<RasterResultDescriptor, TypedRasterQueryProcessor>
    for InitializedOperatorImpl<ExpressionParams, RasterResultDescriptor, ()>
{
    fn query_processor(&self) -> Result<TypedRasterQueryProcessor> {
        // TODO: handle different number of sources

        match *self.raster_sources.as_slice() {
            [ref a, ref b] => {
                let a = a.query_processor()?;
                let b = b.query_processor()?;

                call_bi_generic_processor!(a, b, (p_a, p_b) => {
                    let res = call_generic_raster_processor!(self.params.output_type, ExpressionQueryProcessor::new(
                                &SafeExpression {
                                    expression: self.params.expression.clone(),
                                },
                                p_a,
                                p_b,
                                self.params.output_no_data_value.try_into()?
                            )
                            .boxed());
                    Ok(res)
                })
            }
            _ => unimplemented!(), // TODO: handle more than two inputs
        }
    }
}

struct ExpressionQueryProcessor<T1, T2, TO>
where
    T1: Pixel,
    T2: Pixel,
    TO: Pixel,
{
    pub source_a: Box<dyn RasterQueryProcessor<RasterType = T1>>,
    pub source_b: Box<dyn RasterQueryProcessor<RasterType = T2>>,
    pub phantom_data: PhantomData<TO>,
    pub cl_program: CompiledCLProgram,
    pub no_data_value: TO,
}

impl<T1, T2, TO> ExpressionQueryProcessor<T1, T2, TO>
where
    T1: Pixel,
    T2: Pixel,
    TO: Pixel,
{
    fn new(
        expression: &SafeExpression,
        source_a: Box<dyn RasterQueryProcessor<RasterType = T1>>,
        source_b: Box<dyn RasterQueryProcessor<RasterType = T2>>,
        no_data_value: TO,
    ) -> Self {
        Self {
            source_a,
            source_b,
            cl_program: Self::create_cl_program(&expression),
            phantom_data: PhantomData::default(),
            no_data_value,
        }
    }

    fn create_cl_program(expression: &SafeExpression) -> CompiledCLProgram {
        // TODO: generate code for arbitrary amount of inputs
        let source = r#"
__kernel void expressionkernel(
            __global const IN_TYPE0 *in_data0,
            __global const RasterInfo *in_info0,
            __global const IN_TYPE1* in_data1,
            __global const RasterInfo *in_info1,
            __global OUT_TYPE0* out_data,
            __global const RasterInfo *out_info)
{
    uint const gid = get_global_id(0) + get_global_id(1) * in_info0->size[0];
    if (gid >= in_info0->size[0]*in_info0->size[1]*in_info0->size[2])
        return;

    IN_TYPE0 A = in_data0[gid];
    if (ISNODATA0(A, in_info0)) {
        out_data[gid] = out_info->no_data;
        return;
    }

    IN_TYPE0 B = in_data1[gid];
    if (ISNODATA1(B, in_info1)) {
        out_data[gid] = out_info->no_data;
        return;
    }

    OUT_TYPE0 result = %%%EXPRESSION%%%;
	out_data[gid] = result;
}"#
        .replace("%%%EXPRESSION%%%", &expression.expression);

        let mut cl_program = CLProgram::new(IterationType::Raster);
        cl_program.add_input_raster(RasterArgument::new(T1::TYPE));
        cl_program.add_input_raster(RasterArgument::new(T2::TYPE));
        cl_program.add_output_raster(RasterArgument::new(TO::TYPE));

        cl_program.compile(&source, "expressionkernel").unwrap()
    }
}

impl<'a, T1, T2, TO> QueryProcessor for ExpressionQueryProcessor<T1, T2, TO>
where
    T1: Pixel,
    T2: Pixel,
    TO: Pixel,
{
    type Output = RasterTile2D<TO>;

    fn query<'b>(
        &'b self,
        query: QueryRectangle,
        ctx: &'b dyn QueryContext,
    ) -> BoxStream<'b, Result<RasterTile2D<TO>>> {
        // TODO: validate that tiles actually fit together
        let mut cl_program = self.cl_program.clone();
        self.source_a
            .query(query, ctx)
            .zip(self.source_b.query(query, ctx))
            .map(move |(a, b)| match (a, b) {
                (Ok(a), Ok(b)) => {
                    let mut out = Grid2D::new(
                        a.grid_dimension(),
                        vec![TO::zero(); a.grid_array.data.len()], // TODO: correct output size; initialization required?
                        Some(self.no_data_value),                  // TODO
                    )
                    .expect("raster creation must succeed")
                    .into();

                    let a_typed = a.grid_array.into();
                    let b_typed = b.grid_array.into();
                    let mut params = cl_program.runnable();

                    params.set_input_raster(0, &a_typed).unwrap();
                    params.set_input_raster(1, &b_typed).unwrap();
                    params.set_output_raster(0, &mut out).unwrap();
                    cl_program.run(params).unwrap();

                    let raster = Grid2D::<TO>::try_from(out).expect("must be correct");

                    Ok(RasterTile2D::new(
                        a.time,
                        a.tile_position,
                        a.global_geo_transform,
                        raster,
                    ))
                }
                _ => unimplemented!(),
            })
            .boxed()
    }
}

#[cfg(test)]
mod tests {
    use super::*;
<<<<<<< HEAD
    use crate::engine::{ExecutionContext, MockQueryContext};
=======
    use crate::engine::MockExecutionContextCreator;
>>>>>>> 8f7b3a88
    use crate::mock::{MockRasterSource, MockRasterSourceParams};
    use geoengine_datatypes::primitives::{BoundingBox2D, SpatialResolution, TimeInterval};
    use geoengine_datatypes::raster::TileInformation;
    use geoengine_datatypes::spatial_reference::SpatialReference;

    #[tokio::test]
    async fn basic() {
        let a = make_raster();
        let b = make_raster();

        let o = Expression {
            params: ExpressionParams {
                expression: "A+B".to_string(),
                output_type: RasterDataType::I8,
                output_no_data_value: TypedValue::I8(42),
            },
            raster_sources: vec![a, b],
            vector_sources: vec![],
        }
        .boxed()
        .initialize(&MockExecutionContextCreator::default().context())
        .unwrap();

        let p = o.query_processor().unwrap().get_i8().unwrap();

        let ctx = MockQueryContext::new(1);
        let q = p.query(
            QueryRectangle {
                bbox: BoundingBox2D::new_unchecked((1., 2.).into(), (3., 4.).into()),
                time_interval: Default::default(),
                spatial_resolution: SpatialResolution::one(),
            },
            &ctx,
        );

        let c: Vec<Result<RasterTile2D<i8>>> = q.collect().await;

        assert_eq!(c.len(), 1);

        assert_eq!(
            c[0].as_ref().unwrap().grid_array,
            Grid2D::new([3, 2].into(), vec![2, 4, 6, 8, 10, 12], Some(42),).unwrap()
        );
    }

    fn make_raster() -> Box<dyn RasterOperator> {
        let raster = Grid2D::new([3, 2].into(), vec![1, 2, 3, 4, 5, 6], None).unwrap();

        let raster_tile = RasterTile2D::new_with_tile_info(
            TimeInterval::default(),
            TileInformation {
                global_tile_position: [0, 0].into(),
                tile_size_in_pixels: [3, 2].into(),
                global_geo_transform: Default::default(),
            },
            raster,
        );

        MockRasterSource {
            params: MockRasterSourceParams {
                data: vec![raster_tile],
                result_descriptor: RasterResultDescriptor {
                    data_type: RasterDataType::I8,
                    spatial_reference: SpatialReference::wgs84().into(),
                },
            },
        }
        .boxed()
    }
}<|MERGE_RESOLUTION|>--- conflicted
+++ resolved
@@ -247,11 +247,8 @@
 #[cfg(test)]
 mod tests {
     use super::*;
-<<<<<<< HEAD
+    use crate::engine::MockExecutionContextCreator;
     use crate::engine::{ExecutionContext, MockQueryContext};
-=======
-    use crate::engine::MockExecutionContextCreator;
->>>>>>> 8f7b3a88
     use crate::mock::{MockRasterSource, MockRasterSourceParams};
     use geoengine_datatypes::primitives::{BoundingBox2D, SpatialResolution, TimeInterval};
     use geoengine_datatypes::raster::TileInformation;
