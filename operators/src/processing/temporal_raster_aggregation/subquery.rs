use super::aggregators::TemporalRasterPixelAggregator;
use crate::{
    adapters::{FoldTileAccu, SubQueryTileAggregator},
    util::Result,
};
use async_trait::async_trait;
use futures::TryFuture;
use geoengine_datatypes::{
    primitives::{
        CacheHint, RasterQueryRectangle, SpatialPartitioned, TimeInstance, TimeInterval, TimeStep,
    },
    raster::{
        EmptyGrid2D, GeoTransform, GridIdx2D, GridIndexAccess, GridOrEmpty, GridOrEmpty2D,
        GridShapeAccess, Pixel, RasterTile2D, TileInformation, UpdateIndexedElementsParallel,
    },
};
use rayon::ThreadPool;
use std::{marker::PhantomData, sync::Arc};

/// A method to fold a tile into the accumulator.
pub async fn subquery_all_tiles_fold_fn<P: Pixel, F: TemporalRasterPixelAggregator<P> + 'static>(
    accu: TileAccumulator<P, F>,
    tile: RasterTile2D<P>,
) -> Result<TileAccumulator<P, F>> {
    crate::util::spawn_blocking_with_thread_pool(accu.pool.clone(), || {
        let mut accu = accu;
        accu.add_tile(tile);
        Ok(accu)
    })
    .await?
}

/// An accumulator for a time series of tiles in the same position.
#[derive(Debug, Clone)]
pub struct TileAccumulator<P: Pixel, F: TemporalRasterPixelAggregator<P>> {
    time: TimeInterval,
    tile_position: GridIdx2D,
    global_geo_transform: GeoTransform,
    state_grid: GridOrEmpty2D<F::PixelState>,
    prestine: bool,
    pool: Arc<ThreadPool>,
    cache_hint: CacheHint,
}

impl<P, F> TileAccumulator<P, F>
where
    P: Pixel,
    F: TemporalRasterPixelAggregator<P> + 'static,
{
    pub fn add_tile(&mut self, in_tile: RasterTile2D<P>) {
        // Add a tile to the accumulator, which represents the aggregate over a time interval that contains the in_tile.
        // TODO: for tiles which are only partially contained in the aggregate time interval, investigate whether the pixels have to be scaled (e.g. if the pixel is a count, assume uniform distribution and divide it by the fraction of time that is contained in the aggregate)".

        // The tile must intersect the time of the query otherwise it includes wrong data
        debug_assert!(
            self.time.intersects(&in_tile.time),
            "Tile time {:?} does not intersect the accumulator/query time {:?}",
            in_tile.time,
            self.time
        );

        debug_assert!(self.state_grid.grid_shape() == in_tile.grid_shape());

        let in_tile_grid = match in_tile.grid_array {
            GridOrEmpty::Grid(g) => g,
            GridOrEmpty::Empty(_) => {
                self.prestine = false;
                return;
            }
        };

        match &mut self.state_grid {
            GridOrEmpty::Empty(_) if !self.prestine && !F::IGNORE_NO_DATA => {
                // every pixel is nodata we will keep it like this forever
            }

            GridOrEmpty::Empty(_) => {
                // TODO: handle case where this could stay empty

                let map_fn = |lin_idx: usize, _acc_values_option| {
                    let new_value_option = in_tile_grid.get_at_grid_index_unchecked(lin_idx);
                    F::initialize(new_value_option)
                };

                self.state_grid.update_indexed_elements_parallel(map_fn);
            }

            GridOrEmpty::Grid(g) => {
                let map_fn = |lin_idx: usize, acc_values_option: Option<F::PixelState>| {
                    let new_value_option = in_tile_grid.get_at_grid_index_unchecked(lin_idx);
                    F::aggregate(acc_values_option, new_value_option)
                };

                g.update_indexed_elements_parallel(map_fn);
            }
        }

        self.prestine = false;
        self.cache_hint.merge_with(&in_tile.cache_hint);
    }
}

#[async_trait]
impl<P, F> FoldTileAccu for TileAccumulator<P, F>
where
    P: Pixel,
    F: TemporalRasterPixelAggregator<P>,
{
    type RasterType = P;

    async fn into_tile(self) -> Result<RasterTile2D<Self::RasterType>> {
        let TileAccumulator {
            time,
            tile_position,
            global_geo_transform,
            state_grid,
            prestine: _,
            pool: _pool,
            cache_hint,
        } = self;

        Ok(RasterTile2D::new(
            time,
            tile_position,
            0,
            global_geo_transform,
            F::into_grid(state_grid)?,
            cache_hint,
        ))
    }

    fn thread_pool(&self) -> &Arc<ThreadPool> {
        &self.pool
    }
}

/// A subquery that aggregates a time series of tiles.
#[derive(Debug, Clone)]
pub struct TemporalRasterAggregationSubQuery<FoldFn, P: Pixel, F: TemporalRasterPixelAggregator<P>>
{
    pub fold_fn: FoldFn,
    pub step: TimeStep,
    pub step_reference: TimeInstance,
    pub _phantom_pixel_type: PhantomData<(P, F)>,
}

impl<'a, P, F, FoldM, FoldF> SubQueryTileAggregator<'a, P>
    for TemporalRasterAggregationSubQuery<FoldM, P, F>
where
    P: Pixel,
    F: TemporalRasterPixelAggregator<P> + 'static,
    FoldM: Send + Sync + 'static + Clone + Fn(TileAccumulator<P, F>, RasterTile2D<P>) -> FoldF,
    FoldF: Send + TryFuture<Ok = TileAccumulator<P, F>, Error = crate::error::Error>,
{
    type TileAccu = TileAccumulator<P, F>;
    type TileAccuFuture = futures::future::Ready<Result<Self::TileAccu>>;

    type FoldFuture = FoldF;

    type FoldMethod = FoldM;

    fn new_fold_accu(
        &self,
        tile_info: TileInformation,
        query_rect: RasterQueryRectangle,
        pool: &Arc<ThreadPool>,
    ) -> Self::TileAccuFuture {
        let accu = TileAccumulator {
            time: query_rect.time_interval,
            tile_position: tile_info.global_tile_position,
            global_geo_transform: tile_info.global_geo_transform,
            state_grid: EmptyGrid2D::new(tile_info.tile_size_in_pixels).into(),
            prestine: true,
            pool: pool.clone(),
            cache_hint: CacheHint::max_duration(),
        };

        futures::future::ok(accu)
    }

    fn tile_query_rectangle(
        &self,
        tile_info: TileInformation,
        query_rect: RasterQueryRectangle,
        start_time: TimeInstance,
        band_idx: u32,
    ) -> Result<Option<RasterQueryRectangle>> {
<<<<<<< HEAD
        let snapped_start_time = self.step.snap_relative(self.step_reference, start_time)?;
        Ok(Some(
            RasterQueryRectangle::with_partition_and_resolution_and_origin(
                tile_info.spatial_partition(),
                query_rect.spatial_query().spatial_resolution(),
                query_rect.spatial_query().origin_coordinate(),
                TimeInterval::new(snapped_start_time, (snapped_start_time + self.step)?)?,
            ),
        ))
=======
        let snapped_start = self.step.snap_relative(self.step_reference, start_time)?;
        Ok(Some(RasterQueryRectangle {
            spatial_bounds: tile_info.spatial_partition(),
            spatial_resolution: query_rect.spatial_resolution,
            time_interval: TimeInterval::new(snapped_start, (snapped_start + self.step)?)?,
            attributes: band_idx.into(),
        }))
>>>>>>> 9ebde23d
    }

    fn fold_method(&self) -> Self::FoldMethod {
        self.fold_fn.clone()
    }
}<|MERGE_RESOLUTION|>--- conflicted
+++ resolved
@@ -185,7 +185,6 @@
         start_time: TimeInstance,
         band_idx: u32,
     ) -> Result<Option<RasterQueryRectangle>> {
-<<<<<<< HEAD
         let snapped_start_time = self.step.snap_relative(self.step_reference, start_time)?;
         Ok(Some(
             RasterQueryRectangle::with_partition_and_resolution_and_origin(
@@ -193,17 +192,9 @@
                 query_rect.spatial_query().spatial_resolution(),
                 query_rect.spatial_query().origin_coordinate(),
                 TimeInterval::new(snapped_start_time, (snapped_start_time + self.step)?)?,
+                band_idx.into(),
             ),
         ))
-=======
-        let snapped_start = self.step.snap_relative(self.step_reference, start_time)?;
-        Ok(Some(RasterQueryRectangle {
-            spatial_bounds: tile_info.spatial_partition(),
-            spatial_resolution: query_rect.spatial_resolution,
-            time_interval: TimeInterval::new(snapped_start, (snapped_start + self.step)?)?,
-            attributes: band_idx.into(),
-        }))
->>>>>>> 9ebde23d
     }
 
     fn fold_method(&self) -> Self::FoldMethod {
