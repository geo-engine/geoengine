use super::aggregators::{
    CountPixelAggregator, CountPixelAggregatorIngoringNoData, FirstPixelAggregatorIngoringNoData,
    GlobalStateTemporalRasterPixelAggregator, LastPixelAggregatorIngoringNoData,
    MaxPixelAggregator, MaxPixelAggregatorIngoringNoData, MeanPixelAggregator, MinPixelAggregator,
    MinPixelAggregatorIngoringNoData, SumPixelAggregator, SumPixelAggregatorIngoringNoData,
    TemporalRasterPixelAggregator,
};
use super::first_last_subquery::{
    TemporalRasterAggregationSubQueryNoDataOnly, first_tile_fold_future, last_tile_fold_future,
};
use super::subquery::GlobalStateTemporalRasterAggregationSubQuery;
use crate::adapters::stack_individual_aligned_raster_bands;
use crate::engine::{
    CanonicOperatorName, ExecutionContext, InitializedSources, Operator, QueryProcessor,
    RasterOperator, SingleRasterSource, TimeDescriptor, WorkflowOperatorPath,
};
use crate::optimization::OptimizationError;
use crate::processing::temporal_raster_aggregation::aggregators::PercentileEstimateAggregator;
use crate::{
    adapters::SubQueryTileAggregator,
    engine::{
        InitializedRasterOperator, OperatorName, RasterQueryProcessor, RasterResultDescriptor,
        TypedRasterQueryProcessor,
    },
    error,
    util::Result,
};
use async_trait::async_trait;
<<<<<<< HEAD
use geoengine_datatypes::primitives::{
    BandSelection, RasterQueryRectangle, SpatialResolution, TimeInstance,
=======
use futures::StreamExt;
use geoengine_datatypes::primitives::{
    BandSelection, RasterQueryRectangle, RegularTimeDimension, TimeFilledItem, TimeInstance,
>>>>>>> 3d9be486
};
use geoengine_datatypes::raster::{GridBoundingBox2D, Pixel, RasterDataType, RasterTile2D};
use geoengine_datatypes::{primitives::TimeStep, raster::TilingSpecification};
use serde::{Deserialize, Serialize};
use snafu::ensure;
use std::marker::PhantomData;
use std::sync::Arc;
use tracing::debug;

use typetag;

#[derive(Debug, Clone, Copy, Deserialize, Serialize)]
#[serde(rename_all = "camelCase")]
pub struct TemporalRasterAggregationParameters {
    pub aggregation: Aggregation,
    pub window: TimeStep,
    /// Define an anchor point for `window`
    /// If `None`, the anchor point is `1970-01-01T00:00:00Z` by default
    pub window_reference: Option<TimeInstance>,
    /// If specified, this will be the output type.
    /// If not, the output type will be the same as the input type.
    pub output_type: Option<RasterDataType>,
}

#[derive(Debug, Clone, Copy, Deserialize, Serialize)]
#[serde(rename_all = "camelCase")]
#[serde(tag = "type")]
pub enum Aggregation {
    #[serde(rename_all = "camelCase")]
    Min { ignore_no_data: bool },
    #[serde(rename_all = "camelCase")]
    Max { ignore_no_data: bool },
    #[serde(rename_all = "camelCase")]
    First { ignore_no_data: bool },
    #[serde(rename_all = "camelCase")]
    Last { ignore_no_data: bool },
    #[serde(rename_all = "camelCase")]
    Mean { ignore_no_data: bool },
    #[serde(rename_all = "camelCase")]
    Sum { ignore_no_data: bool },
    #[serde(rename_all = "camelCase")]
    Count { ignore_no_data: bool },
    #[serde(rename_all = "camelCase")]
    PercentileEstimate {
        ignore_no_data: bool,
        /// Must in in range [0, 1]
        percentile: f64,
    },
}

pub type TemporalRasterAggregation =
    Operator<TemporalRasterAggregationParameters, SingleRasterSource>;

impl OperatorName for TemporalRasterAggregation {
    const TYPE_NAME: &'static str = "TemporalRasterAggregation";
}

#[typetag::serde]
#[async_trait]
impl RasterOperator for TemporalRasterAggregation {
    async fn _initialize(
        self: Box<Self>,
        path: WorkflowOperatorPath,
        context: &dyn ExecutionContext,
    ) -> Result<Box<dyn InitializedRasterOperator>> {
        ensure!(self.params.window.step > 0, error::WindowSizeMustNotBeZero);

        let name = CanonicOperatorName::from(&self);

        let initialized_source = self
            .sources
            .initialize_sources(path.clone(), context)
            .await?;
        let source = initialized_source.raster;

        debug!(
            "Initializing TemporalRasterAggregation with {:?}.",
            &self.params
        );

        let mut out_result_descriptor = source.result_descriptor().clone();

        out_result_descriptor.time = TimeDescriptor::new(
            source.result_descriptor().time.bounds,
            geoengine_datatypes::primitives::TimeDimension::Regular(RegularTimeDimension {
                step: self.params.window,
                origin: self
                    .params
                    .window_reference
                    .unwrap_or(TimeInstance::from_millis_unchecked(0)),
            }),
        );

        if let Some(output_type) = self.params.output_type {
            out_result_descriptor.data_type = output_type;
        }

        let initialized_operator = InitializedTemporalRasterAggregation {
            name,
            path,
            aggregation_type: self.params.aggregation,
            result_descriptor: out_result_descriptor,
            source,
            tiling_specification: context.tiling_specification(),
            output_type: self.params.output_type,
        };

        Ok(initialized_operator.boxed())
    }

    span_fn!(TemporalRasterAggregation);
}

pub struct InitializedTemporalRasterAggregation {
    name: CanonicOperatorName,
    path: WorkflowOperatorPath,
    aggregation_type: Aggregation,
    source: Box<dyn InitializedRasterOperator>,
    result_descriptor: RasterResultDescriptor,
    tiling_specification: TilingSpecification,
    output_type: Option<RasterDataType>,
}

impl InitializedRasterOperator for InitializedTemporalRasterAggregation {
    fn result_descriptor(&self) -> &RasterResultDescriptor {
        &self.result_descriptor
    }

    fn query_processor(&self) -> Result<TypedRasterQueryProcessor> {
        let source_processor = self.source.query_processor()?;

        let source_processor: TypedRasterQueryProcessor = match self.output_type {
            Some(RasterDataType::U8) => source_processor.into_u8().into(),
            Some(RasterDataType::U16) => source_processor.into_u16().into(),
            Some(RasterDataType::U32) => source_processor.into_u32().into(),
            Some(RasterDataType::U64) => source_processor.into_u64().into(),
            Some(RasterDataType::I8) => source_processor.into_i8().into(),
            Some(RasterDataType::I16) => source_processor.into_i16().into(),
            Some(RasterDataType::I32) => source_processor.into_i32().into(),
            Some(RasterDataType::I64) => source_processor.into_i64().into(),
            Some(RasterDataType::F32) => source_processor.into_f32().into(),
            Some(RasterDataType::F64) => source_processor.into_f64().into(),
            // use the same output type as the input type
            None => source_processor,
        };

        let res = call_on_generic_raster_processor!(
            source_processor, p =>
            TemporalRasterAggregationProcessor::new(
                self.result_descriptor.clone(),
                self.aggregation_type,
                p,
                self.tiling_specification,
            ).boxed()
            .into()
        );

        Ok(res)
    }

    fn canonic_name(&self) -> CanonicOperatorName {
        self.name.clone()
    }

    fn name(&self) -> &'static str {
        TemporalRasterAggregation::TYPE_NAME
    }

    fn path(&self) -> WorkflowOperatorPath {
        self.path.clone()
    }

    fn optimize(
        &self,
        target_resolution: SpatialResolution,
    ) -> Result<Box<dyn RasterOperator>, OptimizationError> {
        Ok(TemporalRasterAggregation {
            params: TemporalRasterAggregationParameters {
                aggregation: self.aggregation_type,
                window: self.window,
                window_reference: Some(self.window_reference),
                output_type: self.output_type,
            },
            sources: SingleRasterSource {
                raster: self.source.optimize(target_resolution)?,
            },
        }
        .boxed())
    }
}

pub struct TemporalRasterAggregationProcessor<Q, P>
where
    Q: RasterQueryProcessor<RasterType = P>,
    P: Pixel,
{
    result_descriptor: RasterResultDescriptor,
    aggregation_type: Aggregation,
    source: Q,
    tiling_specification: TilingSpecification,
}

impl<Q, P> TemporalRasterAggregationProcessor<Q, P>
where
    Q: RasterQueryProcessor<RasterType = P>
        + QueryProcessor<
            Output = RasterTile2D<P>,
            SpatialBounds = GridBoundingBox2D,
            Selection = BandSelection,
            ResultDescription = RasterResultDescriptor,
        >,
    P: Pixel,
{
    fn new(
        result_descriptor: RasterResultDescriptor,
        aggregation_type: Aggregation,
        source: Q,
        tiling_specification: TilingSpecification,
    ) -> Self {
        Self {
            result_descriptor,
            aggregation_type,
            source,
            tiling_specification,
        }
    }

    fn create_subquery<F: TemporalRasterPixelAggregator<P> + 'static, FoldFn>(
        fold_fn: FoldFn,
    ) -> super::subquery::TemporalRasterAggregationSubQuery<FoldFn, P, F> {
        super::subquery::TemporalRasterAggregationSubQuery {
            fold_fn,
            _phantom_pixel_type: PhantomData,
        }
    }

    fn create_global_state_subquery<
        F: GlobalStateTemporalRasterPixelAggregator<P> + 'static,
        FoldFn,
    >(
        aggregator: F,
        fold_fn: FoldFn,
    ) -> GlobalStateTemporalRasterAggregationSubQuery<FoldFn, P, F> {
        GlobalStateTemporalRasterAggregationSubQuery {
            aggregator: Arc::new(aggregator),
            fold_fn,

            _phantom_pixel_type: PhantomData,
        }
    }

    fn create_subquery_first<F>(fold_fn: F) -> TemporalRasterAggregationSubQueryNoDataOnly<F, P> {
        TemporalRasterAggregationSubQueryNoDataOnly {
            fold_fn,

            _phantom_pixel_type: PhantomData,
        }
    }

    fn create_subquery_last<F>(fold_fn: F) -> TemporalRasterAggregationSubQueryNoDataOnly<F, P> {
        TemporalRasterAggregationSubQueryNoDataOnly {
            fold_fn,

            _phantom_pixel_type: PhantomData,
        }
    }

    #[allow(clippy::too_many_lines)]
    async fn create_subquery_adapter_stream_for_single_band<'a>(
        &'a self,
        query: RasterQueryRectangle,
        ctx: &'a dyn crate::engine::QueryContext,
    ) -> Result<futures::stream::BoxStream<'a, Result<RasterTile2D<P>>>> {
        ensure!(
            query.attributes().count() == 1,
            error::InvalidBandCount {
                expected: 1u32,
                found: query.attributes().count()
            }
        );

        let grid_desc = self.result_descriptor.spatial_grid_descriptor();
        let tiling_strategy = grid_desc
            .tiling_grid_definition(self.tiling_specification)
            .generate_data_tiling_strategy();

        let time_stream = self.time_query(query.time_interval(), ctx).await?;

        Ok(match self.aggregation_type {
            Aggregation::Min {
                ignore_no_data: true,
            } => Self::create_subquery(
                super::subquery::subquery_all_tiles_fold_fn::<P, MinPixelAggregatorIngoringNoData>,
            )
            .into_raster_subquery_adapter(&self.source, query, ctx, tiling_strategy, time_stream)
            .box_pin(),
            Aggregation::Min {
                ignore_no_data: false,
            } => Self::create_subquery(
                super::subquery::subquery_all_tiles_fold_fn::<P, MinPixelAggregator>,
            )
            .into_raster_subquery_adapter(&self.source, query, ctx, tiling_strategy, time_stream)
            .box_pin(),
            Aggregation::Max {
                ignore_no_data: true,
            } => Self::create_subquery(
                super::subquery::subquery_all_tiles_fold_fn::<P, MaxPixelAggregatorIngoringNoData>,
            )
            .into_raster_subquery_adapter(&self.source, query, ctx, tiling_strategy, time_stream)
            .box_pin(),
            Aggregation::Max {
                ignore_no_data: false,
            } => Self::create_subquery(
                super::subquery::subquery_all_tiles_fold_fn::<P, MaxPixelAggregator>,
            )
            .into_raster_subquery_adapter(&self.source, query, ctx, tiling_strategy, time_stream)
            .box_pin(),
            Aggregation::First {
                ignore_no_data: true,
            } => {
                Self::create_subquery(
                    super::subquery::subquery_all_tiles_fold_fn::<
                        P,
                        FirstPixelAggregatorIngoringNoData,
                    >,
                )
                .into_raster_subquery_adapter(
                    &self.source,
                    query,
                    ctx,
                    tiling_strategy,
                    time_stream,
                )
                .box_pin()
            }
            Aggregation::First {
                ignore_no_data: false,
            } => Self::create_subquery_first(first_tile_fold_future::<P>)
                .into_raster_subquery_adapter(
                    &self.source,
                    query,
                    ctx,
                    tiling_strategy,
                    time_stream,
                )
                .box_pin(),
            Aggregation::Last {
                ignore_no_data: true,
            } => Self::create_subquery(
                super::subquery::subquery_all_tiles_fold_fn::<P, LastPixelAggregatorIngoringNoData>,
            )
            .into_raster_subquery_adapter(&self.source, query, ctx, tiling_strategy, time_stream)
            .box_pin(),
            Aggregation::Last {
                ignore_no_data: false,
            } => Self::create_subquery_last(last_tile_fold_future::<P>)
                .into_raster_subquery_adapter(
                    &self.source,
                    query,
                    ctx,
                    tiling_strategy,
                    time_stream,
                )
                .box_pin(),
            Aggregation::Mean {
                ignore_no_data: true,
            } => Self::create_subquery(
                super::subquery::subquery_all_tiles_fold_fn::<P, MeanPixelAggregator<true>>,
            )
            .into_raster_subquery_adapter(&self.source, query, ctx, tiling_strategy, time_stream)
            .box_pin(),
            Aggregation::Mean {
                ignore_no_data: false,
            } => Self::create_subquery(
                super::subquery::subquery_all_tiles_fold_fn::<P, MeanPixelAggregator<false>>,
            )
            .into_raster_subquery_adapter(&self.source, query, ctx, tiling_strategy, time_stream)
            .box_pin(),

            Aggregation::Sum {
                ignore_no_data: true,
            } => Self::create_subquery(
                super::subquery::subquery_all_tiles_fold_fn::<P, SumPixelAggregatorIngoringNoData>,
            )
            .into_raster_subquery_adapter(&self.source, query, ctx, tiling_strategy, time_stream)
            .box_pin(),
            Aggregation::Sum {
                ignore_no_data: false,
            } => Self::create_subquery(
                super::subquery::subquery_all_tiles_fold_fn::<P, SumPixelAggregator>,
            )
            .into_raster_subquery_adapter(&self.source, query, ctx, tiling_strategy, time_stream)
            .box_pin(),

            Aggregation::Count {
                ignore_no_data: true,
            } => {
                Self::create_subquery(
                    super::subquery::subquery_all_tiles_fold_fn::<
                        P,
                        CountPixelAggregatorIngoringNoData,
                    >,
                )
                .into_raster_subquery_adapter(
                    &self.source,
                    query,
                    ctx,
                    tiling_strategy,
                    time_stream,
                )
                .box_pin()
            }
            Aggregation::Count {
                ignore_no_data: false,
            } => Self::create_subquery(
                super::subquery::subquery_all_tiles_fold_fn::<P, CountPixelAggregator>,
            )
            .into_raster_subquery_adapter(&self.source, query, ctx, tiling_strategy, time_stream)
            .box_pin(),
            Aggregation::PercentileEstimate {
                ignore_no_data: true,
                percentile,
            } => Self::create_global_state_subquery(
                PercentileEstimateAggregator::<true>::new(percentile),
                super::subquery::subquery_all_tiles_global_state_fold_fn,
            )
            .into_raster_subquery_adapter(&self.source, query, ctx, tiling_strategy, time_stream)
            .box_pin(),
            Aggregation::PercentileEstimate {
                ignore_no_data: false,
                percentile,
            } => Self::create_global_state_subquery(
                PercentileEstimateAggregator::<false>::new(percentile),
                super::subquery::subquery_all_tiles_global_state_fold_fn,
            )
            .into_raster_subquery_adapter(&self.source, query, ctx, tiling_strategy, time_stream)
            .box_pin(),
        })
    }
}

#[async_trait]
impl<Q, P> QueryProcessor for TemporalRasterAggregationProcessor<Q, P>
where
    Q: RasterQueryProcessor<RasterType = P> + Send + Sync,
    P: Pixel,
{
    type Output = RasterTile2D<P>;
    type SpatialBounds = GridBoundingBox2D;
    type Selection = BandSelection;
    type ResultDescription = RasterResultDescriptor;

    async fn _query<'a>(
        &'a self,
        query: RasterQueryRectangle,
        ctx: &'a dyn crate::engine::QueryContext,
    ) -> Result<futures::stream::BoxStream<'a, Result<Self::Output>>> {
        stack_individual_aligned_raster_bands(&query, ctx, |query, ctx| async {
            self.create_subquery_adapter_stream_for_single_band(query, ctx)
                .await
        })
        .await
    }

    fn result_descriptor(&self) -> &Self::ResultDescription {
        &self.result_descriptor
    }
}

#[async_trait]
impl<Q, P> RasterQueryProcessor for TemporalRasterAggregationProcessor<Q, P>
where
    Q: RasterQueryProcessor<RasterType = P>,
    P: Pixel,
{
    type RasterType = P;

    async fn time_query<'a>(
        &'a self,
        query: geoengine_datatypes::primitives::TimeInterval,
        _ctx: &'a dyn crate::engine::QueryContext,
    ) -> Result<futures::stream::BoxStream<'a, Result<geoengine_datatypes::primitives::TimeInterval>>>
    {
        let ti_iter = self
            .result_descriptor
            .time
            .dimension
            .unwrap_regular()
            .expect("must be regular as this operator only creates regular time dimensions")
            .intersecting_intervals(query.time())?
            .map(Ok);
        Ok(futures::stream::iter(ti_iter).boxed())
    }
}

#[cfg(test)]
mod tests {
    use super::*;
    use crate::{
        engine::{
            MockExecutionContext, MultipleRasterSources, RasterBandDescriptors,
            SpatialGridDescriptor, TimeDescriptor,
        },
        mock::{MockRasterSource, MockRasterSourceParams},
        processing::{
            Expression, ExpressionParams,
            raster_stacker::{RasterStacker, RasterStackerParams},
        },
    };
    use futures::stream::StreamExt;
    use geoengine_datatypes::{
        primitives::{CacheHint, Coordinate2D, TimeInterval},
        raster::{
            EmptyGrid, EmptyGrid2D, GeoTransform, Grid2D, GridBoundingBox2D, GridOrEmpty,
            GridShape2D, MaskedGrid2D, RasterDataType, RenameBands, TileInformation,
            TilesEqualIgnoringCacheHint,
        },
        spatial_reference::SpatialReference,
        util::test::TestDefault,
    };

    #[tokio::test]
    #[allow(clippy::too_many_lines)]
    async fn test_min() {
        let raster_tiles = make_raster();

        let tile_size_in_pixels = GridShape2D::new_2d(3, 2);
        let result_descriptor = RasterResultDescriptor {
            data_type: RasterDataType::U8,
            spatial_reference: SpatialReference::epsg_4326().into(),
            time: TimeDescriptor::new_regular_with_epoch(
                Some(TimeInterval::new_unchecked(0, 40)),
                TimeStep::millis(10),
            ),
            spatial_grid: SpatialGridDescriptor::source_from_parts(
                GeoTransform::new(Coordinate2D::new(0., 0.), 1., -1.),
                GridBoundingBox2D::new([-3, 0], [-1, 2]).unwrap(),
            ),
            bands: RasterBandDescriptors::new_single_band(),
        };
        let tiling_specification = TilingSpecification::new(tile_size_in_pixels);

        let mrs = MockRasterSource {
            params: MockRasterSourceParams {
                data: raster_tiles,
                result_descriptor,
            },
        }
        .boxed();

        let agg = TemporalRasterAggregation {
            params: TemporalRasterAggregationParameters {
                aggregation: Aggregation::Min {
                    ignore_no_data: false,
                },
                window: TimeStep {
                    granularity: geoengine_datatypes::primitives::TimeGranularity::Millis,
                    step: 20,
                },
                window_reference: None,
                output_type: None,
            },
            sources: SingleRasterSource { raster: mrs },
        }
        .boxed();

        let exe_ctx = MockExecutionContext::new_with_tiling_spec(tiling_specification);
        let query_rect = RasterQueryRectangle::new(
            GridBoundingBox2D::new([-3, 0], [-1, 3]).unwrap(),
            TimeInterval::new_unchecked(0, 40),
            BandSelection::first(),
        );
        let query_ctx = exe_ctx.mock_query_context_test_default();

        let qp = agg
            .initialize(WorkflowOperatorPath::initialize_root(), &exe_ctx)
            .await
            .unwrap()
            .query_processor()
            .unwrap()
            .get_u8()
            .unwrap();

        let result = qp
            .query(query_rect, &query_ctx)
            .await
            .unwrap()
            .collect::<Vec<_>>()
            .await;

        assert_eq!(result.len(), 4);

        assert!(result[0].as_ref().unwrap().tiles_equal_ignoring_cache_hint(
            &RasterTile2D::new_with_tile_info(
                TimeInterval::new_unchecked(0, 20),
                TileInformation {
                    global_tile_position: [-1, 0].into(),
                    tile_size_in_pixels: [3, 2].into(),
                    global_geo_transform: TestDefault::test_default(),
                },
                0,
                GridOrEmpty::from(Grid2D::new([3, 2].into(), vec![1, 2, 3, 4, 5, 6]).unwrap()),
                CacheHint::default()
            )
        ));

        assert!(result[1].as_ref().unwrap().tiles_equal_ignoring_cache_hint(
            &RasterTile2D::new_with_tile_info(
                TimeInterval::new_unchecked(0, 20),
                TileInformation {
                    global_tile_position: [-1, 1].into(),
                    tile_size_in_pixels: [3, 2].into(),
                    global_geo_transform: TestDefault::test_default(),
                },
                0,
                GridOrEmpty::from(Grid2D::new([3, 2].into(), vec![6, 5, 4, 3, 2, 1]).unwrap()),
                CacheHint::default()
            )
        ));

        assert!(result[2].as_ref().unwrap().tiles_equal_ignoring_cache_hint(
            &RasterTile2D::new_with_tile_info(
                TimeInterval::new_unchecked(20, 40),
                TileInformation {
                    global_tile_position: [-1, 0].into(),
                    tile_size_in_pixels: [3, 2].into(),
                    global_geo_transform: TestDefault::test_default(),
                },
                0,
                GridOrEmpty::from(Grid2D::new([3, 2].into(), vec![1, 2, 3, 4, 5, 6]).unwrap()),
                CacheHint::default()
            )
        ));

        assert!(result[3].as_ref().unwrap().tiles_equal_ignoring_cache_hint(
            &RasterTile2D::new_with_tile_info(
                TimeInterval::new_unchecked(20, 40),
                TileInformation {
                    global_tile_position: [-1, 1].into(),
                    tile_size_in_pixels: [3, 2].into(),
                    global_geo_transform: TestDefault::test_default(),
                },
                0,
                GridOrEmpty::from(Grid2D::new([3, 2].into(), vec![6, 5, 4, 3, 2, 1]).unwrap()),
                CacheHint::default()
            )
        ));
    }

    #[tokio::test]
    #[allow(clippy::too_many_lines)]
    async fn test_max() {
        let raster_tiles = make_raster();

        let tile_size_in_pixels = GridShape2D::new_2d(3, 2);
        let result_descriptor = RasterResultDescriptor {
            data_type: RasterDataType::U8,
            spatial_reference: SpatialReference::epsg_4326().into(),
            time: TimeDescriptor::new_regular_with_epoch(
                Some(TimeInterval::new_unchecked(0, 40)),
                TimeStep::millis(10),
            ),
            spatial_grid: SpatialGridDescriptor::source_from_parts(
                GeoTransform::new(Coordinate2D::new(0., 0.), 1., -1.),
                GridBoundingBox2D::new([-3, -0], [-1, 3]).unwrap(),
            ),
            bands: RasterBandDescriptors::new_single_band(),
        };
        let tiling_specification = TilingSpecification::new(tile_size_in_pixels);

        let mrs = MockRasterSource {
            params: MockRasterSourceParams {
                data: raster_tiles,
                result_descriptor,
            },
        }
        .boxed();

        let agg = TemporalRasterAggregation {
            params: TemporalRasterAggregationParameters {
                aggregation: Aggregation::Max {
                    ignore_no_data: false,
                },
                window: TimeStep {
                    granularity: geoengine_datatypes::primitives::TimeGranularity::Millis,
                    step: 20,
                },
                window_reference: None,
                output_type: None,
            },
            sources: SingleRasterSource { raster: mrs },
        }
        .boxed();

        let exe_ctx = MockExecutionContext::new_with_tiling_spec(tiling_specification);
        let query_rect = RasterQueryRectangle::new(
            GridBoundingBox2D::new([-3, -0], [-1, 3]).unwrap(),
            TimeInterval::new_unchecked(0, 40),
            BandSelection::first(),
        );
        let query_ctx = exe_ctx.mock_query_context_test_default();

        let qp = agg
            .initialize(WorkflowOperatorPath::initialize_root(), &exe_ctx)
            .await
            .unwrap()
            .query_processor()
            .unwrap()
            .get_u8()
            .unwrap();

        let result = qp
            .query(query_rect, &query_ctx)
            .await
            .unwrap()
            .collect::<Vec<_>>()
            .await;

        assert_eq!(result.len(), 4);

        assert!(result[0].as_ref().unwrap().tiles_equal_ignoring_cache_hint(
            &RasterTile2D::new_with_tile_info(
                TimeInterval::new_unchecked(0, 20),
                TileInformation {
                    global_tile_position: [-1, 0].into(),
                    tile_size_in_pixels: [3, 2].into(),
                    global_geo_transform: TestDefault::test_default(),
                },
                0,
                GridOrEmpty::from(Grid2D::new([3, 2].into(), vec![12, 11, 10, 9, 8, 7]).unwrap()),
                CacheHint::default()
            )
        ));

        assert!(result[1].as_ref().unwrap().tiles_equal_ignoring_cache_hint(
            &RasterTile2D::new_with_tile_info(
                TimeInterval::new_unchecked(0, 20),
                TileInformation {
                    global_tile_position: [-1, 1].into(),
                    tile_size_in_pixels: [3, 2].into(),
                    global_geo_transform: TestDefault::test_default(),
                },
                0,
                GridOrEmpty::from(Grid2D::new([3, 2].into(), vec![7, 8, 9, 10, 11, 12]).unwrap()),
                CacheHint::default()
            )
        ));

        assert!(result[2].as_ref().unwrap().tiles_equal_ignoring_cache_hint(
            &RasterTile2D::new_with_tile_info(
                TimeInterval::new_unchecked(20, 40),
                TileInformation {
                    global_tile_position: [-1, 0].into(),
                    tile_size_in_pixels: [3, 2].into(),
                    global_geo_transform: TestDefault::test_default(),
                },
                0,
                GridOrEmpty::from(Grid2D::new([3, 2].into(), vec![12, 11, 10, 9, 8, 7]).unwrap()),
                CacheHint::default()
            )
        ));

        assert!(result[3].as_ref().unwrap().tiles_equal_ignoring_cache_hint(
            &RasterTile2D::new_with_tile_info(
                TimeInterval::new_unchecked(20, 40),
                TileInformation {
                    global_tile_position: [-1, 1].into(),
                    tile_size_in_pixels: [3, 2].into(),
                    global_geo_transform: TestDefault::test_default(),
                },
                0,
                GridOrEmpty::from(Grid2D::new([3, 2].into(), vec![7, 8, 9, 10, 11, 12]).unwrap()),
                CacheHint::default()
            )
        ));
    }

    #[tokio::test]
    #[allow(clippy::too_many_lines)]
    async fn test_max_with_no_data() {
        let raster_tiles = make_raster(); // TODO: switch to make_raster_with_no_data?

        let tile_size_in_pixels = GridShape2D::new_2d(3, 2);
        let result_descriptor = RasterResultDescriptor {
            data_type: RasterDataType::U8,
            spatial_reference: SpatialReference::epsg_4326().into(),
            time: TimeDescriptor::new_regular_with_epoch(
                Some(TimeInterval::new_unchecked(0, 40)),
                TimeStep::millis(10),
            ),
            spatial_grid: SpatialGridDescriptor::source_from_parts(
                GeoTransform::new(Coordinate2D::new(0., 0.), 1., -1.),
                GridBoundingBox2D::new([-3, -0], [-1, 3]).unwrap(),
            ),
            bands: RasterBandDescriptors::new_single_band(),
        };
        let tiling_specification = TilingSpecification::new(tile_size_in_pixels);

        let mrs = MockRasterSource {
            params: MockRasterSourceParams {
                data: raster_tiles,
                result_descriptor,
            },
        }
        .boxed();

        let agg = TemporalRasterAggregation {
            params: TemporalRasterAggregationParameters {
                aggregation: Aggregation::Max {
                    ignore_no_data: false,
                },
                window: TimeStep {
                    granularity: geoengine_datatypes::primitives::TimeGranularity::Millis,
                    step: 20,
                },
                window_reference: None,
                output_type: None,
            },
            sources: SingleRasterSource { raster: mrs },
        }
        .boxed();

        let exe_ctx = MockExecutionContext::new_with_tiling_spec(tiling_specification);
        let query_rect = RasterQueryRectangle::new(
            GridBoundingBox2D::new([-3, -0], [-1, 3]).unwrap(),
            TimeInterval::new_unchecked(0, 40),
            BandSelection::first(),
        );
        let query_ctx = exe_ctx.mock_query_context_test_default();

        let qp = agg
            .initialize(WorkflowOperatorPath::initialize_root(), &exe_ctx)
            .await
            .unwrap()
            .query_processor()
            .unwrap()
            .get_u8()
            .unwrap();

        let result = qp
            .query(query_rect, &query_ctx)
            .await
            .unwrap()
            .collect::<Vec<_>>()
            .await;

        assert_eq!(result.len(), 4);

        assert!(result[0].as_ref().unwrap().tiles_equal_ignoring_cache_hint(
            &RasterTile2D::new_with_tile_info(
                TimeInterval::new_unchecked(0, 20),
                TileInformation {
                    global_tile_position: [-1, 0].into(),
                    tile_size_in_pixels: [3, 2].into(),
                    global_geo_transform: TestDefault::test_default(),
                },
                0,
                GridOrEmpty::from(Grid2D::new([3, 2].into(), vec![12, 11, 10, 9, 8, 7],).unwrap()),
                CacheHint::default()
            )
        ));

        assert!(result[1].as_ref().unwrap().tiles_equal_ignoring_cache_hint(
            &RasterTile2D::new_with_tile_info(
                TimeInterval::new_unchecked(0, 20),
                TileInformation {
                    global_tile_position: [-1, 1].into(),
                    tile_size_in_pixels: [3, 2].into(),
                    global_geo_transform: TestDefault::test_default(),
                },
                0,
                GridOrEmpty::from(Grid2D::new([3, 2].into(), vec![7, 8, 9, 10, 11, 12]).unwrap()),
                CacheHint::default()
            )
        ));

        assert!(result[2].as_ref().unwrap().tiles_equal_ignoring_cache_hint(
            &RasterTile2D::new_with_tile_info(
                TimeInterval::new_unchecked(20, 40),
                TileInformation {
                    global_tile_position: [-1, 0].into(),
                    tile_size_in_pixels: [3, 2].into(),
                    global_geo_transform: TestDefault::test_default(),
                },
                0,
                GridOrEmpty::from(Grid2D::new([3, 2].into(), vec![12, 11, 10, 9, 8, 7]).unwrap()),
                CacheHint::default()
            )
        ));

        assert!(result[3].as_ref().unwrap().tiles_equal_ignoring_cache_hint(
            &RasterTile2D::new_with_tile_info(
                TimeInterval::new_unchecked(20, 40),
                TileInformation {
                    global_tile_position: [-1, 1].into(),
                    tile_size_in_pixels: [3, 2].into(),
                    global_geo_transform: TestDefault::test_default(),
                },
                0,
                GridOrEmpty::from(Grid2D::new([3, 2].into(), vec![7, 8, 9, 10, 11, 12]).unwrap()),
                CacheHint::default()
            )
        ));
    }

    #[tokio::test]
    #[allow(clippy::too_many_lines)]
    async fn test_max_with_no_data_but_ignoring_it() {
        let raster_tiles = make_raster(); // TODO: switch to make_raster_with_no_data?

        let tile_size_in_pixels = GridShape2D::new_2d(3, 2);
        let result_descriptor = RasterResultDescriptor {
            data_type: RasterDataType::U8,
            spatial_reference: SpatialReference::epsg_4326().into(),
            time: TimeDescriptor::new_regular_with_epoch(
                Some(TimeInterval::new_unchecked(0, 40)),
                TimeStep::millis(10),
            ),
            spatial_grid: SpatialGridDescriptor::source_from_parts(
                GeoTransform::new(Coordinate2D::new(0., 0.), 1., -1.),
                GridBoundingBox2D::new([-3, 0], [-1, 3]).unwrap(),
            ),
            bands: RasterBandDescriptors::new_single_band(),
        };
        let tiling_specification = TilingSpecification::new(tile_size_in_pixels);

        let mrs = MockRasterSource {
            params: MockRasterSourceParams {
                data: raster_tiles,
                result_descriptor,
            },
        }
        .boxed();

        let agg = TemporalRasterAggregation {
            params: TemporalRasterAggregationParameters {
                aggregation: Aggregation::Max {
                    ignore_no_data: true,
                },
                window: TimeStep {
                    granularity: geoengine_datatypes::primitives::TimeGranularity::Millis,
                    step: 20,
                },
                window_reference: None,
                output_type: None,
            },
            sources: SingleRasterSource { raster: mrs },
        }
        .boxed();

        let exe_ctx = MockExecutionContext::new_with_tiling_spec(tiling_specification);
        let query_rect = RasterQueryRectangle::new(
            GridBoundingBox2D::new([-3, -0], [-1, 3]).unwrap(),
            TimeInterval::new_unchecked(0, 40),
            BandSelection::first(),
        );
        let query_ctx = exe_ctx.mock_query_context_test_default();

        let qp = agg
            .initialize(WorkflowOperatorPath::initialize_root(), &exe_ctx)
            .await
            .unwrap()
            .query_processor()
            .unwrap()
            .get_u8()
            .unwrap();

        let result = qp
            .query(query_rect, &query_ctx)
            .await
            .unwrap()
            .collect::<Vec<_>>()
            .await;

        assert_eq!(result.len(), 4);

        assert!(result[0].as_ref().unwrap().tiles_equal_ignoring_cache_hint(
            &RasterTile2D::new_with_tile_info(
                TimeInterval::new_unchecked(0, 20),
                TileInformation {
                    global_tile_position: [-1, 0].into(),
                    tile_size_in_pixels: [3, 2].into(),
                    global_geo_transform: TestDefault::test_default(),
                },
                0,
                GridOrEmpty::from(Grid2D::new([3, 2].into(), vec![12, 11, 10, 9, 8, 7]).unwrap()),
                CacheHint::default()
            )
        ));

        assert!(result[1].as_ref().unwrap().tiles_equal_ignoring_cache_hint(
            &RasterTile2D::new_with_tile_info(
                TimeInterval::new_unchecked(0, 20),
                TileInformation {
                    global_tile_position: [-1, 1].into(),
                    tile_size_in_pixels: [3, 2].into(),
                    global_geo_transform: TestDefault::test_default(),
                },
                0,
                GridOrEmpty::from(Grid2D::new([3, 2].into(), vec![7, 8, 9, 10, 11, 12]).unwrap()),
                CacheHint::default()
            )
        ));

        assert!(result[2].as_ref().unwrap().tiles_equal_ignoring_cache_hint(
            &RasterTile2D::new_with_tile_info(
                TimeInterval::new_unchecked(20, 40),
                TileInformation {
                    global_tile_position: [-1, 0].into(),
                    tile_size_in_pixels: [3, 2].into(),
                    global_geo_transform: TestDefault::test_default(),
                },
                0,
                GridOrEmpty::from(Grid2D::new([3, 2].into(), vec![12, 11, 10, 9, 8, 7]).unwrap()),
                CacheHint::default()
            )
        ));

        assert!(result[3].as_ref().unwrap().tiles_equal_ignoring_cache_hint(
            &RasterTile2D::new_with_tile_info(
                TimeInterval::new_unchecked(20, 40),
                TileInformation {
                    global_tile_position: [-1, 1].into(),
                    tile_size_in_pixels: [3, 2].into(),
                    global_geo_transform: TestDefault::test_default(),
                },
                0,
                GridOrEmpty::from(Grid2D::new([3, 2].into(), vec![7, 8, 9, 10, 11, 12]).unwrap()),
                CacheHint::default()
            )
        ));
    }

    #[tokio::test]
    #[allow(clippy::too_many_lines)]
    async fn test_only_no_data() {
        let tile_size_in_pixels = GridShape2D::new_2d(3, 2);
        let result_descriptor = RasterResultDescriptor {
            data_type: RasterDataType::U8,
            spatial_reference: SpatialReference::epsg_4326().into(),
            time: TimeDescriptor::new_regular_with_epoch(
                Some(TimeInterval::new_unchecked(0, 40)),
                TimeStep::millis(10),
            ),
            spatial_grid: SpatialGridDescriptor::source_from_parts(
                GeoTransform::new(Coordinate2D::new(0., 0.), 1., -1.),
                GridBoundingBox2D::new_min_max(-3, -1, 0, 2).unwrap(),
            ),
            bands: RasterBandDescriptors::new_single_band(),
        };
        let tiling_specification = TilingSpecification::new(tile_size_in_pixels);

        let mrs = MockRasterSource {
            params: MockRasterSourceParams {
                data: vec![RasterTile2D::new_with_tile_info(
                    TimeInterval::new_unchecked(0, 20),
                    TileInformation {
                        global_tile_position: [-1, 0].into(),
                        tile_size_in_pixels: [3, 2].into(),
                        global_geo_transform: TestDefault::test_default(),
                    },
                    0,
                    GridOrEmpty::from(EmptyGrid2D::<u8>::new([3, 2].into())),
                    CacheHint::default(),
                )],
                result_descriptor,
            },
        }
        .boxed();

        let agg = TemporalRasterAggregation {
            params: TemporalRasterAggregationParameters {
                aggregation: Aggregation::Max {
                    ignore_no_data: false,
                },
                window: TimeStep {
                    granularity: geoengine_datatypes::primitives::TimeGranularity::Millis,
                    step: 20,
                },
                window_reference: None,
                output_type: None,
            },
            sources: SingleRasterSource { raster: mrs },
        }
        .boxed();

        let exe_ctx = MockExecutionContext::new_with_tiling_spec(tiling_specification);
        let query_rect = RasterQueryRectangle::new(
            GridBoundingBox2D::new_min_max(-3, -1, 0, 1).unwrap(),
            TimeInterval::new_unchecked(0, 20),
            BandSelection::first(),
        );
        let query_ctx = exe_ctx.mock_query_context_test_default();

        let qp = agg
            .initialize(WorkflowOperatorPath::initialize_root(), &exe_ctx)
            .await
            .unwrap()
            .query_processor()
            .unwrap()
            .get_u8()
            .unwrap();

        let result = qp
            .query(query_rect, &query_ctx)
            .await
            .unwrap()
            .collect::<Vec<_>>()
            .await;

        assert_eq!(result.len(), 1);

        assert!(result[0].as_ref().unwrap().tiles_equal_ignoring_cache_hint(
            &RasterTile2D::new_with_tile_info(
                TimeInterval::new_unchecked(0, 20),
                TileInformation {
                    global_tile_position: [-1, 0].into(),
                    tile_size_in_pixels: [3, 2].into(),
                    global_geo_transform: TestDefault::test_default(),
                },
                0,
                GridOrEmpty::Empty(EmptyGrid::new([3, 2].into())),
                CacheHint::default()
            )
        ));
    }

    #[tokio::test]
    async fn test_first_with_no_data() {
        let raster_tiles = make_raster_with_no_data();

        let tile_size_in_pixels = GridShape2D::new_2d(3, 2);
        let result_descriptor = RasterResultDescriptor {
            data_type: RasterDataType::U8,
            spatial_reference: SpatialReference::epsg_4326().into(),
            time: TimeDescriptor::new_regular_with_epoch(
                Some(TimeInterval::new_unchecked(0, 40)),
                TimeStep::millis(10),
            ),
            spatial_grid: SpatialGridDescriptor::source_from_parts(
                GeoTransform::new(Coordinate2D::new(0., 0.), 1., -1.),
                GridBoundingBox2D::new([-3, -0], [-1, 3]).unwrap(),
            ),
            bands: RasterBandDescriptors::new_single_band(),
        };
        let tiling_specification = TilingSpecification::new(tile_size_in_pixels);

        let mrs = MockRasterSource {
            params: MockRasterSourceParams {
                data: raster_tiles,
                result_descriptor,
            },
        }
        .boxed();

        let agg = TemporalRasterAggregation {
            params: TemporalRasterAggregationParameters {
                aggregation: Aggregation::First {
                    ignore_no_data: true,
                },
                window: TimeStep {
                    granularity: geoengine_datatypes::primitives::TimeGranularity::Millis,
                    step: 30,
                },
                window_reference: None,
                output_type: None,
            },
            sources: SingleRasterSource { raster: mrs },
        }
        .boxed();

        let exe_ctx = MockExecutionContext::new_with_tiling_spec(tiling_specification);
        let query_rect = RasterQueryRectangle::new(
            GridBoundingBox2D::new([-3, -0], [-1, 3]).unwrap(),
            TimeInterval::new_unchecked(0, 30),
            BandSelection::first(),
        );
        let query_ctx = exe_ctx.mock_query_context_test_default();

        let qp = agg
            .initialize(WorkflowOperatorPath::initialize_root(), &exe_ctx)
            .await
            .unwrap()
            .query_processor()
            .unwrap()
            .get_u8()
            .unwrap();

        let result = qp
            .query(query_rect, &query_ctx)
            .await
            .unwrap()
            .collect::<Vec<_>>()
            .await;

        assert_eq!(result.len(), 2);

        assert!(result[0].as_ref().unwrap().tiles_equal_ignoring_cache_hint(
            &RasterTile2D::new_with_tile_info(
                TimeInterval::new_unchecked(0, 30),
                TileInformation {
                    global_tile_position: [-1, 0].into(),
                    tile_size_in_pixels: [3, 2].into(),
                    global_geo_transform: TestDefault::test_default(),
                },
                0,
                GridOrEmpty::from(Grid2D::new([3, 2].into(), vec![7, 8, 9, 16, 11, 12]).unwrap()),
                CacheHint::default()
            )
        ));

        assert!(
            result[1].as_ref().unwrap().tiles_equal_ignoring_cache_hint(
                &RasterTile2D::new_with_tile_info(
                    TimeInterval::new_unchecked(0, 30),
                    TileInformation {
                        global_tile_position: [-1, 1].into(),
                        tile_size_in_pixels: [3, 2].into(),
                        global_geo_transform: TestDefault::test_default(),
                    },
                    0,
                    GridOrEmpty::from(
                        MaskedGrid2D::new(
                            Grid2D::new([3, 2].into(), vec![1, 2, 3, 0, 5, 6]).unwrap(),
                            Grid2D::new([3, 2].into(), vec![true, true, true, false, true, true])
                                .unwrap()
                        )
                        .unwrap()
                    ),
                    CacheHint::default()
                )
            )
        );
    }

    #[tokio::test]
    async fn test_last_with_no_data() {
        let raster_tiles = make_raster_with_no_data();

        let tile_size_in_pixels = GridShape2D::new_2d(3, 2);
        let result_descriptor = RasterResultDescriptor {
            data_type: RasterDataType::U8,
            spatial_reference: SpatialReference::epsg_4326().into(),
            time: TimeDescriptor::new_regular_with_epoch(
                Some(TimeInterval::new_unchecked(0, 40)),
                TimeStep::millis(10),
            ),
            spatial_grid: SpatialGridDescriptor::source_from_parts(
                GeoTransform::new(Coordinate2D::new(0., 0.), 1., -1.),
                GridBoundingBox2D::new([-3, -0], [-1, 3]).unwrap(),
            ),
            bands: RasterBandDescriptors::new_single_band(),
        };
        let tiling_specification = TilingSpecification::new(tile_size_in_pixels);

        let mrs = MockRasterSource {
            params: MockRasterSourceParams {
                data: raster_tiles,
                result_descriptor,
            },
        }
        .boxed();
        let agg = TemporalRasterAggregation {
            params: TemporalRasterAggregationParameters {
                aggregation: Aggregation::Last {
                    ignore_no_data: true,
                },
                window: TimeStep {
                    granularity: geoengine_datatypes::primitives::TimeGranularity::Millis,
                    step: 30,
                },
                window_reference: None,
                output_type: None,
            },
            sources: SingleRasterSource { raster: mrs },
        }
        .boxed();

        let exe_ctx = MockExecutionContext::new_with_tiling_spec(tiling_specification);
        let query_rect = RasterQueryRectangle::new(
            GridBoundingBox2D::new([-3, -0], [-1, 3]).unwrap(),
            TimeInterval::new_unchecked(0, 30),
            BandSelection::first(),
        );
        let query_ctx = exe_ctx.mock_query_context_test_default();

        let qp = agg
            .initialize(WorkflowOperatorPath::initialize_root(), &exe_ctx)
            .await
            .unwrap()
            .query_processor()
            .unwrap()
            .get_u8()
            .unwrap();

        let result = qp
            .query(query_rect, &query_ctx)
            .await
            .unwrap()
            .collect::<Vec<_>>()
            .await;

        assert_eq!(result.len(), 2);

        assert!(result[0].as_ref().unwrap().tiles_equal_ignoring_cache_hint(
            &RasterTile2D::new_with_tile_info(
                TimeInterval::new_unchecked(0, 30),
                TileInformation {
                    global_tile_position: [-1, 0].into(),
                    tile_size_in_pixels: [3, 2].into(),
                    global_geo_transform: TestDefault::test_default(),
                },
                0,
                GridOrEmpty::from(Grid2D::new([3, 2].into(), vec![13, 8, 15, 16, 17, 18]).unwrap()),
                CacheHint::default()
            )
        ));

        assert!(
            result[1].as_ref().unwrap().tiles_equal_ignoring_cache_hint(
                &RasterTile2D::new_with_tile_info(
                    TimeInterval::new_unchecked(0, 30),
                    TileInformation {
                        global_tile_position: [-1, 1].into(),
                        tile_size_in_pixels: [3, 2].into(),
                        global_geo_transform: TestDefault::test_default(),
                    },
                    0,
                    GridOrEmpty::from(
                        MaskedGrid2D::new(
                            Grid2D::new([3, 2].into(), vec![1, 2, 3, 0, 5, 6]).unwrap(),
                            Grid2D::new([3, 2].into(), vec![true, true, true, false, true, true])
                                .unwrap()
                        )
                        .unwrap()
                    ),
                    CacheHint::default()
                )
            )
        );
    }

    #[tokio::test]
    async fn test_last() {
        let raster_tiles = make_raster_with_no_data();

        let tile_size_in_pixels = GridShape2D::new_2d(3, 2);
        let result_descriptor = RasterResultDescriptor {
            data_type: RasterDataType::U8,
            spatial_reference: SpatialReference::epsg_4326().into(),
            time: TimeDescriptor::new_regular_with_epoch(
                Some(TimeInterval::new_unchecked(0, 40)),
                TimeStep::millis(10),
            ),
            spatial_grid: SpatialGridDescriptor::source_from_parts(
                GeoTransform::new(Coordinate2D::new(0., 0.), 1., -1.),
                GridBoundingBox2D::new([-3, 0], [-1, 3]).unwrap(),
            ),
            bands: RasterBandDescriptors::new_single_band(),
        };
        let tiling_specification = TilingSpecification::new(tile_size_in_pixels);

        let mrs = MockRasterSource {
            params: MockRasterSourceParams {
                data: raster_tiles,
                result_descriptor,
            },
        }
        .boxed();

        let agg = TemporalRasterAggregation {
            params: TemporalRasterAggregationParameters {
                aggregation: Aggregation::Last {
                    ignore_no_data: false,
                },
                window: TimeStep {
                    granularity: geoengine_datatypes::primitives::TimeGranularity::Millis,
                    step: 30,
                },
                window_reference: None,
                output_type: None,
            },
            sources: SingleRasterSource { raster: mrs },
        }
        .boxed();

        let exe_ctx = MockExecutionContext::new_with_tiling_spec(tiling_specification);
        let query_rect = RasterQueryRectangle::new(
            GridBoundingBox2D::new([-3, 0], [-1, 3]).unwrap(),
            TimeInterval::new_unchecked(0, 30),
            BandSelection::first(),
        );
        let query_ctx = exe_ctx.mock_query_context_test_default();

        let qp = agg
            .initialize(WorkflowOperatorPath::initialize_root(), &exe_ctx)
            .await
            .unwrap()
            .query_processor()
            .unwrap()
            .get_u8()
            .unwrap();

        let result = qp
            .query(query_rect, &query_ctx)
            .await
            .unwrap()
            .collect::<Vec<_>>()
            .await;

        assert_eq!(result.len(), 2);

        assert!(
            result[0].as_ref().unwrap().tiles_equal_ignoring_cache_hint(
                &RasterTile2D::new_with_tile_info(
                    TimeInterval::new_unchecked(0, 30),
                    TileInformation {
                        global_tile_position: [-1, 0].into(),
                        tile_size_in_pixels: [3, 2].into(),
                        global_geo_transform: TestDefault::test_default(),
                    },
                    0,
                    GridOrEmpty::from(
                        MaskedGrid2D::new(
                            Grid2D::new([3, 2].into(), vec![13, 42, 15, 16, 17, 18]).unwrap(),
                            Grid2D::new([3, 2].into(), vec![true, false, true, true, true, true])
                                .unwrap()
                        )
                        .unwrap()
                    ),
                    CacheHint::default()
                )
            )
        );

        assert!(result[1].as_ref().unwrap().tiles_equal_ignoring_cache_hint(
            &RasterTile2D::new_with_tile_info(
                TimeInterval::new_unchecked(0, 30),
                TileInformation {
                    global_tile_position: [-1, 1].into(),
                    tile_size_in_pixels: [3, 2].into(),
                    global_geo_transform: TestDefault::test_default(),
                },
                0,
                GridOrEmpty::Empty(EmptyGrid2D::new([3, 2].into())),
                CacheHint::default()
            )
        ));
    }

    #[tokio::test]
    async fn test_first() {
        let raster_tiles = make_raster_with_no_data();

        let tile_size_in_pixels = GridShape2D::new_2d(3, 2);
        let result_descriptor = RasterResultDescriptor {
            data_type: RasterDataType::U8,
            spatial_reference: SpatialReference::epsg_4326().into(),
            time: TimeDescriptor::new_regular_with_epoch(
                Some(TimeInterval::new_unchecked(0, 40)),
                TimeStep::millis(10),
            ),
            spatial_grid: SpatialGridDescriptor::source_from_parts(
                GeoTransform::new(Coordinate2D::new(0., 0.), 1., -1.),
                GridBoundingBox2D::new([-3, -0], [-1, 3]).unwrap(),
            ),
            bands: RasterBandDescriptors::new_single_band(),
        };
        let tiling_specification = TilingSpecification::new(tile_size_in_pixels);

        let mrs = MockRasterSource {
            params: MockRasterSourceParams {
                data: raster_tiles,
                result_descriptor,
            },
        }
        .boxed();

        let agg = TemporalRasterAggregation {
            params: TemporalRasterAggregationParameters {
                aggregation: Aggregation::First {
                    ignore_no_data: false,
                },
                window: TimeStep {
                    granularity: geoengine_datatypes::primitives::TimeGranularity::Millis,
                    step: 30,
                },
                window_reference: None,
                output_type: None,
            },
            sources: SingleRasterSource { raster: mrs },
        }
        .boxed();

        let exe_ctx = MockExecutionContext::new_with_tiling_spec(tiling_specification);
        let query_rect = RasterQueryRectangle::new(
            GridBoundingBox2D::new([-3, -0], [-1, 3]).unwrap(),
            TimeInterval::new_unchecked(0, 30),
            BandSelection::first(),
        );
        let query_ctx = exe_ctx.mock_query_context_test_default();

        let qp = agg
            .initialize(WorkflowOperatorPath::initialize_root(), &exe_ctx)
            .await
            .unwrap()
            .query_processor()
            .unwrap()
            .get_u8()
            .unwrap();

        let result = qp
            .query(query_rect, &query_ctx)
            .await
            .unwrap()
            .collect::<Vec<_>>()
            .await;

        assert_eq!(result.len(), 2);

        assert!(result[0].as_ref().unwrap().tiles_equal_ignoring_cache_hint(
            &RasterTile2D::new_with_tile_info(
                TimeInterval::new_unchecked(0, 30),
                TileInformation {
                    global_tile_position: [-1, 0].into(),
                    tile_size_in_pixels: [3, 2].into(),
                    global_geo_transform: TestDefault::test_default(),
                },
                0,
                GridOrEmpty::from(EmptyGrid2D::new([3, 2].into())),
                CacheHint::default()
            )
        ));

        assert!(
            result[1].as_ref().unwrap().tiles_equal_ignoring_cache_hint(
                &RasterTile2D::new_with_tile_info(
                    TimeInterval::new_unchecked(0, 30),
                    TileInformation {
                        global_tile_position: [-1, 1].into(),
                        tile_size_in_pixels: [3, 2].into(),
                        global_geo_transform: TestDefault::test_default(),
                    },
                    0,
                    GridOrEmpty::from(
                        MaskedGrid2D::new(
                            Grid2D::new([3, 2].into(), vec![1, 2, 3, 42, 5, 6]).unwrap(),
                            Grid2D::new([3, 2].into(), vec![true, true, true, false, true, true])
                                .unwrap()
                        )
                        .unwrap()
                    ),
                    CacheHint::default()
                )
            )
        );
    }

    #[tokio::test]
    async fn test_mean_nodata() {
        let raster_tiles = make_raster_with_no_data();

        let tile_size_in_pixels = GridShape2D::new_2d(3, 2);
        let result_descriptor = RasterResultDescriptor {
            data_type: RasterDataType::U8,
            spatial_reference: SpatialReference::epsg_4326().into(),
            time: TimeDescriptor::new_regular_with_epoch(
                Some(TimeInterval::new_unchecked(0, 40)),
                TimeStep::millis(10),
            ),
            spatial_grid: SpatialGridDescriptor::source_from_parts(
                GeoTransform::new(Coordinate2D::new(0., 0.), 1., -1.),
                GridBoundingBox2D::new([-3, -0], [-1, 3]).unwrap(),
            ),
            bands: RasterBandDescriptors::new_single_band(),
        };
        let tiling_specification = TilingSpecification::new(tile_size_in_pixels);

        let mrs = MockRasterSource {
            params: MockRasterSourceParams {
                data: raster_tiles,
                result_descriptor,
            },
        }
        .boxed();

        let agg = TemporalRasterAggregation {
            params: TemporalRasterAggregationParameters {
                aggregation: Aggregation::Mean {
                    ignore_no_data: false,
                },
                window: TimeStep {
                    granularity: geoengine_datatypes::primitives::TimeGranularity::Millis,
                    step: 30,
                },
                window_reference: None,
                output_type: None,
            },
            sources: SingleRasterSource { raster: mrs },
        }
        .boxed();

        let exe_ctx = MockExecutionContext::new_with_tiling_spec(tiling_specification);
        let query_rect = RasterQueryRectangle::new(
            GridBoundingBox2D::new([-3, -0], [-1, 3]).unwrap(),
            TimeInterval::new_unchecked(0, 30),
            BandSelection::first(),
        );
        let query_ctx = exe_ctx.mock_query_context_test_default();

        let qp = agg
            .initialize(WorkflowOperatorPath::initialize_root(), &exe_ctx)
            .await
            .unwrap()
            .query_processor()
            .unwrap()
            .get_u8()
            .unwrap();

        let result = qp
            .raster_query(query_rect, &query_ctx)
            .await
            .unwrap()
            .collect::<Vec<_>>()
            .await;

        assert_eq!(result.len(), 2);

        assert!(result[0].as_ref().unwrap().tiles_equal_ignoring_cache_hint(
            &RasterTile2D::new_with_tile_info(
                TimeInterval::new_unchecked(0, 30),
                TileInformation {
                    global_tile_position: [-1, 0].into(),
                    tile_size_in_pixels: [3, 2].into(),
                    global_geo_transform: TestDefault::test_default(),
                },
                0,
                GridOrEmpty::from(EmptyGrid2D::new([3, 2].into())),
                CacheHint::default()
            )
        ));

        assert!(
            result[1].as_ref().unwrap().tiles_equal_ignoring_cache_hint(
                &RasterTile2D::new_with_tile_info(
                    TimeInterval::new_unchecked(0, 30),
                    TileInformation {
                        global_tile_position: [-1, 1].into(),
                        tile_size_in_pixels: [3, 2].into(),
                        global_geo_transform: TestDefault::test_default(),
                    },
                    0,
                    GridOrEmpty::from(
                        MaskedGrid2D::new(
                            Grid2D::new([3, 2].into(), vec![1, 2, 3, 0, 5, 6]).unwrap(),
                            Grid2D::new([3, 2].into(), vec![true, true, true, false, true, true])
                                .unwrap()
                        )
                        .unwrap()
                    ),
                    CacheHint::default()
                )
            )
        );
    }

    #[tokio::test]
    async fn test_mean_ignore_no_data() {
        let raster_tiles = make_raster_with_no_data();

        let tile_size_in_pixels = GridShape2D::new_2d(3, 2);
        let result_descriptor = RasterResultDescriptor {
            data_type: RasterDataType::U8,
            spatial_reference: SpatialReference::epsg_4326().into(),
            time: TimeDescriptor::new_regular_with_epoch(
                Some(TimeInterval::new_unchecked(0, 40)),
                TimeStep::millis(10),
            ),
            spatial_grid: SpatialGridDescriptor::source_from_parts(
                GeoTransform::new(Coordinate2D::new(0., 0.), 1., -1.),
                GridBoundingBox2D::new([-3, -0], [-1, 3]).unwrap(),
            ),
            bands: RasterBandDescriptors::new_single_band(),
        };
        let tiling_specification = TilingSpecification::new(tile_size_in_pixels);

        let mrs = MockRasterSource {
            params: MockRasterSourceParams {
                data: raster_tiles,
                result_descriptor,
            },
        }
        .boxed();

        let agg = TemporalRasterAggregation {
            params: TemporalRasterAggregationParameters {
                aggregation: Aggregation::Mean {
                    ignore_no_data: true,
                },
                window: TimeStep {
                    granularity: geoengine_datatypes::primitives::TimeGranularity::Millis,
                    step: 30,
                },
                window_reference: None,
                output_type: None,
            },
            sources: SingleRasterSource { raster: mrs },
        }
        .boxed();

        let exe_ctx = MockExecutionContext::new_with_tiling_spec(tiling_specification);
        let query_rect = RasterQueryRectangle::new(
            GridBoundingBox2D::new([-3, -0], [-1, 3]).unwrap(),
            TimeInterval::new_unchecked(0, 30),
            BandSelection::first(),
        );
        let query_ctx = exe_ctx.mock_query_context_test_default();

        let qp = agg
            .initialize(WorkflowOperatorPath::initialize_root(), &exe_ctx)
            .await
            .unwrap()
            .query_processor()
            .unwrap()
            .get_u8()
            .unwrap();

        let result = qp
            .raster_query(query_rect, &query_ctx)
            .await
            .unwrap()
            .collect::<Vec<_>>()
            .await;

        assert_eq!(result.len(), 2);

        assert!(result[0].as_ref().unwrap().tiles_equal_ignoring_cache_hint(
            &RasterTile2D::new_with_tile_info(
                TimeInterval::new_unchecked(0, 30),
                TileInformation {
                    global_tile_position: [-1, 0].into(),
                    tile_size_in_pixels: [3, 2].into(),
                    global_geo_transform: TestDefault::test_default(),
                },
                0,
                GridOrEmpty::from(Grid2D::new([3, 2].into(), vec![10, 8, 12, 16, 14, 15]).unwrap()),
                CacheHint::default()
            )
        ));

        assert!(
            result[1].as_ref().unwrap().tiles_equal_ignoring_cache_hint(
                &RasterTile2D::new_with_tile_info(
                    TimeInterval::new_unchecked(0, 30),
                    TileInformation {
                        global_tile_position: [-1, 1].into(),
                        tile_size_in_pixels: [3, 2].into(),
                        global_geo_transform: TestDefault::test_default(),
                    },
                    0,
                    GridOrEmpty::from(
                        MaskedGrid2D::new(
                            Grid2D::new([3, 2].into(), vec![1, 2, 3, 0, 5, 6]).unwrap(),
                            Grid2D::new([3, 2].into(), vec![true, true, true, false, true, true])
                                .unwrap()
                        )
                        .unwrap()
                    ),
                    CacheHint::default()
                )
            )
        );
    }

    #[tokio::test]
    #[allow(clippy::too_many_lines)]
    async fn test_sum_without_nodata() {
        let raster_tiles = make_raster();

        let tile_size_in_pixels = GridShape2D::new_2d(3, 2);
        let result_descriptor = RasterResultDescriptor {
            data_type: RasterDataType::U8,
            spatial_reference: SpatialReference::epsg_4326().into(),
            time: TimeDescriptor::new_regular_with_epoch(
                Some(TimeInterval::new_unchecked(0, 40)),
                TimeStep::millis(10),
            ),
            spatial_grid: SpatialGridDescriptor::source_from_parts(
                GeoTransform::new(Coordinate2D::new(0., 0.), 1., -1.),
                GridBoundingBox2D::new([-3, -0], [-1, 3]).unwrap(),
            ),
            bands: RasterBandDescriptors::new_single_band(),
        };
        let tiling_specification = TilingSpecification::new(tile_size_in_pixels);

        let mrs = MockRasterSource {
            params: MockRasterSourceParams {
                data: raster_tiles,
                result_descriptor,
            },
        }
        .boxed();

        let operator = TemporalRasterAggregation {
            params: TemporalRasterAggregationParameters {
                aggregation: Aggregation::Sum {
                    ignore_no_data: false,
                },
                window: TimeStep {
                    granularity: geoengine_datatypes::primitives::TimeGranularity::Millis,
                    step: 20,
                },
                window_reference: Some(TimeInstance::from_millis(0).unwrap()),
                output_type: None,
            },
            sources: SingleRasterSource { raster: mrs },
        }
        .boxed();

        let exe_ctx = MockExecutionContext::new_with_tiling_spec(tiling_specification);
        let query_rect = RasterQueryRectangle::new(
            GridBoundingBox2D::new([-3, -0], [-1, 3]).unwrap(),
            TimeInterval::new_unchecked(0, 30),
            BandSelection::first(),
        );
        let query_ctx = exe_ctx.mock_query_context_test_default();

        let query_processor = operator
            .initialize(WorkflowOperatorPath::initialize_root(), &exe_ctx)
            .await
            .unwrap()
            .query_processor()
            .unwrap()
            .get_u8()
            .unwrap();

        let result = query_processor
            .raster_query(query_rect, &query_ctx)
            .await
            .unwrap()
            .map(Result::unwrap)
            .collect::<Vec<_>>()
            .await;

        assert!(
            result.tiles_equal_ignoring_cache_hint(&[
                RasterTile2D::new_with_tile_info(
                    TimeInterval::new_unchecked(0, 20),
                    TileInformation {
                        global_tile_position: [-1, 0].into(),
                        tile_size_in_pixels: [3, 2].into(),
                        global_geo_transform: TestDefault::test_default(),
                    },
                    0,
                    Grid2D::new([3, 2].into(), vec![13, 13, 13, 13, 13, 13])
                        .unwrap()
                        .into(),
                    CacheHint::default()
                ),
                RasterTile2D::new_with_tile_info(
                    TimeInterval::new_unchecked(0, 20),
                    TileInformation {
                        global_tile_position: [-1, 1].into(),
                        tile_size_in_pixels: [3, 2].into(),
                        global_geo_transform: TestDefault::test_default(),
                    },
                    0,
                    Grid2D::new([3, 2].into(), vec![13, 13, 13, 13, 13, 13])
                        .unwrap()
                        .into(),
                    CacheHint::default()
                ),
                RasterTile2D::new_with_tile_info(
                    TimeInterval::new_unchecked(20, 40),
                    TileInformation {
                        global_tile_position: [-1, 0].into(),
                        tile_size_in_pixels: [3, 2].into(),
                        global_geo_transform: TestDefault::test_default(),
                    },
                    0,
                    Grid2D::new([3, 2].into(), vec![13, 13, 13, 13, 13, 13])
                        .unwrap()
                        .into(),
                    CacheHint::default()
                ),
                RasterTile2D::new_with_tile_info(
                    TimeInterval::new_unchecked(20, 40),
                    TileInformation {
                        global_tile_position: [-1, 1].into(),
                        tile_size_in_pixels: [3, 2].into(),
                        global_geo_transform: TestDefault::test_default(),
                    },
                    0,
                    Grid2D::new([3, 2].into(), vec![13, 13, 13, 13, 13, 13])
                        .unwrap()
                        .into(),
                    CacheHint::default()
                )
            ])
        );
    }

    #[tokio::test]
    async fn test_sum_nodata() {
        let raster_tiles = make_raster_with_no_data();

        let tile_size_in_pixels = GridShape2D::new_2d(3, 2);
        let result_descriptor = RasterResultDescriptor {
            data_type: RasterDataType::U8,
            spatial_reference: SpatialReference::epsg_4326().into(),
            time: TimeDescriptor::new_regular_with_epoch(
                Some(TimeInterval::new_unchecked(0, 40)),
                TimeStep::millis(10),
            ),
            spatial_grid: SpatialGridDescriptor::source_from_parts(
                GeoTransform::new(Coordinate2D::new(0., 0.), 1., -1.),
                GridBoundingBox2D::new([-3, -0], [-1, 3]).unwrap(),
            ),
            bands: RasterBandDescriptors::new_single_band(),
        };
        let tiling_specification = TilingSpecification::new(tile_size_in_pixels);

        let mrs = MockRasterSource {
            params: MockRasterSourceParams {
                data: raster_tiles,
                result_descriptor,
            },
        }
        .boxed();

        let agg = TemporalRasterAggregation {
            params: TemporalRasterAggregationParameters {
                aggregation: Aggregation::Sum {
                    ignore_no_data: false,
                },
                window: TimeStep {
                    granularity: geoengine_datatypes::primitives::TimeGranularity::Millis,
                    step: 30,
                },
                window_reference: None,
                output_type: None,
            },
            sources: SingleRasterSource { raster: mrs },
        }
        .boxed();

        let exe_ctx = MockExecutionContext::new_with_tiling_spec(tiling_specification);
        let query_rect = RasterQueryRectangle::new(
            GridBoundingBox2D::new([-3, -0], [-1, 3]).unwrap(),
            TimeInterval::new_unchecked(0, 30),
            BandSelection::first(),
        );
        let query_ctx = exe_ctx.mock_query_context_test_default();

        let qp = agg
            .initialize(WorkflowOperatorPath::initialize_root(), &exe_ctx)
            .await
            .unwrap()
            .query_processor()
            .unwrap()
            .get_u8()
            .unwrap();

        let result = qp
            .raster_query(query_rect, &query_ctx)
            .await
            .unwrap()
            .collect::<Vec<_>>()
            .await;

        assert_eq!(result.len(), 2);

        assert!(result[0].as_ref().unwrap().tiles_equal_ignoring_cache_hint(
            &RasterTile2D::new_with_tile_info(
                TimeInterval::new_unchecked(0, 30),
                TileInformation {
                    global_tile_position: [-1, 0].into(),
                    tile_size_in_pixels: [3, 2].into(),
                    global_geo_transform: TestDefault::test_default(),
                },
                0,
                GridOrEmpty::from(EmptyGrid2D::new([3, 2].into())),
                CacheHint::default()
            )
        ));

        assert!(
            result[1].as_ref().unwrap().tiles_equal_ignoring_cache_hint(
                &RasterTile2D::new_with_tile_info(
                    TimeInterval::new_unchecked(0, 30),
                    TileInformation {
                        global_tile_position: [-1, 1].into(),
                        tile_size_in_pixels: [3, 2].into(),
                        global_geo_transform: TestDefault::test_default(),
                    },
                    0,
                    GridOrEmpty::from(
                        MaskedGrid2D::new(
                            Grid2D::new([3, 2].into(), vec![1, 2, 3, 0, 5, 6]).unwrap(),
                            Grid2D::new([3, 2].into(), vec![true, true, true, false, true, true])
                                .unwrap()
                        )
                        .unwrap(),
                    ),
                    CacheHint::default()
                )
            )
        );
    }

    #[tokio::test]
    async fn test_sum_ignore_no_data() {
        let raster_tiles = make_raster_with_no_data();

        let tile_size_in_pixels = GridShape2D::new_2d(3, 2);
        let result_descriptor = RasterResultDescriptor {
            data_type: RasterDataType::U8,
            spatial_reference: SpatialReference::epsg_4326().into(),
            time: TimeDescriptor::new_regular_with_epoch(
                Some(TimeInterval::new_unchecked(0, 40)),
                TimeStep::millis(10),
            ),
            spatial_grid: SpatialGridDescriptor::source_from_parts(
                GeoTransform::new(Coordinate2D::new(0., 0.), 1., -1.),
                GridBoundingBox2D::new([-3, -0], [-1, 3]).unwrap(),
            ),
            bands: RasterBandDescriptors::new_single_band(),
        };
        let tiling_specification = TilingSpecification::new(tile_size_in_pixels);

        let mrs = MockRasterSource {
            params: MockRasterSourceParams {
                data: raster_tiles,
                result_descriptor,
            },
        }
        .boxed();

        let agg = TemporalRasterAggregation {
            params: TemporalRasterAggregationParameters {
                aggregation: Aggregation::Sum {
                    ignore_no_data: true,
                },
                window: TimeStep {
                    granularity: geoengine_datatypes::primitives::TimeGranularity::Millis,
                    step: 30,
                },
                window_reference: None,
                output_type: None,
            },
            sources: SingleRasterSource { raster: mrs },
        }
        .boxed();

        let exe_ctx = MockExecutionContext::new_with_tiling_spec(tiling_specification);
        let query_rect = RasterQueryRectangle::new(
            GridBoundingBox2D::new([-3, -0], [-1, 3]).unwrap(),
            TimeInterval::new_unchecked(0, 30),
            BandSelection::first(),
        );
        let query_ctx = exe_ctx.mock_query_context_test_default();

        let qp = agg
            .initialize(WorkflowOperatorPath::initialize_root(), &exe_ctx)
            .await
            .unwrap()
            .query_processor()
            .unwrap()
            .get_u8()
            .unwrap();

        let result = qp
            .raster_query(query_rect, &query_ctx)
            .await
            .unwrap()
            .collect::<Vec<_>>()
            .await;

        assert_eq!(result.len(), 2);

        assert!(result[0].as_ref().unwrap().tiles_equal_ignoring_cache_hint(
            &RasterTile2D::new_with_tile_info(
                TimeInterval::new_unchecked(0, 30),
                TileInformation {
                    global_tile_position: [-1, 0].into(),
                    tile_size_in_pixels: [3, 2].into(),
                    global_geo_transform: TestDefault::test_default(),
                },
                0,
                GridOrEmpty::from(Grid2D::new([3, 2].into(), vec![20, 8, 24, 16, 28, 30]).unwrap()),
                CacheHint::default()
            )
        ));

        assert!(
            result[1].as_ref().unwrap().tiles_equal_ignoring_cache_hint(
                &RasterTile2D::new_with_tile_info(
                    TimeInterval::new_unchecked(0, 30),
                    TileInformation {
                        global_tile_position: [-1, 1].into(),
                        tile_size_in_pixels: [3, 2].into(),
                        global_geo_transform: TestDefault::test_default(),
                    },
                    0,
                    GridOrEmpty::from(
                        MaskedGrid2D::new(
                            Grid2D::new([3, 2].into(), vec![1, 2, 3, 0, 5, 6]).unwrap(),
                            Grid2D::new([3, 2].into(), vec![true, true, true, false, true, true])
                                .unwrap()
                        )
                        .unwrap()
                    ),
                    CacheHint::default()
                )
            )
        );
    }

    #[tokio::test]
    #[allow(clippy::too_many_lines)]
    async fn test_sum_with_larger_data_type() {
        let raster_tiles = make_raster();

        let tile_size_in_pixels = GridShape2D::new_2d(3, 2);
        let result_descriptor = RasterResultDescriptor {
            data_type: RasterDataType::U8,
            spatial_reference: SpatialReference::epsg_4326().into(),
            time: TimeDescriptor::new_regular_with_epoch(
                Some(TimeInterval::new_unchecked(0, 40)),
                TimeStep::millis(10),
            ),
            spatial_grid: SpatialGridDescriptor::source_from_parts(
                GeoTransform::new(Coordinate2D::new(0., 0.), 1., -1.),
                GridBoundingBox2D::new([-3, -0], [-1, 3]).unwrap(),
            ),
            bands: RasterBandDescriptors::new_single_band(),
        };
        let tiling_specification = TilingSpecification::new(tile_size_in_pixels);

        let mrs = MockRasterSource {
            params: MockRasterSourceParams {
                data: raster_tiles,
                result_descriptor: result_descriptor.clone(),
            },
        }
        .boxed();

        let operator = TemporalRasterAggregation {
            params: TemporalRasterAggregationParameters {
                aggregation: Aggregation::Sum {
                    ignore_no_data: false,
                },
                window: TimeStep {
                    granularity: geoengine_datatypes::primitives::TimeGranularity::Millis,
                    step: 20,
                },
                window_reference: Some(TimeInstance::from_millis(0).unwrap()),
                output_type: Some(RasterDataType::U16),
            },
            sources: SingleRasterSource {
                raster: Expression {
                    params: ExpressionParams {
                        expression: "20 * A".to_string(),
                        output_type: RasterDataType::U8,
                        output_band: None,
                        map_no_data: true,
                    },
                    sources: SingleRasterSource { raster: mrs },
                }
                .boxed(),
            },
        }
        .boxed();

        let exe_ctx = MockExecutionContext::new_with_tiling_spec(tiling_specification);
        let query_rect = RasterQueryRectangle::new(
            GridBoundingBox2D::new([-3, -0], [-1, 3]).unwrap(),
            TimeInterval::new_unchecked(0, 30),
            BandSelection::first(),
        );
        let query_ctx = exe_ctx.mock_query_context_test_default();

        let query_processor = operator
            .initialize(WorkflowOperatorPath::initialize_root(), &exe_ctx)
            .await
            .unwrap()
            .query_processor()
            .unwrap()
            .get_u16()
            .unwrap();

        let result = query_processor
            .raster_query(query_rect, &query_ctx)
            .await
            .unwrap()
            .map(Result::unwrap)
            .collect::<Vec<_>>()
            .await;

        assert!(
            result.tiles_equal_ignoring_cache_hint(&[
                RasterTile2D::new_with_tile_info(
                    TimeInterval::new_unchecked(0, 20),
                    TileInformation {
                        global_tile_position: [-1, 0].into(),
                        tile_size_in_pixels: [3, 2].into(),
                        global_geo_transform: TestDefault::test_default(),
                    },
                    0,
                    Grid2D::new(
                        [3, 2].into(),
                        vec![13 * 20, 13 * 20, 13 * 20, 13 * 20, 13 * 20, 13 * 20]
                    )
                    .unwrap()
                    .into(),
                    CacheHint::default()
                ),
                RasterTile2D::new_with_tile_info(
                    TimeInterval::new_unchecked(0, 20),
                    TileInformation {
                        global_tile_position: [-1, 1].into(),
                        tile_size_in_pixels: [3, 2].into(),
                        global_geo_transform: TestDefault::test_default(),
                    },
                    0,
                    Grid2D::new(
                        [3, 2].into(),
                        vec![13 * 20, 13 * 20, 13 * 20, 13 * 20, 13 * 20, 13 * 20]
                    )
                    .unwrap()
                    .into(),
                    CacheHint::default()
                ),
                RasterTile2D::new_with_tile_info(
                    TimeInterval::new_unchecked(20, 40),
                    TileInformation {
                        global_tile_position: [-1, 0].into(),
                        tile_size_in_pixels: [3, 2].into(),
                        global_geo_transform: TestDefault::test_default(),
                    },
                    0,
                    Grid2D::new(
                        [3, 2].into(),
                        vec![13 * 20, 13 * 20, 13 * 20, 13 * 20, 13 * 20, 13 * 20]
                    )
                    .unwrap()
                    .into(),
                    CacheHint::default()
                ),
                RasterTile2D::new_with_tile_info(
                    TimeInterval::new_unchecked(20, 40),
                    TileInformation {
                        global_tile_position: [-1, 1].into(),
                        tile_size_in_pixels: [3, 2].into(),
                        global_geo_transform: TestDefault::test_default(),
                    },
                    0,
                    Grid2D::new(
                        [3, 2].into(),
                        vec![13 * 20, 13 * 20, 13 * 20, 13 * 20, 13 * 20, 13 * 20]
                    )
                    .unwrap()
                    .into(),
                    CacheHint::default()
                )
            ]),
        );
    }

    #[tokio::test]
    #[allow(clippy::too_many_lines)]
    async fn test_count_without_nodata() {
        let raster_tiles = make_raster();

        let tile_size_in_pixels = GridShape2D::new_2d(3, 2);
        let result_descriptor = RasterResultDescriptor {
            data_type: RasterDataType::U8,
            spatial_reference: SpatialReference::epsg_4326().into(),
            time: TimeDescriptor::new_regular_with_epoch(
                Some(TimeInterval::new_unchecked(0, 40)),
                TimeStep::millis(10),
            ),
            spatial_grid: SpatialGridDescriptor::source_from_parts(
                GeoTransform::new(Coordinate2D::new(0., 0.), 1., -1.),
                GridBoundingBox2D::new([-3, -0], [-1, 3]).unwrap(),
            ),
            bands: RasterBandDescriptors::new_single_band(),
        };
        let tiling_specification = TilingSpecification::new(tile_size_in_pixels);

        let mrs = MockRasterSource {
            params: MockRasterSourceParams {
                data: raster_tiles,
                result_descriptor,
            },
        }
        .boxed();

        let operator = TemporalRasterAggregation {
            params: TemporalRasterAggregationParameters {
                aggregation: Aggregation::Count {
                    ignore_no_data: false,
                },
                window: TimeStep {
                    granularity: geoengine_datatypes::primitives::TimeGranularity::Millis,
                    step: 20,
                },
                window_reference: Some(TimeInstance::from_millis(0).unwrap()),
                output_type: None,
            },
            sources: SingleRasterSource { raster: mrs },
        }
        .boxed();

        let exe_ctx = MockExecutionContext::new_with_tiling_spec(tiling_specification);
        let query_rect = RasterQueryRectangle::new(
            GridBoundingBox2D::new([-3, -0], [-1, 3]).unwrap(),
            TimeInterval::new_unchecked(0, 30),
            BandSelection::first(),
        );
        let query_ctx = exe_ctx.mock_query_context_test_default();

        let query_processor = operator
            .initialize(WorkflowOperatorPath::initialize_root(), &exe_ctx)
            .await
            .unwrap()
            .query_processor()
            .unwrap()
            .get_u8()
            .unwrap();

        let result = query_processor
            .raster_query(query_rect, &query_ctx)
            .await
            .unwrap()
            .map(Result::unwrap)
            .collect::<Vec<_>>()
            .await;

        assert!(
            result.tiles_equal_ignoring_cache_hint(&[
                RasterTile2D::new_with_tile_info(
                    TimeInterval::new_unchecked(0, 20),
                    TileInformation {
                        global_tile_position: [-1, 0].into(),
                        tile_size_in_pixels: [3, 2].into(),
                        global_geo_transform: TestDefault::test_default(),
                    },
                    0,
                    Grid2D::new([3, 2].into(), vec![2, 2, 2, 2, 2, 2])
                        .unwrap()
                        .into(),
                    CacheHint::default()
                ),
                RasterTile2D::new_with_tile_info(
                    TimeInterval::new_unchecked(0, 20),
                    TileInformation {
                        global_tile_position: [-1, 1].into(),
                        tile_size_in_pixels: [3, 2].into(),
                        global_geo_transform: TestDefault::test_default(),
                    },
                    0,
                    Grid2D::new([3, 2].into(), vec![2, 2, 2, 2, 2, 2])
                        .unwrap()
                        .into(),
                    CacheHint::default()
                ),
                RasterTile2D::new_with_tile_info(
                    TimeInterval::new_unchecked(20, 40),
                    TileInformation {
                        global_tile_position: [-1, 0].into(),
                        tile_size_in_pixels: [3, 2].into(),
                        global_geo_transform: TestDefault::test_default(),
                    },
                    0,
                    Grid2D::new([3, 2].into(), vec![2, 2, 2, 2, 2, 2])
                        .unwrap()
                        .into(),
                    CacheHint::default()
                ),
                RasterTile2D::new_with_tile_info(
                    TimeInterval::new_unchecked(20, 40),
                    TileInformation {
                        global_tile_position: [-1, 1].into(),
                        tile_size_in_pixels: [3, 2].into(),
                        global_geo_transform: TestDefault::test_default(),
                    },
                    0,
                    Grid2D::new([3, 2].into(), vec![2, 2, 2, 2, 2, 2])
                        .unwrap()
                        .into(),
                    CacheHint::default()
                )
            ])
        );
    }

    #[tokio::test]
    async fn test_count_nodata() {
        let raster_tiles = make_raster_with_no_data();

        let tile_size_in_pixels = GridShape2D::new_2d(3, 2);
        let result_descriptor = RasterResultDescriptor {
            data_type: RasterDataType::U8,
            spatial_reference: SpatialReference::epsg_4326().into(),
            time: TimeDescriptor::new_regular_with_epoch(
                Some(TimeInterval::new_unchecked(0, 40)),
                TimeStep::millis(10),
            ),
            spatial_grid: SpatialGridDescriptor::source_from_parts(
                GeoTransform::new(Coordinate2D::new(0., 0.), 1., -1.),
                GridBoundingBox2D::new([-3, -0], [-1, 3]).unwrap(),
            ),
            bands: RasterBandDescriptors::new_single_band(),
        };
        let tiling_specification = TilingSpecification::new(tile_size_in_pixels);

        let mrs = MockRasterSource {
            params: MockRasterSourceParams {
                data: raster_tiles,
                result_descriptor,
            },
        }
        .boxed();

        let agg = TemporalRasterAggregation {
            params: TemporalRasterAggregationParameters {
                aggregation: Aggregation::Count {
                    ignore_no_data: false,
                },
                window: TimeStep {
                    granularity: geoengine_datatypes::primitives::TimeGranularity::Millis,
                    step: 30,
                },
                window_reference: None,
                output_type: None,
            },
            sources: SingleRasterSource { raster: mrs },
        }
        .boxed();

        let exe_ctx = MockExecutionContext::new_with_tiling_spec(tiling_specification);
        let query_rect = RasterQueryRectangle::new(
            GridBoundingBox2D::new([-3, -0], [-1, 3]).unwrap(),
            TimeInterval::new_unchecked(0, 30),
            BandSelection::first(),
        );
        let query_ctx = exe_ctx.mock_query_context_test_default();

        let qp = agg
            .initialize(WorkflowOperatorPath::initialize_root(), &exe_ctx)
            .await
            .unwrap()
            .query_processor()
            .unwrap()
            .get_u8()
            .unwrap();

        let result = qp
            .raster_query(query_rect, &query_ctx)
            .await
            .unwrap()
            .collect::<Vec<_>>()
            .await;

        assert_eq!(result.len(), 2);

        assert!(result[0].as_ref().unwrap().tiles_equal_ignoring_cache_hint(
            &RasterTile2D::new_with_tile_info(
                TimeInterval::new_unchecked(0, 30),
                TileInformation {
                    global_tile_position: [-1, 0].into(),
                    tile_size_in_pixels: [3, 2].into(),
                    global_geo_transform: TestDefault::test_default(),
                },
                0,
                GridOrEmpty::from(EmptyGrid2D::new([3, 2].into())),
                CacheHint::default()
            )
        ));

        assert!(
            result[1].as_ref().unwrap().tiles_equal_ignoring_cache_hint(
                &RasterTile2D::new_with_tile_info(
                    TimeInterval::new_unchecked(0, 30),
                    TileInformation {
                        global_tile_position: [-1, 1].into(),
                        tile_size_in_pixels: [3, 2].into(),
                        global_geo_transform: TestDefault::test_default(),
                    },
                    0,
                    GridOrEmpty::from(
                        MaskedGrid2D::new(
                            Grid2D::new([3, 2].into(), vec![1, 1, 1, 0, 1, 1]).unwrap(),
                            Grid2D::new([3, 2].into(), vec![true, true, true, false, true, true])
                                .unwrap()
                        )
                        .unwrap()
                    ),
                    CacheHint::default()
                )
            )
        );
    }

    #[tokio::test]
    async fn test_count_ignore_no_data() {
        let raster_tiles = make_raster_with_no_data();

        let tile_size_in_pixels = GridShape2D::new_2d(3, 2);
        let result_descriptor = RasterResultDescriptor {
            data_type: RasterDataType::U8,
            spatial_reference: SpatialReference::epsg_4326().into(),
            time: TimeDescriptor::new_regular_with_epoch(
                Some(TimeInterval::new_unchecked(0, 40)),
                TimeStep::millis(10),
            ),
            spatial_grid: SpatialGridDescriptor::source_from_parts(
                GeoTransform::new(Coordinate2D::new(0., 0.), 1., -1.),
                GridBoundingBox2D::new([-3, -0], [-1, 3]).unwrap(),
            ),
            bands: RasterBandDescriptors::new_single_band(),
        };
        let tiling_specification = TilingSpecification::new(tile_size_in_pixels);

        let mrs = MockRasterSource {
            params: MockRasterSourceParams {
                data: raster_tiles,
                result_descriptor,
            },
        }
        .boxed();

        let agg = TemporalRasterAggregation {
            params: TemporalRasterAggregationParameters {
                aggregation: Aggregation::Count {
                    ignore_no_data: true,
                },
                window: TimeStep {
                    granularity: geoengine_datatypes::primitives::TimeGranularity::Millis,
                    step: 30,
                },
                window_reference: None,
                output_type: None,
            },
            sources: SingleRasterSource { raster: mrs },
        }
        .boxed();

        let exe_ctx = MockExecutionContext::new_with_tiling_spec(tiling_specification);
        let query_rect = RasterQueryRectangle::new(
            GridBoundingBox2D::new([-3, -0], [-1, 3]).unwrap(),
            TimeInterval::new_unchecked(0, 30),
            BandSelection::first(),
        );
        let query_ctx = exe_ctx.mock_query_context_test_default();

        let qp = agg
            .initialize(WorkflowOperatorPath::initialize_root(), &exe_ctx)
            .await
            .unwrap()
            .query_processor()
            .unwrap()
            .get_u8()
            .unwrap();

        let result = qp
            .raster_query(query_rect, &query_ctx)
            .await
            .unwrap()
            .collect::<Vec<_>>()
            .await;

        assert_eq!(result.len(), 2);

        assert!(result[0].as_ref().unwrap().tiles_equal_ignoring_cache_hint(
            &RasterTile2D::new_with_tile_info(
                TimeInterval::new_unchecked(0, 30),
                TileInformation {
                    global_tile_position: [-1, 0].into(),
                    tile_size_in_pixels: [3, 2].into(),
                    global_geo_transform: TestDefault::test_default(),
                },
                0,
                GridOrEmpty::from(Grid2D::new([3, 2].into(), vec![2, 1, 2, 1, 2, 2]).unwrap()),
                CacheHint::default()
            )
        ));

        assert!(
            result[1].as_ref().unwrap().tiles_equal_ignoring_cache_hint(
                &RasterTile2D::new_with_tile_info(
                    TimeInterval::new_unchecked(0, 30),
                    TileInformation {
                        global_tile_position: [-1, 1].into(),
                        tile_size_in_pixels: [3, 2].into(),
                        global_geo_transform: TestDefault::test_default(),
                    },
                    0,
                    GridOrEmpty::from(
                        MaskedGrid2D::new(
                            Grid2D::new([3, 2].into(), vec![1, 1, 1, 0, 1, 1]).unwrap(),
                            Grid2D::new([3, 2].into(), vec![true, true, true, false, true, true])
                                .unwrap()
                        )
                        .unwrap()
                    ),
                    CacheHint::default()
                )
            )
        );
    }

    #[tokio::test]
    async fn test_query_not_aligned_with_window_reference() {
        let raster_tiles = make_raster();

        let tile_size_in_pixels = GridShape2D::new_2d(3, 2);
        let result_descriptor = RasterResultDescriptor {
            data_type: RasterDataType::U8,
            spatial_reference: SpatialReference::epsg_4326().into(),
            time: TimeDescriptor::new_regular_with_epoch(
                Some(TimeInterval::new_unchecked(0, 40)),
                TimeStep::millis(10),
            ),
            spatial_grid: SpatialGridDescriptor::source_from_parts(
                GeoTransform::new(Coordinate2D::new(0., 0.), 1., -1.),
                GridBoundingBox2D::new([-3, -0], [-1, 3]).unwrap(),
            ),
            bands: RasterBandDescriptors::new_single_band(),
        };
        let tiling_specification = TilingSpecification::new(tile_size_in_pixels);

        let mrs = MockRasterSource {
            params: MockRasterSourceParams {
                data: raster_tiles,
                result_descriptor,
            },
        }
        .boxed();

        let agg = TemporalRasterAggregation {
            params: TemporalRasterAggregationParameters {
                aggregation: Aggregation::Last {
                    ignore_no_data: false,
                },
                window: TimeStep {
                    granularity: geoengine_datatypes::primitives::TimeGranularity::Millis,
                    step: 30,
                },
                window_reference: Some(TimeInstance::EPOCH_START),
                output_type: None,
            },
            sources: SingleRasterSource { raster: mrs },
        }
        .boxed();

        let exe_ctx = MockExecutionContext::new_with_tiling_spec(tiling_specification);
        let query_rect = RasterQueryRectangle::new(
            GridBoundingBox2D::new([-3, -0], [-1, 3]).unwrap(),
            TimeInterval::new_unchecked(5, 5),
            BandSelection::first(),
        );
        let query_ctx = exe_ctx.mock_query_context_test_default();

        let qp = agg
            .initialize(WorkflowOperatorPath::initialize_root(), &exe_ctx)
            .await
            .unwrap()
            .query_processor()
            .unwrap()
            .get_u8()
            .unwrap();

        let result = qp
            .query(query_rect, &query_ctx)
            .await
            .unwrap()
            .collect::<Vec<_>>()
            .await;

        assert_eq!(result.len(), 2);
        assert!(result[0].as_ref().unwrap().tiles_equal_ignoring_cache_hint(
            &RasterTile2D::new_with_tile_info(
                TimeInterval::new_unchecked(0, 30),
                TileInformation {
                    global_tile_position: [-1, 0].into(),
                    tile_size_in_pixels: [3, 2].into(),
                    global_geo_transform: TestDefault::test_default(),
                },
                0,
                GridOrEmpty::from(Grid2D::new([3, 2].into(), vec![1, 2, 3, 4, 5, 6]).unwrap()),
                CacheHint::default()
            )
        ));

        assert!(result[1].as_ref().unwrap().tiles_equal_ignoring_cache_hint(
            &RasterTile2D::new_with_tile_info(
                TimeInterval::new_unchecked(0, 30),
                TileInformation {
                    global_tile_position: [-1, 1].into(),
                    tile_size_in_pixels: [3, 2].into(),
                    global_geo_transform: TestDefault::test_default(),
                },
                0,
                GridOrEmpty::from(Grid2D::new([3, 2].into(), vec![7, 8, 9, 10, 11, 12]).unwrap()),
                CacheHint::default()
            )
        ));
    }

    fn make_raster() -> Vec<geoengine_datatypes::raster::RasterTile2D<u8>> {
        let raster_tiles = vec![
            RasterTile2D::new_with_tile_info(
                TimeInterval::new_unchecked(0, 10),
                TileInformation {
                    global_tile_position: [-1, 0].into(),
                    tile_size_in_pixels: [3, 2].into(),
                    global_geo_transform: TestDefault::test_default(),
                },
                0,
                GridOrEmpty::from(Grid2D::new([3, 2].into(), vec![1, 2, 3, 4, 5, 6]).unwrap()),
                CacheHint::default(),
            ),
            RasterTile2D::new_with_tile_info(
                TimeInterval::new_unchecked(0, 10),
                TileInformation {
                    global_tile_position: [-1, 1].into(),
                    tile_size_in_pixels: [3, 2].into(),
                    global_geo_transform: TestDefault::test_default(),
                },
                0,
                GridOrEmpty::from(Grid2D::new([3, 2].into(), vec![7, 8, 9, 10, 11, 12]).unwrap()),
                CacheHint::default(),
            ),
            RasterTile2D::new_with_tile_info(
                TimeInterval::new_unchecked(10, 20),
                TileInformation {
                    global_tile_position: [-1, 0].into(),
                    tile_size_in_pixels: [3, 2].into(),
                    global_geo_transform: TestDefault::test_default(),
                },
                0,
                GridOrEmpty::from(Grid2D::new([3, 2].into(), vec![12, 11, 10, 9, 8, 7]).unwrap()),
                CacheHint::default(),
            ),
            RasterTile2D::new_with_tile_info(
                TimeInterval::new_unchecked(10, 20),
                TileInformation {
                    global_tile_position: [-1, 1].into(),
                    tile_size_in_pixels: [3, 2].into(),
                    global_geo_transform: TestDefault::test_default(),
                },
                0,
                GridOrEmpty::from(Grid2D::new([3, 2].into(), vec![6, 5, 4, 3, 2, 1]).unwrap()),
                CacheHint::default(),
            ),
            RasterTile2D::new_with_tile_info(
                TimeInterval::new_unchecked(20, 30),
                TileInformation {
                    global_tile_position: [-1, 0].into(),
                    tile_size_in_pixels: [3, 2].into(),
                    global_geo_transform: TestDefault::test_default(),
                },
                0,
                GridOrEmpty::from(Grid2D::new([3, 2].into(), vec![1, 2, 3, 4, 5, 6]).unwrap()),
                CacheHint::default(),
            ),
            RasterTile2D::new_with_tile_info(
                TimeInterval::new_unchecked(20, 30),
                TileInformation {
                    global_tile_position: [-1, 1].into(),
                    tile_size_in_pixels: [3, 2].into(),
                    global_geo_transform: TestDefault::test_default(),
                },
                0,
                GridOrEmpty::from(Grid2D::new([3, 2].into(), vec![7, 8, 9, 10, 11, 12]).unwrap()),
                CacheHint::default(),
            ),
            RasterTile2D::new_with_tile_info(
                TimeInterval::new_unchecked(30, 40),
                TileInformation {
                    global_tile_position: [-1, 0].into(),
                    tile_size_in_pixels: [3, 2].into(),
                    global_geo_transform: TestDefault::test_default(),
                },
                0,
                GridOrEmpty::from(Grid2D::new([3, 2].into(), vec![12, 11, 10, 9, 8, 7]).unwrap()),
                CacheHint::default(),
            ),
            RasterTile2D::new_with_tile_info(
                TimeInterval::new_unchecked(30, 40),
                TileInformation {
                    global_tile_position: [-1, 1].into(),
                    tile_size_in_pixels: [3, 2].into(),
                    global_geo_transform: TestDefault::test_default(),
                },
                0,
                GridOrEmpty::from(Grid2D::new([3, 2].into(), vec![6, 5, 4, 3, 2, 1]).unwrap()),
                CacheHint::default(),
            ),
        ];
        raster_tiles
    }

    fn make_raster_with_no_data() -> Vec<geoengine_datatypes::raster::RasterTile2D<u8>> {
        let raster_tiles = vec![
            RasterTile2D::new_with_tile_info(
                TimeInterval::new_unchecked(0, 10),
                TileInformation {
                    global_tile_position: [-1, 0].into(),
                    tile_size_in_pixels: [3, 2].into(),
                    global_geo_transform: TestDefault::test_default(),
                },
                0,
                GridOrEmpty::from(EmptyGrid2D::new([3, 2].into())),
                CacheHint::default(),
            ),
            RasterTile2D::new_with_tile_info(
                TimeInterval::new_unchecked(0, 10),
                TileInformation {
                    global_tile_position: [-1, 1].into(),
                    tile_size_in_pixels: [3, 2].into(),
                    global_geo_transform: TestDefault::test_default(),
                },
                0,
                GridOrEmpty::from(
                    MaskedGrid2D::new(
                        Grid2D::new([3, 2].into(), vec![1, 2, 3, 42, 5, 6]).unwrap(),
                        Grid2D::new([3, 2].into(), vec![true, true, true, false, true, true])
                            .unwrap(),
                    )
                    .unwrap(),
                ),
                CacheHint::default(),
            ),
            RasterTile2D::new_with_tile_info(
                TimeInterval::new_unchecked(10, 20),
                TileInformation {
                    global_tile_position: [-1, 0].into(),
                    tile_size_in_pixels: [3, 2].into(),
                    global_geo_transform: TestDefault::test_default(),
                },
                0,
                GridOrEmpty::from(
                    MaskedGrid2D::new(
                        Grid2D::new([3, 2].into(), vec![7, 8, 9, 42, 11, 12]).unwrap(),
                        Grid2D::new([3, 2].into(), vec![true, true, true, false, true, true])
                            .unwrap(),
                    )
                    .unwrap(),
                ),
                CacheHint::default(),
            ),
            RasterTile2D::new_with_tile_info(
                TimeInterval::new_unchecked(10, 20),
                TileInformation {
                    global_tile_position: [-1, 1].into(),
                    tile_size_in_pixels: [3, 2].into(),
                    global_geo_transform: TestDefault::test_default(),
                },
                0,
                GridOrEmpty::from(EmptyGrid2D::new([3, 2].into())),
                CacheHint::default(),
            ),
            RasterTile2D::new_with_tile_info(
                TimeInterval::new_unchecked(20, 30),
                TileInformation {
                    global_tile_position: [-1, 0].into(),
                    tile_size_in_pixels: [3, 2].into(),
                    global_geo_transform: TestDefault::test_default(),
                },
                0,
                GridOrEmpty::from(
                    MaskedGrid2D::new(
                        Grid2D::new([3, 2].into(), vec![13, 42, 15, 16, 17, 18]).unwrap(),
                        Grid2D::new([3, 2].into(), vec![true, false, true, true, true, true])
                            .unwrap(),
                    )
                    .unwrap(),
                ),
                CacheHint::default(),
            ),
            RasterTile2D::new_with_tile_info(
                TimeInterval::new_unchecked(20, 30),
                TileInformation {
                    global_tile_position: [-1, 1].into(),
                    tile_size_in_pixels: [3, 2].into(),
                    global_geo_transform: TestDefault::test_default(),
                },
                0,
                GridOrEmpty::from(EmptyGrid2D::new([3, 2].into())),
                CacheHint::default(),
            ),
        ];
        raster_tiles
    }

    #[tokio::test]
    #[allow(clippy::too_many_lines)]
    async fn it_sums_multiple_bands() {
        let data = make_raster();
        let result_descriptor = RasterResultDescriptor {
            data_type: RasterDataType::U8,
            spatial_reference: SpatialReference::epsg_4326().into(),
            time: TimeDescriptor::new_regular_with_epoch(
                Some(TimeInterval::new_unchecked(0, 40)),
                TimeStep::millis(10),
            ),
            spatial_grid: SpatialGridDescriptor::source_from_parts(
                GeoTransform::test_default(),
                GridBoundingBox2D::new([-3, -0], [-1, 3]).unwrap(),
            ),
            bands: RasterBandDescriptors::new_single_band(),
        };

        let operator = TemporalRasterAggregation {
            params: TemporalRasterAggregationParameters {
                aggregation: Aggregation::Sum {
                    ignore_no_data: false,
                },
                window: TimeStep {
                    granularity: geoengine_datatypes::primitives::TimeGranularity::Millis,
                    step: 20,
                },
                window_reference: Some(TimeInstance::from_millis(0).unwrap()),
                output_type: None,
            },
            sources: SingleRasterSource {
                raster: RasterStacker {
                    params: RasterStackerParams {
                        rename_bands: RenameBands::Default,
                    },
                    sources: MultipleRasterSources {
                        rasters: vec![
                            MockRasterSource {
                                params: MockRasterSourceParams {
                                    data: data.clone(),
                                    result_descriptor: result_descriptor.clone(),
                                },
                            }
                            .boxed(),
                            MockRasterSource {
                                params: MockRasterSourceParams {
                                    data: data.clone(),
                                    result_descriptor,
                                },
                            }
                            .boxed(),
                        ],
                    },
                }
                .boxed(),
            },
        }
        .boxed();

        let exe_ctx =
            MockExecutionContext::new_with_tiling_spec(TilingSpecification::new([3, 2].into()));
        let query_rect = RasterQueryRectangle::new(
            GridBoundingBox2D::new([-3, -0], [-1, 3]).unwrap(),
            TimeInterval::new_unchecked(0, 30),
            [0, 1].try_into().unwrap(),
        );
        let query_ctx = exe_ctx.mock_query_context_test_default();

        let query_processor = operator
            .initialize(WorkflowOperatorPath::initialize_root(), &exe_ctx)
            .await
            .unwrap()
            .query_processor()
            .unwrap()
            .get_u8()
            .unwrap();

        let result = query_processor
            .raster_query(query_rect, &query_ctx)
            .await
            .unwrap()
            .map(Result::unwrap)
            .collect::<Vec<_>>()
            .await;

        assert!(
            result.tiles_equal_ignoring_cache_hint(&[
                RasterTile2D::new_with_tile_info(
                    TimeInterval::new_unchecked(0, 20),
                    TileInformation {
                        global_tile_position: [-1, 0].into(),
                        tile_size_in_pixels: [3, 2].into(),
                        global_geo_transform: TestDefault::test_default(),
                    },
                    0,
                    Grid2D::new([3, 2].into(), vec![13, 13, 13, 13, 13, 13])
                        .unwrap()
                        .into(),
                    CacheHint::default()
                ),
                RasterTile2D::new_with_tile_info(
                    TimeInterval::new_unchecked(0, 20),
                    TileInformation {
                        global_tile_position: [-1, 0].into(),
                        tile_size_in_pixels: [3, 2].into(),
                        global_geo_transform: TestDefault::test_default(),
                    },
                    1,
                    Grid2D::new([3, 2].into(), vec![13, 13, 13, 13, 13, 13])
                        .unwrap()
                        .into(),
                    CacheHint::default()
                ),
                RasterTile2D::new_with_tile_info(
                    TimeInterval::new_unchecked(0, 20),
                    TileInformation {
                        global_tile_position: [-1, 1].into(),
                        tile_size_in_pixels: [3, 2].into(),
                        global_geo_transform: TestDefault::test_default(),
                    },
                    0,
                    Grid2D::new([3, 2].into(), vec![13, 13, 13, 13, 13, 13])
                        .unwrap()
                        .into(),
                    CacheHint::default()
                ),
                RasterTile2D::new_with_tile_info(
                    TimeInterval::new_unchecked(0, 20),
                    TileInformation {
                        global_tile_position: [-1, 1].into(),
                        tile_size_in_pixels: [3, 2].into(),
                        global_geo_transform: TestDefault::test_default(),
                    },
                    1,
                    Grid2D::new([3, 2].into(), vec![13, 13, 13, 13, 13, 13])
                        .unwrap()
                        .into(),
                    CacheHint::default()
                ),
                RasterTile2D::new_with_tile_info(
                    TimeInterval::new_unchecked(20, 40),
                    TileInformation {
                        global_tile_position: [-1, 0].into(),
                        tile_size_in_pixels: [3, 2].into(),
                        global_geo_transform: TestDefault::test_default(),
                    },
                    0,
                    Grid2D::new([3, 2].into(), vec![13, 13, 13, 13, 13, 13])
                        .unwrap()
                        .into(),
                    CacheHint::default()
                ),
                RasterTile2D::new_with_tile_info(
                    TimeInterval::new_unchecked(20, 40),
                    TileInformation {
                        global_tile_position: [-1, 0].into(),
                        tile_size_in_pixels: [3, 2].into(),
                        global_geo_transform: TestDefault::test_default(),
                    },
                    1,
                    Grid2D::new([3, 2].into(), vec![13, 13, 13, 13, 13, 13])
                        .unwrap()
                        .into(),
                    CacheHint::default()
                ),
                RasterTile2D::new_with_tile_info(
                    TimeInterval::new_unchecked(20, 40),
                    TileInformation {
                        global_tile_position: [-1, 1].into(),
                        tile_size_in_pixels: [3, 2].into(),
                        global_geo_transform: TestDefault::test_default(),
                    },
                    0,
                    Grid2D::new([3, 2].into(), vec![13, 13, 13, 13, 13, 13])
                        .unwrap()
                        .into(),
                    CacheHint::default()
                ),
                RasterTile2D::new_with_tile_info(
                    TimeInterval::new_unchecked(20, 40),
                    TileInformation {
                        global_tile_position: [-1, 1].into(),
                        tile_size_in_pixels: [3, 2].into(),
                        global_geo_transform: TestDefault::test_default(),
                    },
                    1,
                    Grid2D::new([3, 2].into(), vec![13, 13, 13, 13, 13, 13])
                        .unwrap()
                        .into(),
                    CacheHint::default()
                )
            ])
        );
    }

    #[tokio::test]
    async fn it_estimates_a_median() {
        let raster_tiles = make_raster();

        let result_descriptor = RasterResultDescriptor {
            data_type: RasterDataType::U8,
            spatial_reference: SpatialReference::epsg_4326().into(),
            time: TimeDescriptor::new_regular_with_epoch(
                Some(TimeInterval::new_unchecked(0, 40)),
                TimeStep::millis(10),
            ),
            spatial_grid: SpatialGridDescriptor::source_from_parts(
                GeoTransform::test_default(),
                GridBoundingBox2D::new([-3, -0], [-1, 3]).unwrap(),
            ),
            bands: RasterBandDescriptors::new_single_band(),
        };

        let mrs = MockRasterSource {
            params: MockRasterSourceParams {
                data: raster_tiles,
                result_descriptor,
            },
        }
        .boxed();

        let agg = TemporalRasterAggregation {
            params: TemporalRasterAggregationParameters {
                aggregation: Aggregation::PercentileEstimate {
                    percentile: 0.5,
                    ignore_no_data: false,
                },
                window: TimeStep {
                    granularity: geoengine_datatypes::primitives::TimeGranularity::Millis,
                    step: 40,
                },
                window_reference: None,
                output_type: None,
            },
            sources: SingleRasterSource { raster: mrs },
        }
        .boxed();

        let exe_ctx =
            MockExecutionContext::new_with_tiling_spec(TilingSpecification::new([3, 2].into()));
        let query_rect = RasterQueryRectangle::new(
            GridBoundingBox2D::new([-3, -0], [-1, 3]).unwrap(),
            TimeInterval::new_unchecked(0, 40),
            BandSelection::first(),
        );

        let query_ctx = exe_ctx.mock_query_context_test_default();

        let qp = agg
            .initialize(WorkflowOperatorPath::initialize_root(), &exe_ctx)
            .await
            .unwrap()
            .query_processor()
            .unwrap()
            .get_u8()
            .unwrap();

        let result = qp
            .query(query_rect, &query_ctx)
            .await
            .unwrap()
            .map(Result::unwrap)
            .collect::<Vec<_>>()
            .await;

        assert_eq!(result.len(), 2);

        assert_eq!(
            result[0].grid_array,
            GridOrEmpty::from(Grid2D::new([3, 2].into(), vec![6, 6, 6, 6, 6, 6]).unwrap())
        );
    }
}<|MERGE_RESOLUTION|>--- conflicted
+++ resolved
@@ -26,14 +26,10 @@
     util::Result,
 };
 use async_trait::async_trait;
-<<<<<<< HEAD
-use geoengine_datatypes::primitives::{
-    BandSelection, RasterQueryRectangle, SpatialResolution, TimeInstance,
-=======
 use futures::StreamExt;
 use geoengine_datatypes::primitives::{
-    BandSelection, RasterQueryRectangle, RegularTimeDimension, TimeFilledItem, TimeInstance,
->>>>>>> 3d9be486
+    BandSelection, RasterQueryRectangle, RegularTimeDimension, SpatialResolution, TimeFilledItem,
+    TimeInstance,
 };
 use geoengine_datatypes::raster::{GridBoundingBox2D, Pixel, RasterDataType, RasterTile2D};
 use geoengine_datatypes::{primitives::TimeStep, raster::TilingSpecification};
@@ -135,6 +131,11 @@
             name,
             path,
             aggregation_type: self.params.aggregation,
+            window: self.params.window,
+            window_reference: self
+                .params
+                .window_reference
+                .unwrap_or(TimeInstance::EPOCH_START),
             result_descriptor: out_result_descriptor,
             source,
             tiling_specification: context.tiling_specification(),
@@ -151,6 +152,8 @@
     name: CanonicOperatorName,
     path: WorkflowOperatorPath,
     aggregation_type: Aggregation,
+    window: TimeStep,
+    window_reference: TimeInstance,
     source: Box<dyn InitializedRasterOperator>,
     result_descriptor: RasterResultDescriptor,
     tiling_specification: TilingSpecification,
