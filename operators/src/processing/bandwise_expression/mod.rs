use std::sync::Arc;

use crate::engine::{
    CanonicOperatorName, ExecutionContext, InitializedRasterOperator, InitializedSources, Operator,
    OperatorName, QueryContext, RasterOperator, RasterQueryProcessor, RasterResultDescriptor,
    ResultDescriptor, SingleRasterSource, TypedRasterQueryProcessor, WorkflowOperatorPath,
};

use crate::optimization::OptimizationError;
use crate::util::Result;
use async_trait::async_trait;
use futures::stream::BoxStream;
use futures::{StreamExt, TryStreamExt};
use geoengine_datatypes::primitives::{RasterQueryRectangle, SpatialResolution};
use geoengine_datatypes::raster::{
    GridOrEmpty2D, MapElementsParallel, Pixel, RasterDataType, RasterTile2D,
};
use geoengine_expression::{
    DataType, ExpressionAst, ExpressionParser, LinkedExpression, Parameter,
};
use serde::{Deserialize, Serialize};

use super::expression::get_expression_dependencies;
use super::RasterExpressionError;

#[derive(Debug, Clone, PartialEq, Eq, Serialize, Deserialize)]
#[serde(rename_all = "camelCase")]
pub struct BandwiseExpressionParams {
    pub expression: String,
    pub output_type: RasterDataType,
    pub map_no_data: bool,
    // TODO: new unit for each band?
}

/// This `QueryProcessor` performs a unary expression on all bands of its input raster series.
pub type BandwiseExpression = Operator<BandwiseExpressionParams, SingleRasterSource>;

impl OperatorName for BandwiseExpression {
    const TYPE_NAME: &'static str = "BandwiseExpression";
}

#[typetag::serde]
#[async_trait]
impl RasterOperator for BandwiseExpression {
    async fn _initialize(
        self: Box<Self>,
        path: WorkflowOperatorPath,
        context: &dyn ExecutionContext,
    ) -> Result<Box<dyn InitializedRasterOperator>> {
        let name = CanonicOperatorName::from(&self);

        let source = self
            .sources
            .initialize_sources(path.clone(), context)
            .await?
            .raster;

        let in_descriptor = source.result_descriptor();

        // TODO: ensure all bands have same measurement unit?

        let result_descriptor = in_descriptor.map_data_type(|_| self.params.output_type);

        let parameters = vec![Parameter::Number("x".into())];

        let expression = ExpressionParser::new(&parameters, DataType::Number)
            .map_err(RasterExpressionError::from)?
            .parse(
                "expression", // TODO: what is the name used for?
                &self.params.expression,
            )
            .map_err(RasterExpressionError::from)?;

        Ok(Box::new(InitializedBandwiseExpression {
            name,
<<<<<<< HEAD
            params: self.params.clone(),
=======
            path,
>>>>>>> 82ef5cf9
            result_descriptor,
            source,
            expression,
            map_no_data: self.params.map_no_data,
        }))
    }

    span_fn!(BandwiseExpression);
}

pub struct InitializedBandwiseExpression {
    name: CanonicOperatorName,
<<<<<<< HEAD
    params: BandwiseExpressionParams,
=======
    path: WorkflowOperatorPath,
>>>>>>> 82ef5cf9
    result_descriptor: RasterResultDescriptor,
    source: Box<dyn InitializedRasterOperator>,
    expression: ExpressionAst,
    map_no_data: bool,
}

impl InitializedRasterOperator for InitializedBandwiseExpression {
    fn result_descriptor(&self) -> &RasterResultDescriptor {
        &self.result_descriptor
    }

    fn query_processor(&self) -> Result<TypedRasterQueryProcessor> {
        let typed_raster_processor = self.source.query_processor()?.into_f64();

        let output_type = self.result_descriptor().data_type;

        // TODO: spawn a blocking task for the compilation process
        let expression_dependencies = get_expression_dependencies()
            .map_err(|source| RasterExpressionError::Dependencies { source })?;

        let expression = LinkedExpression::new(
            self.expression.name(),
            &self.expression.code(),
            expression_dependencies,
        )
        .map_err(RasterExpressionError::from)?;

        Ok(call_generic_raster_processor!(
            output_type,
            BandwiseExpressionProcessor::new(
                typed_raster_processor,
                self.result_descriptor.clone(),
                expression,
                self.map_no_data
            )
            .boxed()
        ))
    }

    fn canonic_name(&self) -> CanonicOperatorName {
        self.name.clone()
    }

<<<<<<< HEAD
    fn optimize(
        &self,
        target_resolution: SpatialResolution,
    ) -> Result<Box<dyn RasterOperator>, OptimizationError> {
        Ok(BandwiseExpression {
            params: self.params.clone(),
            sources: SingleRasterSource {
                raster: self.source.optimize(target_resolution)?,
            },
        }
        .boxed())
=======
    fn name(&self) -> &'static str {
        BandwiseExpression::TYPE_NAME
    }

    fn path(&self) -> WorkflowOperatorPath {
        self.path.clone()
>>>>>>> 82ef5cf9
    }
}

pub(crate) struct BandwiseExpressionProcessor<TO> {
    source: Box<dyn RasterQueryProcessor<RasterType = f64>>,
    result_descriptor: RasterResultDescriptor,
    expression: Arc<LinkedExpression>,
    map_no_data: bool,
    phantom: std::marker::PhantomData<TO>,
}

impl<TO> BandwiseExpressionProcessor<TO>
where
    TO: Pixel,
{
    pub fn new(
        source: Box<dyn RasterQueryProcessor<RasterType = f64>>,
        result_descriptor: RasterResultDescriptor,
        expression: LinkedExpression,
        map_no_data: bool,
    ) -> Self {
        Self {
            source,
            result_descriptor,
            expression: Arc::new(expression),
            map_no_data,
            phantom: Default::default(),
        }
    }

    #[inline]
    fn compute_expression(
        raster: RasterTile2D<f64>,
        expression: &LinkedExpression,
        map_no_data: bool,
    ) -> Result<GridOrEmpty2D<TO>> {
        let expression = unsafe {
            // we have to "trust" that the function has the signature we expect
            expression
                .function_1::<Option<f64>>()
                .map_err(RasterExpressionError::from)?
        };

        let map_fn = |in_value: Option<f64>| {
            // TODO: could be a |in_value: T1| if map no data is false!
            if !map_no_data && in_value.is_none() {
                return None;
            }

            let result = expression(in_value);

            result.map(TO::from_)
        };

        let res = raster.grid_array.map_elements_parallel(map_fn);

        Result::Ok(res)
    }
}

#[async_trait]
impl<TO> RasterQueryProcessor for BandwiseExpressionProcessor<TO>
where
    TO: Pixel,
{
    type RasterType = TO;

    async fn raster_query<'a>(
        &'a self,
        query: RasterQueryRectangle,
        ctx: &'a dyn QueryContext,
    ) -> Result<BoxStream<'a, Result<RasterTile2D<TO>>>> {
        let stream = self
            .source
            .raster_query(query, ctx)
            .await?
            .and_then(move |tile| async move {
                let expression = self.expression.clone();
                let map_no_data = self.map_no_data;

                let time = tile.time;
                let tile_position = tile.tile_position;
                let band = tile.band;
                let global_geo_transform = tile.global_geo_transform;
                let cache_hint = tile.cache_hint;

                let out = crate::util::spawn_blocking_with_thread_pool(
                    ctx.thread_pool().clone(),
                    move || Self::compute_expression(tile, &expression, map_no_data),
                )
                .await??;

                Ok(RasterTile2D::new(
                    time,
                    tile_position,
                    band,
                    global_geo_transform,
                    out,
                    cache_hint,
                ))
            });

        Ok(stream.boxed())
    }

    fn raster_result_descriptor(&self) -> &RasterResultDescriptor {
        &self.result_descriptor
    }
}

#[cfg(test)]
mod tests {
    use geoengine_datatypes::{
        primitives::{CacheHint, TimeInterval},
        raster::{
            Grid, GridBoundingBox2D, GridShape, MapElements, RenameBands,
            TilesEqualIgnoringCacheHint,
        },
        spatial_reference::SpatialReference,
        util::test::TestDefault,
    };

    use crate::{
        engine::{
            MockExecutionContext, MockQueryContext, MultipleRasterSources, RasterBandDescriptors,
            SpatialGridDescriptor,
        },
        mock::{MockRasterSource, MockRasterSourceParams},
        processing::{RasterStacker, RasterStackerParams},
    };

    use super::*;

    #[tokio::test]
    #[allow(clippy::too_many_lines)]
    async fn it_computes_bandwise_expression() {
        let data: Vec<RasterTile2D<u8>> = vec![
            RasterTile2D {
                time: TimeInterval::new_unchecked(0, 5),
                tile_position: [-1, 0].into(),
                band: 0,
                global_geo_transform: TestDefault::test_default(),
                grid_array: Grid::new([2, 2].into(), vec![0, 1, 2, 3]).unwrap().into(),
                properties: Default::default(),
                cache_hint: CacheHint::default(),
            },
            RasterTile2D {
                time: TimeInterval::new_unchecked(0, 5),
                tile_position: [-1, 1].into(),
                band: 0,
                global_geo_transform: TestDefault::test_default(),
                grid_array: Grid::new([2, 2].into(), vec![4, 5, 6, 7]).unwrap().into(),
                properties: Default::default(),
                cache_hint: CacheHint::default(),
            },
            RasterTile2D {
                time: TimeInterval::new_unchecked(5, 10),
                tile_position: [-1, 0].into(),
                band: 0,
                global_geo_transform: TestDefault::test_default(),
                grid_array: Grid::new([2, 2].into(), vec![8, 9, 10, 11]).unwrap().into(),
                properties: Default::default(),
                cache_hint: CacheHint::default(),
            },
            RasterTile2D {
                time: TimeInterval::new_unchecked(5, 10),
                tile_position: [-1, 1].into(),
                band: 0,
                global_geo_transform: TestDefault::test_default(),
                grid_array: Grid::new([2, 2].into(), vec![12, 13, 14, 15])
                    .unwrap()
                    .into(),
                properties: Default::default(),
                cache_hint: CacheHint::default(),
            },
        ];

        let data2: Vec<RasterTile2D<u8>> = vec![
            RasterTile2D {
                time: TimeInterval::new_unchecked(0, 5),
                tile_position: [-1, 0].into(),
                band: 0,
                global_geo_transform: TestDefault::test_default(),
                grid_array: Grid::new([2, 2].into(), vec![16, 17, 18, 19])
                    .unwrap()
                    .into(),
                properties: Default::default(),
                cache_hint: CacheHint::default(),
            },
            RasterTile2D {
                time: TimeInterval::new_unchecked(0, 5),
                tile_position: [-1, 1].into(),
                band: 0,
                global_geo_transform: TestDefault::test_default(),
                grid_array: Grid::new([2, 2].into(), vec![20, 21, 22, 23])
                    .unwrap()
                    .into(),
                properties: Default::default(),
                cache_hint: CacheHint::default(),
            },
            RasterTile2D {
                time: TimeInterval::new_unchecked(5, 10),
                tile_position: [-1, 0].into(),
                band: 0,
                global_geo_transform: TestDefault::test_default(),
                grid_array: Grid::new([2, 2].into(), vec![24, 25, 26, 27])
                    .unwrap()
                    .into(),
                properties: Default::default(),
                cache_hint: CacheHint::default(),
            },
            RasterTile2D {
                time: TimeInterval::new_unchecked(5, 10),
                tile_position: [-1, 1].into(),
                band: 0,
                global_geo_transform: TestDefault::test_default(),
                grid_array: Grid::new([2, 2].into(), vec![28, 29, 30, 31])
                    .unwrap()
                    .into(),
                properties: Default::default(),
                cache_hint: CacheHint::default(),
            },
        ];

        let result_descriptor = RasterResultDescriptor {
            data_type: RasterDataType::U8,
            spatial_reference: SpatialReference::epsg_4326().into(),
            time: None,
            spatial_grid: SpatialGridDescriptor::source_from_parts(
                TestDefault::test_default(),
                GridBoundingBox2D::new_min_max(-2, -1, 0, 3).unwrap(),
            ),
            bands: RasterBandDescriptors::new_single_band(),
        };

        let mrs1 = MockRasterSource {
            params: MockRasterSourceParams {
                data: data.clone(),
                result_descriptor: result_descriptor.clone(),
            },
        }
        .boxed();

        let mrs2 = MockRasterSource {
            params: MockRasterSourceParams {
                data: data2.clone(),
                result_descriptor,
            },
        }
        .boxed();

        let stacker = RasterStacker {
            params: RasterStackerParams {
                rename_bands: RenameBands::Default,
            },
            sources: MultipleRasterSources {
                rasters: vec![mrs1, mrs2],
            },
        }
        .boxed();

        let expression = BandwiseExpression {
            params: BandwiseExpressionParams {
                expression: "x + 1".to_string(),
                output_type: RasterDataType::U8,
                map_no_data: false,
            },
            sources: SingleRasterSource { raster: stacker },
        }
        .boxed();

        let mut exe_ctx = MockExecutionContext::test_default();
        exe_ctx.tiling_specification.tile_size_in_pixels = GridShape {
            shape_array: [2, 2],
        };

        let query_rect = RasterQueryRectangle::new_with_grid_bounds(
            GridBoundingBox2D::new_min_max(-2, -1, 0, 3).unwrap(),
            TimeInterval::new_unchecked(0, 10),
            [0, 1].try_into().unwrap(),
        );

        let query_ctx = MockQueryContext::test_default();

        let op = expression
            .initialize(WorkflowOperatorPath::initialize_root(), &exe_ctx)
            .await
            .unwrap();

        let qp = op.query_processor().unwrap().get_u8().unwrap();

        let result = qp
            .raster_query(query_rect, &query_ctx)
            .await
            .unwrap()
            .collect::<Vec<_>>()
            .await;
        let result = result.into_iter().collect::<Result<Vec<_>>>().unwrap();

        let expected: Vec<RasterTile2D<u8>> = data
            .into_iter()
            .zip(data2.into_iter().map(|mut tile| {
                tile.band = 1;
                tile
            }))
            .flat_map(|(a, b)| vec![a.clone(), b.clone()])
            .map(|mut tile| {
                tile.grid_array = tile.grid_array.map_elements(|in_value: u8| in_value + 1);
                tile
            })
            .collect();

        assert!(expected.tiles_equal_ignoring_cache_hint(&result));
    }
}<|MERGE_RESOLUTION|>--- conflicted
+++ resolved
@@ -73,11 +73,8 @@
 
         Ok(Box::new(InitializedBandwiseExpression {
             name,
-<<<<<<< HEAD
+            path,
             params: self.params.clone(),
-=======
-            path,
->>>>>>> 82ef5cf9
             result_descriptor,
             source,
             expression,
@@ -90,11 +87,8 @@
 
 pub struct InitializedBandwiseExpression {
     name: CanonicOperatorName,
-<<<<<<< HEAD
     params: BandwiseExpressionParams,
-=======
     path: WorkflowOperatorPath,
->>>>>>> 82ef5cf9
     result_descriptor: RasterResultDescriptor,
     source: Box<dyn InitializedRasterOperator>,
     expression: ExpressionAst,
@@ -138,7 +132,14 @@
         self.name.clone()
     }
 
-<<<<<<< HEAD
+    fn name(&self) -> &'static str {
+        BandwiseExpression::TYPE_NAME
+    }
+
+    fn path(&self) -> WorkflowOperatorPath {
+        self.path.clone()
+    }
+
     fn optimize(
         &self,
         target_resolution: SpatialResolution,
@@ -150,14 +151,6 @@
             },
         }
         .boxed())
-=======
-    fn name(&self) -> &'static str {
-        BandwiseExpression::TYPE_NAME
-    }
-
-    fn path(&self) -> WorkflowOperatorPath {
-        self.path.clone()
->>>>>>> 82ef5cf9
     }
 }
 
