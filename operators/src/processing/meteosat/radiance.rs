--- conflicted
+++ resolved
@@ -248,19 +248,11 @@
 impl<Q, P> QueryProcessor for RadianceProcessor<Q, P>
 where
     Q: QueryProcessor<
-<<<<<<< HEAD
-        Output = RasterTile2D<P>,
-        SpatialQuery = RasterSpatialQueryRectangle,
-        Selection = BandSelection,
-        ResultDescription = RasterResultDescriptor,
-    >,
-=======
             Output = RasterTile2D<P>,
-            SpatialBounds = SpatialPartition2D,
+            SpatialQuery = RasterSpatialQueryRectangle,
             Selection = BandSelection,
             ResultDescription = RasterResultDescriptor,
         >,
->>>>>>> 55ff63a6
     P: Pixel,
 {
     type Output = RasterTile2D<PixelOut>;
