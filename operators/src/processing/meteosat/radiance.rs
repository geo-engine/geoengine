use std::sync::Arc;

use crate::engine::{
    CanonicOperatorName, ExecutionContext, InitializedRasterOperator, InitializedSources, Operator,
    OperatorName, QueryContext, QueryProcessor, RasterBandDescriptor, RasterBandDescriptors,
    RasterOperator, RasterQueryProcessor, RasterResultDescriptor, SingleRasterSource,
    TypedRasterQueryProcessor, WorkflowOperatorPath,
};
use crate::util::Result;
use async_trait::async_trait;
use futures::stream::BoxStream;
use futures::{StreamExt, TryStreamExt};
use geoengine_datatypes::primitives::{
    BandSelection, ClassificationMeasurement, ContinuousMeasurement, Measurement,
    RasterQueryRectangle, RasterSpatialQueryRectangle,
};
use geoengine_datatypes::raster::{
    MapElementsParallel, Pixel, RasterDataType, RasterPropertiesKey, RasterTile2D,
};
use rayon::ThreadPool;
use serde::{Deserialize, Serialize};

// Output type is always f32
type PixelOut = f32;
use crate::error::Error;
use crate::processing::meteosat::{new_offset_key, new_slope_key};
use RasterDataType::F32 as RasterOut;
use TypedRasterQueryProcessor::F32 as QueryProcessorOut;

#[derive(Debug, Serialize, Deserialize, Clone, Copy)]
#[serde(rename_all = "camelCase")]
pub struct RadianceParams {}

/// The radiance operator converts a raw MSG raster into radiance.
/// This is done by applying the following formula to every pixel:
///
/// `p_new = offset + p_old * slope`
///
/// Here, `p_old` and `p_new` refer to the old and new pixel values,
/// while slope and offset are properties attached to the input
/// raster.
/// The exact names of the properties are:
///
/// - offset: `msg.calibration_offset`
/// - slope: `msg.calibration_slope`
pub type Radiance = Operator<RadianceParams, SingleRasterSource>;

impl OperatorName for Radiance {
    const TYPE_NAME: &'static str = "Radiance";
}

pub struct InitializedRadiance {
    name: CanonicOperatorName,
    result_descriptor: RasterResultDescriptor,
    source: Box<dyn InitializedRasterOperator>,
}

#[typetag::serde]
#[async_trait]
impl RasterOperator for Radiance {
    async fn _initialize(
        self: Box<Self>,
        path: WorkflowOperatorPath,
        context: &dyn ExecutionContext,
    ) -> Result<Box<dyn InitializedRasterOperator>> {
        let name = CanonicOperatorName::from(&self);

        let initialized_sources = self.sources.initialize_sources(path, context).await?;
        let input = initialized_sources.raster;

        let in_desc = input.result_descriptor();

        for band in in_desc.bands.iter() {
            match &band.measurement {
                Measurement::Continuous(ContinuousMeasurement {
                    measurement: m,
                    unit: _,
                }) if m != "raw" => {
                    return Err(Error::InvalidMeasurement {
                        expected: "raw".into(),
                        found: m.clone(),
                    })
                }
                Measurement::Classification(ClassificationMeasurement {
                    measurement: m,
                    classes: _,
                }) => {
                    return Err(Error::InvalidMeasurement {
                        expected: "raw".into(),
                        found: m.clone(),
                    })
                }
                Measurement::Unitless => {
                    return Err(Error::InvalidMeasurement {
                        expected: "raw".into(),
                        found: "unitless".into(),
                    })
                }
                // OK Case
                Measurement::Continuous(ContinuousMeasurement {
                    measurement: _,
                    unit: _,
                }) => {}
            }
        }

        let out_desc = RasterResultDescriptor {
            spatial_reference: in_desc.spatial_reference,
            data_type: RasterOut,
            time: in_desc.time,
<<<<<<< HEAD
            geo_transform_x: in_desc.tiling_geo_transform(),
            pixel_bounds_x: in_desc.tiling_pixel_bounds(),
            bands: RasterBandDescriptors::new(vec![RasterBandDescriptor::new(
                in_desc.bands[0].name.clone(),
                Measurement::Continuous(ContinuousMeasurement {
                    measurement: "radiance".into(),
                    unit: Some("W·m^(-2)·sr^(-1)·cm^(-1)".into()),
                }),
            )])
            .unwrap(),
=======
            bbox: in_desc.bbox,
            resolution: in_desc.resolution,
            bands: RasterBandDescriptors::new(
                in_desc
                    .bands
                    .iter()
                    .map(|b| RasterBandDescriptor {
                        name: b.name.clone(),
                        measurement: Measurement::Continuous(ContinuousMeasurement {
                            measurement: "radiance".into(),
                            unit: Some("W·m^(-2)·sr^(-1)·cm^(-1)".into()),
                        }),
                    })
                    .collect::<Vec<_>>(),
            )?,
>>>>>>> d782815c
        };

        let initialized_operator = InitializedRadiance {
            name,
            result_descriptor: out_desc,
            source: input,
        };

        Ok(initialized_operator.boxed())
    }

    span_fn!(Radiance);
}

impl InitializedRasterOperator for InitializedRadiance {
    fn result_descriptor(&self) -> &RasterResultDescriptor {
        &self.result_descriptor
    }

    fn query_processor(&self) -> Result<TypedRasterQueryProcessor> {
        let q = self.source.query_processor()?;

        Ok(match q {
            TypedRasterQueryProcessor::U8(p) => QueryProcessorOut(Box::new(
                RadianceProcessor::new(p, self.result_descriptor.clone()),
            )),
            TypedRasterQueryProcessor::U16(p) => QueryProcessorOut(Box::new(
                RadianceProcessor::new(p, self.result_descriptor.clone()),
            )),
            TypedRasterQueryProcessor::U32(p) => QueryProcessorOut(Box::new(
                RadianceProcessor::new(p, self.result_descriptor.clone()),
            )),
            TypedRasterQueryProcessor::U64(p) => QueryProcessorOut(Box::new(
                RadianceProcessor::new(p, self.result_descriptor.clone()),
            )),
            TypedRasterQueryProcessor::I8(p) => QueryProcessorOut(Box::new(
                RadianceProcessor::new(p, self.result_descriptor.clone()),
            )),
            TypedRasterQueryProcessor::I16(p) => QueryProcessorOut(Box::new(
                RadianceProcessor::new(p, self.result_descriptor.clone()),
            )),
            TypedRasterQueryProcessor::I32(p) => QueryProcessorOut(Box::new(
                RadianceProcessor::new(p, self.result_descriptor.clone()),
            )),
            TypedRasterQueryProcessor::I64(p) => QueryProcessorOut(Box::new(
                RadianceProcessor::new(p, self.result_descriptor.clone()),
            )),
            TypedRasterQueryProcessor::F32(p) => QueryProcessorOut(Box::new(
                RadianceProcessor::new(p, self.result_descriptor.clone()),
            )),
            TypedRasterQueryProcessor::F64(p) => QueryProcessorOut(Box::new(
                RadianceProcessor::new(p, self.result_descriptor.clone()),
            )),
        })
    }

    fn canonic_name(&self) -> CanonicOperatorName {
        self.name.clone()
    }
}

struct RadianceProcessor<Q, P>
where
    Q: RasterQueryProcessor<RasterType = P>,
{
    source: Q,
    result_descriptor: RasterResultDescriptor,
    offset_key: RasterPropertiesKey,
    slope_key: RasterPropertiesKey,
}

impl<Q, P> RadianceProcessor<Q, P>
where
    Q: RasterQueryProcessor<RasterType = P>,
    P: Pixel,
{
    pub fn new(source: Q, result_descriptor: RasterResultDescriptor) -> Self {
        Self {
            source,
            result_descriptor,
            offset_key: new_offset_key(),
            slope_key: new_slope_key(),
        }
    }

    async fn process_tile_async(
        &self,
        tile: RasterTile2D<P>,
        pool: Arc<ThreadPool>,
    ) -> Result<RasterTile2D<PixelOut>> {
        let offset = tile.properties.number_property::<f32>(&self.offset_key)?;
        let slope = tile.properties.number_property::<f32>(&self.slope_key)?;

        let map_fn = move |raw_value_option: Option<P>| {
            raw_value_option.map(|raw_value| {
                let raw_f32: f32 = raw_value.as_();
                offset + raw_f32 * slope
            })
        };

        let result_tile = crate::util::spawn_blocking_with_thread_pool(pool, move || {
            tile.map_elements_parallel(map_fn)
        })
        .await?;

        Ok(result_tile)
    }
}

#[async_trait]
impl<Q, P> QueryProcessor for RadianceProcessor<Q, P>
where
    Q: QueryProcessor<
        Output = RasterTile2D<P>,
        SpatialQuery = RasterSpatialQueryRectangle,
        Selection = BandSelection,
        ResultDescription = RasterResultDescriptor,
    >,
    P: Pixel,
{
    type Output = RasterTile2D<PixelOut>;
    type SpatialQuery = RasterSpatialQueryRectangle;
    type Selection = BandSelection;
    type ResultDescription = RasterResultDescriptor;

    async fn _query<'a>(
        &'a self,
        query: RasterQueryRectangle,
        ctx: &'a dyn QueryContext,
    ) -> Result<BoxStream<'a, Result<Self::Output>>> {
        let src = self.source.query(query, ctx).await?;
        let rs = src.and_then(move |tile| self.process_tile_async(tile, ctx.thread_pool().clone()));
        Ok(rs.boxed())
    }

    fn result_descriptor(&self) -> &Self::ResultDescription {
        &self.result_descriptor
    }
}

#[cfg(test)]
mod tests {
    use crate::engine::{MockExecutionContext, RasterOperator, SingleRasterSource};
    use crate::processing::meteosat::radiance::{Radiance, RadianceParams};
    use crate::processing::meteosat::test_util;
    use geoengine_datatypes::primitives::{
        ClassificationMeasurement, ContinuousMeasurement, Measurement,
    };
    use geoengine_datatypes::raster::{EmptyGrid2D, Grid2D, MaskedGrid2D, TilingSpecification};
    use std::collections::HashMap;

    // #[tokio::test]
    // async fn test_msg_raster() {
    //     let mut ctx = MockExecutionContext::test_default();
    //     let src = test_util::_create_gdal_src(&mut ctx);
    //
    //     let result = test_util::process(
    //         move || {
    //             RasterOperator::boxed(Radiance {
    //                 params: RadianceParams {},
    //                 sources: SingleRasterSource {
    //                     raster: src.boxed(),
    //                 },
    //             })
    //         },
    //         test_util::_create_gdal_query(),
    //         &ctx,
    //     )
    //     .await;
    //     assert!(result.as_ref().is_ok());
    // }

    #[tokio::test]
    async fn test_ok() {
        let tile_size_in_pixels = [3, 2].into();
        let tiling_specification = TilingSpecification {
            tile_size_in_pixels,
        };

        let ctx = MockExecutionContext::new_with_tiling_spec(tiling_specification);

        let result = test_util::process(
            || {
                let props = test_util::create_properties(None, None, Some(11.0), Some(2.0));
                let src = test_util::create_mock_source::<u8>(props, None, None);
                RasterOperator::boxed(Radiance {
                    sources: SingleRasterSource {
                        raster: src.boxed(),
                    },
                    params: RadianceParams {},
                })
            },
            test_util::create_mock_query(),
            &ctx,
        )
        .await;

        assert!(geoengine_datatypes::util::test::grid_or_empty_grid_eq(
            &result.as_ref().unwrap().grid_array,
            &MaskedGrid2D::new(
                Grid2D::new([3, 2].into(), vec![13.0, 15.0, 17.0, 19.0, 21.0, 0.],).unwrap(),
                Grid2D::new([3, 2].into(), vec![true, true, true, true, true, false]).unwrap()
            )
            .unwrap()
            .into()
        ));

        // TODO: add assert to check mask
    }

    #[tokio::test]
    async fn test_empty_raster() {
        let tile_size_in_pixels = [3, 2].into();
        let tiling_specification = TilingSpecification {
            tile_size_in_pixels,
        };

        let ctx = MockExecutionContext::new_with_tiling_spec(tiling_specification);

        let result = test_util::process(
            || {
                let props = test_util::create_properties(None, None, Some(11.0), Some(2.0));
                let src = test_util::create_mock_source::<u8>(
                    props,
                    Some(EmptyGrid2D::new([3, 2].into()).into()),
                    None,
                );
                RasterOperator::boxed(Radiance {
                    sources: SingleRasterSource {
                        raster: src.boxed(),
                    },
                    params: RadianceParams {},
                })
            },
            test_util::create_mock_query(),
            &ctx,
        )
        .await;

        assert!(geoengine_datatypes::util::test::grid_or_empty_grid_eq(
            &result.as_ref().unwrap().grid_array,
            &EmptyGrid2D::new([3, 2].into()).into()
        ));
    }

    #[tokio::test]
    async fn test_missing_offset() {
        let tile_size_in_pixels = [3, 2].into();
        let tiling_specification = TilingSpecification {
            tile_size_in_pixels,
        };

        let ctx = MockExecutionContext::new_with_tiling_spec(tiling_specification);
        let result = test_util::process(
            || {
                let props = test_util::create_properties(None, None, None, Some(2.0));
                let src = test_util::create_mock_source::<u8>(props, None, None);
                RasterOperator::boxed(Radiance {
                    sources: SingleRasterSource {
                        raster: src.boxed(),
                    },
                    params: RadianceParams {},
                })
            },
            test_util::create_mock_query(),
            &ctx,
        )
        .await;

        assert!(&result.is_err());
    }

    #[tokio::test]
    async fn test_missing_slope() {
        let tile_size_in_pixels = [3, 2].into();
        let tiling_specification = TilingSpecification {
            tile_size_in_pixels,
        };

        let ctx = MockExecutionContext::new_with_tiling_spec(tiling_specification);

        let result = test_util::process(
            || {
                let props = test_util::create_properties(None, None, Some(11.0), None);
                let src = test_util::create_mock_source::<u8>(props, None, None);
                RasterOperator::boxed(Radiance {
                    sources: SingleRasterSource {
                        raster: src.boxed(),
                    },
                    params: RadianceParams {},
                })
            },
            test_util::create_mock_query(),
            &ctx,
        )
        .await;

        assert!(&result.is_err());
    }

    #[tokio::test]
    async fn test_invalid_measurement_unitless() {
        let tile_size_in_pixels = [3, 2].into();
        let tiling_specification = TilingSpecification {
            tile_size_in_pixels,
        };

        let ctx = MockExecutionContext::new_with_tiling_spec(tiling_specification);

        let res = test_util::process(
            || {
                let props = test_util::create_properties(None, None, Some(11.0), Some(2.0));
                let src =
                    test_util::create_mock_source::<u8>(props, None, Some(Measurement::Unitless));

                RasterOperator::boxed(Radiance {
                    params: RadianceParams {},
                    sources: SingleRasterSource {
                        raster: src.boxed(),
                    },
                })
            },
            test_util::create_mock_query(),
            &ctx,
        )
        .await;
        assert!(res.is_err());
    }

    #[tokio::test]
    async fn test_invalid_measurement_continuous() {
        let tile_size_in_pixels = [3, 2].into();
        let tiling_specification = TilingSpecification {
            tile_size_in_pixels,
        };

        let ctx = MockExecutionContext::new_with_tiling_spec(tiling_specification);

        let res = test_util::process(
            || {
                let props = test_util::create_properties(None, None, Some(11.0), Some(2.0));
                let src = test_util::create_mock_source::<u8>(
                    props,
                    None,
                    Some(Measurement::Continuous(ContinuousMeasurement {
                        measurement: "invalid".into(),
                        unit: None,
                    })),
                );

                RasterOperator::boxed(Radiance {
                    params: RadianceParams {},
                    sources: SingleRasterSource {
                        raster: src.boxed(),
                    },
                })
            },
            test_util::create_mock_query(),
            &ctx,
        )
        .await;

        assert!(res.is_err());
    }

    #[tokio::test]
    async fn test_invalid_measurement_classification() {
        let tile_size_in_pixels = [3, 2].into();
        let tiling_specification = TilingSpecification {
            tile_size_in_pixels,
        };

        let ctx = MockExecutionContext::new_with_tiling_spec(tiling_specification);

        let res = test_util::process(
            || {
                let props = test_util::create_properties(None, None, Some(11.0), Some(2.0));
                let src = test_util::create_mock_source::<u8>(
                    props,
                    None,
                    Some(Measurement::Classification(ClassificationMeasurement {
                        measurement: "invalid".into(),
                        classes: HashMap::new(),
                    })),
                );

                RasterOperator::boxed(Radiance {
                    params: RadianceParams {},
                    sources: SingleRasterSource {
                        raster: src.boxed(),
                    },
                })
            },
            test_util::create_mock_query(),
            &ctx,
        )
        .await;
        assert!(res.is_err());
    }
}<|MERGE_RESOLUTION|>--- conflicted
+++ resolved
@@ -108,20 +108,8 @@
             spatial_reference: in_desc.spatial_reference,
             data_type: RasterOut,
             time: in_desc.time,
-<<<<<<< HEAD
             geo_transform_x: in_desc.tiling_geo_transform(),
             pixel_bounds_x: in_desc.tiling_pixel_bounds(),
-            bands: RasterBandDescriptors::new(vec![RasterBandDescriptor::new(
-                in_desc.bands[0].name.clone(),
-                Measurement::Continuous(ContinuousMeasurement {
-                    measurement: "radiance".into(),
-                    unit: Some("W·m^(-2)·sr^(-1)·cm^(-1)".into()),
-                }),
-            )])
-            .unwrap(),
-=======
-            bbox: in_desc.bbox,
-            resolution: in_desc.resolution,
             bands: RasterBandDescriptors::new(
                 in_desc
                     .bands
@@ -135,7 +123,6 @@
                     })
                     .collect::<Vec<_>>(),
             )?,
->>>>>>> d782815c
         };
 
         let initialized_operator = InitializedRadiance {
