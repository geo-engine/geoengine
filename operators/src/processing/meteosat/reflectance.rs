use std::sync::Arc;

use crate::engine::{
    CanonicOperatorName, ExecutionContext, InitializedRasterOperator, InitializedSources, Operator,
    OperatorName, QueryContext, QueryProcessor, RasterBandDescriptor, RasterBandDescriptors,
    RasterOperator, RasterQueryProcessor, RasterResultDescriptor, SingleRasterSource,
    TypedRasterQueryProcessor, WorkflowOperatorPath,
};
use crate::util::Result;
use TypedRasterQueryProcessor::F32 as QueryProcessorOut;
use async_trait::async_trait;
use num_traits::AsPrimitive;
use rayon::ThreadPool;

use crate::error::Error;
use futures::stream::BoxStream;
use futures::{StreamExt, TryStreamExt};
use geoengine_datatypes::primitives::{
    BandSelection, ClassificationMeasurement, ContinuousMeasurement, DateTime, Measurement,
    RasterQueryRectangle, RasterSpatialQueryRectangle,
};
use geoengine_datatypes::raster::{
    GridIdx2D, MapIndexedElementsParallel, RasterDataType, RasterPropertiesKey, RasterTile2D,
};
use serde::{Deserialize, Serialize};

// Output type is always f32
type PixelOut = f32;
use crate::processing::meteosat::satellite::{Channel, Satellite};
use crate::processing::meteosat::{new_channel_key, new_satellite_key};
use crate::util::sunpos::SunPos;
use RasterDataType::F32 as RasterOut;

/// Parameters for the `Reflectance` operator.
/// * `solar_correction` switch to enable solar correction.
/// * `force_hrv` switch to force the use of the hrv channel.
/// * `force_satellite` forces the use of the satellite with the given name.
#[derive(Debug, Serialize, Deserialize, PartialEq, Eq, Clone, Default, Copy)]
#[serde(rename_all = "camelCase")]
pub struct ReflectanceParams {
    pub solar_correction: bool,
    #[serde(rename = "forceHRV")]
    pub force_hrv: bool,
    pub force_satellite: Option<u8>,
}

/// The reflectance operator consumes an MSG image preprocessed
/// via the radiance operator and computes the reflectance value
/// from a given radiance raster.
pub type Reflectance = Operator<ReflectanceParams, SingleRasterSource>;

impl OperatorName for Reflectance {
    const TYPE_NAME: &'static str = "Reflectance";
}

pub struct InitializedReflectance {
    name: CanonicOperatorName,
    path: WorkflowOperatorPath,
    result_descriptor: RasterResultDescriptor,
    source: Box<dyn InitializedRasterOperator>,
    params: ReflectanceParams,
}

#[typetag::serde]
#[async_trait]
impl RasterOperator for Reflectance {
    async fn _initialize(
        self: Box<Self>,
        path: WorkflowOperatorPath,
        context: &dyn ExecutionContext,
    ) -> Result<Box<dyn InitializedRasterOperator>> {
        let name = CanonicOperatorName::from(&self);

        let initialized_source = self
            .sources
            .initialize_sources(path.clone(), context)
            .await?;
        let input = initialized_source.raster;

        let in_desc = input.result_descriptor();

        for band in in_desc.bands.iter() {
            match &band.measurement {
                Measurement::Continuous(ContinuousMeasurement {
                    measurement: m,
                    unit: _,
                }) if m != "radiance" => {
                    return Err(Error::InvalidMeasurement {
                        expected: "radiance".into(),
                        found: m.clone(),
                    });
                }
                Measurement::Classification(ClassificationMeasurement {
                    measurement: m,
                    classes: _,
                }) => {
                    return Err(Error::InvalidMeasurement {
                        expected: "radiance".into(),
                        found: m.clone(),
                    });
                }
                Measurement::Unitless => {
                    return Err(Error::InvalidMeasurement {
                        expected: "radiance".into(),
                        found: "unitless".into(),
                    });
                }
                // OK Case
                Measurement::Continuous(ContinuousMeasurement {
                    measurement: _,
                    unit: _,
                }) => {}
            }
        }

        let out_desc = RasterResultDescriptor {
            spatial_reference: in_desc.spatial_reference,
            data_type: RasterOut,
            time: in_desc.time,
            spatial_grid: in_desc.spatial_grid,
            bands: RasterBandDescriptors::new(
                in_desc
                    .bands
                    .iter()
                    .map(|b| RasterBandDescriptor {
                        name: b.name.clone(),
                        measurement: Measurement::Continuous(ContinuousMeasurement {
                            measurement: "reflectance".into(),
                            unit: Some("fraction".into()),
                        }),
                    })
                    .collect::<Vec<_>>(),
            )?,
        };

        let initialized_operator = InitializedReflectance {
            name,
            path,
            result_descriptor: out_desc,
            source: input,
            params: self.params,
        };

        Ok(initialized_operator.boxed())
    }

    span_fn!(Reflectance);
}

impl InitializedRasterOperator for InitializedReflectance {
    fn result_descriptor(&self) -> &RasterResultDescriptor {
        &self.result_descriptor
    }

    fn query_processor(&self) -> Result<TypedRasterQueryProcessor, Error> {
        let q = self.source.query_processor()?;

        // We only support f32 input rasters
        if let TypedRasterQueryProcessor::F32(p) = q {
            Ok(QueryProcessorOut(Box::new(ReflectanceProcessor::new(
                p,
                self.result_descriptor.clone(),
                self.params,
            ))))
        } else {
            Err(Error::InvalidRasterDataType)
        }
    }

    fn canonic_name(&self) -> CanonicOperatorName {
        self.name.clone()
    }

    fn name(&self) -> &'static str {
        Reflectance::TYPE_NAME
    }

    fn path(&self) -> WorkflowOperatorPath {
        self.path.clone()
    }
}

struct ReflectanceProcessor<Q>
where
    Q: RasterQueryProcessor<RasterType = PixelOut>,
{
    source: Q,
    result_descriptor: RasterResultDescriptor,
    params: ReflectanceParams,
    channel_key: RasterPropertiesKey,
    satellite_key: RasterPropertiesKey,
}

impl<Q> ReflectanceProcessor<Q>
where
    Q: RasterQueryProcessor<RasterType = PixelOut>,
{
    pub fn new(
        source: Q,
        result_descriptor: RasterResultDescriptor,
        params: ReflectanceParams,
    ) -> Self {
        Self {
            source,
            result_descriptor,
            params,
            channel_key: new_channel_key(),
            satellite_key: new_satellite_key(),
        }
    }

    fn channel<'a>(
        &self,
        tile: &RasterTile2D<PixelOut>,
        satellite: &'a Satellite,
    ) -> Result<&'a Channel> {
        if self.params.force_hrv {
            Ok(satellite.hrv())
        } else {
            let channel_id = tile
                .properties
                .number_property::<usize>(&self.channel_key)?
                - 1;
            satellite.channel(channel_id)
        }
    }

    fn satellite(&self, tile: &RasterTile2D<PixelOut>) -> Result<&'static Satellite> {
        let id = match self.params.force_satellite {
            Some(id) => id,
            _ => tile.properties.number_property(&self.satellite_key)?,
        };
        Satellite::satellite_by_msg_id(id)
    }

    async fn process_tile_async(
        &self,
        tile: RasterTile2D<PixelOut>,
        pool: Arc<ThreadPool>,
    ) -> Result<RasterTile2D<PixelOut>> {
        if tile.is_empty() {
            return Ok(tile);
        }

        let satellite = self.satellite(&tile)?;
        let channel = self.channel(&tile, satellite)?;
        let solar_correction = self.params.solar_correction;
        let timestamp = tile
            .time
            .start()
            .as_date_time()
            .ok_or(Error::InvalidUTCTimestamp)?;
        let sun_pos_option = if solar_correction {
            Some(SunPos::new(&timestamp))
        } else {
            None
        };
        let etsr = channel.etsr / std::f64::consts::PI;
        let esd = calculate_esd(&timestamp);
        let tile_geo_transform = tile.tile_geo_transform();

        let map_fn = move |grid_idx: GridIdx2D, pixel_option: Option<PixelOut>| {
            pixel_option.map(|p| {
                if let Some(sun_pos) = sun_pos_option {
                    let geos_coord =
                        tile_geo_transform.grid_idx_to_pixel_center_coordinate_2d(grid_idx);

                    let (lat, lon) = channel.view_angle_lat_lon(geos_coord, 0.0);
                    let (_, zenith) = sun_pos.solar_azimuth_zenith(lat, lon);

                    (f64::from(p) * esd * esd / (etsr * zenith.min(80.0).to_radians().cos()))
                        as PixelOut
                } else {
                    (f64::from(p) * esd * esd / etsr).as_()
                }
            })
        };

        let refl_tile = crate::util::spawn_blocking_with_thread_pool(pool, move || {
            tile.map_indexed_elements_parallel(map_fn)
        })
        .await?;

        Ok(refl_tile)
    }
}

fn calculate_esd(timestamp: &DateTime) -> f64 {
    let perihelion = f64::from(timestamp.day_of_year()) - 3.0;
    let e = 0.0167;
    let theta = std::f64::consts::TAU * (perihelion / 365.0);
    1.0 - e * theta.cos()
}

#[async_trait]
impl<Q> QueryProcessor for ReflectanceProcessor<Q>
where
    Q: QueryProcessor<
<<<<<<< HEAD
        Output = RasterTile2D<PixelOut>,
        SpatialQuery = RasterSpatialQueryRectangle,
        Selection = BandSelection,
        ResultDescription = RasterResultDescriptor,
    >,
=======
            Output = RasterTile2D<PixelOut>,
            SpatialBounds = SpatialPartition2D,
            Selection = BandSelection,
            ResultDescription = RasterResultDescriptor,
        >,
>>>>>>> 55ff63a6
{
    type Output = RasterTile2D<PixelOut>;
    type SpatialQuery = RasterSpatialQueryRectangle;
    type Selection = BandSelection;
    type ResultDescription = RasterResultDescriptor;

    async fn _query<'a>(
        &'a self,
        query: RasterQueryRectangle,
        ctx: &'a dyn QueryContext,
    ) -> Result<BoxStream<'a, Result<Self::Output>>> {
        let src = self.source.query(query, ctx).await?;
        let rs = src.and_then(move |tile| self.process_tile_async(tile, ctx.thread_pool().clone()));
        Ok(rs.boxed())
    }

    fn result_descriptor(&self) -> &Self::ResultDescription {
        &self.result_descriptor
    }
}

#[cfg(test)]
mod tests {
    use crate::engine::{MockExecutionContext, RasterOperator, SingleRasterSource};
    use crate::processing::meteosat::reflectance::{Reflectance, ReflectanceParams};
    use crate::processing::meteosat::test_util;
    use crate::util::Result;
    use geoengine_datatypes::primitives::{
        ClassificationMeasurement, ContinuousMeasurement, Measurement,
    };
    use geoengine_datatypes::raster::{
        EmptyGrid2D, Grid2D, GridOrEmpty, MaskedGrid2D, RasterTile2D, TilingSpecification,
    };
    use std::collections::HashMap;

    async fn process_mock(
        params: ReflectanceParams,
        channel: Option<u8>,
        satellite: Option<u8>,
        empty: bool,
        measurement: Option<Measurement>,
    ) -> Result<RasterTile2D<f32>> {
        let tile_size_in_pixels = [3, 2].into();
        let tiling_specification = TilingSpecification {
            tile_size_in_pixels,
        };

        let ctx = MockExecutionContext::new_with_tiling_spec(tiling_specification);

        test_util::process(
            || {
                let props = test_util::create_properties(channel, satellite, None, None);
                let cc = if empty {
                    Some(EmptyGrid2D::new([3, 2].into()).into())
                } else {
                    None
                };

                let m = measurement.or_else(|| {
                    Some(Measurement::Continuous(ContinuousMeasurement {
                        measurement: "radiance".into(),
                        unit: Some("W·m^(-2)·sr^(-1)·cm^(-1)".into()),
                    }))
                });

                let src = test_util::create_mock_source::<f32>(props, cc, m);

                RasterOperator::boxed(Reflectance {
                    params,
                    sources: SingleRasterSource {
                        raster: src.boxed(),
                    },
                })
            },
            test_util::create_mock_query(),
            &ctx,
        )
        .await
    }

    // #[tokio::test]
    // async fn test_msg_raster() {
    //     let mut ctx = MockExecutionContext::test_default();
    //     let src = test_util::_create_gdal_src(&mut ctx);
    //
    //     let rad = Radiance {
    //         sources: SingleRasterSource {
    //             raster: src.boxed(),
    //         },
    //         params: RadianceParams {},
    //     };
    //
    //     let result = test_util::process(
    //         move || {
    //             RasterOperator::boxed(Reflectance {
    //                 params: ReflectanceParams::default(),
    //                 sources: SingleRasterSource {
    //                     raster: RasterOperator::boxed(rad),
    //                 },
    //             })
    //         },
    //         test_util::_create_gdal_query(),
    //         &ctx,
    //     )
    //     .await;
    //     assert!(result.as_ref().is_ok());
    // }

    #[tokio::test]
    async fn test_empty_ok() {
        let result = process_mock(ReflectanceParams::default(), Some(1), Some(1), true, None).await;

        assert!(result.is_ok());

        assert!(geoengine_datatypes::util::test::grid_or_empty_grid_eq(
            &result.unwrap().grid_array,
            &GridOrEmpty::from(EmptyGrid2D::new([3, 2].into()))
        ));
    }

    #[tokio::test]
    async fn test_ok_no_solar_correction() {
        let result =
            process_mock(ReflectanceParams::default(), Some(1), Some(1), false, None).await;

        assert!(result.is_ok());
        assert!(geoengine_datatypes::util::test::grid_or_empty_grid_eq(
            &result.as_ref().unwrap().grid_array,
            &MaskedGrid2D::new(
                Grid2D::new(
                    [3, 2].into(),
                    vec![
                        0.046_567_827_f32,
                        0.093_135_655_f32,
                        0.139_703_48_f32,
                        0.186_271_31_f32,
                        0.232_839_14_f32,
                        0.
                    ],
                )
                .unwrap(),
                Grid2D::new([3, 2].into(), vec![true, true, true, true, true, false,],).unwrap(),
            )
            .unwrap()
            .into()
        ));
    }

    #[tokio::test]
    async fn test_ok_force_satellite() {
        let params = ReflectanceParams {
            force_satellite: Some(4),
            ..Default::default()
        };
        let result = process_mock(params, Some(1), Some(1), false, None).await;

        assert!(result.is_ok());
        assert!(geoengine_datatypes::util::test::grid_or_empty_grid_eq(
            &result.as_ref().unwrap().grid_array,
            &MaskedGrid2D::new(
                Grid2D::new(
                    [3, 2].into(),
                    vec![
                        0.046_542_14_f32,
                        0.093_084_28_f32,
                        0.139_626_43_f32,
                        0.186_168_57_f32,
                        0.232_710_7_f32,
                        0. // TODO: check nodata mask
                    ],
                )
                .unwrap(),
                Grid2D::new([3, 2].into(), vec![true, true, true, true, true, false,],).unwrap()
            )
            .unwrap()
            .into()
        ));
    }

    #[tokio::test]
    async fn test_ok_force_hrv() {
        let params = ReflectanceParams {
            force_hrv: true,
            ..Default::default()
        };
        let result = process_mock(params, Some(1), Some(1), false, None).await;

        assert!(result.is_ok());
        assert!(geoengine_datatypes::util::test::grid_or_empty_grid_eq(
            &result.as_ref().unwrap().grid_array,
            &MaskedGrid2D::new(
                Grid2D::new(
                    [3, 2].into(),
                    vec![
                        0.038_567_86_f32,
                        0.077_135_72_f32,
                        0.115_703_575_f32,
                        0.154_271_44_f32,
                        0.192_839_3_f32,
                        0. // TODO: check nodata mask
                    ],
                )
                .unwrap(),
                Grid2D::new([3, 2].into(), vec![true, true, true, true, true, false,],).unwrap(),
            )
            .unwrap()
            .into()
        ));
    }

    #[tokio::test]
    async fn test_ok_solar_correction() {
        let params = ReflectanceParams {
            solar_correction: true,
            ..Default::default()
        };
        let result = process_mock(params, Some(1), Some(1), false, None).await;

        assert!(result.is_ok());
        assert!(geoengine_datatypes::util::test::grid_or_empty_grid_eq(
            &result.as_ref().unwrap().grid_array,
            &MaskedGrid2D::new(
                Grid2D::new(
                    [3, 2].into(),
                    vec![
                        0.268_173_43_f32,
                        0.536_346_85_f32,
                        0.804_520_3_f32,
                        1.072_693_7_f32,
                        1.340_867_2_f32,
                        0.
                    ],
                )
                .unwrap(),
                Grid2D::new([3, 2].into(), vec![true, true, true, true, true, false],).unwrap(),
            )
            .unwrap()
            .into()
        ));
    }

    #[tokio::test]
    async fn test_invalid_force_satellite() {
        let params = ReflectanceParams {
            force_satellite: Some(42),
            ..Default::default()
        };
        let result = process_mock(params, Some(1), Some(1), false, None).await;
        assert!(result.is_err());
    }

    #[tokio::test]
    async fn test_missing_satellite() {
        let params = ReflectanceParams::default();
        let result = process_mock(params, Some(1), None, false, None).await;
        assert!(result.is_err());
    }

    #[tokio::test]
    async fn test_invalid_satellite() {
        let params = ReflectanceParams::default();
        let result = process_mock(params, Some(42), None, false, None).await;
        assert!(result.is_err());
    }

    #[tokio::test]
    async fn test_missing_channel() {
        let params = ReflectanceParams::default();
        let result = process_mock(params, None, Some(1), false, None).await;
        assert!(result.is_err());
    }

    #[tokio::test]
    async fn test_invalid_channel() {
        let params = ReflectanceParams::default();
        let result = process_mock(params, Some(42), Some(1), false, None).await;
        assert!(result.is_err());
    }

    #[tokio::test]
    async fn test_invalid_measurement_unitless() {
        let params = ReflectanceParams::default();
        let result =
            process_mock(params, Some(1), Some(1), false, Some(Measurement::Unitless)).await;
        assert!(result.is_err());
    }

    #[tokio::test]
    async fn test_invalid_measurement_continuous() {
        let params = ReflectanceParams::default();
        let result = process_mock(
            params,
            Some(1),
            Some(1),
            false,
            Some(Measurement::Continuous(ContinuousMeasurement {
                measurement: "invalid".into(),
                unit: None,
            })),
        )
        .await;
        assert!(result.is_err());
    }

    #[tokio::test]
    async fn test_invalid_measurement_classification() {
        let params = ReflectanceParams::default();
        let result = process_mock(
            params,
            Some(1),
            Some(1),
            false,
            Some(Measurement::Classification(ClassificationMeasurement {
                measurement: "invalid".into(),
                classes: HashMap::new(),
            })),
        )
        .await;
        assert!(result.is_err());
    }
}<|MERGE_RESOLUTION|>--- conflicted
+++ resolved
@@ -296,19 +296,11 @@
 impl<Q> QueryProcessor for ReflectanceProcessor<Q>
 where
     Q: QueryProcessor<
-<<<<<<< HEAD
-        Output = RasterTile2D<PixelOut>,
-        SpatialQuery = RasterSpatialQueryRectangle,
-        Selection = BandSelection,
-        ResultDescription = RasterResultDescriptor,
-    >,
-=======
             Output = RasterTile2D<PixelOut>,
-            SpatialBounds = SpatialPartition2D,
+            SpatialQuery = RasterSpatialQueryRectangle,
             Selection = BandSelection,
             ResultDescription = RasterResultDescriptor,
         >,
->>>>>>> 55ff63a6
 {
     type Output = RasterTile2D<PixelOut>;
     type SpatialQuery = RasterSpatialQueryRectangle;
