use geoengine_datatypes::raster::RasterPropertiesKey;

mod radiance;
mod reflectance;
mod satellite;
mod temperature;

fn new_slope_key() -> RasterPropertiesKey {
    RasterPropertiesKey {
        domain: Some("msg".into()),
        key: "calibration_slope".into(),
    }
}

fn new_offset_key() -> RasterPropertiesKey {
    RasterPropertiesKey {
        domain: Some("msg".into()),
        key: "calibration_offset".into(),
    }
}

fn new_channel_key() -> RasterPropertiesKey {
    RasterPropertiesKey {
        domain: Some("msg".into()),
        key: "channel_number".into(),
    }
}

fn new_satellite_key() -> RasterPropertiesKey {
    RasterPropertiesKey {
        domain: Some("msg".into()),
        key: "satellite_number".into(),
    }
}

#[cfg(test)]
mod test_util {
    use std::str::FromStr;

    use futures::StreamExt;
    use geoengine_datatypes::hashmap;
<<<<<<< HEAD
    use geoengine_datatypes::primitives::{CacheHint, CacheTtlSeconds, Coordinate2D};
=======
    use geoengine_datatypes::primitives::{BandSelection, CacheHint, CacheTtlSeconds};
>>>>>>> 9ebde23d
    use geoengine_datatypes::util::test::TestDefault;
    use num_traits::AsPrimitive;

    use geoengine_datatypes::dataset::{DataId, DatasetId, NamedData};
    use geoengine_datatypes::primitives::{
        ContinuousMeasurement, DateTime, DateTimeParseFormat, Measurement, RasterQueryRectangle,
        SpatialPartition2D, SpatialResolution, TimeGranularity, TimeInstance, TimeInterval,
        TimeStep,
    };
    use geoengine_datatypes::raster::{
        BoundedGrid, GeoTransform, Grid2D, GridBoundingBox2D, GridOrEmpty, GridOrEmpty2D,
        GridShape2D, MaskedGrid2D, Pixel, RasterDataType, RasterProperties, RasterPropertiesEntry,
        RasterPropertiesEntryType, RasterTile2D, TileInformation,
    };
    use geoengine_datatypes::spatial_reference::{SpatialReference, SpatialReferenceAuthority};
    use geoengine_datatypes::util::Identifier;

    use crate::engine::{
        MockExecutionContext, MockQueryContext, QueryProcessor, RasterBandDescriptor,
        RasterBandDescriptors, RasterOperator, RasterResultDescriptor, WorkflowOperatorPath,
    };
    use crate::mock::{MockRasterSource, MockRasterSourceParams};
    use crate::processing::meteosat::{
        new_channel_key, new_offset_key, new_satellite_key, new_slope_key,
    };
    use crate::source::{
        FileNotFoundHandling, GdalDatasetGeoTransform, GdalDatasetParameters, GdalMetaDataRegular,
        GdalMetadataMapping, GdalSource, GdalSourceParameters, GdalSourceTimePlaceholder,
        TimeReference,
    };
    use crate::test_data;
    use crate::util::Result;

    pub(crate) async fn process<T>(
        make_op: T,
        query: RasterQueryRectangle,
        ctx: &MockExecutionContext,
    ) -> Result<RasterTile2D<f32>>
    where
        T: FnOnce() -> Box<dyn RasterOperator>,
    {
        // let input = make_raster(props, custom_data, measurement);

        let op = make_op()
            .initialize(WorkflowOperatorPath::initialize_root(), ctx)
            .await?;

        let processor = op.query_processor().unwrap().get_f32().unwrap();

        let ctx = MockQueryContext::test_default();
        let result_stream = processor.query(query, &ctx).await.unwrap();
        let mut result: Vec<Result<RasterTile2D<f32>>> = result_stream.collect().await;
        assert_eq!(1, result.len());
        result.pop().unwrap()
    }

    pub(crate) fn create_properties(
        channel: Option<u8>,
        satellite: Option<u8>,
        offset: Option<f64>,
        slope: Option<f64>,
    ) -> RasterProperties {
        let mut props = RasterProperties::default();

        if let Some(v) = channel {
            props.insert_property(new_channel_key(), RasterPropertiesEntry::Number(v.as_()));
        }

        if let Some(v) = satellite {
            props.insert_property(new_satellite_key(), RasterPropertiesEntry::Number(v.as_()));
        }

        if let Some(v) = slope {
            props.insert_property(new_slope_key(), RasterPropertiesEntry::Number(v));
        }

        if let Some(v) = offset {
            props.insert_property(new_offset_key(), RasterPropertiesEntry::Number(v));
        }
        props
    }

    pub(crate) fn _create_gdal_query() -> RasterQueryRectangle {
        let sr = SpatialResolution::new_unchecked(3_000.403_165_817_261, 3_000.403_165_817_261);
        let ul = (0., 0.).into();
        let lr = (599. * sr.x, -599. * sr.y).into();
        RasterQueryRectangle::with_partition_and_resolution_and_origin(
            SpatialPartition2D::new_unchecked(ul, lr),
            sr,
            ul, // TODO: should be exe_ctx.tiling_specification.origin_coordinate
            TimeInterval::new_unchecked(
                TimeInstance::from(DateTime::new_utc(2012, 12, 12, 12, 0, 0)),
                TimeInstance::from(DateTime::new_utc(2012, 12, 12, 12, 15, 0)),
            ),
<<<<<<< HEAD
        )
    }

    pub(crate) fn create_mock_query() -> RasterQueryRectangle {
        RasterQueryRectangle::with_partition_and_resolution_and_origin(
            SpatialPartition2D::new_unchecked((0., 3.).into(), (2., 0.).into()),
            SpatialResolution::one(),
            (0., 0.).into(), // TODO: should be exe_ctx.tiling_specification.origin_coordinate
            Default::default(),
        )
=======
            spatial_resolution: sr,
            attributes: BandSelection::first(),
        }
    }

    pub(crate) fn create_mock_query() -> RasterQueryRectangle {
        RasterQueryRectangle {
            spatial_bounds: SpatialPartition2D::new_unchecked((0., 3.).into(), (2., 0.).into()),
            time_interval: Default::default(),
            spatial_resolution: SpatialResolution::one(),
            attributes: BandSelection::first(),
        }
>>>>>>> 9ebde23d
    }

    pub(crate) fn create_mock_source<P: Pixel>(
        props: RasterProperties,
        custom_data: Option<GridOrEmpty2D<P>>,
        measurement: Option<Measurement>,
    ) -> MockRasterSource<P> {
        let raster = match custom_data {
            Some(g) => g,
            None => GridOrEmpty::Grid(
                MaskedGrid2D::new(
                    Grid2D::<P>::new(
                        [3, 2].into(),
                        vec![
                            P::from_(1),
                            P::from_(2),
                            P::from_(3),
                            P::from_(4),
                            P::from_(5),
                            P::from_(0),
                        ],
                    )
                    .unwrap(),
                    Grid2D::new([3, 2].into(), vec![true, true, true, true, true, false]).unwrap(),
                )
                .unwrap(),
            ),
        };

        let raster_tile = RasterTile2D::new_with_tile_info_and_properties(
            TimeInterval::default(),
            TileInformation {
                global_tile_position: [-1, 0].into(),
                tile_size_in_pixels: [3, 2].into(),
                global_geo_transform: TestDefault::test_default(),
            },
            0,
            raster,
            props,
            CacheHint::default(),
        );

        MockRasterSource {
            params: MockRasterSourceParams {
                data: vec![raster_tile],
                result_descriptor: RasterResultDescriptor {
                    data_type: RasterDataType::F32,
                    spatial_reference: SpatialReference::epsg_4326().into(),
                    time: None,
<<<<<<< HEAD
                    geo_transform: GeoTransform::new(Coordinate2D::new(0., -3.), 1., -1.),
                    pixel_bounds: GridBoundingBox2D::new([-3, 0], [0, 2]).unwrap(),
=======
                    bbox: None,
                    resolution: None,
                    bands: RasterBandDescriptors::new(vec![RasterBandDescriptor::new(
                        "band".into(),
                        measurement.unwrap_or_else(|| {
                            Measurement::Continuous(ContinuousMeasurement {
                                measurement: "raw".to_string(),
                                unit: None,
                            })
                        }),
                    )])
                    .unwrap(),
>>>>>>> 9ebde23d
                },
            },
        }
    }

    pub(crate) fn _create_gdal_src(ctx: &mut MockExecutionContext) -> GdalSource {
        let dataset_id: DataId = DatasetId::new().into();
        let dataset_name = NamedData::with_system_name("gdal-ds");

        let no_data_value = Some(0.);
        let origin_coordinate: Coordinate2D =
            (-5_570_248.477_339_745, 5_570_248.477_339_745).into();
        let x_pixel_size = 3_000.403_165_817_261;
        let y_pixel_size = -3_000.403_165_817_261;

        let meta = GdalMetaDataRegular {
            data_time: TimeInterval::new_unchecked(
                TimeInstance::from_str("2012-12-12T12:00:00.000Z").unwrap(),
                TimeInstance::from_str("2020-12-12T12:00:00.000Z").unwrap(),
            ),
            step: TimeStep {
                granularity: TimeGranularity::Minutes,
                step: 15,
            },
            time_placeholders: hashmap! {
                "%_START_TIME_%".to_string() => GdalSourceTimePlaceholder {
                    format: DateTimeParseFormat::custom("%Y%m%d_%H%M".to_string()),
                    reference: TimeReference::Start,
                },
            },
            params: GdalDatasetParameters {
                file_path: test_data!("raster/msg/%_START_TIME_%.tif").into(),
                rasterband_channel: 1,
                geo_transform: GdalDatasetGeoTransform {
                    origin_coordinate,
                    x_pixel_size,
                    y_pixel_size,
                },
                width: 3712,
                height: 3712,
                file_not_found_handling: FileNotFoundHandling::Error,
                no_data_value,
                properties_mapping: Some(vec![
                    GdalMetadataMapping::identity(
                        new_satellite_key(),
                        RasterPropertiesEntryType::Number,
                    ),
                    GdalMetadataMapping::identity(
                        new_channel_key(),
                        RasterPropertiesEntryType::Number,
                    ),
                    GdalMetadataMapping::identity(
                        new_offset_key(),
                        RasterPropertiesEntryType::Number,
                    ),
                    GdalMetadataMapping::identity(
                        new_slope_key(),
                        RasterPropertiesEntryType::Number,
                    ),
                ]),
                gdal_open_options: None,
                gdal_config_options: None,
                allow_alphaband_as_mask: true,
                retry: None,
            },
            result_descriptor: RasterResultDescriptor {
                data_type: RasterDataType::I16,
                spatial_reference: SpatialReference::new(SpatialReferenceAuthority::SrOrg, 81)
                    .into(),
                time: None,
<<<<<<< HEAD
                geo_transform: GeoTransform::new(origin_coordinate, x_pixel_size, y_pixel_size),
                pixel_bounds: GridShape2D::new_2d(3712, 3712).bounding_box(),
=======
                bbox: None,
                resolution: None,
                bands: RasterBandDescriptors::new(vec![RasterBandDescriptor::new(
                    "band".into(),
                    Measurement::Continuous(ContinuousMeasurement {
                        measurement: "raw".to_string(),
                        unit: None,
                    }),
                )])
                .unwrap(),
>>>>>>> 9ebde23d
            },
            cache_ttl: CacheTtlSeconds::default(),
        };
        ctx.add_meta_data(dataset_id, dataset_name.clone(), Box::new(meta));

        GdalSource {
            params: GdalSourceParameters { data: dataset_name },
        }
    }
}<|MERGE_RESOLUTION|>--- conflicted
+++ resolved
@@ -38,16 +38,11 @@
     use std::str::FromStr;
 
     use futures::StreamExt;
+    use geoengine_datatypes::dataset::{DataId, DatasetId, NamedData};
     use geoengine_datatypes::hashmap;
-<<<<<<< HEAD
-    use geoengine_datatypes::primitives::{CacheHint, CacheTtlSeconds, Coordinate2D};
-=======
-    use geoengine_datatypes::primitives::{BandSelection, CacheHint, CacheTtlSeconds};
->>>>>>> 9ebde23d
-    use geoengine_datatypes::util::test::TestDefault;
-    use num_traits::AsPrimitive;
-
-    use geoengine_datatypes::dataset::{DataId, DatasetId, NamedData};
+    use geoengine_datatypes::primitives::{
+        BandSelection, CacheHint, CacheTtlSeconds, Coordinate2D,
+    };
     use geoengine_datatypes::primitives::{
         ContinuousMeasurement, DateTime, DateTimeParseFormat, Measurement, RasterQueryRectangle,
         SpatialPartition2D, SpatialResolution, TimeGranularity, TimeInstance, TimeInterval,
@@ -59,7 +54,9 @@
         RasterPropertiesEntryType, RasterTile2D, TileInformation,
     };
     use geoengine_datatypes::spatial_reference::{SpatialReference, SpatialReferenceAuthority};
+    use geoengine_datatypes::util::test::TestDefault;
     use geoengine_datatypes::util::Identifier;
+    use num_traits::AsPrimitive;
 
     use crate::engine::{
         MockExecutionContext, MockQueryContext, QueryProcessor, RasterBandDescriptor,
@@ -138,7 +135,7 @@
                 TimeInstance::from(DateTime::new_utc(2012, 12, 12, 12, 0, 0)),
                 TimeInstance::from(DateTime::new_utc(2012, 12, 12, 12, 15, 0)),
             ),
-<<<<<<< HEAD
+            BandSelection::first(),
         )
     }
 
@@ -148,21 +145,8 @@
             SpatialResolution::one(),
             (0., 0.).into(), // TODO: should be exe_ctx.tiling_specification.origin_coordinate
             Default::default(),
+            BandSelection::first(),
         )
-=======
-            spatial_resolution: sr,
-            attributes: BandSelection::first(),
-        }
-    }
-
-    pub(crate) fn create_mock_query() -> RasterQueryRectangle {
-        RasterQueryRectangle {
-            spatial_bounds: SpatialPartition2D::new_unchecked((0., 3.).into(), (2., 0.).into()),
-            time_interval: Default::default(),
-            spatial_resolution: SpatialResolution::one(),
-            attributes: BandSelection::first(),
-        }
->>>>>>> 9ebde23d
     }
 
     pub(crate) fn create_mock_source<P: Pixel>(
@@ -212,12 +196,8 @@
                     data_type: RasterDataType::F32,
                     spatial_reference: SpatialReference::epsg_4326().into(),
                     time: None,
-<<<<<<< HEAD
                     geo_transform: GeoTransform::new(Coordinate2D::new(0., -3.), 1., -1.),
                     pixel_bounds: GridBoundingBox2D::new([-3, 0], [0, 2]).unwrap(),
-=======
-                    bbox: None,
-                    resolution: None,
                     bands: RasterBandDescriptors::new(vec![RasterBandDescriptor::new(
                         "band".into(),
                         measurement.unwrap_or_else(|| {
@@ -228,7 +208,6 @@
                         }),
                     )])
                     .unwrap(),
->>>>>>> 9ebde23d
                 },
             },
         }
@@ -299,12 +278,8 @@
                 spatial_reference: SpatialReference::new(SpatialReferenceAuthority::SrOrg, 81)
                     .into(),
                 time: None,
-<<<<<<< HEAD
                 geo_transform: GeoTransform::new(origin_coordinate, x_pixel_size, y_pixel_size),
                 pixel_bounds: GridShape2D::new_2d(3712, 3712).bounding_box(),
-=======
-                bbox: None,
-                resolution: None,
                 bands: RasterBandDescriptors::new(vec![RasterBandDescriptor::new(
                     "band".into(),
                     Measurement::Continuous(ContinuousMeasurement {
@@ -313,7 +288,6 @@
                     }),
                 )])
                 .unwrap(),
->>>>>>> 9ebde23d
             },
             cache_ttl: CacheTtlSeconds::default(),
         };
