--- conflicted
+++ resolved
@@ -186,7 +186,14 @@
         self.name.clone()
     }
 
-<<<<<<< HEAD
+    fn name(&self) -> &'static str {
+        Temperature::TYPE_NAME
+    }
+
+    fn path(&self) -> WorkflowOperatorPath {
+        self.path.clone()
+    }
+
     fn optimize(
         &self,
         target_resolution: SpatialResolution,
@@ -198,14 +205,6 @@
             },
         }
         .boxed())
-=======
-    fn name(&self) -> &'static str {
-        Temperature::TYPE_NAME
-    }
-
-    fn path(&self) -> WorkflowOperatorPath {
-        self.path.clone()
->>>>>>> 82ef5cf9
     }
 }
 
