--- conflicted
+++ resolved
@@ -1,5 +1,3 @@
-use std::sync::Arc;
-
 use crate::engine::{
     CanonicOperatorName, ExecutionContext, InitializedRasterOperator, InitializedSources, Operator,
     OperatorName, QueryContext, QueryProcessor, RasterBandDescriptor, RasterBandDescriptors,
@@ -9,14 +7,6 @@
 use crate::error::Error;
 use crate::util::Result;
 use async_trait::async_trait;
-<<<<<<< HEAD
-=======
-use rayon::ThreadPool;
-
-use TypedRasterQueryProcessor::F32 as QueryProcessorOut;
-
-use crate::error::Error;
->>>>>>> d782815c
 use futures::stream::BoxStream;
 use futures::{StreamExt, TryStreamExt};
 use geoengine_datatypes::primitives::{
@@ -28,7 +18,7 @@
 };
 use rayon::ThreadPool;
 use serde::{Deserialize, Serialize};
-use snafu::ensure;
+use std::sync::Arc;
 use TypedRasterQueryProcessor::F32 as QueryProcessorOut;
 
 // Output type is always f32
@@ -115,20 +105,8 @@
             spatial_reference: in_desc.spatial_reference,
             data_type: RasterOut,
             time: in_desc.time,
-<<<<<<< HEAD
             geo_transform_x: in_desc.tiling_geo_transform(),
             pixel_bounds_x: in_desc.tiling_pixel_bounds(),
-            bands: RasterBandDescriptors::new(vec![RasterBandDescriptor::new(
-                in_desc.bands[0].name.clone(),
-                Measurement::Continuous(ContinuousMeasurement {
-                    measurement: "temperature".into(),
-                    unit: Some("k".into()),
-                }),
-            )])
-            .unwrap(),
-=======
-            bbox: in_desc.bbox,
-            resolution: in_desc.resolution,
             bands: RasterBandDescriptors::new(
                 in_desc
                     .bands
@@ -142,7 +120,6 @@
                     })
                     .collect::<Vec<_>>(),
             )?,
->>>>>>> d782815c
         };
 
         let initialized_operator = InitializedTemperature {
