--- conflicted
+++ resolved
@@ -1,15 +1,17 @@
 use std::{marker::PhantomData, sync::Arc};
 
+use super::compiled::LinkedExpression;
+use crate::{
+    adapters::{QueryWrapper, RasterArrayTimeAdapter, RasterTimeAdapter},
+    engine::{BoxRasterQueryProcessor, QueryContext, QueryProcessor, RasterResultDescriptor},
+    util::Result,
+};
 use async_trait::async_trait;
 use futures::{stream::BoxStream, StreamExt, TryStreamExt};
 use geoengine_datatypes::{
-<<<<<<< HEAD
-    primitives::{CacheHint, RasterQueryRectangle, RasterSpatialQueryRectangle, TimeInterval},
-=======
     primitives::{
-        BandSelection, CacheHint, RasterQueryRectangle, SpatialPartition2D, TimeInterval,
+        BandSelection, CacheHint, RasterQueryRectangle, RasterSpatialQueryRectangle, TimeInterval,
     },
->>>>>>> 9ebde23d
     raster::{
         ConvertDataType, FromIndexFnParallel, GeoTransform, GridIdx2D, GridIndexAccess,
         GridOrEmpty, GridOrEmpty2D, GridShape2D, GridShapeAccess, MapElementsParallel, Pixel,
@@ -18,14 +20,6 @@
 };
 use libloading::Symbol;
 use num_traits::AsPrimitive;
-
-use crate::{
-    adapters::{QueryWrapper, RasterArrayTimeAdapter, RasterTimeAdapter},
-    engine::{BoxRasterQueryProcessor, QueryContext, QueryProcessor, RasterResultDescriptor},
-    util::Result,
-};
-
-use super::compiled::LinkedExpression;
 
 pub struct ExpressionQueryProcessor<TO, Sources>
 where
@@ -65,13 +59,9 @@
     Tuple: ExpressionTupleProcessor<TO>,
 {
     type Output = RasterTile2D<TO>;
-<<<<<<< HEAD
     type SpatialQuery = RasterSpatialQueryRectangle;
-=======
-    type SpatialBounds = SpatialPartition2D;
     type Selection = BandSelection;
     type ResultDescription = RasterResultDescriptor;
->>>>>>> 9ebde23d
 
     async fn _query<'b>(
         &'b self,
