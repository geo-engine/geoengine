--- conflicted
+++ resolved
@@ -213,7 +213,14 @@
         self.name.clone()
     }
 
-<<<<<<< HEAD
+    fn name(&self) -> &'static str {
+        Expression::TYPE_NAME
+    }
+
+    fn path(&self) -> WorkflowOperatorPath {
+        self.path.clone()
+    }
+
     fn optimize(
         &self,
         resolution: SpatialResolution,
@@ -232,14 +239,6 @@
             },
         }
         .boxed())
-=======
-    fn name(&self) -> &'static str {
-        Expression::TYPE_NAME
-    }
-
-    fn path(&self) -> WorkflowOperatorPath {
-        self.path.clone()
->>>>>>> 82ef5cf9
     }
 }
 
