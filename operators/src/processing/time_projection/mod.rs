--- conflicted
+++ resolved
@@ -241,19 +241,11 @@
     step_reference: TimeInstance,
     query: &VectorQueryRectangle,
 ) -> Result<VectorQueryRectangle, TimeProjectionError> {
-<<<<<<< HEAD
     Ok(VectorQueryRectangle::new(
         query.spatial_query,
         expand_time_interval(step, step_reference, query.time_interval)?,
+        ColumnSelection::all(),
     ))
-=======
-    Ok(VectorQueryRectangle {
-        spatial_bounds: query.spatial_bounds,
-        time_interval: expand_time_interval(step, step_reference, query.time_interval)?,
-        spatial_resolution: query.spatial_resolution,
-        attributes: ColumnSelection::all(),
-    })
->>>>>>> 9ebde23d
 }
 
 fn expand_time_interval(
@@ -479,14 +471,9 @@
                         DateTime::new_utc(2010, 5, 14, 0, 0, 0),
                     )
                     .unwrap(),
-<<<<<<< HEAD
                     SpatialResolution::one(),
+                    ColumnSelection::all(),
                 ),
-=======
-                    spatial_resolution: SpatialResolution::one(),
-                    attributes: ColumnSelection::all(),
-                },
->>>>>>> 9ebde23d
                 &query_context,
             )
             .await
@@ -589,14 +576,9 @@
                         DateTime::new_utc(2010, 5, 14, 0, 0, 0),
                     )
                     .unwrap(),
-<<<<<<< HEAD
                     SpatialResolution::one(),
+                    ColumnSelection::all(),
                 ),
-=======
-                    spatial_resolution: SpatialResolution::one(),
-                    attributes: ColumnSelection::all(),
-                },
->>>>>>> 9ebde23d
                 &query_context,
             )
             .await
