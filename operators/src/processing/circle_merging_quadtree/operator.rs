use std::collections::{HashMap, HashSet};

use async_trait::async_trait;
use futures::stream::{BoxStream, FuturesUnordered};
use futures::StreamExt;
use geoengine_datatypes::collections::{
    BuilderProvider, GeoFeatureCollectionRowBuilder, MultiPointCollection, VectorDataType,
};
use geoengine_datatypes::primitives::{CacheHint, ColumnSelection, SpatialResolution};
use geoengine_datatypes::primitives::{
    Circle, FeatureDataType, FeatureDataValue, Measurement, MultiPoint, MultiPointAccess,
    SpatialBounded, VectorQueryRectangle, VectorSpatialQueryRectangle,
};
use serde::{Deserialize, Serialize};
use snafu::ensure;

use crate::adapters::FeatureCollectionStreamExt;
use crate::engine::{
    CanonicOperatorName, ExecutionContext, InitializedVectorOperator, Operator, QueryContext,
    QueryProcessor, SingleVectorSource, TypedVectorQueryProcessor, VectorColumnInfo,
    VectorOperator, VectorQueryProcessor, VectorResultDescriptor,
};
use crate::engine::{InitializedSources, OperatorName, WorkflowOperatorPath};
use crate::error::{self, Error};
use crate::optimization::OptimizationError;
use crate::processing::circle_merging_quadtree::aggregates::MeanAggregator;
use crate::processing::circle_merging_quadtree::circle_of_points::CircleOfPoints;
use crate::processing::circle_merging_quadtree::circle_radius_model::LogScaledRadius;
use crate::util::Result;

use super::aggregates::{AttributeAggregate, AttributeAggregateType, StringSampler};
use super::circle_radius_model::CircleRadiusModel;
use super::grid::Grid;
use super::quadtree::CircleMergingQuadtree;

#[derive(Debug, Serialize, Deserialize, Clone)]
#[serde(rename_all = "camelCase")]
pub struct VisualPointClusteringParams {
    pub min_radius_px: f64,
    pub delta_px: f64,
    pub radius_model_scale: Option<f64>, // TODO: discuss if this should be a parameter
    radius_column: String,
    count_column: String,
    column_aggregates: HashMap<String, AttributeAggregateDef>,
}

#[derive(Debug, Serialize, Deserialize, Clone)]
#[serde(rename_all = "camelCase")]
pub struct AttributeAggregateDef {
    pub column_name: String,
    pub aggregate_type: AttributeAggregateType,
    // if measurement is unset, it will be taken from the source result descriptor
    pub measurement: Option<Measurement>,
}

pub type VisualPointClustering = Operator<VisualPointClusteringParams, SingleVectorSource>;

impl OperatorName for VisualPointClustering {
    const TYPE_NAME: &'static str = "VisualPointClustering";
}

#[typetag::serde]
#[async_trait]
#[allow(clippy::too_many_lines)]
impl VectorOperator for VisualPointClustering {
    async fn _initialize(
        mut self: Box<Self>,
        path: WorkflowOperatorPath,
        context: &dyn ExecutionContext,
    ) -> Result<Box<dyn InitializedVectorOperator>> {
        ensure!(
            self.params.min_radius_px > 0.0,
            error::InputMustBeGreaterThanZero {
                scope: "VisualPointClustering",
                name: "min_radius_px"
            }
        );
        ensure!(
            self.params.delta_px >= 0.0,
            error::InputMustBeZeroOrPositive {
                scope: "VisualPointClustering",
                name: "delta_px"
            }
        );
        ensure!(!self.params.radius_column.is_empty(), error::EmptyInput);
        ensure!(
            self.params.count_column != self.params.radius_column,
            error::DuplicateOutputColumns
        );

        let radius_model_scale = self.params.radius_model_scale.unwrap_or(1.0);

        ensure!(
            radius_model_scale > 0.0,
            error::InputMustBeGreaterThanZero {
                scope: "VisualPointClustering",
                name: "radius_model_scale"
            }
        );

        let name = CanonicOperatorName::from(&self);

        let radius_model = LogScaledRadius::new(self.params.min_radius_px, self.params.delta_px)?;

        let initialized_sources = self
            .sources
            .initialize_sources(path.clone(), context)
            .await?;
        let vector_source = initialized_sources.vector;

        ensure!(
            vector_source.result_descriptor().data_type == VectorDataType::MultiPoint,
            error::InvalidType {
                expected: VectorDataType::MultiPoint.to_string(),
                found: vector_source.result_descriptor().data_type.to_string(),
            }
        );

        // check that all input columns exist
        for column_name in self.params.column_aggregates.keys() {
            let column_name_exists = vector_source
                .result_descriptor()
                .columns
                .contains_key(column_name);

            ensure!(
                column_name_exists,
                error::MissingInputColumn {
                    name: column_name.clone()
                }
            );
        }

        // check that there are no duplicates in the output columns
        let output_names: HashSet<&String> = self
            .params
            .column_aggregates
            .values()
            .map(|def| &def.column_name)
            .collect();
        ensure!(
            output_names.len() == self.params.column_aggregates.len(),
            error::DuplicateOutputColumns
        );

        // create schema for [`ResultDescriptor`]
        let mut new_columns: HashMap<String, VectorColumnInfo> =
            HashMap::with_capacity(self.params.column_aggregates.len());
        for attribute_aggregate_def in self.params.column_aggregates.values_mut() {
            if attribute_aggregate_def.measurement.is_none() {
                // take it from source measurement

                attribute_aggregate_def.measurement = vector_source
                    .result_descriptor()
                    .column_measurement(&attribute_aggregate_def.column_name)
                    .cloned();
            }

            let data_type = match attribute_aggregate_def.aggregate_type {
                AttributeAggregateType::MeanNumber => FeatureDataType::Float,
                AttributeAggregateType::StringSample => FeatureDataType::Text,
                AttributeAggregateType::Null => {
                    return Err(Error::InvalidType {
                        expected: "not null".to_string(),
                        found: "null".to_string(),
                    })
                }
            };

            new_columns.insert(
                attribute_aggregate_def.column_name.clone(),
                VectorColumnInfo {
                    data_type,
                    measurement: attribute_aggregate_def.measurement.clone().into(),
                },
            );
        }

        // check that output schema does not interfere with count and radius columns
        ensure!(
            !new_columns.contains_key(&self.params.radius_column)
                && !new_columns.contains_key(&self.params.count_column),
            error::DuplicateOutputColumns
        );

        let in_desc = vector_source.result_descriptor();

        Ok(InitializedVisualPointClustering {
            name,
<<<<<<< HEAD
            params: self.params.clone(),
=======
            path,
>>>>>>> 82ef5cf9
            result_descriptor: VectorResultDescriptor {
                data_type: VectorDataType::MultiPoint,
                spatial_reference: in_desc.spatial_reference,
                columns: new_columns,
                time: in_desc.time,
                bbox: in_desc.bbox,
            },
            vector_source,
            radius_model,
            radius_model_scale,
            radius_column: self.params.radius_column,
            count_column: self.params.count_column,
            attribute_mapping: self.params.column_aggregates,
        }
        .boxed())
    }

    span_fn!(VisualPointClustering);
}

pub struct InitializedVisualPointClustering {
    name: CanonicOperatorName,
<<<<<<< HEAD
    params: VisualPointClusteringParams,
=======
    path: WorkflowOperatorPath,
>>>>>>> 82ef5cf9
    result_descriptor: VectorResultDescriptor,
    vector_source: Box<dyn InitializedVectorOperator>,
    radius_model: LogScaledRadius,
    radius_model_scale: f64,
    radius_column: String,
    count_column: String,
    attribute_mapping: HashMap<String, AttributeAggregateDef>,
}

impl InitializedVectorOperator for InitializedVisualPointClustering {
    fn query_processor(&self) -> Result<TypedVectorQueryProcessor> {
        match self.vector_source.query_processor()? {
            TypedVectorQueryProcessor::MultiPoint(source) => {
                Ok(TypedVectorQueryProcessor::MultiPoint(
                    VisualPointClusteringProcessor::new(
                        source,
                        self.radius_model,
                        self.radius_model_scale,
                        self.radius_column.clone(),
                        self.count_column.clone(),
                        self.result_descriptor.clone(),
                        self.attribute_mapping.clone(),
                    )
                    .boxed(),
                ))
            }
            TypedVectorQueryProcessor::MultiLineString(_) => Err(error::Error::InvalidVectorType {
                expected: "MultiPoint".to_owned(),
                found: "MultiLineString".to_owned(),
            }),
            TypedVectorQueryProcessor::MultiPolygon(_) => Err(error::Error::InvalidVectorType {
                expected: "MultiPoint".to_owned(),
                found: "MultiPolygon".to_owned(),
            }),
            TypedVectorQueryProcessor::Data(_) => Err(error::Error::InvalidVectorType {
                expected: "MultiPoint".to_owned(),
                found: "Data".to_owned(),
            }),
        }
    }

    fn result_descriptor(&self) -> &VectorResultDescriptor {
        &self.result_descriptor
    }

    fn canonic_name(&self) -> CanonicOperatorName {
        self.name.clone()
    }

<<<<<<< HEAD
    fn optimize(
        &self,
        target_resolution: SpatialResolution,
    ) -> Result<Box<dyn VectorOperator>, OptimizationError> {
        Ok(VisualPointClustering {
            params: self.params.clone(),
            sources: SingleVectorSource {
                vector: self.vector_source.optimize(target_resolution)?,
            },
        }
        .boxed())
=======
    fn name(&self) -> &'static str {
        VisualPointClustering::TYPE_NAME
    }

    fn path(&self) -> WorkflowOperatorPath {
        self.path.clone()
>>>>>>> 82ef5cf9
    }
}

pub struct VisualPointClusteringProcessor {
    source: Box<dyn VectorQueryProcessor<VectorType = MultiPointCollection>>,
    radius_model: LogScaledRadius,
    radius_model_scale: f64,
    radius_column: String,
    count_column: String,
    result_descriptor: VectorResultDescriptor,
    attribute_mapping: HashMap<String, AttributeAggregateDef>,
}

impl VisualPointClusteringProcessor {
    fn new(
        source: Box<dyn VectorQueryProcessor<VectorType = MultiPointCollection>>,
        radius_model: LogScaledRadius,
        radius_model_scale: f64,
        radius_column: String,
        count_column: String,
        result_descriptor: VectorResultDescriptor,
        attribute_mapping: HashMap<String, AttributeAggregateDef>,
    ) -> Self {
        Self {
            source,
            radius_model,
            radius_model_scale,
            radius_column,
            count_column,
            result_descriptor,
            attribute_mapping,
        }
    }

    fn create_point_collection(
        circles_of_points: impl Iterator<Item = CircleOfPoints>,
        radius_column: &str,
        count_column: &str,
        resolution: f64,
        columns: &HashMap<String, FeatureDataType>,
        cache_hint: CacheHint,
    ) -> Result<MultiPointCollection> {
        let mut builder = MultiPointCollection::builder();

        for (column, &data_type) in columns {
            builder.add_column(column.clone(), data_type)?;
        }

        builder.add_column(radius_column.to_string(), FeatureDataType::Float)?;
        builder.add_column(count_column.to_string(), FeatureDataType::Int)?;

        let mut builder = builder.finish_header();

        for circle_of_points in circles_of_points {
            builder.push_geometry(MultiPoint::new(vec![circle_of_points.circle.center()])?);
            builder.push_time_interval(circle_of_points.time_aggregate);

            builder.push_data(
                radius_column,
                FeatureDataValue::Float(circle_of_points.circle.radius() / resolution),
            )?;
            builder.push_data(
                count_column,
                FeatureDataValue::Int(circle_of_points.number_of_points() as i64),
            )?;

            for (column, data_type) in circle_of_points.attribute_aggregates {
                match data_type {
                    AttributeAggregate::MeanNumber(mean_aggregator) => {
                        builder
                            .push_data(&column, FeatureDataValue::Float(mean_aggregator.mean))?;
                    }
                    AttributeAggregate::StringSample(string_sampler) => {
                        builder.push_data(
                            &column,
                            FeatureDataValue::Text(string_sampler.strings.join(", ")),
                        )?;
                    }
                    AttributeAggregate::Null => {
                        builder.push_null(&column)?;
                    }
                };
            }

            builder.finish_row();
        }

        builder.cache_hint(cache_hint);

        builder.build().map_err(Into::into)
    }

    fn aggregate_from_feature_data(
        feature_data: FeatureDataValue,
        aggregate_type: AttributeAggregateType,
    ) -> AttributeAggregate {
        match (feature_data, aggregate_type) {
            (
                FeatureDataValue::Category(value) | FeatureDataValue::NullableCategory(Some(value)),
                AttributeAggregateType::MeanNumber,
            ) => AttributeAggregate::MeanNumber(MeanAggregator::from_value(f64::from(value))),
            (
                FeatureDataValue::Float(value) | FeatureDataValue::NullableFloat(Some(value)),
                AttributeAggregateType::MeanNumber,
            ) => AttributeAggregate::MeanNumber(MeanAggregator::from_value(value)),
            (
                FeatureDataValue::Int(value) | FeatureDataValue::NullableInt(Some(value)),
                AttributeAggregateType::MeanNumber,
            ) => AttributeAggregate::MeanNumber(MeanAggregator::from_value(value as f64)),
            (
                FeatureDataValue::Text(value) | FeatureDataValue::NullableText(Some(value)),
                AttributeAggregateType::StringSample,
            ) => AttributeAggregate::StringSample(StringSampler::from_value(value)),
            _ => AttributeAggregate::Null,
        }
    }
}

struct GridFoldState {
    grid: Grid<LogScaledRadius>,
    column_mapping: HashMap<String, AttributeAggregateDef>,
    cache_hint: CacheHint,
}

#[async_trait]
impl QueryProcessor for VisualPointClusteringProcessor {
    type Output = MultiPointCollection;
    type SpatialQuery = VectorSpatialQueryRectangle;
    type Selection = ColumnSelection;
    type ResultDescription = VectorResultDescriptor;

    async fn _query<'a>(
        &'a self,
        query: VectorQueryRectangle,
        ctx: &'a dyn QueryContext,
    ) -> Result<BoxStream<'a, Result<Self::Output>>> {
        // we aggregate all points into one collection

        let column_schema = self
            .result_descriptor
            .columns
            .iter()
            .map(|(name, column_info)| (name.clone(), column_info.data_type))
            .collect();
        let scaled_radius_model = self
            .radius_model
            .with_scaled_radii(self.radius_model_scale)?;

        let initial_grid_fold_state = Result::<GridFoldState>::Ok(GridFoldState {
            grid: Grid::new(query.spatial_query.spatial_bounds(), scaled_radius_model),
            column_mapping: self.attribute_mapping.clone(),
            cache_hint: CacheHint::max_duration(),
        });

        let grid_future = self.source.query(query.clone(), ctx).await?.fold(
            initial_grid_fold_state,
            |state, feature_collection| async move {
                // TODO: worker thread

                let GridFoldState {
                    mut grid,
                    column_mapping,
                    mut cache_hint,
                } = state?;

                let feature_collection = feature_collection?;

                for feature in &feature_collection {
                    // TODO: pre-aggregate multi-points differently?
                    for coordinate in feature.geometry.points() {
                        let circle =
                            Circle::from_coordinate(coordinate, grid.radius_model().min_radius());

                        let mut attribute_aggregates = HashMap::with_capacity(column_mapping.len());

                        for (
                            src_column,
                            AttributeAggregateDef {
                                column_name: tgt_column,
                                aggregate_type,
                                measurement: _,
                            },
                        ) in &column_mapping
                        {
                            let attribute_aggregate =
                                if let Some(feature_data) = feature.get(src_column) {
                                    Self::aggregate_from_feature_data(feature_data, *aggregate_type)
                                } else {
                                    AttributeAggregate::Null
                                };

                            attribute_aggregates.insert(tgt_column.clone(), attribute_aggregate);
                        }

                        grid.insert(CircleOfPoints::new_with_one_point(
                            circle,
                            feature.time_interval,
                            attribute_aggregates,
                        ));
                    }
                }

                cache_hint.merge_with(&feature_collection.cache_hint);

                Ok(GridFoldState {
                    grid,
                    column_mapping,
                    cache_hint,
                })
            },
        );

        let stream = FuturesUnordered::new();
        stream.push(grid_future);

        let stream = stream.map(move |grid| {
            let GridFoldState {
                grid,
                column_mapping: _,
                cache_hint,
            } = grid?;

            let mut cmq = CircleMergingQuadtree::new(
                query.spatial_query.spatial_bounds(),
                *grid.radius_model(),
                1,
            );

            // TODO: worker thread
            for circle_of_points in grid.drain() {
                cmq.insert_circle(circle_of_points);
            }

            Self::create_point_collection(
                cmq.into_iter(),
                &self.radius_column,
                &self.count_column,
                self.radius_model_scale,
                &column_schema,
                cache_hint,
            )
        });

        Ok(stream.merge_chunks(ctx.chunk_byte_size().into()).boxed())
    }

    fn result_descriptor(&self) -> &VectorResultDescriptor {
        &self.result_descriptor
    }
}

#[cfg(test)]
mod tests {
    use geoengine_datatypes::collections::ChunksEqualIgnoringCacheHint;
    use geoengine_datatypes::primitives::BoundingBox2D;
    use geoengine_datatypes::primitives::CacheHint;
    use geoengine_datatypes::primitives::FeatureData;
    use geoengine_datatypes::primitives::SpatialResolution;
    use geoengine_datatypes::primitives::TimeInterval;
    use geoengine_datatypes::util::test::TestDefault;

    use crate::{
        engine::{MockExecutionContext, MockQueryContext},
        mock::MockFeatureCollectionSource,
    };

    use super::*;

    #[tokio::test]
    async fn simple_test() {
        let mut coordinates = vec![(0.0, 0.1); 9];
        coordinates.extend_from_slice(&[(50.0, 50.1)]);

        let input = MultiPointCollection::from_data(
            MultiPoint::many(coordinates).unwrap(),
            vec![TimeInterval::default(); 10],
            HashMap::default(),
            CacheHint::default(),
        )
        .unwrap();

        let resolution = SpatialResolution::new(0.1, 0.1).unwrap();
        let radius_model_scale = resolution.x.max(resolution.y);

        let operator = VisualPointClustering {
            params: VisualPointClusteringParams {
                min_radius_px: 8.,
                delta_px: 1.,
                radius_model_scale: Some(radius_model_scale),
                radius_column: "radius".to_string(),
                count_column: "count".to_string(),
                column_aggregates: Default::default(),
            },
            sources: SingleVectorSource {
                vector: MockFeatureCollectionSource::single(input).boxed(),
            },
        };

        let execution_context = MockExecutionContext::test_default();

        let initialized_operator = operator
            .boxed()
            .initialize(WorkflowOperatorPath::initialize_root(), &execution_context)
            .await
            .unwrap();

        let query_processor = initialized_operator
            .query_processor()
            .unwrap()
            .multi_point()
            .unwrap();

        let query_context = MockQueryContext::test_default();

        let qrect = VectorQueryRectangle::with_bounds(
            BoundingBox2D::new((-180., -90.).into(), (180., 90.).into()).unwrap(),
            TimeInterval::default(),
            ColumnSelection::all(),
        );

        let query = query_processor.query(qrect, &query_context).await.unwrap();

        let result: Vec<MultiPointCollection> = query.map(Result::unwrap).collect().await;

        assert_eq!(result.len(), 1);
        assert!(result[0].chunks_equal_ignoring_cache_hint(
            &MultiPointCollection::from_slices(
                &[(0.0, 0.099_999_999_999_999_99), (50.0, 50.1)],
                &[TimeInterval::default(); 2],
                &[
                    ("count", FeatureData::Int(vec![9, 1])),
                    (
                        "radius",
                        FeatureData::Float(vec![10.197_224_577_336_218, 8.])
                    )
                ],
            )
            .unwrap()
        ));
    }

    #[tokio::test]
    async fn simple_test_with_aggregate() {
        let mut coordinates = vec![(0.0, 0.1); 9];
        coordinates.extend_from_slice(&[(50.0, 50.1)]);

        let input = MultiPointCollection::from_slices(
            &MultiPoint::many(coordinates).unwrap(),
            &[TimeInterval::default(); 10],
            &[(
                "foo",
                FeatureData::Float(vec![1., 2., 3., 4., 5., 6., 7., 8., 9., 10.]),
            )],
        )
        .unwrap();

        let resolution = SpatialResolution::new(0.1, 0.1).unwrap();
        let radius_model_scale = resolution.x.max(resolution.y);

        let operator = VisualPointClustering {
            params: VisualPointClusteringParams {
                min_radius_px: 8.,
                delta_px: 1.,
                radius_model_scale: Some(radius_model_scale),
                radius_column: "radius".to_string(),
                count_column: "count".to_string(),
                column_aggregates: [(
                    "foo".to_string(),
                    AttributeAggregateDef {
                        column_name: "bar".to_string(),
                        aggregate_type: AttributeAggregateType::MeanNumber,
                        measurement: None,
                    },
                )]
                .iter()
                .cloned()
                .collect(),
            },
            sources: SingleVectorSource {
                vector: MockFeatureCollectionSource::single(input).boxed(),
            },
        };

        let execution_context = MockExecutionContext::test_default();

        let initialized_operator = operator
            .boxed()
            .initialize(WorkflowOperatorPath::initialize_root(), &execution_context)
            .await
            .unwrap();

        let query_processor = initialized_operator
            .query_processor()
            .unwrap()
            .multi_point()
            .unwrap();

        let query_context = MockQueryContext::test_default();

        let qrect = VectorQueryRectangle::with_bounds(
            BoundingBox2D::new((-180., -90.).into(), (180., 90.).into()).unwrap(),
            TimeInterval::default(),
            ColumnSelection::all(),
        );

        let query = query_processor.query(qrect, &query_context).await.unwrap();

        let result: Vec<MultiPointCollection> = query.map(Result::unwrap).collect().await;

        assert_eq!(result.len(), 1);
        assert!(result[0].chunks_equal_ignoring_cache_hint(
            &MultiPointCollection::from_slices(
                &[(0.0, 0.099_999_999_999_999_99), (50.0, 50.1)],
                &[TimeInterval::default(); 2],
                &[
                    ("count", FeatureData::Int(vec![9, 1])),
                    (
                        "radius",
                        FeatureData::Float(vec![10.197_224_577_336_218, 8.])
                    ),
                    ("bar", FeatureData::Float(vec![5., 10.]))
                ],
            )
            .unwrap()
        ));
    }

    #[tokio::test]
    async fn aggregate_of_null() {
        let mut coordinates = vec![(0.0, 0.1); 2];
        coordinates.extend_from_slice(&[(50.0, 50.1); 2]);

        let input = MultiPointCollection::from_slices(
            &MultiPoint::many(coordinates).unwrap(),
            &[TimeInterval::default(); 4],
            &[(
                "foo",
                FeatureData::NullableInt(vec![Some(1), None, None, None]),
            )],
        )
        .unwrap();

        let resolution = SpatialResolution::new(0.1, 0.1).unwrap();
        let radius_model_scale = resolution.x.max(resolution.y);

        let operator = VisualPointClustering {
            params: VisualPointClusteringParams {
                min_radius_px: 8.,
                delta_px: 1.,
                radius_model_scale: Some(radius_model_scale),
                radius_column: "radius".to_string(),
                count_column: "count".to_string(),
                column_aggregates: [(
                    "foo".to_string(),
                    AttributeAggregateDef {
                        column_name: "foo".to_string(),
                        aggregate_type: AttributeAggregateType::MeanNumber,
                        measurement: None,
                    },
                )]
                .iter()
                .cloned()
                .collect(),
            },
            sources: SingleVectorSource {
                vector: MockFeatureCollectionSource::single(input).boxed(),
            },
        };

        let execution_context = MockExecutionContext::test_default();

        let initialized_operator = operator
            .boxed()
            .initialize(WorkflowOperatorPath::initialize_root(), &execution_context)
            .await
            .unwrap();

        let query_processor = initialized_operator
            .query_processor()
            .unwrap()
            .multi_point()
            .unwrap();

        let query_context = MockQueryContext::test_default();

        let qrect = VectorQueryRectangle::with_bounds(
            BoundingBox2D::new((-180., -90.).into(), (180., 90.).into()).unwrap(),
            TimeInterval::default(),
            ColumnSelection::all(),
        );

        let query = query_processor.query(qrect, &query_context).await.unwrap();

        let result: Vec<MultiPointCollection> = query.map(Result::unwrap).collect().await;

        assert_eq!(result.len(), 1);
        assert!(result[0].chunks_equal_ignoring_cache_hint(
            &MultiPointCollection::from_slices(
                &[(0.0, 0.1), (50.0, 50.1)],
                &[TimeInterval::default(); 2],
                &[
                    ("count", FeatureData::Int(vec![2, 2])),
                    (
                        "radius",
                        FeatureData::Float(vec![8.693_147_180_559_945, 8.693_147_180_559_945])
                    ),
                    ("foo", FeatureData::NullableFloat(vec![Some(1.), None]))
                ],
            )
            .unwrap()
        ));
    }

    #[tokio::test]
    async fn text_aggregate() {
        let mut coordinates = vec![(0.0, 0.1); 2];
        coordinates.extend_from_slice(&[(50.0, 50.1); 2]);
        coordinates.extend_from_slice(&[(25.0, 25.1); 2]);

        let input = MultiPointCollection::from_slices(
            &MultiPoint::many(coordinates).unwrap(),
            &[TimeInterval::default(); 6],
            &[(
                "text",
                FeatureData::NullableText(vec![
                    Some("foo".to_string()),
                    Some("bar".to_string()),
                    Some("foo".to_string()),
                    None,
                    None,
                    None,
                ]),
            )],
        )
        .unwrap();

        let resolution = SpatialResolution::new(0.1, 0.1).unwrap();
        let radius_model_scale = resolution.x.max(resolution.y);

        let operator = VisualPointClustering {
            params: VisualPointClusteringParams {
                min_radius_px: 8.,
                delta_px: 1.,
                radius_model_scale: Some(radius_model_scale),
                radius_column: "radius".to_string(),
                count_column: "count".to_string(),
                column_aggregates: [(
                    "text".to_string(),
                    AttributeAggregateDef {
                        column_name: "text".to_string(),
                        aggregate_type: AttributeAggregateType::StringSample,
                        measurement: None,
                    },
                )]
                .iter()
                .cloned()
                .collect(),
            },
            sources: SingleVectorSource {
                vector: MockFeatureCollectionSource::single(input).boxed(),
            },
        };

        let execution_context = MockExecutionContext::test_default();

        let initialized_operator = operator
            .boxed()
            .initialize(WorkflowOperatorPath::initialize_root(), &execution_context)
            .await
            .unwrap();

        let query_processor = initialized_operator
            .query_processor()
            .unwrap()
            .multi_point()
            .unwrap();

        let query_context = MockQueryContext::test_default();

        let qrect = VectorQueryRectangle::with_bounds(
            BoundingBox2D::new((-180., -90.).into(), (180., 90.).into()).unwrap(),
            TimeInterval::default(),
            ColumnSelection::all(),
        );

        let query = query_processor.query(qrect, &query_context).await.unwrap();

        let result: Vec<MultiPointCollection> = query.map(Result::unwrap).collect().await;

        assert_eq!(result.len(), 1);
        assert!(result[0].chunks_equal_ignoring_cache_hint(
            &MultiPointCollection::from_slices(
                &[(0.0, 0.1), (50.0, 50.1), (25.0, 25.1)],
                &[TimeInterval::default(); 3],
                &[
                    ("count", FeatureData::Int(vec![2, 2, 2])),
                    (
                        "radius",
                        FeatureData::Float(vec![
                            8.693_147_180_559_945,
                            8.693_147_180_559_945,
                            8.693_147_180_559_945
                        ])
                    ),
                    (
                        "text",
                        FeatureData::NullableText(vec![
                            Some("foo, bar".to_string()),
                            Some("foo".to_string()),
                            None
                        ])
                    )
                ],
            )
            .unwrap()
        ));
    }

    #[tokio::test]
    async fn it_attaches_cache_hint() {
        let mut coordinates = vec![(0.0, 0.1); 2];
        coordinates.extend_from_slice(&[(50.0, 50.1); 2]);
        coordinates.extend_from_slice(&[(25.0, 25.1); 2]);

        let mut input = MultiPointCollection::from_slices(
            &MultiPoint::many(coordinates).unwrap(),
            &[TimeInterval::default(); 6],
            &[(
                "text",
                FeatureData::NullableText(vec![
                    Some("foo".to_string()),
                    Some("bar".to_string()),
                    Some("foo".to_string()),
                    None,
                    None,
                    None,
                ]),
            )],
        )
        .unwrap();

        let resolution = SpatialResolution::new(0.1, 0.1).unwrap();
        let radius_model_scale = resolution.x.max(resolution.y);

        let cache_hint = CacheHint::seconds(1234);

        input.cache_hint = cache_hint;

        let operator = VisualPointClustering {
            params: VisualPointClusteringParams {
                min_radius_px: 8.,
                delta_px: 1.,
                radius_model_scale: Some(radius_model_scale),
                radius_column: "radius".to_string(),
                count_column: "count".to_string(),
                column_aggregates: [(
                    "text".to_string(),
                    AttributeAggregateDef {
                        column_name: "text".to_string(),
                        aggregate_type: AttributeAggregateType::StringSample,
                        measurement: None,
                    },
                )]
                .iter()
                .cloned()
                .collect(),
            },
            sources: SingleVectorSource {
                vector: MockFeatureCollectionSource::single(input).boxed(),
            },
        };

        let execution_context = MockExecutionContext::test_default();

        let initialized_operator = operator
            .boxed()
            .initialize(WorkflowOperatorPath::initialize_root(), &execution_context)
            .await
            .unwrap();

        let query_processor = initialized_operator
            .query_processor()
            .unwrap()
            .multi_point()
            .unwrap();

        let query_context = MockQueryContext::test_default();

        let qrect = VectorQueryRectangle::with_bounds(
            BoundingBox2D::new((-180., -90.).into(), (180., 90.).into()).unwrap(),
            TimeInterval::default(),
            ColumnSelection::all(),
        );

        let query = query_processor.query(qrect, &query_context).await.unwrap();

        let result: Vec<MultiPointCollection> = query.map(Result::unwrap).collect().await;

        assert_eq!(result.len(), 1);
        assert_eq!(result[0].cache_hint.expires(), cache_hint.expires());
    }
}<|MERGE_RESOLUTION|>--- conflicted
+++ resolved
@@ -187,11 +187,8 @@
 
         Ok(InitializedVisualPointClustering {
             name,
-<<<<<<< HEAD
+            path,
             params: self.params.clone(),
-=======
-            path,
->>>>>>> 82ef5cf9
             result_descriptor: VectorResultDescriptor {
                 data_type: VectorDataType::MultiPoint,
                 spatial_reference: in_desc.spatial_reference,
@@ -214,11 +211,8 @@
 
 pub struct InitializedVisualPointClustering {
     name: CanonicOperatorName,
-<<<<<<< HEAD
+    path: WorkflowOperatorPath,
     params: VisualPointClusteringParams,
-=======
-    path: WorkflowOperatorPath,
->>>>>>> 82ef5cf9
     result_descriptor: VectorResultDescriptor,
     vector_source: Box<dyn InitializedVectorOperator>,
     radius_model: LogScaledRadius,
@@ -268,7 +262,14 @@
         self.name.clone()
     }
 
-<<<<<<< HEAD
+    fn name(&self) -> &'static str {
+        VisualPointClustering::TYPE_NAME
+    }
+
+    fn path(&self) -> WorkflowOperatorPath {
+        self.path.clone()
+    }
+
     fn optimize(
         &self,
         target_resolution: SpatialResolution,
@@ -280,14 +281,6 @@
             },
         }
         .boxed())
-=======
-    fn name(&self) -> &'static str {
-        VisualPointClustering::TYPE_NAME
-    }
-
-    fn path(&self) -> WorkflowOperatorPath {
-        self.path.clone()
->>>>>>> 82ef5cf9
     }
 }
 
