use std::marker::PhantomData;
use std::sync::Arc;

use crate::adapters::{
    FoldTileAccu, FoldTileAccuMut, RasterSubQueryAdapter, SubQueryTileAggregator,
};
use crate::engine::{
    CanonicOperatorName, ExecutionContext, InitializedRasterOperator, InitializedSources, Operator,
    OperatorName, QueryContext, QueryProcessor, RasterOperator, RasterQueryProcessor,
    RasterResultDescriptor, SingleRasterSource, TypedRasterQueryProcessor, WorkflowOperatorPath,
};
use crate::util::Result;
use async_trait::async_trait;
use futures::future::BoxFuture;
use futures::stream::BoxStream;
use futures::{Future, FutureExt, TryFuture, TryFutureExt};
use geoengine_datatypes::primitives::{BandSelection, CacheHint, Coordinate2D};
use geoengine_datatypes::primitives::{
    RasterQueryRectangle, RasterSpatialQueryRectangle, SpatialResolution, TimeInstance,
    TimeInterval,
};
use geoengine_datatypes::raster::{
    Bilinear, ChangeGridBounds, GeoTransform, GridBlit, GridBoundingBox2D, GridOrEmpty,
    InterpolationAlgorithm, NearestNeighbor, Pixel, RasterTile2D, TileInformation,
    TilingSpecification,
};
use rayon::ThreadPool;
use serde::{Deserialize, Serialize};
use snafu::{ensure, Snafu};

#[derive(Debug, Serialize, Deserialize, Clone)]
#[serde(rename_all = "camelCase")]
pub struct InterpolationParams {
    pub interpolation: InterpolationMethod,
    pub output_resolution: InterpolationResolution,
    pub output_origin_reference: Option<Coordinate2D>,
}

#[derive(Debug, Serialize, Deserialize, Clone, Copy)]
#[serde(rename_all = "camelCase", tag = "type")]
pub enum InterpolationResolution {
    Resolution(SpatialResolution),
    Fraction { x: f64, y: f64 },
}

#[derive(Debug, Serialize, Deserialize, Clone, Copy)]
#[serde(rename_all = "camelCase")]
pub enum InterpolationMethod {
    NearestNeighbor,
    BiLinear,
}

#[derive(Debug, Snafu)]
#[snafu(visibility(pub(crate)), context(suffix(false)), module(error))]
pub enum InterpolationError {
    #[snafu(display("The fraction used to interpolate must be >= 1, was {f}."))]
    FractionMustBeOneOrLarger { f: f64 },
    #[snafu(display("The output resolution must be higher than the input resolution."))]
    OutputMustBeHigherResolutionThanInput {
        input: SpatialResolution,
        output: SpatialResolution,
    },
}

pub type Interpolation = Operator<InterpolationParams, SingleRasterSource>;

impl OperatorName for Interpolation {
    const TYPE_NAME: &'static str = "Interpolation";
}

#[typetag::serde]
#[async_trait]
impl RasterOperator for Interpolation {
    async fn _initialize(
        self: Box<Self>,
        path: WorkflowOperatorPath,
        context: &dyn ExecutionContext,
    ) -> Result<Box<dyn InitializedRasterOperator>> {
        let name = CanonicOperatorName::from(&self);

        let initialized_sources = self
            .sources
            .initialize_sources(path.clone(), context)
            .await?;
        let raster_source = initialized_sources.raster;
        InitializedInterpolation::new_with_source_and_params(
            name,
            raster_source,
            &self.params,
            context.tiling_specification(),
        )
        .map(InitializedRasterOperator::boxed)
    }

    span_fn!(Interpolation);
}

pub struct InitializedInterpolation<O: InitializedRasterOperator> {
    name: CanonicOperatorName,
    output_result_descriptor: RasterResultDescriptor,
    raster_source: O,
    interpolation_method: InterpolationMethod,
    tiling_specification: TilingSpecification,
}

impl<O: InitializedRasterOperator> InitializedInterpolation<O> {
    pub fn new_with_source_and_params(
        name: CanonicOperatorName,
        raster_source: O,
        params: &InterpolationParams,
        tiling_specification: TilingSpecification,
    ) -> Result<Self> {
        let in_descriptor = raster_source.result_descriptor();
        let in_spatial_grid = in_descriptor.spatial_grid_descriptor();

        let output_resolution = match params.output_resolution {
            InterpolationResolution::Resolution(res) => {
                ensure!(
                    res.x.abs() <= in_spatial_grid.spatial_resolution().x.abs(),
                    error::OutputMustBeHigherResolutionThanInput {
                        input: in_spatial_grid.spatial_resolution(),
                        output: res
                    }
                );
                ensure!(
                    res.y.abs() <= in_spatial_grid.spatial_resolution().y.abs(),
                    error::OutputMustBeHigherResolutionThanInput {
                        input: in_spatial_grid.spatial_resolution(),
                        output: res
                    }
                );
                res
            }

            InterpolationResolution::Fraction { x, y } => {
                ensure!(x >= 1.0, error::FractionMustBeOneOrLarger { f: x });
                ensure!(y >= 1.0, error::FractionMustBeOneOrLarger { f: y });

                SpatialResolution::new_unchecked(
                    in_spatial_grid.spatial_resolution().x / x,
                    in_spatial_grid.spatial_resolution().y.abs() / y,
                )
            }
        };

        let out_spatial_grid = if let Some(oc) = params.output_origin_reference {
            in_spatial_grid
                .with_changed_resolution(output_resolution)
                .with_moved_origin_to_nearest_grid_edge(oc)
                .replace_origin(oc)
        } else {
            in_spatial_grid.with_changed_resolution(output_resolution)
        };

        let out_descriptor = RasterResultDescriptor {
            spatial_reference: in_descriptor.spatial_reference,
            data_type: in_descriptor.data_type,
            time: in_descriptor.time,
            spatial_grid: out_spatial_grid,
            bands: in_descriptor.bands.clone(),
        };

        let initialized_operator = InitializedInterpolation {
            name,
<<<<<<< HEAD
            output_result_descriptor: out_descriptor,
=======
            path,
            result_descriptor: out_descriptor,
>>>>>>> 22fe2f6b
            raster_source,
            interpolation_method: params.interpolation,
            tiling_specification,
        };

        Ok(initialized_operator)
    }
}

<<<<<<< HEAD
impl<O: InitializedRasterOperator> InitializedRasterOperator for InitializedInterpolation<O> {
=======
pub struct InitializedInterpolation {
    name: CanonicOperatorName,
    path: WorkflowOperatorPath,
    result_descriptor: RasterResultDescriptor,
    raster_source: Box<dyn InitializedRasterOperator>,
    interpolation_method: InterpolationMethod,
    input_resolution: SpatialResolution,
    tiling_specification: TilingSpecification,
}

impl InitializedRasterOperator for InitializedInterpolation {
>>>>>>> 22fe2f6b
    fn query_processor(&self) -> Result<TypedRasterQueryProcessor> {
        let source_processor = self.raster_source.query_processor()?;

        let res = call_on_generic_raster_processor!(
            source_processor, p => match self.interpolation_method  {
                InterpolationMethod::NearestNeighbor => InterploationProcessor::<_,_, NearestNeighbor>::new(
                        p,
                        self.output_result_descriptor.clone(),
                        self.tiling_specification,
                    ).boxed()
                    .into(),
                InterpolationMethod::BiLinear =>InterploationProcessor::<_,_, Bilinear>::new(
                        p,
                        self.output_result_descriptor.clone(),
                        self.tiling_specification,
                    ).boxed()
                    .into(),
            }
        );

        Ok(res)
    }

    fn result_descriptor(&self) -> &RasterResultDescriptor {
        &self.output_result_descriptor
    }

    fn canonic_name(&self) -> CanonicOperatorName {
        self.name.clone()
    }

    fn name(&self) -> &'static str {
        Interpolation::TYPE_NAME
    }

    fn path(&self) -> WorkflowOperatorPath {
        self.path.clone()
    }
}

pub struct InterploationProcessor<Q, P, I>
where
    Q: RasterQueryProcessor<RasterType = P>,
    P: Pixel,
    I: InterpolationAlgorithm<GridBoundingBox2D, P>,
{
    source: Q,
    out_result_descriptor: RasterResultDescriptor,
    tiling_specification: TilingSpecification,
    interpolation: PhantomData<I>,
}

impl<Q, P, I> InterploationProcessor<Q, P, I>
where
    Q: RasterQueryProcessor<RasterType = P>,
    P: Pixel,
    I: InterpolationAlgorithm<GridBoundingBox2D, P>,
{
    pub fn new(
        source: Q,
        out_result_descriptor: RasterResultDescriptor,
        tiling_specification: TilingSpecification,
    ) -> Self {
        Self {
            source,
            out_result_descriptor,
            tiling_specification,
            interpolation: PhantomData,
        }
    }
}

#[async_trait]
impl<Q, P, I> QueryProcessor for InterploationProcessor<Q, P, I>
where
    Q: QueryProcessor<
        Output = RasterTile2D<P>,
        SpatialQuery = RasterSpatialQueryRectangle,
        Selection = BandSelection,
        ResultDescription = RasterResultDescriptor,
    >,
    P: Pixel,
    I: InterpolationAlgorithm<GridBoundingBox2D, P>,
{
    type Output = RasterTile2D<P>;
    type SpatialQuery = RasterSpatialQueryRectangle;
    type Selection = BandSelection;
    type ResultDescription = RasterResultDescriptor;

    async fn _query<'a>(
        &'a self,
        query: RasterQueryRectangle,
        ctx: &'a dyn QueryContext,
    ) -> Result<BoxStream<'a, Result<Self::Output>>> {
        // do not interpolate if the source resolution is already fine enough

        let in_spatial_grid = self.source.result_descriptor().spatial_grid_descriptor();
        let out_spatial_grid = self.result_descriptor().spatial_grid_descriptor();

        // if the output resolution is the same as the input resolution, we can just forward the query // TODO: except the origin changes?
        if in_spatial_grid == out_spatial_grid {
            return self.source.query(query, ctx).await;
        }

        let tiling_grid_definition =
            out_spatial_grid.tiling_grid_definition(ctx.tiling_specification());

        // This is the tiling strategy we want to fill
        let tiling_strategy: geoengine_datatypes::raster::TilingStrategy =
            tiling_grid_definition.generate_data_tiling_strategy();

        let sub_query = InterpolationSubQuery::<_, P, I> {
            input_geo_transform: in_spatial_grid
                .tiling_grid_definition(ctx.tiling_specification())
                .tiling_geo_transform(),
            output_geo_transform: tiling_grid_definition.tiling_geo_transform(),
            fold_fn: fold_future,
            tiling_specification: self.tiling_specification,
            phantom: PhantomData,
            _phantom_pixel_type: PhantomData,
        };

        Ok(RasterSubQueryAdapter::<'a, P, _, _>::new(
            &self.source,
            query,
            tiling_strategy,
            ctx,
            sub_query,
        )
        .filter_and_fill(
            crate::adapters::FillerTileCacheExpirationStrategy::DerivedFromSurroundingTiles,
        ))
    }

    fn result_descriptor(&self) -> &RasterResultDescriptor {
        &self.out_result_descriptor
    }
}

#[derive(Debug, Clone)]
pub struct InterpolationSubQuery<F, T, I> {
    input_geo_transform: GeoTransform,
    output_geo_transform: GeoTransform, // TODO remove because in adapter?
    fold_fn: F,
    tiling_specification: TilingSpecification,
    phantom: PhantomData<I>,
    _phantom_pixel_type: PhantomData<T>,
}

impl<'a, T, FoldM, FoldF, I> SubQueryTileAggregator<'a, T> for InterpolationSubQuery<FoldM, T, I>
where
    T: Pixel,
    FoldM: Send + Sync + 'a + Clone + Fn(InterpolationAccu<T, I>, RasterTile2D<T>) -> FoldF,
    FoldF: Send + TryFuture<Ok = InterpolationAccu<T, I>, Error = crate::error::Error>,
    I: InterpolationAlgorithm<GridBoundingBox2D, T>,
{
    type FoldFuture = FoldF;

    type FoldMethod = FoldM;

    type TileAccu = InterpolationAccu<T, I>;
    type TileAccuFuture = BoxFuture<'a, Result<Self::TileAccu>>;

    fn new_fold_accu(
        &self,
        tile_info: TileInformation,
        query_rect: RasterQueryRectangle,
        pool: &Arc<ThreadPool>,
    ) -> Self::TileAccuFuture {
        create_accu(
            self.input_geo_transform,
            self.output_geo_transform,
            tile_info,
            &query_rect,
            pool.clone(),
            self.tiling_specification,
        )
        .boxed()
    }

    fn tile_query_rectangle(
        &self,
        tile_info: TileInformation,
        _query_rect: RasterQueryRectangle,
        start_time: TimeInstance,
        band_idx: u32,
    ) -> Result<Option<RasterQueryRectangle>> {
        // enlarge the spatial bounds in order to have the neighbor pixels for the interpolation

        let tile_pixel_bounds = tile_info.global_pixel_bounds();
        let tile_spatial_bounds = self
            .output_geo_transform
            .grid_to_spatial_bounds(&tile_pixel_bounds);
        let input_pixel_bounds = self
            .input_geo_transform
            .spatial_to_grid_bounds(&tile_spatial_bounds);
        let enlarged_input_pixel_bounds = GridBoundingBox2D::new(
            [
                input_pixel_bounds.y_min() - 1,
                input_pixel_bounds.x_min() - 1,
            ],
            [
                input_pixel_bounds.y_max() + 1,
                input_pixel_bounds.x_max() + 1,
            ],
        )
        .expect("max bounds must be larger then min bounds already");

        Ok(Some(RasterQueryRectangle::new_with_grid_bounds(
            enlarged_input_pixel_bounds,
            TimeInterval::new_instant(start_time)?,
            BandSelection::new_single(band_idx),
        )))
    }

    fn fold_method(&self) -> Self::FoldMethod {
        self.fold_fn.clone()
    }
}

#[derive(Clone, Debug)]
pub struct InterpolationAccu<T: Pixel, I: InterpolationAlgorithm<GridBoundingBox2D, T>> {
    pub output_info: TileInformation,
    pub input_tile: GridOrEmpty<GridBoundingBox2D, T>,
    pub input_geo_transform: GeoTransform,
    pub time: TimeInterval,
    pub cache_hint: CacheHint,
    pub pool: Arc<ThreadPool>,
    phantom: PhantomData<I>,
}

impl<T: Pixel, I: InterpolationAlgorithm<GridBoundingBox2D, T>> InterpolationAccu<T, I> {
    pub fn new(
        input_tile: GridOrEmpty<GridBoundingBox2D, T>,
        input_geo_transform: GeoTransform,
        time: TimeInterval,
        cache_hint: CacheHint,
        output_info: TileInformation,
        pool: Arc<ThreadPool>,
    ) -> Self {
        InterpolationAccu {
            input_tile,
            input_geo_transform,
            time,
            cache_hint,
            output_info,
            pool,
            phantom: Default::default(),
        }
    }
}

#[async_trait]
impl<T: Pixel, I: InterpolationAlgorithm<GridBoundingBox2D, T>> FoldTileAccu
    for InterpolationAccu<T, I>
{
    type RasterType = T;

    async fn into_tile(self) -> Result<RasterTile2D<Self::RasterType>> {
        // now that we collected all the input tile pixels we perform the actual interpolation

        let output_tile = crate::util::spawn_blocking_with_thread_pool(self.pool, move || {
            I::interpolate(
                self.input_geo_transform,
                &self.input_tile,
                self.output_info.global_geo_transform,
                self.output_info.global_pixel_bounds(),
            )
        })
        .await??;

        let output_tile = RasterTile2D::new_with_tile_info(
            self.time,
            self.output_info,
            0,
            output_tile.unbounded(),
            self.cache_hint,
        );

        Ok(output_tile)
    }

    fn thread_pool(&self) -> &Arc<ThreadPool> {
        &self.pool
    }
}

impl<T: Pixel, I: InterpolationAlgorithm<GridBoundingBox2D, T>> FoldTileAccuMut
    for InterpolationAccu<T, I>
{
    fn set_time(&mut self, time: TimeInterval) {
        self.time = time;
    }

    fn set_cache_hint(&mut self, cache_hint: CacheHint) {
        self.cache_hint = cache_hint;
    }
}

pub fn create_accu<T: Pixel, I: InterpolationAlgorithm<GridBoundingBox2D, T>>(
    input_geo_transform: GeoTransform,
    output_geo_transform: GeoTransform,
    tile_info: TileInformation,
    query_rect: &RasterQueryRectangle,
    pool: Arc<ThreadPool>,
    _tiling_specification: TilingSpecification,
) -> impl Future<Output = Result<InterpolationAccu<T, I>>> {
    let query_rect = query_rect.clone();

    // create an accumulator as a single tile that fits all the input tiles
    let time_interval = query_rect.time_interval;

    crate::util::spawn_blocking(move || {
        let tile_pixel_bounds = tile_info.global_pixel_bounds();
        let tile_spatial_bounds = output_geo_transform.grid_to_spatial_bounds(&tile_pixel_bounds);
        let input_pixel_bounds = input_geo_transform.spatial_to_grid_bounds(&tile_spatial_bounds);
        let enlarged_input_pixel_bounds = GridBoundingBox2D::new(
            [
                input_pixel_bounds.y_min() - 1,
                input_pixel_bounds.x_min() - 1,
            ],
            [
                input_pixel_bounds.y_max() + 1,
                input_pixel_bounds.x_max() + 1,
            ],
        )
        .expect("max bounds must be larger then min bounds already");

        // create a non-aligned (w.r.t. the tiling specification) grid by setting the origin to the top-left of the tile and the tile-index to [0, 0]
        let grid = GridOrEmpty::new_empty_shape(enlarged_input_pixel_bounds);

        InterpolationAccu::new(
            grid,
            input_geo_transform,
            time_interval,
            CacheHint::max_duration(),
            tile_info,
            pool,
        )
    })
    .map_err(From::from)
}

pub fn fold_future<T, I>(
    accu: InterpolationAccu<T, I>,
    tile: RasterTile2D<T>,
) -> impl Future<Output = Result<InterpolationAccu<T, I>>>
where
    T: Pixel,
    I: InterpolationAlgorithm<GridBoundingBox2D, T>,
{
    crate::util::spawn_blocking(|| fold_impl(accu, tile)).then(|x| async move {
        match x {
            Ok(r) => Ok(r),
            Err(e) => Err(e.into()),
        }
    })
}

pub fn fold_impl<T, I>(
    mut accu: InterpolationAccu<T, I>,
    tile: RasterTile2D<T>,
) -> InterpolationAccu<T, I>
where
    T: Pixel,
    I: InterpolationAlgorithm<GridBoundingBox2D, T>,
{
    // get the time now because it is not known when the accu was created
    accu.set_time(tile.time);
    accu.cache_hint.merge_with(&tile.cache_hint);

    // TODO: add a skip if both tiles are empty?

    // copy all input tiles into the accu to have all data for interpolation
    let in_tile = &tile.into_inner_positioned_grid();

    accu.input_tile.grid_blit_from(in_tile);

    accu
}

#[cfg(test)]
mod tests {
    use super::*;
    use futures::StreamExt;
    use geoengine_datatypes::{
        primitives::{Coordinate2D, RasterQueryRectangle, SpatialResolution, TimeInterval},
        raster::{
            Grid2D, GridOrEmpty, RasterDataType, RasterTile2D, RenameBands, TileInformation,
            TilingSpecification,
        },
        spatial_reference::SpatialReference,
        util::test::TestDefault,
    };

    use crate::{
        engine::{
            MockExecutionContext, MockQueryContext, MultipleRasterSources, RasterBandDescriptors,
            RasterOperator, RasterResultDescriptor, SpatialGridDescriptor,
        },
        mock::{MockRasterSource, MockRasterSourceParams},
        processing::{RasterStacker, RasterStackerParams},
    };

    #[tokio::test]
    async fn nearest_neighbor_operator() -> Result<()> {
        let exe_ctx =
            MockExecutionContext::new_with_tiling_spec(TilingSpecification::new([2, 2].into()));

        // test raster:
        // [0, 10)
        // || 1 | 2 || 3 | 4 ||
        // || 5 | 6 || 7 | 8 ||
        //
        // [10, 20)
        // || 8 | 7 || 6 | 5 ||
        // || 4 | 3 || 2 | 1 ||

        // exptected raster:
        // [0, 10)
        // ||1 | 1 || 2 | 2 ||
        // ||1 | 1 || 2 | 2 ||
        // ||5 | 5 || 6 | 6 ||
        // ||5 | 5 || 6 | 6 ||

        let raster = make_raster(CacheHint::max_duration());

        let operator = Interpolation {
            params: InterpolationParams {
                interpolation: InterpolationMethod::NearestNeighbor,
                output_resolution: InterpolationResolution::Resolution(
                    SpatialResolution::zero_point_five(),
                ),
                output_origin_reference: None,
            },
            sources: SingleRasterSource { raster },
        }
        .boxed()
        .initialize(WorkflowOperatorPath::initialize_root(), &exe_ctx)
        .await?;

        let processor = operator.query_processor()?.get_i8().unwrap();

        let query_rect = RasterQueryRectangle::new_with_grid_bounds(
            GridBoundingBox2D::new([-4, 0], [-1, 7]).unwrap(),
            TimeInterval::new_unchecked(0, 20),
            BandSelection::first(),
        );
        let query_ctx = exe_ctx.mock_query_context(TestDefault::test_default());

        let result_stream = processor.query(query_rect, &query_ctx).await?;

        let result: Vec<Result<RasterTile2D<i8>>> = result_stream.collect().await;
        let result = result.into_iter().collect::<Result<Vec<_>>>()?;

        let mut times: Vec<TimeInterval> = vec![TimeInterval::new_unchecked(0, 10); 8];
        times.append(&mut vec![TimeInterval::new_unchecked(10, 20); 8]);

        let data = vec![
            vec![1; 4],
            vec![2; 4],
            vec![3; 4],
            vec![4; 4],
            vec![5; 4],
            vec![6; 4],
            vec![7; 4],
            vec![8; 4],
            vec![8; 4],
            vec![7; 4],
            vec![6; 4],
            vec![5; 4],
            vec![4; 4],
            vec![3; 4],
            vec![2; 4],
            vec![1; 4],
        ];

        let valid = vec![
            vec![true; 4],
            vec![true; 4],
            vec![true; 4],
            vec![true; 4],
            vec![true; 4],
            vec![true; 4],
            vec![true; 4],
            vec![true; 4],
            vec![true; 4],
            vec![true; 4],
            vec![true; 4],
            vec![true; 4],
            vec![true; 4],
            vec![true; 4],
            vec![true; 4],
            vec![true; 4],
        ];

        for (i, tile) in result.into_iter().enumerate() {
            let tile = tile.into_materialized_tile();
            assert_eq!(tile.time, times[i]);
            assert_eq!(tile.grid_array.validity_mask.data, valid[i]);
            assert_eq!(tile.grid_array.inner_grid.data, data[i]);
        }

        Ok(())
    }

    fn make_raster(cache_hint: CacheHint) -> Box<dyn RasterOperator> {
        // test raster:
        // [0, 10)
        // || 1 | 2 || 3 | 4 ||
        // || 5 | 6 || 7 | 8 ||
        //
        // [10, 20)
        // || 8 | 7 || 6 | 5 ||
        // || 4 | 3 || 2 | 1 ||
        let raster_tiles = vec![
            RasterTile2D::<i8>::new_with_tile_info(
                TimeInterval::new_unchecked(0, 10),
                TileInformation {
                    global_tile_position: [-1, 0].into(),
                    tile_size_in_pixels: [2, 2].into(),
                    global_geo_transform: TestDefault::test_default(),
                },
                0,
                GridOrEmpty::from(Grid2D::new([2, 2].into(), vec![1, 2, 5, 6]).unwrap()),
                cache_hint,
            ),
            RasterTile2D::new_with_tile_info(
                TimeInterval::new_unchecked(0, 10),
                TileInformation {
                    global_tile_position: [-1, 1].into(),
                    tile_size_in_pixels: [2, 2].into(),
                    global_geo_transform: TestDefault::test_default(),
                },
                0,
                GridOrEmpty::from(Grid2D::new([2, 2].into(), vec![3, 4, 7, 8]).unwrap()),
                cache_hint,
            ),
            RasterTile2D::new_with_tile_info(
                TimeInterval::new_unchecked(10, 20),
                TileInformation {
                    global_tile_position: [-1, 0].into(),
                    tile_size_in_pixels: [2, 2].into(),
                    global_geo_transform: TestDefault::test_default(),
                },
                0,
                GridOrEmpty::from(Grid2D::new([2, 2].into(), vec![8, 7, 4, 3]).unwrap()),
                cache_hint,
            ),
            RasterTile2D::new_with_tile_info(
                TimeInterval::new_unchecked(10, 20),
                TileInformation {
                    global_tile_position: [-1, 1].into(),
                    tile_size_in_pixels: [2, 2].into(),
                    global_geo_transform: TestDefault::test_default(),
                },
                0,
                GridOrEmpty::from(Grid2D::new([2, 2].into(), vec![6, 5, 2, 1]).unwrap()),
                cache_hint,
            ),
        ];

        MockRasterSource {
            params: MockRasterSourceParams {
                data: raster_tiles,
                result_descriptor: RasterResultDescriptor {
                    data_type: RasterDataType::I8,
                    spatial_reference: SpatialReference::epsg_4326().into(),
                    time: None,
                    spatial_grid: SpatialGridDescriptor::source_from_parts(
                        GeoTransform::new(Coordinate2D::new(0., 0.), 1.0, -1.0),
                        GridBoundingBox2D::new_min_max(-2, -1, 0, 3).unwrap(),
                    ),
                    bands: RasterBandDescriptors::new_single_band(),
                },
            },
        }
        .boxed()
    }

    #[tokio::test]
    async fn it_attaches_cache_hint() -> Result<()> {
        let exe_ctx =
            MockExecutionContext::new_with_tiling_spec(TilingSpecification::new([2, 2].into()));

        let cache_hint = CacheHint::seconds(1234);
        let raster = make_raster(cache_hint);

        let operator = Interpolation {
            params: InterpolationParams {
                interpolation: InterpolationMethod::NearestNeighbor,
                output_resolution: InterpolationResolution::Resolution(
                    SpatialResolution::zero_point_five(),
                ),
                output_origin_reference: None,
            },
            sources: SingleRasterSource { raster },
        }
        .boxed()
        .initialize(WorkflowOperatorPath::initialize_root(), &exe_ctx)
        .await?;

        let processor = operator.query_processor()?.get_i8().unwrap();

        let query_rect = RasterQueryRectangle::new_with_grid_bounds(
            GridBoundingBox2D::new([-2, 0], [-1, 3]).unwrap(),
            TimeInterval::new_unchecked(0, 20),
            BandSelection::first(),
        );
        let query_ctx = MockQueryContext::test_default();

        let result_stream = processor.query(query_rect, &query_ctx).await?;

        let result: Vec<Result<RasterTile2D<i8>>> = result_stream.collect().await;
        let result = result.into_iter().collect::<Result<Vec<_>>>()?;

        for tile in result {
            // dbg!(tile.time, tile.grid_array);
            assert_eq!(tile.cache_hint.expires(), cache_hint.expires());
        }

        Ok(())
    }

    #[tokio::test]
    #[allow(clippy::too_many_lines)]
    async fn it_interpolates_multiple_bands() -> Result<()> {
        let exe_ctx =
            MockExecutionContext::new_with_tiling_spec(TilingSpecification::new([2, 2].into()));
        let operator = Interpolation {
            params: InterpolationParams {
                interpolation: InterpolationMethod::NearestNeighbor,
                output_resolution: InterpolationResolution::Resolution(
                    SpatialResolution::zero_point_five(),
                ),
                output_origin_reference: None,
            },
            sources: SingleRasterSource {
                raster: RasterStacker {
                    params: RasterStackerParams {
                        rename_bands: RenameBands::Default,
                    },
                    sources: MultipleRasterSources {
                        rasters: vec![
                            make_raster(CacheHint::max_duration()),
                            make_raster(CacheHint::max_duration()),
                        ],
                    },
                }
                .boxed(),
            },
        }
        .boxed()
        .initialize(WorkflowOperatorPath::initialize_root(), &exe_ctx)
        .await?;

        let processor = operator.query_processor()?.get_i8().unwrap();

        let query_rect = RasterQueryRectangle::new_with_grid_bounds(
            GridBoundingBox2D::new([-4, 0], [-1, 7]).unwrap(),
            TimeInterval::new_unchecked(0, 20),
            [0, 1].try_into().unwrap(),
        );
        let query_ctx = exe_ctx.mock_query_context(TestDefault::test_default());

        let result_stream = processor.query(query_rect, &query_ctx).await?;

        let result: Vec<Result<RasterTile2D<i8>>> = result_stream.collect().await;
        let result = result.into_iter().collect::<Result<Vec<_>>>()?;

        let mut times: Vec<TimeInterval> = vec![TimeInterval::new_unchecked(0, 10); 8];
        times.append(&mut vec![TimeInterval::new_unchecked(10, 20); 8]);

        let times = times
            .clone()
            .into_iter()
            .zip(times)
            .flat_map(|(a, b)| vec![a, b])
            .collect::<Vec<_>>();

        let data = vec![
            vec![1; 4],
            vec![2; 4],
            vec![3; 4],
            vec![4; 4],
            vec![5; 4],
            vec![6; 4],
            vec![7; 4],
            vec![8; 4],
            vec![8; 4],
            vec![7; 4],
            vec![6; 4],
            vec![5; 4],
            vec![4; 4],
            vec![3; 4],
            vec![2; 4],
            vec![1; 4],
        ];

        let valid = vec![
            vec![true; 4],
            vec![true; 4],
            vec![true; 4],
            vec![true; 4],
            vec![true; 4],
            vec![true; 4],
            vec![true; 4],
            vec![true; 4],
            vec![true; 4],
            vec![true; 4],
            vec![true; 4],
            vec![true; 4],
            vec![true; 4],
            vec![true; 4],
            vec![true; 4],
            vec![true; 4],
        ];

        let data = data
            .clone()
            .into_iter()
            .zip(data)
            .flat_map(|(a, b)| vec![a, b])
            .collect::<Vec<_>>();

        let valid = valid
            .clone()
            .into_iter()
            .zip(valid)
            .flat_map(|(a, b)| vec![a, b])
            .collect::<Vec<_>>();

        for (i, tile) in result.into_iter().enumerate() {
            let tile = tile.into_materialized_tile();
            assert_eq!(tile.time, times[i]);
            assert_eq!(tile.grid_array.inner_grid.data, data[i]);
            assert_eq!(tile.grid_array.validity_mask.data, valid[i]);
        }

        Ok(())
    }
}<|MERGE_RESOLUTION|>--- conflicted
+++ resolved
@@ -85,6 +85,7 @@
         let raster_source = initialized_sources.raster;
         InitializedInterpolation::new_with_source_and_params(
             name,
+            path,
             raster_source,
             &self.params,
             context.tiling_specification(),
@@ -99,6 +100,7 @@
     name: CanonicOperatorName,
     output_result_descriptor: RasterResultDescriptor,
     raster_source: O,
+    path: WorkflowOperatorPath,
     interpolation_method: InterpolationMethod,
     tiling_specification: TilingSpecification,
 }
@@ -106,6 +108,7 @@
 impl<O: InitializedRasterOperator> InitializedInterpolation<O> {
     pub fn new_with_source_and_params(
         name: CanonicOperatorName,
+        path: WorkflowOperatorPath,
         raster_source: O,
         params: &InterpolationParams,
         tiling_specification: TilingSpecification,
@@ -162,12 +165,8 @@
 
         let initialized_operator = InitializedInterpolation {
             name,
-<<<<<<< HEAD
+            path,
             output_result_descriptor: out_descriptor,
-=======
-            path,
-            result_descriptor: out_descriptor,
->>>>>>> 22fe2f6b
             raster_source,
             interpolation_method: params.interpolation,
             tiling_specification,
@@ -177,21 +176,7 @@
     }
 }
 
-<<<<<<< HEAD
 impl<O: InitializedRasterOperator> InitializedRasterOperator for InitializedInterpolation<O> {
-=======
-pub struct InitializedInterpolation {
-    name: CanonicOperatorName,
-    path: WorkflowOperatorPath,
-    result_descriptor: RasterResultDescriptor,
-    raster_source: Box<dyn InitializedRasterOperator>,
-    interpolation_method: InterpolationMethod,
-    input_resolution: SpatialResolution,
-    tiling_specification: TilingSpecification,
-}
-
-impl InitializedRasterOperator for InitializedInterpolation {
->>>>>>> 22fe2f6b
     fn query_processor(&self) -> Result<TypedRasterQueryProcessor> {
         let source_processor = self.raster_source.query_processor()?;
 
