use std::marker::PhantomData;
use std::sync::Arc;

use crate::adapters::{
    FoldTileAccu, FoldTileAccuMut, RasterSubQueryAdapter, SubQueryTileAggregator,
};
use crate::engine::{
    CanonicOperatorName, ExecutionContext, InitializedRasterOperator, InitializedSources, Operator,
    OperatorName, QueryContext, QueryProcessor, RasterOperator, RasterQueryProcessor,
    RasterResultDescriptor, SingleRasterSource, TypedRasterQueryProcessor, WorkflowOperatorPath,
};
use crate::util::Result;
use async_trait::async_trait;
use futures::future::BoxFuture;
use futures::stream::BoxStream;
use futures::{Future, FutureExt, TryFuture, TryFutureExt};
use geoengine_datatypes::primitives::{
    AxisAlignedRectangle, Coordinate2D, RasterQueryRectangle, RasterSpatialQueryRectangle,
    SpatialPartition2D, SpatialPartitioned, SpatialResolution, TimeInstance, TimeInterval,
};
use geoengine_datatypes::primitives::{BandSelection, CacheHint};
use geoengine_datatypes::raster::{
    Bilinear, Blit, EmptyGrid2D, GeoTransform, GridBoundingBox2D, GridOrEmpty, GridSize,
    InterpolationAlgorithm, NearestNeighbor, Pixel, RasterTile2D, TileInformation,
    TilingSpecification, TilingStrategy,
};
use rayon::ThreadPool;
use serde::{Deserialize, Serialize};
use snafu::Snafu;

#[derive(Debug, Serialize, Deserialize, Clone)]
#[serde(rename_all = "camelCase")]
pub struct InterpolationParams {
    pub interpolation: InterpolationMethod,
    pub input_resolution: InputResolution,
}

#[derive(Debug, Serialize, Deserialize, Clone, Copy)]
#[serde(rename_all = "camelCase", tag = "type")]
pub enum InputResolution {
    Value(SpatialResolution),
    Source, // FIXME: Should be a fraction value?
}

#[derive(Debug, Serialize, Deserialize, Clone, Copy)]
#[serde(rename_all = "camelCase")]
pub enum InterpolationMethod {
    NearestNeighbor,
    BiLinear,
}

#[derive(Debug, Snafu)]
#[snafu(visibility(pub(crate)), context(suffix(false)), module(error))]
pub enum InterpolationError {
    #[snafu(display(
        "The input resolution was defined as `source` but the source resolution is unknown.",
    ))]
    UnknownInputResolution,
}

pub type Interpolation = Operator<InterpolationParams, SingleRasterSource>;

impl OperatorName for Interpolation {
    const TYPE_NAME: &'static str = "Interpolation";
}

#[typetag::serde]
#[async_trait]
impl RasterOperator for Interpolation {
    async fn _initialize(
        self: Box<Self>,
        path: WorkflowOperatorPath,
        context: &dyn ExecutionContext,
    ) -> Result<Box<dyn InitializedRasterOperator>> {
        let name = CanonicOperatorName::from(&self);

        let initialized_sources = self.sources.initialize_sources(path, context).await?;
        let raster_source = initialized_sources.raster;
        let in_descriptor = raster_source.result_descriptor();

<<<<<<< HEAD
=======
        // TODO: implement multi-band functionality and remove this check
        ensure!(
            in_descriptor.bands.len() == 1,
            crate::error::OperatorDoesNotSupportMultiBandsSourcesYet {
                operator: Interpolation::TYPE_NAME
            }
        );

        ensure!(
            matches!(self.params.input_resolution, InputResolution::Value(_))
                || in_descriptor.resolution.is_some(),
            error::UnknownInputResolution
        );

>>>>>>> 9ebde23d
        let input_resolution = if let InputResolution::Value(res) = self.params.input_resolution {
            res
        } else {
            in_descriptor.geo_transform.spatial_resolution() // TODO: should use fraction?
        };

        let geo_transform = GeoTransform::new(
            in_descriptor.geo_transform.origin_coordinate,
            input_resolution.x,
            -input_resolution.y,
        );

        let y_fract = input_resolution.y as f64 / in_descriptor.geo_transform.y_pixel_size() as f64;
        let x_fract = input_resolution.x as f64 / in_descriptor.geo_transform.x_pixel_size() as f64;

        let pixel_bounds = GridBoundingBox2D::new_min_max(
            // TODO: maybe dont use floor and ceil?
            (in_descriptor.pixel_bounds.y_min() as f64 * y_fract).floor() as isize,
            (in_descriptor.pixel_bounds.y_max() as f64 * y_fract).ceil() as isize,
            (in_descriptor.pixel_bounds.x_min() as f64 * x_fract).floor() as isize,
            (in_descriptor.pixel_bounds.x_max() as f64 * x_fract).ceil() as isize,
        )?;

        let out_descriptor = RasterResultDescriptor {
            spatial_reference: in_descriptor.spatial_reference,
            data_type: in_descriptor.data_type,
<<<<<<< HEAD
            measurement: in_descriptor.measurement.clone(),
            time: in_descriptor.time,
            geo_transform,
            pixel_bounds,
=======
            bbox: in_descriptor.bbox,
            time: in_descriptor.time,
            resolution: None, // after interpolation the resolution is uncapped
            bands: in_descriptor.bands.clone(),
>>>>>>> 9ebde23d
        };

        let initialized_operator = InitializedInterpolation {
            name,
            result_descriptor: out_descriptor,
            raster_source,
            interpolation_method: self.params.interpolation,
            input_resolution,
            tiling_specification: context.tiling_specification(),
        };

        Ok(initialized_operator.boxed())
    }

    span_fn!(Interpolation);
}

pub struct InitializedInterpolation {
    name: CanonicOperatorName,
    result_descriptor: RasterResultDescriptor,
    raster_source: Box<dyn InitializedRasterOperator>,
    interpolation_method: InterpolationMethod,
    input_resolution: SpatialResolution,
    tiling_specification: TilingSpecification,
}

impl InitializedRasterOperator for InitializedInterpolation {
    fn query_processor(&self) -> Result<TypedRasterQueryProcessor> {
        let source_processor = self.raster_source.query_processor()?;

        let res = call_on_generic_raster_processor!(
            source_processor, p => match self.interpolation_method  {
                InterpolationMethod::NearestNeighbor => InterploationProcessor::<_,_, NearestNeighbor>::new(
                        p,
                        self.result_descriptor.clone(),
                        self.input_resolution,
                        self.tiling_specification,
                    ).boxed()
                    .into(),
                InterpolationMethod::BiLinear =>InterploationProcessor::<_,_, Bilinear>::new(
                        p,
                        self.result_descriptor.clone(),
                        self.input_resolution,
                        self.tiling_specification,
                    ).boxed()
                    .into(),
            }
        );

        Ok(res)
    }

    fn result_descriptor(&self) -> &RasterResultDescriptor {
        &self.result_descriptor
    }

    fn canonic_name(&self) -> CanonicOperatorName {
        self.name.clone()
    }
}

pub struct InterploationProcessor<Q, P, I>
where
    Q: RasterQueryProcessor<RasterType = P>,
    P: Pixel,
    I: InterpolationAlgorithm<P>,
{
    source: Q,
    result_descriptor: RasterResultDescriptor,
    input_resolution: SpatialResolution,
    tiling_specification: TilingSpecification,
    interpolation: PhantomData<I>,
}

impl<Q, P, I> InterploationProcessor<Q, P, I>
where
    Q: RasterQueryProcessor<RasterType = P>,
    P: Pixel,
    I: InterpolationAlgorithm<P>,
{
    pub fn new(
        source: Q,
        result_descriptor: RasterResultDescriptor,
        input_resolution: SpatialResolution,
        tiling_specification: TilingSpecification,
    ) -> Self {
        Self {
            source,
            result_descriptor,
            input_resolution,
            tiling_specification,
            interpolation: PhantomData,
        }
    }
}

#[async_trait]
impl<Q, P, I> QueryProcessor for InterploationProcessor<Q, P, I>
where
<<<<<<< HEAD
    Q: QueryProcessor<Output = RasterTile2D<P>, SpatialQuery = RasterSpatialQueryRectangle>,
=======
    Q: QueryProcessor<
        Output = RasterTile2D<P>,
        SpatialBounds = SpatialPartition2D,
        Selection = BandSelection,
        ResultDescription = RasterResultDescriptor,
    >,
>>>>>>> 9ebde23d
    P: Pixel,
    I: InterpolationAlgorithm<P>,
{
    type Output = RasterTile2D<P>;
<<<<<<< HEAD
    type SpatialQuery = RasterSpatialQueryRectangle;
=======
    type SpatialBounds = SpatialPartition2D;
    type Selection = BandSelection;
    type ResultDescription = RasterResultDescriptor;
>>>>>>> 9ebde23d

    async fn _query<'a>(
        &'a self,
        query: RasterQueryRectangle,
        ctx: &'a dyn QueryContext,
    ) -> Result<BoxStream<'a, Result<Self::Output>>> {
        // do not interpolate if the source resolution is already fine enough
        let query_resolution = query.spatial_query().spatial_resolution();
        if query_resolution.x >= self.input_resolution.x
            && query_resolution.y >= self.input_resolution.y
        {
            // TODO: should we use the query or the input resolution here?
            return self.source.query(query, ctx).await;
        }

        let sub_query = InterpolationSubQuery::<_, P, I> {
            input_resolution: self.input_resolution,
            fold_fn: fold_future,
            tiling_specification: self.tiling_specification,
            phantom: PhantomData,
            _phantom_pixel_type: PhantomData,
        };

        Ok(RasterSubQueryAdapter::<'a, P, _, _>::new(
            &self.source,
            query,
            self.tiling_specification,
            ctx,
            sub_query,
        )
        .filter_and_fill(
            crate::adapters::FillerTileCacheExpirationStrategy::DerivedFromSurroundingTiles,
        ))
    }

    fn result_descriptor(&self) -> &RasterResultDescriptor {
        &self.result_descriptor
    }
}

#[derive(Debug, Clone)]
pub struct InterpolationSubQuery<F, T, I> {
    input_resolution: SpatialResolution,
    fold_fn: F,
    tiling_specification: TilingSpecification,
    phantom: PhantomData<I>,
    _phantom_pixel_type: PhantomData<T>,
}

impl<'a, T, FoldM, FoldF, I> SubQueryTileAggregator<'a, T> for InterpolationSubQuery<FoldM, T, I>
where
    T: Pixel,
    FoldM: Send + Sync + 'a + Clone + Fn(InterpolationAccu<T, I>, RasterTile2D<T>) -> FoldF,
    FoldF: Send + TryFuture<Ok = InterpolationAccu<T, I>, Error = crate::error::Error>,
    I: InterpolationAlgorithm<T>,
{
    type FoldFuture = FoldF;

    type FoldMethod = FoldM;

    type TileAccu = InterpolationAccu<T, I>;
    type TileAccuFuture = BoxFuture<'a, Result<Self::TileAccu>>;

    fn new_fold_accu(
        &self,
        tile_info: TileInformation,
        query_rect: RasterQueryRectangle,
        pool: &Arc<ThreadPool>,
    ) -> Self::TileAccuFuture {
        create_accu(
            tile_info,
            &query_rect,
            pool.clone(),
            self.tiling_specification,
        )
        .boxed()
    }

    fn tile_query_rectangle(
        &self,
        tile_info: TileInformation,
        _query_rect: RasterQueryRectangle,
        start_time: TimeInstance,
        band_idx: u32,
    ) -> Result<Option<RasterQueryRectangle>> {
        // enlarge the spatial bounds in order to have the neighbor pixels for the interpolation
        let spatial_bounds = tile_info.spatial_partition();
        let enlarge: Coordinate2D = (self.input_resolution.x, -self.input_resolution.y).into();
        let spatial_bounds = SpatialPartition2D::new(
            spatial_bounds.upper_left(),
            spatial_bounds.lower_right() + enlarge,
        )?;

<<<<<<< HEAD
        Ok(Some(
            RasterQueryRectangle::with_partition_and_resolution_and_origin(
                spatial_bounds,
                self.input_resolution,
                self.tiling_specification.origin_coordinate,
                TimeInterval::new_instant(start_time)?,
            ),
        ))
=======
        Ok(Some(RasterQueryRectangle {
            spatial_bounds,
            time_interval: TimeInterval::new_instant(start_time)?,
            spatial_resolution: self.input_resolution,
            attributes: band_idx.into(),
        }))
>>>>>>> 9ebde23d
    }

    fn fold_method(&self) -> Self::FoldMethod {
        self.fold_fn.clone()
    }
}

#[derive(Clone, Debug)]
pub struct InterpolationAccu<T: Pixel, I: InterpolationAlgorithm<T>> {
    pub output_info: TileInformation,
    pub input_tile: RasterTile2D<T>,
    pub pool: Arc<ThreadPool>,
    phantom: PhantomData<I>,
}

impl<T: Pixel, I: InterpolationAlgorithm<T>> InterpolationAccu<T, I> {
    pub fn new(
        input_tile: RasterTile2D<T>,
        output_info: TileInformation,
        pool: Arc<ThreadPool>,
    ) -> Self {
        InterpolationAccu {
            input_tile,
            output_info,
            pool,
            phantom: Default::default(),
        }
    }
}

#[async_trait]
impl<T: Pixel, I: InterpolationAlgorithm<T>> FoldTileAccu for InterpolationAccu<T, I> {
    type RasterType = T;

    async fn into_tile(self) -> Result<RasterTile2D<Self::RasterType>> {
        // now that we collected all the input tile pixels we perform the actual interpolation

        let output_tile = crate::util::spawn_blocking_with_thread_pool(self.pool, move || {
            I::interpolate(&self.input_tile, &self.output_info)
        })
        .await??;

        Ok(output_tile)
    }

    fn thread_pool(&self) -> &Arc<ThreadPool> {
        &self.pool
    }
}

impl<T: Pixel, I: InterpolationAlgorithm<T>> FoldTileAccuMut for InterpolationAccu<T, I> {
    fn tile_mut(&mut self) -> &mut RasterTile2D<T> {
        &mut self.input_tile
    }
}

pub fn create_accu<T: Pixel, I: InterpolationAlgorithm<T>>(
    tile_info: TileInformation,
    query_rect: &RasterQueryRectangle,
    pool: Arc<ThreadPool>,
    tiling_specification: TilingSpecification,
) -> impl Future<Output = Result<InterpolationAccu<T, I>>> {
    // FIXME: The query origin must match the tiling strategy's origin for now. Also use grid bounds not spatial bounds.
    assert_eq!(
        query_rect.spatial_query().geo_transform.origin_coordinate(),
        tiling_specification.origin_coordinate,
        "The query origin coordinate must match the tiling strategy's origin for now."
    );

    // create an accumulator as a single tile that fits all the input tiles
    let spatial_bounds = query_rect.spatial_bounds;
    let spatial_resolution = query_rect.spatial_resolution;
    let time_interval = query_rect.time_interval;

    crate::util::spawn_blocking(move || {
<<<<<<< HEAD
        let tiling = TilingStrategy::new(
            tiling_specification.tile_size_in_pixels,
            query_rect.spatial_query().geo_transform,
        );
=======
        let tiling = tiling_specification.strategy(spatial_resolution.x, -spatial_resolution.y);
>>>>>>> 9ebde23d

        // TODO: use tile grid bounds not the spatial bounds
        let origin_coordinate = tiling
<<<<<<< HEAD
            .tile_information_iterator_from_grid_bounds(query_rect.spatial_query().grid_bounds)
=======
            .tile_information_iterator(spatial_bounds)
>>>>>>> 9ebde23d
            .next()
            .expect("a query contains at least one tile")
            .spatial_partition()
            .upper_left();

        let geo_transform = GeoTransform::new(
            origin_coordinate,
<<<<<<< HEAD
            query_rect.spatial_query().geo_transform.x_pixel_size(),
            query_rect.spatial_query().geo_transform.y_pixel_size(),
        );

        let bbox = tiling.tile_grid_box(query_rect.spatial_query().spatial_partition());
=======
            spatial_resolution.x,
            -spatial_resolution.y,
        );

        let bbox = tiling.tile_grid_box(spatial_bounds);
>>>>>>> 9ebde23d

        let shape = [
            bbox.axis_size_y() * tiling.tile_size_in_pixels.axis_size_y(),
            bbox.axis_size_x() * tiling.tile_size_in_pixels.axis_size_x(),
        ];

        // create a non-aligned (w.r.t. the tiling specification) grid by setting the origin to the top-left of the tile and the tile-index to [0, 0]
        let grid = EmptyGrid2D::new(shape.into());

        let input_tile = RasterTile2D::new(
            time_interval,
            [0, 0].into(),
            0,
            geo_transform,
            GridOrEmpty::from(grid),
            CacheHint::max_duration(),
        );

        InterpolationAccu::new(input_tile, tile_info, pool)
    })
    .map_err(From::from)
}

pub fn fold_future<T, I>(
    accu: InterpolationAccu<T, I>,
    tile: RasterTile2D<T>,
) -> impl Future<Output = Result<InterpolationAccu<T, I>>>
where
    T: Pixel,
    I: InterpolationAlgorithm<T>,
{
    crate::util::spawn_blocking(|| fold_impl(accu, tile)).then(|x| async move {
        match x {
            Ok(r) => r,
            Err(e) => Err(e.into()),
        }
    })
}

pub fn fold_impl<T, I>(
    mut accu: InterpolationAccu<T, I>,
    tile: RasterTile2D<T>,
) -> Result<InterpolationAccu<T, I>>
where
    T: Pixel,
    I: InterpolationAlgorithm<T>,
{
    // get the time now because it is not known when the accu was created
    accu.input_tile.time = tile.time;

    // TODO: add a skip if both tiles are empty?

    // copy all input tiles into the accu to have all data for interpolation
    let mut accu_input_tile = accu.input_tile.into_materialized_tile();
    accu_input_tile.blit(tile)?;

    Ok(InterpolationAccu::new(
        accu_input_tile.into(),
        accu.output_info,
        accu.pool,
    ))
}

#[cfg(test)]
mod tests {
    use super::*;
    use futures::StreamExt;
    use geoengine_datatypes::{
        primitives::{RasterQueryRectangle, SpatialPartition2D, SpatialResolution, TimeInterval},
        raster::{
            Grid2D, GridOrEmpty, RasterDataType, RasterTile2D, TileInformation, TilingSpecification,
        },
        spatial_reference::SpatialReference,
        util::test::TestDefault,
    };

    use crate::{
        engine::{
            MockExecutionContext, MockQueryContext, RasterBandDescriptors, RasterOperator,
            RasterResultDescriptor,
        },
        mock::{MockRasterSource, MockRasterSourceParams},
    };

    #[tokio::test]
    async fn nearest_neighbor_operator() -> Result<()> {
        let exe_ctx = MockExecutionContext::new_with_tiling_spec(TilingSpecification::new(
            (0., 0.).into(),
            [2, 2].into(),
        ));

        let raster = make_raster(CacheHint::max_duration());

        let operator = Interpolation {
            params: InterpolationParams {
                interpolation: InterpolationMethod::NearestNeighbor,
                input_resolution: InputResolution::Value(SpatialResolution::one()),
            },
            sources: SingleRasterSource { raster },
        }
        .boxed()
        .initialize(WorkflowOperatorPath::initialize_root(), &exe_ctx)
        .await?;

        let processor = operator.query_processor()?.get_i8().unwrap();

<<<<<<< HEAD
        let query_rect = RasterQueryRectangle::with_partition_and_resolution_and_origin(
            SpatialPartition2D::new_unchecked((0., 2.).into(), (4., 0.).into()),
            SpatialResolution::zero_point_five(),
            exe_ctx.tiling_specification.origin_coordinate,
            TimeInterval::new_unchecked(0, 20),
        );
=======
        let query_rect = RasterQueryRectangle {
            spatial_bounds: SpatialPartition2D::new_unchecked((0., 2.).into(), (4., 0.).into()),
            time_interval: TimeInterval::new_unchecked(0, 20),
            spatial_resolution: SpatialResolution::zero_point_five(),
            attributes: BandSelection::first(),
        };
>>>>>>> 9ebde23d
        let query_ctx = MockQueryContext::test_default();

        let result_stream = processor.query(query_rect, &query_ctx).await?;

        let result: Vec<Result<RasterTile2D<i8>>> = result_stream.collect().await;
        let result = result.into_iter().collect::<Result<Vec<_>>>()?;

        let mut times: Vec<TimeInterval> = vec![TimeInterval::new_unchecked(0, 10); 8];
        times.append(&mut vec![TimeInterval::new_unchecked(10, 20); 8]);

        let data = vec![
            vec![1, 2, 5, 6],
            vec![2, 3, 6, 7],
            vec![3, 4, 7, 8],
            vec![4, 0, 8, 0],
            vec![5, 6, 0, 0],
            vec![6, 7, 0, 0],
            vec![7, 8, 0, 0],
            vec![8, 0, 0, 0],
            vec![8, 7, 4, 3],
            vec![7, 6, 3, 2],
            vec![6, 5, 2, 1],
            vec![5, 0, 1, 0],
            vec![4, 3, 0, 0],
            vec![3, 2, 0, 0],
            vec![2, 1, 0, 0],
            vec![1, 0, 0, 0],
        ];

        let valid = vec![
            vec![true; 4],
            vec![true; 4],
            vec![true; 4],
            vec![true, false, true, false],
            vec![true, true, false, false],
            vec![true, true, false, false],
            vec![true, true, false, false],
            vec![true, false, false, false],
            vec![true; 4],
            vec![true; 4],
            vec![true; 4],
            vec![true, false, true, false],
            vec![true, true, false, false],
            vec![true, true, false, false],
            vec![true, true, false, false],
            vec![true, false, false, false],
        ];

        for (i, tile) in result.into_iter().enumerate() {
            let tile = tile.into_materialized_tile();
            assert_eq!(tile.time, times[i]);
            assert_eq!(tile.grid_array.inner_grid.data, data[i]);
            assert_eq!(tile.grid_array.validity_mask.data, valid[i]);
        }

        Ok(())
    }

    fn make_raster(cache_hint: CacheHint) -> Box<dyn RasterOperator> {
        // test raster:
        // [0, 10)
        // || 1 | 2 || 3 | 4 ||
        // || 5 | 6 || 7 | 8 ||
        //
        // [10, 20)
        // || 8 | 7 || 6 | 5 ||
        // || 4 | 3 || 2 | 1 ||
        let raster_tiles = vec![
            RasterTile2D::<i8>::new_with_tile_info(
                TimeInterval::new_unchecked(0, 10),
                TileInformation {
                    global_tile_position: [-1, 0].into(),
                    tile_size_in_pixels: [2, 2].into(),
                    global_geo_transform: TestDefault::test_default(),
                },
                0,
                GridOrEmpty::from(Grid2D::new([2, 2].into(), vec![1, 2, 5, 6]).unwrap()),
                cache_hint,
            ),
            RasterTile2D::new_with_tile_info(
                TimeInterval::new_unchecked(0, 10),
                TileInformation {
                    global_tile_position: [-1, 1].into(),
                    tile_size_in_pixels: [2, 2].into(),
                    global_geo_transform: TestDefault::test_default(),
                },
                0,
                GridOrEmpty::from(Grid2D::new([2, 2].into(), vec![3, 4, 7, 8]).unwrap()),
                cache_hint,
            ),
            RasterTile2D::new_with_tile_info(
                TimeInterval::new_unchecked(10, 20),
                TileInformation {
                    global_tile_position: [-1, 0].into(),
                    tile_size_in_pixels: [2, 2].into(),
                    global_geo_transform: TestDefault::test_default(),
                },
                0,
                GridOrEmpty::from(Grid2D::new([2, 2].into(), vec![8, 7, 4, 3]).unwrap()),
                cache_hint,
            ),
            RasterTile2D::new_with_tile_info(
                TimeInterval::new_unchecked(10, 20),
                TileInformation {
                    global_tile_position: [-1, 1].into(),
                    tile_size_in_pixels: [2, 2].into(),
                    global_geo_transform: TestDefault::test_default(),
                },
                0,
                GridOrEmpty::from(Grid2D::new([2, 2].into(), vec![6, 5, 2, 1]).unwrap()),
                cache_hint,
            ),
        ];

        MockRasterSource {
            params: MockRasterSourceParams {
                data: raster_tiles,
                result_descriptor: RasterResultDescriptor {
                    data_type: RasterDataType::I8,
                    spatial_reference: SpatialReference::epsg_4326().into(),
                    time: None,
<<<<<<< HEAD
                    geo_transform: GeoTransform::new(Coordinate2D::new(0., 0.), 1.0, -1.0),
                    pixel_bounds: GridBoundingBox2D::new_min_max(-2, 0, 0, 4).unwrap(),
=======
                    bbox: None,
                    resolution: None,
                    bands: RasterBandDescriptors::new_single_band(),
>>>>>>> 9ebde23d
                },
            },
        }
        .boxed()
    }

    #[tokio::test]
    async fn it_attaches_cache_hint() -> Result<()> {
        let exe_ctx = MockExecutionContext::new_with_tiling_spec(TilingSpecification::new(
            (0., 0.).into(),
            [2, 2].into(),
        ));

        let cache_hint = CacheHint::seconds(1234);
        let raster = make_raster(cache_hint);

        let operator = Interpolation {
            params: InterpolationParams {
                interpolation: InterpolationMethod::NearestNeighbor,
                input_resolution: InputResolution::Value(SpatialResolution::one()),
            },
            sources: SingleRasterSource { raster },
        }
        .boxed()
        .initialize(WorkflowOperatorPath::initialize_root(), &exe_ctx)
        .await?;

        let processor = operator.query_processor()?.get_i8().unwrap();

<<<<<<< HEAD
        let query_rect = RasterQueryRectangle::with_partition_and_resolution_and_origin(
            SpatialPartition2D::new_unchecked((0., 2.).into(), (4., 0.).into()),
            SpatialResolution::zero_point_five(),
            exe_ctx.tiling_specification.origin_coordinate,
            TimeInterval::new_unchecked(0, 20),
        );
=======
        let query_rect = RasterQueryRectangle {
            spatial_bounds: SpatialPartition2D::new_unchecked((0., 2.).into(), (4., 0.).into()),
            time_interval: TimeInterval::new_unchecked(0, 20),
            spatial_resolution: SpatialResolution::zero_point_five(),
            attributes: BandSelection::first(),
        };
>>>>>>> 9ebde23d
        let query_ctx = MockQueryContext::test_default();

        let result_stream = processor.query(query_rect, &query_ctx).await?;

        let result: Vec<Result<RasterTile2D<i8>>> = result_stream.collect().await;
        let result = result.into_iter().collect::<Result<Vec<_>>>()?;

        for tile in result {
            // dbg!(tile.time, tile.grid_array);
            assert_eq!(tile.cache_hint.expires(), cache_hint.expires());
        }

        Ok(())
    }
}<|MERGE_RESOLUTION|>--- conflicted
+++ resolved
@@ -26,7 +26,7 @@
 };
 use rayon::ThreadPool;
 use serde::{Deserialize, Serialize};
-use snafu::Snafu;
+use snafu::{ensure, Snafu};
 
 #[derive(Debug, Serialize, Deserialize, Clone)]
 #[serde(rename_all = "camelCase")]
@@ -78,8 +78,6 @@
         let raster_source = initialized_sources.raster;
         let in_descriptor = raster_source.result_descriptor();
 
-<<<<<<< HEAD
-=======
         // TODO: implement multi-band functionality and remove this check
         ensure!(
             in_descriptor.bands.len() == 1,
@@ -88,13 +86,6 @@
             }
         );
 
-        ensure!(
-            matches!(self.params.input_resolution, InputResolution::Value(_))
-                || in_descriptor.resolution.is_some(),
-            error::UnknownInputResolution
-        );
-
->>>>>>> 9ebde23d
         let input_resolution = if let InputResolution::Value(res) = self.params.input_resolution {
             res
         } else {
@@ -107,31 +98,26 @@
             -input_resolution.y,
         );
 
-        let y_fract = input_resolution.y as f64 / in_descriptor.geo_transform.y_pixel_size() as f64;
-        let x_fract = input_resolution.x as f64 / in_descriptor.geo_transform.x_pixel_size() as f64;
+        let y_fract =
+            geo_transform.y_pixel_size() as f64 / in_descriptor.geo_transform.y_pixel_size() as f64;
+        let x_fract =
+            geo_transform.x_pixel_size() as f64 / in_descriptor.geo_transform.x_pixel_size() as f64;
 
         let pixel_bounds = GridBoundingBox2D::new_min_max(
             // TODO: maybe dont use floor and ceil?
             (in_descriptor.pixel_bounds.y_min() as f64 * y_fract).floor() as isize,
-            (in_descriptor.pixel_bounds.y_max() as f64 * y_fract).ceil() as isize,
+            (in_descriptor.pixel_bounds.y_max() as f64 * y_fract).floor() as isize,
             (in_descriptor.pixel_bounds.x_min() as f64 * x_fract).floor() as isize,
-            (in_descriptor.pixel_bounds.x_max() as f64 * x_fract).ceil() as isize,
+            (in_descriptor.pixel_bounds.x_max() as f64 * x_fract).floor() as isize,
         )?;
 
         let out_descriptor = RasterResultDescriptor {
             spatial_reference: in_descriptor.spatial_reference,
             data_type: in_descriptor.data_type,
-<<<<<<< HEAD
-            measurement: in_descriptor.measurement.clone(),
             time: in_descriptor.time,
             geo_transform,
             pixel_bounds,
-=======
-            bbox: in_descriptor.bbox,
-            time: in_descriptor.time,
-            resolution: None, // after interpolation the resolution is uncapped
             bands: in_descriptor.bands.clone(),
->>>>>>> 9ebde23d
         };
 
         let initialized_operator = InitializedInterpolation {
@@ -231,27 +217,19 @@
 #[async_trait]
 impl<Q, P, I> QueryProcessor for InterploationProcessor<Q, P, I>
 where
-<<<<<<< HEAD
-    Q: QueryProcessor<Output = RasterTile2D<P>, SpatialQuery = RasterSpatialQueryRectangle>,
-=======
     Q: QueryProcessor<
         Output = RasterTile2D<P>,
-        SpatialBounds = SpatialPartition2D,
+        SpatialQuery = RasterSpatialQueryRectangle,
         Selection = BandSelection,
         ResultDescription = RasterResultDescriptor,
     >,
->>>>>>> 9ebde23d
     P: Pixel,
     I: InterpolationAlgorithm<P>,
 {
     type Output = RasterTile2D<P>;
-<<<<<<< HEAD
     type SpatialQuery = RasterSpatialQueryRectangle;
-=======
-    type SpatialBounds = SpatialPartition2D;
     type Selection = BandSelection;
     type ResultDescription = RasterResultDescriptor;
->>>>>>> 9ebde23d
 
     async fn _query<'a>(
         &'a self,
@@ -345,23 +323,15 @@
             spatial_bounds.lower_right() + enlarge,
         )?;
 
-<<<<<<< HEAD
         Ok(Some(
             RasterQueryRectangle::with_partition_and_resolution_and_origin(
                 spatial_bounds,
                 self.input_resolution,
                 self.tiling_specification.origin_coordinate,
                 TimeInterval::new_instant(start_time)?,
+                band_idx.into(),
             ),
         ))
-=======
-        Ok(Some(RasterQueryRectangle {
-            spatial_bounds,
-            time_interval: TimeInterval::new_instant(start_time)?,
-            spatial_resolution: self.input_resolution,
-            attributes: band_idx.into(),
-        }))
->>>>>>> 9ebde23d
     }
 
     fn fold_method(&self) -> Self::FoldMethod {
@@ -431,28 +401,21 @@
         "The query origin coordinate must match the tiling strategy's origin for now."
     );
 
+    let query_rect = query_rect.clone();
+
     // create an accumulator as a single tile that fits all the input tiles
-    let spatial_bounds = query_rect.spatial_bounds;
-    let spatial_resolution = query_rect.spatial_resolution;
+    let spatial_bounds = query_rect.spatial_partition();
     let time_interval = query_rect.time_interval;
 
     crate::util::spawn_blocking(move || {
-<<<<<<< HEAD
         let tiling = TilingStrategy::new(
             tiling_specification.tile_size_in_pixels,
             query_rect.spatial_query().geo_transform,
         );
-=======
-        let tiling = tiling_specification.strategy(spatial_resolution.x, -spatial_resolution.y);
->>>>>>> 9ebde23d
 
         // TODO: use tile grid bounds not the spatial bounds
         let origin_coordinate = tiling
-<<<<<<< HEAD
             .tile_information_iterator_from_grid_bounds(query_rect.spatial_query().grid_bounds)
-=======
-            .tile_information_iterator(spatial_bounds)
->>>>>>> 9ebde23d
             .next()
             .expect("a query contains at least one tile")
             .spatial_partition()
@@ -460,19 +423,11 @@
 
         let geo_transform = GeoTransform::new(
             origin_coordinate,
-<<<<<<< HEAD
             query_rect.spatial_query().geo_transform.x_pixel_size(),
             query_rect.spatial_query().geo_transform.y_pixel_size(),
         );
 
-        let bbox = tiling.tile_grid_box(query_rect.spatial_query().spatial_partition());
-=======
-            spatial_resolution.x,
-            -spatial_resolution.y,
-        );
-
         let bbox = tiling.tile_grid_box(spatial_bounds);
->>>>>>> 9ebde23d
 
         let shape = [
             bbox.axis_size_y() * tiling.tile_size_in_pixels.axis_size_y(),
@@ -579,21 +534,13 @@
 
         let processor = operator.query_processor()?.get_i8().unwrap();
 
-<<<<<<< HEAD
         let query_rect = RasterQueryRectangle::with_partition_and_resolution_and_origin(
             SpatialPartition2D::new_unchecked((0., 2.).into(), (4., 0.).into()),
             SpatialResolution::zero_point_five(),
             exe_ctx.tiling_specification.origin_coordinate,
             TimeInterval::new_unchecked(0, 20),
+            BandSelection::first(),
         );
-=======
-        let query_rect = RasterQueryRectangle {
-            spatial_bounds: SpatialPartition2D::new_unchecked((0., 2.).into(), (4., 0.).into()),
-            time_interval: TimeInterval::new_unchecked(0, 20),
-            spatial_resolution: SpatialResolution::zero_point_five(),
-            attributes: BandSelection::first(),
-        };
->>>>>>> 9ebde23d
         let query_ctx = MockQueryContext::test_default();
 
         let result_stream = processor.query(query_rect, &query_ctx).await?;
@@ -715,14 +662,9 @@
                     data_type: RasterDataType::I8,
                     spatial_reference: SpatialReference::epsg_4326().into(),
                     time: None,
-<<<<<<< HEAD
                     geo_transform: GeoTransform::new(Coordinate2D::new(0., 0.), 1.0, -1.0),
-                    pixel_bounds: GridBoundingBox2D::new_min_max(-2, 0, 0, 4).unwrap(),
-=======
-                    bbox: None,
-                    resolution: None,
+                    pixel_bounds: GridBoundingBox2D::new_min_max(-2, -1, 0, 3).unwrap(),
                     bands: RasterBandDescriptors::new_single_band(),
->>>>>>> 9ebde23d
                 },
             },
         }
@@ -752,21 +694,13 @@
 
         let processor = operator.query_processor()?.get_i8().unwrap();
 
-<<<<<<< HEAD
         let query_rect = RasterQueryRectangle::with_partition_and_resolution_and_origin(
-            SpatialPartition2D::new_unchecked((0., 2.).into(), (4., 0.).into()),
+            SpatialPartition2D::new((0., 2.).into(), (4., 0.).into()).unwrap(),
             SpatialResolution::zero_point_five(),
             exe_ctx.tiling_specification.origin_coordinate,
             TimeInterval::new_unchecked(0, 20),
+            BandSelection::first(),
         );
-=======
-        let query_rect = RasterQueryRectangle {
-            spatial_bounds: SpatialPartition2D::new_unchecked((0., 2.).into(), (4., 0.).into()),
-            time_interval: TimeInterval::new_unchecked(0, 20),
-            spatial_resolution: SpatialResolution::zero_point_five(),
-            attributes: BandSelection::first(),
-        };
->>>>>>> 9ebde23d
         let query_ctx = MockQueryContext::test_default();
 
         let result_stream = processor.query(query_rect, &query_ctx).await?;
