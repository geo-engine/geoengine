--- conflicted
+++ resolved
@@ -289,7 +289,14 @@
         self.name.clone()
     }
 
-<<<<<<< HEAD
+    fn name(&self) -> &'static str {
+        VectorJoin::TYPE_NAME
+    }
+
+    fn path(&self) -> WorkflowOperatorPath {
+        self.path.clone()
+    }
+
     fn optimize(
         &self,
         target_resolution: SpatialResolution,
@@ -304,14 +311,6 @@
             },
         }
         .boxed())
-=======
-    fn name(&self) -> &'static str {
-        VectorJoin::TYPE_NAME
-    }
-
-    fn path(&self) -> WorkflowOperatorPath {
-        self.path.clone()
->>>>>>> 82ef5cf9
     }
 }
 
