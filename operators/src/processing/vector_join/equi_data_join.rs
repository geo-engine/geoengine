--- conflicted
+++ resolved
@@ -11,11 +11,8 @@
     GeometryRandomAccess,
 };
 use geoengine_datatypes::primitives::{
-<<<<<<< HEAD
-    FeatureDataRef, Geometry, TimeInterval, VectorQueryRectangle, VectorSpatialQueryRectangle,
-=======
-    BoundingBox2D, ColumnSelection, FeatureDataRef, Geometry, TimeInterval, VectorQueryRectangle,
->>>>>>> 9ebde23d
+    ColumnSelection, FeatureDataRef, Geometry, TimeInterval, VectorQueryRectangle,
+    VectorSpatialQueryRectangle,
 };
 use geoengine_datatypes::util::arrow::ArrowTyped;
 
@@ -359,13 +356,9 @@
     FeatureCollectionRowBuilder<G>: GeoFeatureCollectionRowBuilder<G>,
 {
     type Output = FeatureCollection<G>;
-<<<<<<< HEAD
     type SpatialQuery = VectorSpatialQueryRectangle;
-=======
-    type SpatialBounds = BoundingBox2D;
     type Selection = ColumnSelection;
     type ResultDescription = VectorResultDescriptor;
->>>>>>> 9ebde23d
 
     async fn _query<'a>(
         &'a self,
@@ -459,24 +452,12 @@
         let left_processor = left.query_processor().unwrap().multi_point().unwrap();
         let right_processor = right.query_processor().unwrap().data().unwrap();
 
-<<<<<<< HEAD
         let query_rectangle = VectorQueryRectangle::with_bounds_and_resolution(
             BoundingBox2D::new((f64::MIN, f64::MIN).into(), (f64::MAX, f64::MAX).into()).unwrap(),
             TimeInterval::default(),
             SpatialResolution::zero_point_one(),
+            ColumnSelection::all(),
         );
-=======
-        let query_rectangle = VectorQueryRectangle {
-            spatial_bounds: BoundingBox2D::new(
-                (f64::MIN, f64::MIN).into(),
-                (f64::MAX, f64::MAX).into(),
-            )
-            .unwrap(),
-            time_interval: TimeInterval::default(),
-            spatial_resolution: SpatialResolution::zero_point_one(),
-            attributes: ColumnSelection::all(),
-        };
->>>>>>> 9ebde23d
 
         let ctx = MockQueryContext::new(ChunkByteSize::MAX);
 
