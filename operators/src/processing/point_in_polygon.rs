--- conflicted
+++ resolved
@@ -281,10 +281,7 @@
                 .query(query.clone(), ctx)
                 .await?
                 .and_then(move |points| {
-                    let query: geoengine_datatypes::primitives::QueryRectangle<
-                        geoengine_datatypes::primitives::BoundingBox2D,
-                        geoengine_datatypes::primitives::ColumnSelection,
-                    > = query.clone();
+                    let query: VectorQueryRectangle = query.clone();
                     async move {
                         if points.is_empty() {
                             return Ok(points);
@@ -477,20 +474,12 @@
 
         let query_processor = operator.query_processor()?.multi_point().unwrap();
 
-<<<<<<< HEAD
         let query_rectangle = VectorQueryRectangle::with_bounds_and_resolution(
             BoundingBox2D::new((0., 0.).into(), (10., 10.).into()).unwrap(),
             TimeInterval::default(),
             SpatialResolution::zero_point_one(),
+            ColumnSelection::all(),
         );
-=======
-        let query_rectangle = VectorQueryRectangle {
-            spatial_bounds: BoundingBox2D::new((0., 0.).into(), (10., 10.).into()).unwrap(),
-            time_interval: TimeInterval::default(),
-            spatial_resolution: SpatialResolution::zero_point_one(),
-            attributes: ColumnSelection::all(),
-        };
->>>>>>> 9ebde23d
         let ctx = MockQueryContext::new(ChunkByteSize::MAX);
 
         let query = query_processor.query(query_rectangle, &ctx).await.unwrap();
@@ -543,20 +532,12 @@
 
         let query_processor = operator.query_processor()?.multi_point().unwrap();
 
-<<<<<<< HEAD
         let query_rectangle = VectorQueryRectangle::with_bounds_and_resolution(
             BoundingBox2D::new((0., 0.).into(), (10., 10.).into()).unwrap(),
             TimeInterval::default(),
             SpatialResolution::zero_point_one(),
+            ColumnSelection::all(),
         );
-=======
-        let query_rectangle = VectorQueryRectangle {
-            spatial_bounds: BoundingBox2D::new((0., 0.).into(), (10., 10.).into()).unwrap(),
-            time_interval: TimeInterval::default(),
-            spatial_resolution: SpatialResolution::zero_point_one(),
-            attributes: ColumnSelection::all(),
-        };
->>>>>>> 9ebde23d
         let ctx = MockQueryContext::new(ChunkByteSize::MAX);
 
         let query = query_processor.query(query_rectangle, &ctx).await.unwrap();
@@ -620,20 +601,12 @@
 
         let query_processor = operator.query_processor()?.multi_point().unwrap();
 
-<<<<<<< HEAD
         let query_rectangle = VectorQueryRectangle::with_bounds_and_resolution(
             BoundingBox2D::new((0., 0.).into(), (10., 10.).into()).unwrap(),
             TimeInterval::default(),
             SpatialResolution::zero_point_one(),
+            ColumnSelection::all(),
         );
-=======
-        let query_rectangle = VectorQueryRectangle {
-            spatial_bounds: BoundingBox2D::new((0., 0.).into(), (10., 10.).into()).unwrap(),
-            time_interval: TimeInterval::default(),
-            spatial_resolution: SpatialResolution::zero_point_one(),
-            attributes: ColumnSelection::all(),
-        };
->>>>>>> 9ebde23d
         let ctx = MockQueryContext::new(ChunkByteSize::MAX);
 
         let query = query_processor.query(query_rectangle, &ctx).await.unwrap();
@@ -718,20 +691,12 @@
 
         let query_processor = operator.query_processor()?.multi_point().unwrap();
 
-<<<<<<< HEAD
         let query_rectangle = VectorQueryRectangle::with_bounds_and_resolution(
             BoundingBox2D::new((0., 0.).into(), (10., 10.).into()).unwrap(),
             TimeInterval::default(),
             SpatialResolution::zero_point_one(),
+            ColumnSelection::all(),
         );
-=======
-        let query_rectangle = VectorQueryRectangle {
-            spatial_bounds: BoundingBox2D::new((0., 0.).into(), (10., 10.).into()).unwrap(),
-            time_interval: TimeInterval::default(),
-            spatial_resolution: SpatialResolution::zero_point_one(),
-            attributes: ColumnSelection::all(),
-        };
->>>>>>> 9ebde23d
 
         let ctx_one_chunk = MockQueryContext::new(ChunkByteSize::MAX);
         let ctx_minimal_chunks = MockQueryContext::new(ChunkByteSize::MIN);
@@ -810,20 +775,12 @@
         .await
         .unwrap();
 
-<<<<<<< HEAD
         let query_rectangle = VectorQueryRectangle::with_bounds_and_resolution(
             BoundingBox2D::new((-10., -10.).into(), (10., 10.).into()).unwrap(),
             TimeInterval::default(),
             SpatialResolution::zero_point_one(),
+            ColumnSelection::all(),
         );
-=======
-        let query_rectangle = VectorQueryRectangle {
-            spatial_bounds: BoundingBox2D::new((-10., -10.).into(), (10., 10.).into()).unwrap(),
-            time_interval: TimeInterval::default(),
-            spatial_resolution: SpatialResolution::zero_point_one(),
-            attributes: ColumnSelection::all(),
-        };
->>>>>>> 9ebde23d
 
         let query_processor = operator.query_processor().unwrap().multi_point().unwrap();
 
