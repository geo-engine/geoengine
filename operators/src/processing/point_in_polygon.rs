--- conflicted
+++ resolved
@@ -179,7 +179,6 @@
     fn canonic_name(&self) -> CanonicOperatorName {
         self.name.clone()
     }
-<<<<<<< HEAD
 
     fn optimize(
         &self,
@@ -194,9 +193,6 @@
         }
         .boxed())
     }
-}
-=======
->>>>>>> 82ef5cf9
 
     fn name(&self) -> &'static str {
         PointInPolygonFilter::TYPE_NAME
