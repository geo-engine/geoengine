use super::cache_stream::CacheStream;
use super::error::CacheError;
use super::shared_cache::{
    CacheBackendElement, CacheBackendElementExt, CacheElement, CacheElementsContainer,
    CacheElementsContainerInfos, LandingZoneElementsContainer, VectorCacheQueryEntry,
    VectorLandingQueryEntry,
};
use crate::util::Result;
use arrow::array::StructArray;
use arrow::ipc::reader::FileReader;
use arrow::ipc::writer::{FileWriter, IpcWriteOptions};
use arrow::record_batch::RecordBatch;
use geoengine_datatypes::collections::FeatureCollectionInternals;
use geoengine_datatypes::primitives::VectorQueryRectangle;
use geoengine_datatypes::{
    collections::{
        FeatureCollection, FeatureCollectionInfos, FeatureCollectionModifications,
        GeometryCollection, IntoGeometryIterator,
    },
    primitives::{Geometry, MultiLineString, MultiPoint, MultiPolygon, NoGeometry},
    util::{ByteSize, arrow::ArrowTyped},
};
use std::collections::HashMap;
use std::io::Cursor;
use std::sync::Arc;

#[derive(Debug)]
pub enum CachedFeatures {
    NoGeometry(Arc<Vec<CompressedDataCollection>>),
    MultiPoint(Arc<Vec<CompressedMultiPointCollection>>),
    MultiLineString(Arc<Vec<CompressedMultiLineStringCollection>>),
    MultiPolygon(Arc<Vec<CompressedMultiPolygonCollection>>),
}

impl CachedFeatures {
    pub fn len(&self) -> usize {
        match self {
            CachedFeatures::NoGeometry(v) => v.len(),
            CachedFeatures::MultiPoint(v) => v.len(),
            CachedFeatures::MultiLineString(v) => v.len(),
            CachedFeatures::MultiPolygon(v) => v.len(),
        }
    }

    pub fn is_empty(&self) -> bool {
        self.len() == 0
    }

    pub fn is_expired(&self) -> bool {
        match self {
            CachedFeatures::NoGeometry(v) => v.iter().any(|c| c.cache_hint.is_expired()),
            CachedFeatures::MultiPoint(v) => v.iter().any(|c| c.cache_hint.is_expired()),
            CachedFeatures::MultiLineString(v) => v.iter().any(|c| c.cache_hint.is_expired()),
            CachedFeatures::MultiPolygon(v) => v.iter().any(|c| c.cache_hint.is_expired()),
        }
    }
}

impl ByteSize for CachedFeatures {
    fn heap_byte_size(&self) -> usize {
        // we need to use `byte_size` instead of `heap_byte_size` here, because `Vec` stores its data on the heap
        match self {
            CachedFeatures::NoGeometry(v) => v.iter().map(ByteSize::byte_size).sum(),
            CachedFeatures::MultiPoint(v) => v.iter().map(ByteSize::byte_size).sum(),
            CachedFeatures::MultiLineString(v) => v.iter().map(ByteSize::byte_size).sum(),
            CachedFeatures::MultiPolygon(v) => v.iter().map(ByteSize::byte_size).sum(),
        }
    }
}

#[derive(Debug)]
pub enum LandingZoneQueryFeatures {
    NoGeometry(Vec<CompressedDataCollection>),
    MultiPoint(Vec<CompressedMultiPointCollection>),
    MultiLineString(Vec<CompressedMultiLineStringCollection>),
    MultiPolygon(Vec<CompressedMultiPolygonCollection>),
}

impl LandingZoneQueryFeatures {
    pub fn len(&self) -> usize {
        match self {
            LandingZoneQueryFeatures::NoGeometry(v) => v.len(),
            LandingZoneQueryFeatures::MultiPoint(v) => v.len(),
            LandingZoneQueryFeatures::MultiLineString(v) => v.len(),
            LandingZoneQueryFeatures::MultiPolygon(v) => v.len(),
        }
    }

    pub fn is_empty(&self) -> bool {
        self.len() == 0
    }
}

impl ByteSize for LandingZoneQueryFeatures {
    fn heap_byte_size(&self) -> usize {
        // we need to use `byte_size` instead of `heap_byte_size` here, because `Vec` stores its data on the heap
        match self {
            LandingZoneQueryFeatures::NoGeometry(v) => v.iter().map(ByteSize::byte_size).sum(),
            LandingZoneQueryFeatures::MultiPoint(v) => v.iter().map(ByteSize::byte_size).sum(),
            LandingZoneQueryFeatures::MultiLineString(v) => v.iter().map(ByteSize::byte_size).sum(),
            LandingZoneQueryFeatures::MultiPolygon(v) => v.iter().map(ByteSize::byte_size).sum(),
        }
    }
}

impl From<LandingZoneQueryFeatures> for CachedFeatures {
    fn from(value: LandingZoneQueryFeatures) -> Self {
        match value {
            LandingZoneQueryFeatures::NoGeometry(v) => CachedFeatures::NoGeometry(Arc::new(v)),
            LandingZoneQueryFeatures::MultiPoint(v) => CachedFeatures::MultiPoint(Arc::new(v)),
            LandingZoneQueryFeatures::MultiLineString(v) => {
                CachedFeatures::MultiLineString(Arc::new(v))
            }
            LandingZoneQueryFeatures::MultiPolygon(v) => CachedFeatures::MultiPolygon(Arc::new(v)),
        }
    }
}

impl CacheElementsContainerInfos<VectorQueryRectangle> for CachedFeatures {
    fn is_expired(&self) -> bool {
        self.is_expired()
    }
}

impl<G> CacheElementsContainer<VectorQueryRectangle, CompressedFeatureCollection<G>>
    for CachedFeatures
where
    G: Geometry + ArrowTyped,
    CompressedFeatureCollection<G>: CacheBackendElementExt<CacheContainer = Self>,
{
    fn results_arc(&self) -> Option<Arc<Vec<CompressedFeatureCollection<G>>>> {
        CompressedFeatureCollection::<G>::results_arc(self)
    }
}

impl<G> LandingZoneElementsContainer<CompressedFeatureCollection<G>> for LandingZoneQueryFeatures
where
    G: Geometry + ArrowTyped,
    CompressedFeatureCollection<G>: CacheBackendElementExt<LandingZoneContainer = Self>,
{
    fn insert_element(
        &mut self,
        element: CompressedFeatureCollection<G>,
    ) -> Result<(), super::error::CacheError> {
        CompressedFeatureCollection::<G>::move_element_into_landing_zone(element, self)
    }

    fn create_empty() -> Self {
        CompressedFeatureCollection::<G>::create_empty_landing_zone()
    }
}

impl<G> CacheBackendElement for CompressedFeatureCollection<G>
where
    G: Geometry + ArrowTyped + ArrowTyped + Sized,
{
    type Query = VectorQueryRectangle;

    fn cache_hint(&self) -> geoengine_datatypes::primitives::CacheHint {
        self.cache_hint
    }

    fn typed_canonical_operator_name(
        key: crate::engine::CanonicOperatorName,
    ) -> super::shared_cache::TypedCanonicOperatorName {
        super::shared_cache::TypedCanonicOperatorName::Vector(key)
    }

    fn update_stored_query(&self, _query: &mut Self::Query) -> Result<(), CacheError> {
        // In this case, the elements of the cache are vector data chunks.
        // Unlike raster data, chunks have no guaranteed extent (spatial or temporal) other than the limits of the query itself.
        // If a vector element has a larger extent than the query, then the bbox computed for the collection is larger than the query bbox.
        // However, there may be a point that is outside the query bbox but inside the collection bbox. As it is not in the query bbox, it must not be returned as the result of the query.
        // So the query is not updated.
        Ok(())
    }

    fn intersects_query(&self, query: &Self::Query) -> bool {
        // If the chunk has no time bounds it must be empty so we can skip the temporal check and return true.
        let temporal_hit = self
            .time_interval
            .is_none_or(|tb| tb.intersects(&query.time_interval));

        // If the chunk has no spatial bounds it is either an empty collection or a no geometry collection.
<<<<<<< HEAD
        let spatial_hit = self.spatial_bounds.map_or(true, |sb| {
            sb.intersects_bbox(&query.spatial_query.spatial_bounds)
        });
=======
        let spatial_hit = self
            .spatial_bounds
            .is_none_or(|sb| sb.intersects_bbox(&query.spatial_bounds));
>>>>>>> 55ff63a6

        temporal_hit && spatial_hit
    }
}

macro_rules! impl_cache_element_subtype {
    ($g:ty, $variant:ident) => {
        impl CacheBackendElementExt for CompressedFeatureCollection<$g> {
            type LandingZoneContainer = LandingZoneQueryFeatures;
            type CacheContainer = CachedFeatures;

            fn move_element_into_landing_zone(
                self,
                landing_zone: &mut LandingZoneQueryFeatures,
            ) -> Result<(), super::error::CacheError> {
                match landing_zone {
                    LandingZoneQueryFeatures::$variant(v) => {
                        v.push(self);
                        Ok(())
                    }
                    _ => Err(super::error::CacheError::InvalidTypeForInsertion),
                }
            }

            fn create_empty_landing_zone() -> LandingZoneQueryFeatures {
                LandingZoneQueryFeatures::$variant(Vec::new())
            }

            fn results_arc(cache_elements_container: &CachedFeatures) -> Option<Arc<Vec<Self>>> {
                if let CachedFeatures::$variant(v) = cache_elements_container {
                    Some(v.clone())
                } else {
                    None
                }
            }

            fn landing_zone_to_cache_entry(
                landing_zone_entry: VectorLandingQueryEntry,
            ) -> VectorCacheQueryEntry {
                landing_zone_entry.into()
            }
        }
    };
}
impl_cache_element_subtype!(NoGeometry, NoGeometry);
impl_cache_element_subtype!(MultiPoint, MultiPoint);
impl_cache_element_subtype!(MultiLineString, MultiLineString);
impl_cache_element_subtype!(MultiPolygon, MultiPolygon);

/// Our own tile stream that "owns" the data (more precisely a reference to the data)
pub trait CacheElementSpatialBounds {
    fn filter_cache_element_entries(
        &self,
        query_rect: &VectorQueryRectangle,
    ) -> Result<Self, CacheError>
    where
        Self: Sized;

    fn cache_element_spatial_bounds(
        &self,
    ) -> Option<geoengine_datatypes::primitives::BoundingBox2D>
    where
        Self: Sized;
}

impl CacheElementSpatialBounds for FeatureCollection<NoGeometry> {
    fn filter_cache_element_entries(
        &self,
        query_rect: &VectorQueryRectangle,
    ) -> Result<Self, CacheError> {
        let time_filter_bools = self
            .time_intervals()
            .iter()
            .map(|t| t.intersects(&query_rect.time_interval))
            .collect::<Vec<bool>>();
        self.filter(time_filter_bools)
            .map_err(|_err| CacheError::CouldNotFilterResults)
    }

    fn cache_element_spatial_bounds(
        &self,
    ) -> Option<geoengine_datatypes::primitives::BoundingBox2D> {
        None
    }
}

macro_rules! impl_cache_result_check {
    ($t:ty) => {
        impl<'a> CacheElementSpatialBounds for FeatureCollection<$t>
        where
            FeatureCollection<$t>: GeometryCollection,
        {
            fn filter_cache_element_entries(
                &self,
                query_rect: &VectorQueryRectangle,
            ) -> Result<Self, CacheError> {
                let query_spatial_query = query_rect.spatial_query();

                let geoms_filter_bools = self.geometries().map(|g| {
                    g.bbox()
                        .map(|bbox| bbox.intersects_bbox(&query_spatial_query.spatial_bounds))
                        .unwrap_or(false)
                });

                let time_filter_bools = self
                    .time_intervals()
                    .iter()
                    .map(|t| t.intersects(&query_rect.time_interval));

                let filter_bools = geoms_filter_bools
                    .zip(time_filter_bools)
                    .map(|(g, t)| g && t)
                    .collect::<Vec<bool>>();

                self.filter(filter_bools)
                    .map_err(|_err| CacheError::CouldNotFilterResults)
            }

            fn cache_element_spatial_bounds(
                &self,
            ) -> Option<geoengine_datatypes::primitives::BoundingBox2D> {
                self.bbox()
            }
        }
    };
}

impl_cache_result_check!(MultiPoint);
impl_cache_result_check!(MultiLineString);
impl_cache_result_check!(MultiPolygon);

impl<G> CacheElement for FeatureCollection<G>
where
    G: Geometry + ArrowTyped + 'static,
    CompressedFeatureCollection<G>: CacheBackendElementExt<
            Query = VectorQueryRectangle,
            LandingZoneContainer = LandingZoneQueryFeatures,
            CacheContainer = CachedFeatures,
        >,
    FeatureCollection<G>: ByteSize + CacheElementSpatialBounds,
{
    type StoredCacheElement = CompressedFeatureCollection<G>;
    type Query = VectorQueryRectangle;
    type ResultStream =
        CacheStream<CompressedFeatureCollection<G>, FeatureCollection<G>, VectorQueryRectangle>;

    fn into_stored_element(self) -> Self::StoredCacheElement {
        CompressedFeatureCollection::<G>::from_collection(self)
            .expect("Compressing the feature collection should not fail")
    }

    fn from_stored_element_ref(stored: &Self::StoredCacheElement) -> Result<Self, CacheError> {
        stored.to_collection()
    }

    fn result_stream(
        stored_data: Arc<Vec<Self::StoredCacheElement>>,
        query: Self::Query,
    ) -> Self::ResultStream {
        CacheStream::new(stored_data, query)
    }
}

pub type CompressedFeatureCollection<G> = CompressedFeatureCollectionImpl<G, Lz4FlexCompression>;
pub type CompressedDataCollection = CompressedFeatureCollection<NoGeometry>;
pub type CompressedMultiPointCollection = CompressedFeatureCollection<MultiPoint>;
pub type CompressedMultiLineStringCollection = CompressedFeatureCollection<MultiLineString>;
pub type CompressedMultiPolygonCollection = CompressedFeatureCollection<MultiPolygon>;

#[derive(Debug)]
pub struct CompressedFeatureCollectionImpl<G, C> {
    data: Vec<u8>,
    spatial_bounds: Option<geoengine_datatypes::primitives::BoundingBox2D>,
    time_interval: Option<geoengine_datatypes::primitives::TimeInterval>,
    types: HashMap<String, geoengine_datatypes::primitives::FeatureDataType>,
    cache_hint: geoengine_datatypes::primitives::CacheHint,
    collection_type: std::marker::PhantomData<G>,
    compression_type: std::marker::PhantomData<C>,
}

impl<G, C> ByteSize for CompressedFeatureCollectionImpl<G, C> {
    fn heap_byte_size(&self) -> usize {
        self.data.heap_byte_size()
    }
}

impl<G, C> CompressedFeatureCollectionImpl<G, C>
where
    FeatureCollection<G>: FeatureCollectionInfos + CacheElementSpatialBounds,
    C: ChunkCompression,
{
    pub fn from_collection(collection: FeatureCollection<G>) -> Result<Self, CacheError> {
        let spatial_bounds = collection.cache_element_spatial_bounds();
        let time_interval = collection.time_bounds();

        let FeatureCollectionInternals {
            table,
            types,
            collection_type,
            cache_hint,
        } = collection.into();

        let data = C::compress_array(table)?;

        let compressed: CompressedFeatureCollectionImpl<G, C> = CompressedFeatureCollectionImpl {
            data,
            spatial_bounds,
            time_interval,
            types,
            cache_hint,
            collection_type,
            compression_type: Default::default(),
        };

        Ok(compressed)
    }

    pub fn to_collection(&self) -> Result<FeatureCollection<G>, CacheError> {
        let table = C::decompress_array(&self.data)?;

        let collection_internals = FeatureCollectionInternals {
            table,
            types: self.types.clone(),
            collection_type: self.collection_type,
            cache_hint: self.cache_hint,
        };

        let collection = FeatureCollection::from(collection_internals);

        Ok(collection)
    }
}

pub trait ChunkCompression {
    fn compress_array(collection: StructArray) -> Result<Vec<u8>, CacheError>
    where
        Self: Sized;

    fn decompress_array(compressed: &[u8]) -> Result<StructArray, CacheError>
    where
        Self: Sized;

    fn array_to_bytes(table: StructArray) -> Result<Vec<u8>, CacheError> {
        let record_batch = RecordBatch::from(&table);

        let mut file_writer = FileWriter::try_new_with_options(
            Vec::new(),
            record_batch.schema().as_ref(),
            IpcWriteOptions::default(), // TODO: Add ".try_with_compression(COMPRESSION)?," once arrow provides a way to ensure that the decompressed data has the same size as the original data.
        )
        .map_err(|source| CacheError::CouldNotWriteElementToBytes { source })?;
        file_writer
            .write(&record_batch)
            .map_err(|source| CacheError::CouldNotWriteElementToBytes { source })?;
        file_writer
            .finish()
            .map_err(|source| CacheError::CouldNotWriteElementToBytes { source })?;

        file_writer
            .into_inner()
            .map_err(|source| CacheError::CouldNotWriteElementToBytes { source })
    }

    fn bytes_to_array(bytes: &[u8]) -> Result<StructArray, CacheError> {
        let mut reader = FileReader::try_new(Cursor::new(bytes), None)
            .map_err(|source| CacheError::CouldNotReadElementFromBytes { source })?;
        let record_batch = reader
            .next()
            .expect("We only call next once so there must be a record batch")
            .map_err(|source| CacheError::CouldNotReadElementFromBytes { source })?;

        Ok(StructArray::from(record_batch))
    }
}

#[derive(Debug, Copy, Clone)]
pub struct Lz4FlexCompression;

impl ChunkCompression for Lz4FlexCompression {
    fn compress_array(collection: StructArray) -> Result<Vec<u8>, CacheError>
    where
        Self: Sized,
    {
        let bytes = Self::array_to_bytes(collection)?;
        let compressed = lz4_flex::compress_prepend_size(&bytes);
        Ok(compressed)
    }

    fn decompress_array(compressed: &[u8]) -> Result<StructArray, CacheError>
    where
        Self: Sized,
    {
        let bytes = lz4_flex::decompress_size_prepended(compressed)
            .map_err(|source| CacheError::CouldNotDecompressElement { source })?;
        let array = Self::bytes_to_array(&bytes)?;
        Ok(array)
    }
}

#[cfg(test)]
mod tests {
    use crate::cache::{
        cache_chunks::{CachedFeatures, LandingZoneQueryFeatures},
        shared_cache::{
            CacheBackendElement, CacheBackendElementExt, CacheQueryMatch, VectorCacheQueryEntry,
            VectorLandingQueryEntry,
        },
    };

    use super::CompressedFeatureCollection;
    use geoengine_datatypes::{
        collections::MultiPointCollection,
        primitives::{
            BoundingBox2D, CacheHint, ColumnSelection, FeatureData, MultiPoint, TimeInterval,
            VectorQueryRectangle,
        },
    };
    use std::{collections::HashMap, sync::Arc};

    fn create_test_collection() -> Vec<CompressedFeatureCollection<MultiPoint>> {
        let mut data = Vec::new();

        for x in 0..9 {
            let mut points = Vec::new();
            let mut strngs = Vec::new();
            for i in x..x + 2 {
                let p = MultiPoint::new(vec![(f64::from(i), f64::from(i)).into()]).unwrap();
                points.push(p);
                strngs.push(format!("test {i}"));
            }

            let collection = MultiPointCollection::from_data(
                points,
                vec![TimeInterval::default(); 2],
                HashMap::<String, FeatureData>::from([(
                    "strings".to_owned(),
                    FeatureData::Text(strngs),
                )]),
                CacheHint::default(),
            )
            .unwrap();

            let compressed_collection =
                CompressedFeatureCollection::from_collection(collection).unwrap();
            data.push(compressed_collection);
        }
        data
    }

    #[test]
    fn create_empty_landing_zone() {
        let landing_zone = CompressedFeatureCollection::<MultiPoint>::create_empty_landing_zone();
        assert!(landing_zone.is_empty());
        if let LandingZoneQueryFeatures::MultiPoint(v) = landing_zone {
            assert!(v.is_empty());
        } else {
            panic!("wrong type");
        }
    }

    #[test]
    fn move_element_to_landing_zone() {
        let mut landing_zone =
            CompressedFeatureCollection::<MultiPoint>::create_empty_landing_zone();
        let col = create_test_collection();
        for c in col {
            c.move_element_into_landing_zone(&mut landing_zone).unwrap();
        }
        if let LandingZoneQueryFeatures::MultiPoint(v) = landing_zone {
            assert_eq!(v.len(), 9);
        } else {
            panic!("wrong type");
        }
    }

    #[test]
    fn landing_zone_to_cache_entry() {
        let cols = create_test_collection();
        let query = VectorQueryRectangle::with_bounds(
            BoundingBox2D::new_unchecked((0., 0.).into(), (1., 1.).into()),
            Default::default(),
            ColumnSelection::all(),
        );
        let mut lq = VectorLandingQueryEntry::create_empty::<CompressedFeatureCollection<MultiPoint>>(
            query.clone(),
        );
        for c in cols {
            c.move_element_into_landing_zone(lq.elements_mut()).unwrap();
        }
        let mut cache_entry =
            CompressedFeatureCollection::<MultiPoint>::landing_zone_to_cache_entry(lq);
        assert_eq!(cache_entry.query(), &query);
        assert!(cache_entry.elements_mut().is_expired());
    }

    #[test]
    fn cache_element_hit() {
        let cols = create_test_collection();

        // elemtes are all fully contained
        let query = VectorQueryRectangle::with_bounds(
            BoundingBox2D::new_unchecked((0., 0.).into(), (12., 12.).into()),
            Default::default(),
            ColumnSelection::all(),
        );

        for c in &cols {
            assert!(c.intersects_query(&query));
        }

        // first element is not contained
        let query = VectorQueryRectangle::with_bounds(
            BoundingBox2D::new_unchecked((2., 2.).into(), (10., 10.).into()),
            Default::default(),
            ColumnSelection::all(),
        );
        assert!(!cols[0].intersects_query(&query));
        for c in &cols[1..] {
            assert!(c.intersects_query(&query));
        }

        // all elements are not contained
        let query = VectorQueryRectangle::with_bounds(
            BoundingBox2D::new_unchecked((13., 13.).into(), (26., 26.).into()),
            Default::default(),
            ColumnSelection::all(),
        );
        for col in &cols {
            assert!(!col.intersects_query(&query));
        }
    }

    #[test]
    fn cache_entry_matches() {
        let cols = create_test_collection();

        let cache_entry_bounds = VectorQueryRectangle::with_bounds(
            BoundingBox2D::new_unchecked((1., 1.).into(), (11., 11.).into()),
            Default::default(),
            ColumnSelection::all(),
        );

        let cache_query_entry = VectorCacheQueryEntry {
            query: cache_entry_bounds.clone(),
            elements: CachedFeatures::MultiPoint(Arc::new(cols)),
        };

        // query is equal
        let query = cache_entry_bounds;
        assert!(cache_query_entry.query().is_match(&query));

        // query is fully contained
        let query2 = VectorQueryRectangle::with_bounds(
            BoundingBox2D::new_unchecked((2., 2.).into(), (10., 10.).into()),
            Default::default(),
            ColumnSelection::all(),
        );
        assert!(cache_query_entry.query().is_match(&query2));

        // query is exceeds cached bounds
        let query3 = VectorQueryRectangle::with_bounds(
            BoundingBox2D::new_unchecked((0., 0.).into(), (8., 8.).into()),
            Default::default(),
            ColumnSelection::all(),
        );
        assert!(!cache_query_entry.query().is_match(&query3));
    }
}<|MERGE_RESOLUTION|>--- conflicted
+++ resolved
@@ -182,15 +182,9 @@
             .is_none_or(|tb| tb.intersects(&query.time_interval));
 
         // If the chunk has no spatial bounds it is either an empty collection or a no geometry collection.
-<<<<<<< HEAD
         let spatial_hit = self.spatial_bounds.map_or(true, |sb| {
             sb.intersects_bbox(&query.spatial_query.spatial_bounds)
         });
-=======
-        let spatial_hit = self
-            .spatial_bounds
-            .is_none_or(|sb| sb.intersects_bbox(&query.spatial_bounds));
->>>>>>> 55ff63a6
 
         temporal_hit && spatial_hit
     }
