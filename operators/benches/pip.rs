--- conflicted
+++ resolved
@@ -42,20 +42,12 @@
 
     let query_processor = operator.query_processor().unwrap().multi_point().unwrap();
 
-<<<<<<< HEAD
     let query_rectangle = VectorQueryRectangle::with_bounds_and_resolution(
         BoundingBox2D::new((0., 0.).into(), (10., 10.).into()).unwrap(),
         TimeInterval::default(),
         SpatialResolution::zero_point_one(),
+        ColumnSelection::all(),
     );
-=======
-    let query_rectangle = QueryRectangle {
-        spatial_bounds: BoundingBox2D::new((0., 0.).into(), (10., 10.).into()).unwrap(),
-        time_interval: TimeInterval::default(),
-        spatial_resolution: SpatialResolution::zero_point_one(),
-        attributes: ColumnSelection::all(),
-    };
->>>>>>> 9ebde23d
     let ctx = MockQueryContext::with_chunk_size_and_thread_count(ChunkByteSize::MAX, num_threads);
 
     let query = query_processor.query(query_rectangle, &ctx).await.unwrap();
