use std::hint::black_box;
use std::sync::atomic::{AtomicUsize, Ordering};
use std::sync::Arc;

use futures::future::join_all;
use geoengine_datatypes::primitives::{BandSelection, CacheHint};
use geoengine_datatypes::primitives::{DateTime, SpatialPartition2D, SpatialResolution};
use geoengine_datatypes::raster::RasterProperties;
use geoengine_datatypes::{
    primitives::{RasterQueryRectangle, TimeInterval},
    raster::{Grid, RasterTile2D},
    util::test::TestDefault,
};
use geoengine_operators::{
    engine::CanonicOperatorName,
    pro::cache::shared_cache::{AsyncCache, SharedCache},
};
use rand::rngs::SmallRng;
use rand::{Rng, SeedableRng};
use serde_json::json;

static WRITTEN_ELEMENTS: AtomicUsize = AtomicUsize::new(0);

enum Measurement {
    Read(ReadMeasurement),
    Write(WriteMeasurement),
}

struct ReadMeasurement {
    read_query_ms: u128,
}

struct WriteMeasurement {
    insert_query_ms: u128,
    insert_tile_ms: u128,
    finish_query_ms: u128,
}

async fn write_cache(tile_cache: &SharedCache, op_name: CanonicOperatorName) -> WriteMeasurement {
    let tile = RasterTile2D::<u8> {
        time: TimeInterval::new_unchecked(1, 1),
        tile_position: [-1, 0].into(),
        band: 0,
        global_geo_transform: TestDefault::test_default(),
        grid_array: Grid::new([3, 2].into(), vec![1, 2, 3, 4, 5, 6])
            .unwrap()
            .into(),
        properties: RasterProperties::default(),
        cache_hint: CacheHint::max_duration(),
    };

    let start = std::time::Instant::now();

    let query_id = <SharedCache as AsyncCache<RasterTile2D<u8>>>::insert_query(
        tile_cache,
        &op_name,
        &query_rect(),
    )
    .await
    .unwrap();

    let insert_query_s = start.elapsed().as_millis();

    let start = std::time::Instant::now();

    tile_cache
        .insert_query_element(&op_name, &query_id, tile)
        .await
        .unwrap();

    let insert_tile_s = start.elapsed().as_millis();

    let start = std::time::Instant::now();

    #[allow(clippy::unit_arg)]
    black_box(
        <SharedCache as AsyncCache<RasterTile2D<u8>>>::finish_query(
            tile_cache, &op_name, &query_id,
        )
        .await
        .unwrap(),
    );

    let finish_query_s = start.elapsed().as_millis();

    WRITTEN_ELEMENTS.fetch_add(1, std::sync::atomic::Ordering::SeqCst);

    WriteMeasurement {
        insert_query_ms: insert_query_s,
        insert_tile_ms: insert_tile_s,
        finish_query_ms: finish_query_s,
    }
}

async fn read_cache(tile_cache: &SharedCache, op_no: usize) -> ReadMeasurement {
    // read from one of the previously written queries at random.
    // as it is not predictable which queries are already written, this means the benchmark may run differently each times
    let mut rng: SmallRng = SeedableRng::seed_from_u64(op_no as u64);

    let op = op(rng.gen_range(0..WRITTEN_ELEMENTS.load(Ordering::SeqCst)));

    let query = query_rect();

    let start = std::time::Instant::now();

    let res = black_box(
        <SharedCache as AsyncCache<RasterTile2D<u8>>>::query_cache(tile_cache, &op, &query).await,
    );
    res.unwrap();

    let read_query_s = start.elapsed().as_millis();

    ReadMeasurement {
        read_query_ms: read_query_s,
    }
}

fn query_rect() -> RasterQueryRectangle {
<<<<<<< HEAD
    RasterQueryRectangle::with_partition_and_resolution_and_origin(
        SpatialPartition2D::new_unchecked((-180., 90.).into(), (180., -90.).into()),
        SpatialResolution::one(),
        [0., 0.].into(), // TODO: replace with default or remove
        TimeInterval::new_instant(DateTime::new_utc(2014, 3, 1, 0, 0, 0)).unwrap(),
    )
=======
    RasterQueryRectangle {
        spatial_bounds: SpatialPartition2D::new_unchecked((-180., 90.).into(), (180., -90.).into()),
        time_interval: TimeInterval::new_instant(DateTime::new_utc(2014, 3, 1, 0, 0, 0)).unwrap(),
        spatial_resolution: SpatialResolution::one(),
        attributes: BandSelection::first(),
    }
>>>>>>> 9ebde23d
}

fn op(idx: usize) -> CanonicOperatorName {
    CanonicOperatorName::new_unchecked(&json!({
        "type": "GdalSource",
        "params": {
            "data": idx
        }
    }))
}

#[derive(Debug, Clone, Copy)]
enum Operation {
    Read,
    Write,
}

async fn cache_access(
    tile_cache: Arc<SharedCache>,
    op_no: usize,
    operation: Operation,
) -> Measurement {
    match operation {
        Operation::Read => Measurement::Read(read_cache(&tile_cache, op_no).await),
        Operation::Write => Measurement::Write(write_cache(&tile_cache, op(op_no)).await),
    }
}

// generate read/writes according to the writes_per_read
// e.g. 0.5 -> read, write, read, write
// e.g. 0.25 -> read, read, write, read, read, write
fn generate_operations(simultaneous_queries: usize, writes_per_read: f64) -> Vec<Operation> {
    let mut operations = vec![];

    let mut counter = 0;

    let (ratio, operation) = if writes_per_read <= 0.5 {
        (writes_per_read, (Operation::Write, Operation::Read))
    } else {
        (1.0 - writes_per_read, (Operation::Read, Operation::Write))
    };

    let threshold = (1.0 / ratio) as usize;

    for _ in 0..simultaneous_queries {
        counter = (counter + 1) % threshold;
        let operation = if counter == 0 {
            operation.0
        } else {
            operation.1
        };
        operations.push(operation);
    }

    operations
}

async fn run_bench(simultaneous_queries: usize, writes_per_read: f64) {
    // cache without limits, because we do not care about eviction here
    let tile_cache = Arc::new(SharedCache::test_default());

    // pre-fill the query cache
    write_cache(&tile_cache, op(0)).await;

    let operations = generate_operations(simultaneous_queries, writes_per_read);

    let futures = operations
        .into_iter()
        .enumerate()
        .map(|(op_no, operation)| tokio::spawn(cache_access(tile_cache.clone(), op_no, operation)));

    let res = join_all(futures).await;
    let res = res.into_iter().collect::<Result<Vec<_>, _>>().unwrap();

    let mut reads = vec![];
    let mut writes = vec![];

    for r in res {
        match r {
            Measurement::Read(r) => reads.push(r),
            Measurement::Write(w) => writes.push(w),
        }
    }

    for read in reads {
        println!(
            "{},{},query_cache,{}",
            simultaneous_queries, writes_per_read, read.read_query_ms
        );
    }

    for write in writes {
        println!(
            "{},{},insert_query,{}",
            simultaneous_queries, writes_per_read, write.insert_query_ms
        );

        println!(
            "{},{},insert_tile,{}",
            simultaneous_queries, writes_per_read, write.insert_tile_ms
        );

        println!(
            "{}, {}, finish_query, {}",
            simultaneous_queries, writes_per_read, write.finish_query_ms
        );
    }
}

/// This benchmark investigates the performance of the query cache under concurrent read/write access.
// #[tokio::main]
#[tokio::main(flavor = "multi_thread", worker_threads = 10)]
async fn main() {
    let simultaneous_queries = [10_000, 100_000, 1_000_000];
    let writes_per_reads = [0., 0.25, 0.50, 0.75, 1.]; // 0.0 = only reads, 1.0 = only writes

    let repititions = 1;

    println!("queries,writes_per_read,operation,duration");
    for simultaneous_queries in simultaneous_queries.iter() {
        for writes_per_read in writes_per_reads.iter() {
            for _ in 0..repititions {
                run_bench(*simultaneous_queries, *writes_per_read).await;
            }
        }
    }
}<|MERGE_RESOLUTION|>--- conflicted
+++ resolved
@@ -116,21 +116,13 @@
 }
 
 fn query_rect() -> RasterQueryRectangle {
-<<<<<<< HEAD
     RasterQueryRectangle::with_partition_and_resolution_and_origin(
         SpatialPartition2D::new_unchecked((-180., 90.).into(), (180., -90.).into()),
         SpatialResolution::one(),
         [0., 0.].into(), // TODO: replace with default or remove
         TimeInterval::new_instant(DateTime::new_utc(2014, 3, 1, 0, 0, 0)).unwrap(),
+        BandSelection::first(),
     )
-=======
-    RasterQueryRectangle {
-        spatial_bounds: SpatialPartition2D::new_unchecked((-180., 90.).into(), (180., -90.).into()),
-        time_interval: TimeInterval::new_instant(DateTime::new_utc(2014, 3, 1, 0, 0, 0)).unwrap(),
-        spatial_resolution: SpatialResolution::one(),
-        attributes: BandSelection::first(),
-    }
->>>>>>> 9ebde23d
 }
 
 fn op(idx: usize) -> CanonicOperatorName {
