//!
//! This benchmark tests the performance of queries in the form of produced tiles or chunks.
//!
//! The benchmark is run with the following command:
//!
//! ```bash
//! cargo bench --features pro --bench query_chunks
//! ```
//!
//! For development, you can run it also in dev mode (does not change the results):
//!
//! ```bash
//! cargo bench --profile=dev --features pro --bench query_chunks
//! ```
//!

#![allow(clippy::unwrap_used, clippy::print_stdout, clippy::print_stderr)] // okay in benchmarks

use async_trait::async_trait;
use csv::WriterBuilder;
use futures::StreamExt;
use geoengine_datatypes::{
    primitives::{
        BandSelection, BoundingBox2D, ColumnSelection, RasterQueryRectangle, TimeInterval,
        VectorQueryRectangle,
    },
    raster::{GridBoundingBox2D, Pixel},
    util::{test::TestDefault, Identifier},
};
use geoengine_operators::{
    engine::{
        ChunkByteSize, ExecutionContext, InitializedRasterOperator, MockQueryContext, QueryContext,
        QueryProcessor, RasterOperator, RasterQueryProcessor, SingleRasterSource,
        SingleVectorMultipleRasterSources, StatisticsWrappingMockExecutionContext,
        TypedRasterQueryProcessor, VectorOperator, VectorQueryProcessor, WorkflowOperatorPath,
    },
    meta::quota::{ComputationContext, ComputationUnit, QuotaCheck, QuotaChecker, QuotaTracking},
    processing::{
        AggregateFunctionParams, ColumnNames, FeatureAggregationMethod, NeighborhoodAggregate,
        NeighborhoodAggregateParams, NeighborhoodParams, RasterVectorJoin, RasterVectorJoinParams,
        TemporalAggregationMethod,
    },
    source::{GdalSource, GdalSourceParameters, OgrSource, OgrSourceParameters},
    util::{
        gdal::{add_ndvi_dataset, add_ports_dataset},
        Result,
    },
};
use std::{
    collections::{BTreeSet, HashMap},
    io::Write,
};
use tokio::sync::mpsc::{UnboundedReceiver, UnboundedSender};
use tracing::Level;

fn main() {
    let (mut exe_ctx, query_ctx) = setup_contexts();

    let benchmarks = setup_benchmarks(&mut exe_ctx);

    let (results, element_headers) = run_benchmarks(benchmarks, &exe_ctx, &query_ctx);

    let csv = write_csv(&element_headers, results);

    println!("{csv}");
}

type BenchmarkElementCounts = HashMap<String, u64>;

fn setup_contexts() -> (StatisticsWrappingMockExecutionContext, MockQueryContext) {
    let exe_ctx = StatisticsWrappingMockExecutionContext::test_default();
<<<<<<< HEAD
    let query_ctx = exe_ctx.mock_query_context_with_query_extensions(
=======

    let computation_unit = ComputationUnit {
        issuer: uuid::Uuid::new_v4(),
        context: ComputationContext::new(),
    };

    let query_ctx = MockQueryContext::new_with_query_extensions(
>>>>>>> 36805336
        ChunkByteSize::test_default(),
        None,
        Some(QuotaTracking::new(
            tokio::sync::mpsc::unbounded_channel().0,
            computation_unit,
        )),
        Some(Box::new(MockQuotaChecker) as QuotaChecker),
    );
    (exe_ctx, query_ctx)
}

/// This functions defines the benchmarks that are run.
fn setup_benchmarks(exe_ctx: &mut StatisticsWrappingMockExecutionContext) -> Vec<Benchmark> {
    let ndvi_id = add_ndvi_dataset(&mut exe_ctx.inner);
    let ports_id = add_ports_dataset(&mut exe_ctx.inner);

    vec![
        Benchmark::Raster {
            name: "neighborhood_aggregate".to_string(),
            operator: NeighborhoodAggregate {
                params: NeighborhoodAggregateParams {
                    neighborhood: NeighborhoodParams::WeightsMatrix {
                        weights: vec![vec![1., 2., 3.], vec![4., 5., 6.], vec![7., 8., 9.]],
                    },
                    aggregate_function: AggregateFunctionParams::Sum,
                },
                sources: SingleRasterSource {
                    raster: GdalSource {
                        params: GdalSourceParameters::new(ndvi_id.clone()),
                    }
                    .boxed(),
                },
            }
            .boxed(),
            query_rectangle: RasterQueryRectangle::new_with_grid_bounds(
                GridBoundingBox2D::new([-1800, -900], [1799, 899]).unwrap(),
                TimeInterval::default(),
                BandSelection::first(),
            ),
        },
        Benchmark::Vector {
            name: "raster_vector_join".to_string(),
            operator: RasterVectorJoin {
                params: RasterVectorJoinParams {
                    names: ColumnNames::Names(vec!["ndvi".to_string()]),
                    feature_aggregation: FeatureAggregationMethod::Mean,
                    feature_aggregation_ignore_no_data: true,
                    temporal_aggregation: TemporalAggregationMethod::Mean,
                    temporal_aggregation_ignore_no_data: true,
                },
                sources: SingleVectorMultipleRasterSources {
                    vector: OgrSource {
                        params: OgrSourceParameters {
                            data: ports_id,
                            attribute_projection: None,
                            attribute_filters: None,
                        },
                    }
                    .boxed(),
                    rasters: vec![GdalSource {
                        params: GdalSourceParameters::new(ndvi_id),
                    }
                    .boxed()],
                },
            }
            .boxed(),
            query_rectangle: VectorQueryRectangle::with_bounds(
                BoundingBox2D::new_unchecked([-180., -90.].into(), [180., 90.].into()),
                TimeInterval::default(),
                ColumnSelection::all(),
            ),
        },
    ]
}

fn run_benchmarks(
    benchmarks: Vec<Benchmark>,
    exe_ctx: &StatisticsWrappingMockExecutionContext,
    query_ctx: &MockQueryContext,
) -> (Vec<(String, BenchmarkElementCounts)>, BTreeSet<String>) {
    let runtime = tokio::runtime::Builder::new_current_thread()
        .enable_all()
        .build()
        .unwrap();

    let mut poll_next_receiver = setup_tracing();

    let mut results: Vec<(String, BenchmarkElementCounts)> = Vec::with_capacity(benchmarks.len());
    let mut element_headers = BTreeSet::new();
    for benchmark in benchmarks {
        let name = benchmark.name().to_string();
        let result = run_benchmark(
            &runtime,
            exe_ctx,
            query_ctx,
            benchmark,
            &mut poll_next_receiver,
        );

        for header in result.keys() {
            element_headers.insert(header.to_string());
        }

        results.push((name, result));
    }

    (results, element_headers)
}

fn write_csv(
    element_headers: &BTreeSet<String>,
    results: Vec<(String, HashMap<String, u64>)>,
) -> String {
    let mut csv = WriterBuilder::new().has_headers(true).from_writer(vec![]);

    csv.write_field("name").unwrap();
    for header in element_headers {
        csv.write_field(header).unwrap();
    }
    csv.write_record(None::<&[u8]>).unwrap();

    for (name, result) in results {
        csv.write_field(name).unwrap();
        for header in element_headers {
            csv.write_field(result.get(header).unwrap_or(&0).to_string())
                .unwrap();
        }
        csv.write_record(None::<&[u8]>).unwrap();
    }

    csv.flush().unwrap();
    let csv = csv.into_inner().unwrap();

    String::from_utf8(csv).unwrap()
}

fn setup_tracing() -> UnboundedReceiver<Record> {
    let (poll_next_sender, poll_next_receiver) = tokio::sync::mpsc::unbounded_channel::<Record>();

    let collector = tracing_subscriber::fmt()
        .json()
        // filter spans/events with level TRACE or higher.
        .with_max_level(Level::TRACE)
        .with_current_span(true)
        .with_writer(move || PollNextForwarder::new(poll_next_sender.clone()))
        // build but do not install the subscriber.
        .finish();

    tracing::subscriber::set_global_default(collector).unwrap();

    poll_next_receiver
}

fn run_benchmark(
    runtime: &tokio::runtime::Runtime,
    exe_ctx: &dyn ExecutionContext,
    query_ctx: &dyn QueryContext,
    benchmark: Benchmark,
    poll_next_receiver: &mut UnboundedReceiver<Record>,
) -> BenchmarkElementCounts {
    match benchmark {
        Benchmark::Raster {
            name: _,
            operator,
            query_rectangle,
        } => {
            let operator = runtime.block_on(async {
                operator
                    .initialize(WorkflowOperatorPath::initialize_root(), exe_ctx)
                    .await
                    .unwrap()
            });

            let processor = operator.query_processor().unwrap();

            match processor {
                TypedRasterQueryProcessor::U8(processor) => {
                    collect_raster_query(runtime, query_ctx, &processor, query_rectangle);
                }
                TypedRasterQueryProcessor::U16(processor) => {
                    collect_raster_query(runtime, query_ctx, &processor, query_rectangle);
                }
                TypedRasterQueryProcessor::U32(processor) => {
                    collect_raster_query(runtime, query_ctx, &processor, query_rectangle);
                }
                TypedRasterQueryProcessor::U64(processor) => {
                    collect_raster_query(runtime, query_ctx, &processor, query_rectangle);
                }
                TypedRasterQueryProcessor::I8(processor) => {
                    collect_raster_query(runtime, query_ctx, &processor, query_rectangle);
                }
                TypedRasterQueryProcessor::I16(processor) => {
                    collect_raster_query(runtime, query_ctx, &processor, query_rectangle);
                }
                TypedRasterQueryProcessor::I32(processor) => {
                    collect_raster_query(runtime, query_ctx, &processor, query_rectangle);
                }
                TypedRasterQueryProcessor::I64(processor) => {
                    collect_raster_query(runtime, query_ctx, &processor, query_rectangle);
                }
                TypedRasterQueryProcessor::F32(processor) => {
                    collect_raster_query(runtime, query_ctx, &processor, query_rectangle);
                }
                TypedRasterQueryProcessor::F64(processor) => {
                    collect_raster_query(runtime, query_ctx, &processor, query_rectangle);
                }
            }
        }
        Benchmark::Vector {
            name: _,
            operator,
            query_rectangle,
        } => {
            let operator = runtime.block_on(async {
                operator
                    .initialize(WorkflowOperatorPath::initialize_root(), exe_ctx)
                    .await
                    .unwrap()
            });

            let processor = operator.query_processor().unwrap();

            match processor {
                geoengine_operators::engine::TypedVectorQueryProcessor::Data(processor) => {
                    collect_vector_query(runtime, query_ctx, &processor, query_rectangle);
                }
                geoengine_operators::engine::TypedVectorQueryProcessor::MultiPoint(processor) => {
                    collect_vector_query(runtime, query_ctx, &processor, query_rectangle);
                }
                geoengine_operators::engine::TypedVectorQueryProcessor::MultiLineString(
                    processor,
                ) => collect_vector_query(runtime, query_ctx, &processor, query_rectangle),
                geoengine_operators::engine::TypedVectorQueryProcessor::MultiPolygon(processor) => {
                    collect_vector_query(runtime, query_ctx, &processor, query_rectangle);
                }
            }
        }
    }

    gather_poll_nexts(poll_next_receiver)
}

#[allow(clippy::borrowed_box)] // trait defined on Box
fn collect_raster_query<P: Pixel>(
    runtime: &tokio::runtime::Runtime,
    query_ctx: &dyn QueryContext,
    processor: &Box<dyn RasterQueryProcessor<RasterType = P>>,
    query_rectangle: RasterQueryRectangle,
) {
    let stream =
        runtime.block_on(async { processor.query(query_rectangle, query_ctx).await.unwrap() });

    let _tiles = runtime.block_on(stream.collect::<Vec<_>>());
}

#[allow(clippy::borrowed_box)] // trait defined on Box
fn collect_vector_query<G: 'static>(
    runtime: &tokio::runtime::Runtime,
    query_ctx: &dyn QueryContext,
    processor: &Box<dyn VectorQueryProcessor<VectorType = G>>,
    query_rectangle: VectorQueryRectangle,
) {
    let stream =
        runtime.block_on(async { processor.query(query_rectangle, query_ctx).await.unwrap() });

    let _chunks = runtime.block_on(stream.collect::<Vec<_>>());
}

struct MockQuotaChecker;

#[async_trait]
impl QuotaCheck for MockQuotaChecker {
    async fn ensure_quota_available(&self) -> Result<()> {
        Ok(())
    }
}

fn gather_poll_nexts(receiver: &mut UnboundedReceiver<Record>) -> BenchmarkElementCounts {
    let mut element_counts = HashMap::new();

    // poll everything from the receiver until it is empty
    while let Ok(record) = receiver.try_recv() {
        let entry = element_counts.entry(record.operator).or_insert(0);
        *entry += 1;
    }

    element_counts
}

struct Record {
    operator: String,
}

struct PollNextForwarder {
    sender: UnboundedSender<Record>,
}

impl PollNextForwarder {
    fn new(sender: UnboundedSender<Record>) -> Self {
        Self { sender }
    }

    fn process_input(&mut self, record: &serde_json::Value) {
        // comment this in for seeing all tracing logs
        // dbg!(&record);

        if record["level"] != "DEBUG"
            || record["target"] != "geoengine_operators::adapters::stream_statistics_adapter"
            || record["fields"]["empty"] != false
            || record["span"]["name"].is_null()
        {
            return;
        }

        let result = Record {
            operator: record["span"]["name"].as_str().unwrap().to_string(),
        };

        self.sender.send(result).unwrap();
    }
}

impl Write for PollNextForwarder {
    fn write(&mut self, buf: &[u8]) -> std::io::Result<usize> {
        self.process_input(&serde_json::from_slice(buf).unwrap());

        // just pretend that we read everything
        Ok(buf.len())
    }

    fn flush(&mut self) -> std::io::Result<()> {
        Ok(())
    }
}

enum Benchmark {
    Raster {
        name: String,
        operator: Box<dyn RasterOperator>,
        query_rectangle: RasterQueryRectangle,
    },
    Vector {
        name: String,
        operator: Box<dyn VectorOperator>,
        query_rectangle: VectorQueryRectangle,
    },
}

impl Benchmark {
    fn name(&self) -> &str {
        match self {
            Benchmark::Raster { name, .. } | Benchmark::Vector { name, .. } => name,
        }
    }
}<|MERGE_RESOLUTION|>--- conflicted
+++ resolved
@@ -69,17 +69,11 @@
 
 fn setup_contexts() -> (StatisticsWrappingMockExecutionContext, MockQueryContext) {
     let exe_ctx = StatisticsWrappingMockExecutionContext::test_default();
-<<<<<<< HEAD
-    let query_ctx = exe_ctx.mock_query_context_with_query_extensions(
-=======
-
     let computation_unit = ComputationUnit {
         issuer: uuid::Uuid::new_v4(),
         context: ComputationContext::new(),
     };
-
-    let query_ctx = MockQueryContext::new_with_query_extensions(
->>>>>>> 36805336
+    let query_ctx = exe_ctx.mock_query_context_with_query_extensions(
         ChunkByteSize::test_default(),
         None,
         Some(QuotaTracking::new(
