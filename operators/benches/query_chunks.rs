//!
//! This benchmark tests the performance of queries in the form of produced tiles or chunks.
//!
//! The benchmark is run with the following command:
//!
//! ```bash
//! cargo bench --features pro --bench query_chunks
//! ```
//!
//! For development, you can run it also in dev mode (does not change the results):
//!
//! ```bash
//! cargo bench --profile=dev --features pro --bench query_chunks
//! ```
//!

use async_trait::async_trait;
use csv::WriterBuilder;
use futures::StreamExt;
use geoengine_datatypes::{
    primitives::{
<<<<<<< HEAD
        BoundingBox2D, RasterQueryRectangle, SpatialPartition2D, SpatialResolution, TimeInterval,
        VectorQueryRectangle,
=======
        BandSelection, BoundingBox2D, ColumnSelection, QueryRectangle, RasterQueryRectangle,
        SpatialPartition2D, SpatialResolution, TimeInterval, VectorQueryRectangle,
>>>>>>> 9ebde23d
    },
    raster::Pixel,
    util::{test::TestDefault, Identifier},
};
use geoengine_operators::{
    engine::{
        ChunkByteSize, ExecutionContext, InitializedRasterOperator, MockQueryContext, QueryContext,
        QueryContextExtensions, QueryProcessor, RasterOperator, RasterQueryProcessor,
        SingleRasterSource, SingleVectorMultipleRasterSources, TypedRasterQueryProcessor,
        VectorOperator, VectorQueryProcessor, WorkflowOperatorPath,
    },
    pro::{
        engine::StatisticsWrappingMockExecutionContext,
        meta::quota::{
            ComputationContext, ComputationUnit, QuotaCheck, QuotaChecker, QuotaTracking,
        },
    },
    processing::{
        AggregateFunctionParams, FeatureAggregationMethod, NeighborhoodAggregate,
        NeighborhoodAggregateParams, NeighborhoodParams, RasterVectorJoin, RasterVectorJoinParams,
        TemporalAggregationMethod,
    },
    source::{GdalSource, GdalSourceParameters, OgrSource, OgrSourceParameters},
    util::{
        gdal::{add_ndvi_dataset, add_ports_dataset},
        Result,
    },
};
use std::{
    collections::{BTreeSet, HashMap},
    io::Write,
};
use tokio::sync::mpsc::{UnboundedReceiver, UnboundedSender};
use tracing::Level;

fn main() {
    let (mut exe_ctx, query_ctx) = setup_contexts();

    let benchmarks = setup_benchmarks(&mut exe_ctx);

    let (results, element_headers) = run_benchmarks(benchmarks, exe_ctx, query_ctx);

    let csv = write_csv(element_headers, results);

    println!("{csv}");
}

type BenchmarkElementCounts = HashMap<String, u64>;

fn setup_contexts() -> (StatisticsWrappingMockExecutionContext, MockQueryContext) {
    let exe_ctx = StatisticsWrappingMockExecutionContext::test_default();
    let query_ctx = MockQueryContext::new_with_query_extensions(
        ChunkByteSize::test_default(),
        create_necessary_extensions(),
    );
    (exe_ctx, query_ctx)
}

/// This functions defines the benchmarks that are run.
fn setup_benchmarks(exe_ctx: &mut StatisticsWrappingMockExecutionContext) -> Vec<Benchmark> {
    let ndvi_id = add_ndvi_dataset(&mut exe_ctx.inner);
    let ports_id = add_ports_dataset(&mut exe_ctx.inner);

    vec![
        Benchmark::Raster {
            name: "neighborhood_aggregate".to_string(),
            operator: NeighborhoodAggregate {
                params: NeighborhoodAggregateParams {
                    neighborhood: NeighborhoodParams::WeightsMatrix {
                        weights: vec![vec![1., 2., 3.], vec![4., 5., 6.], vec![7., 8., 9.]],
                    },
                    aggregate_function: AggregateFunctionParams::Sum,
                },
                sources: SingleRasterSource {
                    raster: GdalSource {
                        params: GdalSourceParameters {
                            data: ndvi_id.clone(),
                        },
                    }
                    .boxed(),
                },
            }
            .boxed(),
<<<<<<< HEAD
            query_rectangle: RasterQueryRectangle::with_partition_and_resolution_and_origin(
                SpatialPartition2D::new_unchecked([-180., -90.].into(), [180., 90.].into()),
                SpatialResolution::zero_point_one(),
                (0., 0.).into(),
                TimeInterval::default(),
            ),
=======
            query_rectangle: QueryRectangle {
                spatial_bounds: SpatialPartition2D::new_unchecked(
                    [-180., -90.].into(),
                    [180., 90.].into(),
                ),
                time_interval: TimeInterval::default(),
                spatial_resolution: SpatialResolution::zero_point_one(),
                attributes: BandSelection::first(),
            },
>>>>>>> 9ebde23d
        },
        Benchmark::Vector {
            name: "raster_vector_join".to_string(),
            operator: RasterVectorJoin {
                params: RasterVectorJoinParams {
                    names: vec!["ndvi".to_string()],
                    feature_aggregation: FeatureAggregationMethod::Mean,
                    feature_aggregation_ignore_no_data: true,
                    temporal_aggregation: TemporalAggregationMethod::Mean,
                    temporal_aggregation_ignore_no_data: true,
                },
                sources: SingleVectorMultipleRasterSources {
                    vector: OgrSource {
                        params: OgrSourceParameters {
                            data: ports_id,
                            attribute_projection: None,
                            attribute_filters: None,
                        },
                    }
                    .boxed(),
                    rasters: vec![GdalSource {
                        params: GdalSourceParameters { data: ndvi_id },
                    }
                    .boxed()],
                },
            }
            .boxed(),
<<<<<<< HEAD
            query_rectangle: VectorQueryRectangle::with_bounds_and_resolution(
                BoundingBox2D::new_unchecked([-180., -90.].into(), [180., 90.].into()),
                TimeInterval::default(),
                SpatialResolution::zero_point_one(),
            ),
=======
            query_rectangle: QueryRectangle {
                spatial_bounds: BoundingBox2D::new_unchecked(
                    [-180., -90.].into(),
                    [180., 90.].into(),
                ),
                time_interval: TimeInterval::default(),
                spatial_resolution: SpatialResolution::zero_point_one(),
                attributes: ColumnSelection::all(),
            },
>>>>>>> 9ebde23d
        },
    ]
}

fn run_benchmarks(
    benchmarks: Vec<Benchmark>,
    exe_ctx: StatisticsWrappingMockExecutionContext,
    query_ctx: MockQueryContext,
) -> (Vec<(String, BenchmarkElementCounts)>, BTreeSet<String>) {
    let runtime = tokio::runtime::Builder::new_current_thread()
        .enable_all()
        .build()
        .unwrap();

    let mut poll_next_receiver = setup_tracing();

    let mut results: Vec<(String, BenchmarkElementCounts)> = Vec::with_capacity(benchmarks.len());
    let mut element_headers = BTreeSet::new();
    for benchmark in benchmarks {
        let name = benchmark.name().to_string();
        let result = run_benchmark(
            &runtime,
            &exe_ctx,
            &query_ctx,
            benchmark,
            &mut poll_next_receiver,
        );

        for header in result.keys() {
            element_headers.insert(header.to_string());
        }

        results.push((name, result));
    }

    (results, element_headers)
}

fn write_csv(
    element_headers: BTreeSet<String>,
    results: Vec<(String, HashMap<String, u64>)>,
) -> String {
    let mut csv = WriterBuilder::new().has_headers(true).from_writer(vec![]);

    csv.write_field("name").unwrap();
    for header in &element_headers {
        csv.write_field(header).unwrap();
    }
    csv.write_record(None::<&[u8]>).unwrap();

    for (name, result) in results {
        csv.write_field(name).unwrap();
        for header in &element_headers {
            csv.write_field(result.get(header).unwrap_or(&0).to_string())
                .unwrap();
        }
        csv.write_record(None::<&[u8]>).unwrap();
    }

    csv.flush().unwrap();
    let csv = csv.into_inner().unwrap();

    String::from_utf8(csv).unwrap()
}

fn setup_tracing() -> UnboundedReceiver<Record> {
    let (poll_next_sender, poll_next_receiver) = tokio::sync::mpsc::unbounded_channel::<Record>();

    let collector = tracing_subscriber::fmt()
        .json()
        // filter spans/events with level TRACE or higher.
        .with_max_level(Level::TRACE)
        .with_current_span(true)
        .with_writer(move || PollNextForwarder::new(poll_next_sender.clone()))
        // build but do not install the subscriber.
        .finish();

    tracing::subscriber::set_global_default(collector).unwrap();

    poll_next_receiver
}

fn run_benchmark(
    runtime: &tokio::runtime::Runtime,
    exe_ctx: &dyn ExecutionContext,
    query_ctx: &dyn QueryContext,
    benchmark: Benchmark,
    poll_next_receiver: &mut UnboundedReceiver<Record>,
) -> BenchmarkElementCounts {
    match benchmark {
        Benchmark::Raster {
            name: _,
            operator,
            query_rectangle,
        } => {
            let operator = runtime.block_on(async {
                operator
                    .initialize(WorkflowOperatorPath::initialize_root(), exe_ctx)
                    .await
                    .unwrap()
            });

            let processor = operator.query_processor().unwrap();

            match processor {
                TypedRasterQueryProcessor::U8(processor) => {
                    collect_raster_query(runtime, query_ctx, processor, query_rectangle)
                }
                TypedRasterQueryProcessor::U16(processor) => {
                    collect_raster_query(runtime, query_ctx, processor, query_rectangle)
                }
                TypedRasterQueryProcessor::U32(processor) => {
                    collect_raster_query(runtime, query_ctx, processor, query_rectangle)
                }
                TypedRasterQueryProcessor::U64(processor) => {
                    collect_raster_query(runtime, query_ctx, processor, query_rectangle)
                }
                TypedRasterQueryProcessor::I8(processor) => {
                    collect_raster_query(runtime, query_ctx, processor, query_rectangle)
                }
                TypedRasterQueryProcessor::I16(processor) => {
                    collect_raster_query(runtime, query_ctx, processor, query_rectangle)
                }
                TypedRasterQueryProcessor::I32(processor) => {
                    collect_raster_query(runtime, query_ctx, processor, query_rectangle)
                }
                TypedRasterQueryProcessor::I64(processor) => {
                    collect_raster_query(runtime, query_ctx, processor, query_rectangle)
                }
                TypedRasterQueryProcessor::F32(processor) => {
                    collect_raster_query(runtime, query_ctx, processor, query_rectangle)
                }
                TypedRasterQueryProcessor::F64(processor) => {
                    collect_raster_query(runtime, query_ctx, processor, query_rectangle)
                }
            }
        }
        Benchmark::Vector {
            name: _,
            operator,
            query_rectangle,
        } => {
            let operator = runtime.block_on(async {
                operator
                    .initialize(WorkflowOperatorPath::initialize_root(), exe_ctx)
                    .await
                    .unwrap()
            });

            let processor = operator.query_processor().unwrap();

            match processor {
                geoengine_operators::engine::TypedVectorQueryProcessor::Data(processor) => {
                    collect_vector_query(runtime, query_ctx, processor, query_rectangle)
                }
                geoengine_operators::engine::TypedVectorQueryProcessor::MultiPoint(processor) => {
                    collect_vector_query(runtime, query_ctx, processor, query_rectangle)
                }
                geoengine_operators::engine::TypedVectorQueryProcessor::MultiLineString(
                    processor,
                ) => collect_vector_query(runtime, query_ctx, processor, query_rectangle),
                geoengine_operators::engine::TypedVectorQueryProcessor::MultiPolygon(processor) => {
                    collect_vector_query(runtime, query_ctx, processor, query_rectangle)
                }
            }
        }
    }

    gather_poll_nexts(poll_next_receiver)
}

fn collect_raster_query<P: Pixel>(
    runtime: &tokio::runtime::Runtime,
    query_ctx: &dyn QueryContext,
    processor: Box<dyn RasterQueryProcessor<RasterType = P>>,
    query_rectangle: RasterQueryRectangle,
) {
    let stream =
        runtime.block_on(async { processor.query(query_rectangle, query_ctx).await.unwrap() });

    let _tiles = runtime.block_on(stream.collect::<Vec<_>>());
}

fn collect_vector_query<G: 'static>(
    runtime: &tokio::runtime::Runtime,
    query_ctx: &dyn QueryContext,
    processor: Box<dyn VectorQueryProcessor<VectorType = G>>,
    query_rectangle: VectorQueryRectangle,
) {
    let stream =
        runtime.block_on(async { processor.query(query_rectangle, query_ctx).await.unwrap() });

    let _chunks = runtime.block_on(stream.collect::<Vec<_>>());
}

struct MockQuotaChecker;

#[async_trait]
impl QuotaCheck for MockQuotaChecker {
    async fn ensure_quota_available(&self) -> Result<()> {
        Ok(())
    }
}

/// we don't need this for this bench, but to prevent panics from the wrapping op
fn create_necessary_extensions() -> QueryContextExtensions {
    let mut extensions = QueryContextExtensions::default();

    let computation_unit = ComputationUnit {
        issuer: uuid::Uuid::new_v4(),
        context: ComputationContext::new(),
    };
    extensions.insert(QuotaTracking::new(
        tokio::sync::mpsc::unbounded_channel().0,
        computation_unit,
    ));
    extensions.insert(Box::new(MockQuotaChecker) as QuotaChecker);

    extensions
}

fn gather_poll_nexts(receiver: &mut UnboundedReceiver<Record>) -> BenchmarkElementCounts {
    let mut element_counts = HashMap::new();

    // poll everything from the receiver until it is empty
    while let Ok(record) = receiver.try_recv() {
        let entry = element_counts.entry(record.operator).or_insert(0);
        *entry += 1;
    }

    element_counts
}

struct Record {
    operator: String,
}

struct PollNextForwarder {
    sender: UnboundedSender<Record>,
}

impl PollNextForwarder {
    fn new(sender: UnboundedSender<Record>) -> Self {
        Self { sender }
    }

    fn process_input(&mut self, record: serde_json::Value) {
        // comment this in for seeing all tracing logs
        // dbg!(&record);

        if record["level"] != "DEBUG"
            || record["target"] != "geoengine_operators::pro::adapters::stream_statistics_adapter"
            || record["fields"]["empty"] != false
            || record["span"]["name"].is_null()
        {
            return;
        }

        let result = Record {
            operator: record["span"]["name"].as_str().unwrap().to_string(),
        };

        self.sender.send(result).unwrap();
    }
}

impl Write for PollNextForwarder {
    fn write(&mut self, buf: &[u8]) -> std::io::Result<usize> {
        self.process_input(serde_json::from_slice(buf).unwrap());

        // just pretend that we read everything
        Ok(buf.len())
    }

    fn flush(&mut self) -> std::io::Result<()> {
        Ok(())
    }
}

enum Benchmark {
    Raster {
        name: String,
        operator: Box<dyn RasterOperator>,
        query_rectangle: RasterQueryRectangle,
    },
    Vector {
        name: String,
        operator: Box<dyn VectorOperator>,
        query_rectangle: VectorQueryRectangle,
    },
}

impl Benchmark {
    fn name(&self) -> &str {
        match self {
            Benchmark::Raster { name, .. } => name,
            Benchmark::Vector { name, .. } => name,
        }
    }
}<|MERGE_RESOLUTION|>--- conflicted
+++ resolved
@@ -19,13 +19,8 @@
 use futures::StreamExt;
 use geoengine_datatypes::{
     primitives::{
-<<<<<<< HEAD
-        BoundingBox2D, RasterQueryRectangle, SpatialPartition2D, SpatialResolution, TimeInterval,
-        VectorQueryRectangle,
-=======
-        BandSelection, BoundingBox2D, ColumnSelection, QueryRectangle, RasterQueryRectangle,
-        SpatialPartition2D, SpatialResolution, TimeInterval, VectorQueryRectangle,
->>>>>>> 9ebde23d
+        BandSelection, BoundingBox2D, ColumnSelection, RasterQueryRectangle, SpatialPartition2D,
+        SpatialResolution, TimeInterval, VectorQueryRectangle,
     },
     raster::Pixel,
     util::{test::TestDefault, Identifier},
@@ -109,24 +104,13 @@
                 },
             }
             .boxed(),
-<<<<<<< HEAD
             query_rectangle: RasterQueryRectangle::with_partition_and_resolution_and_origin(
                 SpatialPartition2D::new_unchecked([-180., -90.].into(), [180., 90.].into()),
                 SpatialResolution::zero_point_one(),
                 (0., 0.).into(),
                 TimeInterval::default(),
+                BandSelection::first(),
             ),
-=======
-            query_rectangle: QueryRectangle {
-                spatial_bounds: SpatialPartition2D::new_unchecked(
-                    [-180., -90.].into(),
-                    [180., 90.].into(),
-                ),
-                time_interval: TimeInterval::default(),
-                spatial_resolution: SpatialResolution::zero_point_one(),
-                attributes: BandSelection::first(),
-            },
->>>>>>> 9ebde23d
         },
         Benchmark::Vector {
             name: "raster_vector_join".to_string(),
@@ -154,23 +138,12 @@
                 },
             }
             .boxed(),
-<<<<<<< HEAD
             query_rectangle: VectorQueryRectangle::with_bounds_and_resolution(
                 BoundingBox2D::new_unchecked([-180., -90.].into(), [180., 90.].into()),
                 TimeInterval::default(),
                 SpatialResolution::zero_point_one(),
+                ColumnSelection::all(),
             ),
-=======
-            query_rectangle: QueryRectangle {
-                spatial_bounds: BoundingBox2D::new_unchecked(
-                    [-180., -90.].into(),
-                    [180., 90.].into(),
-                ),
-                time_interval: TimeInterval::default(),
-                spatial_resolution: SpatialResolution::zero_point_one(),
-                attributes: ColumnSelection::all(),
-            },
->>>>>>> 9ebde23d
         },
     ]
 }
