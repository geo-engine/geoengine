--- conflicted
+++ resolved
@@ -136,19 +136,12 @@
                         },
                     }
                     .boxed(),
-<<<<<<< HEAD
-                    rasters: vec![GdalSource {
-                        params: GdalSourceParameters::new(ndvi_id),
-                    }
-                    .boxed()],
-=======
                     rasters: vec![
                         GdalSource {
-                            params: GdalSourceParameters { data: ndvi_id },
+                            params: GdalSourceParameters::new(ndvi_id),
                         }
                         .boxed(),
                     ],
->>>>>>> 55ff63a6
                 },
             }
             .boxed(),
