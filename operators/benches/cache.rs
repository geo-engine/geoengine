--- conflicted
+++ resolved
@@ -2,13 +2,9 @@
 
 use futures::StreamExt;
 use geoengine_datatypes::{
-<<<<<<< HEAD
-    primitives::{RasterQueryRectangle, SpatialPartition2D, SpatialResolution, TimeInterval},
-=======
     primitives::{
-        BandSelection, QueryRectangle, SpatialPartition2D, SpatialResolution, TimeInterval,
+        BandSelection, RasterQueryRectangle, SpatialPartition2D, SpatialResolution, TimeInterval,
     },
->>>>>>> 9ebde23d
     raster::TilesEqualIgnoringCacheHint,
     util::test::TestDefault,
 };
@@ -72,24 +68,13 @@
 
     let stream = processor
         .query(
-<<<<<<< HEAD
             RasterQueryRectangle::with_partition_and_resolution_and_origin(
                 SpatialPartition2D::new_unchecked([-180., -90.].into(), [180., 90.].into()),
                 SpatialResolution::zero_point_one(),
                 exe_ctx.tiling_specification.origin_coordinate,
                 TimeInterval::default(),
+                BandSelection::first(),
             ),
-=======
-            QueryRectangle {
-                spatial_bounds: SpatialPartition2D::new_unchecked(
-                    [-180., -90.].into(),
-                    [180., 90.].into(),
-                ),
-                time_interval: TimeInterval::default(),
-                spatial_resolution: SpatialResolution::zero_point_one(),
-                attributes: BandSelection::first(),
-            },
->>>>>>> 9ebde23d
             &query_ctx,
         )
         .await
@@ -105,24 +90,13 @@
 
     let stream_from_cache = processor
         .query(
-<<<<<<< HEAD
             RasterQueryRectangle::with_partition_and_resolution_and_origin(
                 SpatialPartition2D::new_unchecked([-180., -90.].into(), [180., 90.].into()),
                 SpatialResolution::zero_point_one(),
                 exe_ctx.tiling_specification.origin_coordinate,
                 TimeInterval::default(),
+                BandSelection::first(),
             ),
-=======
-            QueryRectangle {
-                spatial_bounds: SpatialPartition2D::new_unchecked(
-                    [-180., -90.].into(),
-                    [180., 90.].into(),
-                ),
-                time_interval: TimeInterval::default(),
-                spatial_resolution: SpatialResolution::zero_point_one(),
-                attributes: BandSelection::first(),
-            },
->>>>>>> 9ebde23d
             &query_ctx,
         )
         .await
