use futures::StreamExt;
<<<<<<< HEAD
use geoengine_datatypes::primitives::CacheHint;
use geoengine_datatypes::primitives::Coordinate2D;
=======
use geoengine_datatypes::primitives::{BandSelection, CacheHint};
use geoengine_datatypes::raster::RasterDataType;
>>>>>>> 9ebde23d
use geoengine_datatypes::{
    primitives::{RasterQueryRectangle, SpatialPartition2D, SpatialResolution, TimeInterval},
    raster::{
        GeoTransform, Grid2D, GridOrEmpty2D, GridSize, Pixel, RasterTile2D, TilingSpecification,
    },
    util::test::TestDefault,
};
use geoengine_operators::engine::RasterResultDescriptor;
use geoengine_operators::{
    engine::{ChunkByteSize, MockQueryContext, QueryContext, RasterQueryProcessor},
    mock::MockRasterSourceProcessor,
    source::{GdalMetaDataRegular, GdalSourceProcessor},
    util::gdal::create_ndvi_meta_data,
};
use std::time::Instant;
use std::{hint::black_box, marker::PhantomData};

fn setup_gdal_source(
    meta_data: GdalMetaDataRegular,
    tiling_specification: TilingSpecification,
) -> GdalSourceProcessor<u8> {
    GdalSourceProcessor::<u8> {
        result_descriptor: RasterResultDescriptor::with_datatype_and_num_bands(
            RasterDataType::U8,
            1,
        ),
        tiling_specification,
        meta_data: Box::new(meta_data),
        _phantom_data: PhantomData,
    }
}

fn setup_mock_source(tiling_spec: TilingSpecification) -> MockRasterSourceProcessor<u8> {
    let grid: GridOrEmpty2D<u8> = Grid2D::new(
        tiling_spec.tile_size_in_pixels,
        vec![42; tiling_spec.tile_size_in_pixels.number_of_elements()],
    )
    .unwrap()
    .into();
    let geo_transform = GeoTransform::test_default();

    let time = TimeInterval::new(1_388_534_400_000, 1_388_534_400_000 + 1000).unwrap();

    MockRasterSourceProcessor {
        result_descriptor: RasterResultDescriptor::with_datatype_and_num_bands(
            RasterDataType::U8,
            1,
        ),
        data: vec![
            RasterTile2D::new(
                time,
                [-1, -1].into(),
                0,
                geo_transform,
                grid.clone(),
                CacheHint::default(),
            ),
            RasterTile2D::new(
                time,
                [-1, 0].into(),
                0,
                geo_transform,
                grid.clone(),
                CacheHint::default(),
            ),
            RasterTile2D::new(
                time,
                [-1, 1].into(),
                0,
                geo_transform,
                grid.clone(),
                CacheHint::default(),
            ),
            RasterTile2D::new(
                time,
                [0, -1].into(),
                0,
                geo_transform,
                grid.clone(),
                CacheHint::default(),
            ),
            RasterTile2D::new(
                time,
                [0, 0].into(),
                0,
                geo_transform,
                grid.clone(),
                CacheHint::default(),
            ),
            RasterTile2D::new(
                time,
                [0, 1].into(),
                0,
                geo_transform,
                grid.clone(),
                CacheHint::default(),
            ),
            RasterTile2D::new(
                time,
                [1, -1].into(),
                0,
                geo_transform,
                grid.clone(),
                CacheHint::default(),
            ),
            RasterTile2D::new(
                time,
                [1, 0].into(),
                0,
                geo_transform,
                grid.clone(),
                CacheHint::default(),
            ),
            RasterTile2D::new(
                time,
                [1, 1].into(),
                0,
                geo_transform,
                grid,
                CacheHint::default(),
            ),
        ],
        tiling_specification: tiling_spec,
    }
}

#[inline(never)]
fn bench_raster_processor<
    T: Pixel,
    F: Fn(TilingSpecification) -> S,
    S: RasterQueryProcessor<RasterType = T>,
    C: QueryContext,
>(
    bench_id: &'static str,
    list_of_named_querys: &[(&str, RasterQueryRectangle)],
    list_of_tiling_specs: &[TilingSpecification],
    tile_producing_operator_builderr: F,
    ctx: &C,
    run_time: &tokio::runtime::Runtime,
) {
    for tiling_spec in list_of_tiling_specs {
        let operator = (tile_producing_operator_builderr)(*tiling_spec);

        for &(qrect_name, ref qrect) in list_of_named_querys {
            run_time.block_on(async {
                // query the operator
                let start_query = Instant::now();
                let query = operator.raster_query(qrect.clone(), ctx).await.unwrap();
                let query_elapsed = start_query.elapsed();

                let start = Instant::now();
                // drain the stream
                let res: Vec<Result<RasterTile2D<T>, _>> = query.collect().await;

                let elapsed = start.elapsed();

                // count elements in a black_box to avoid compiler optimization
                let number_of_tiles = black_box(res.into_iter().map(Result::unwrap).count());

                println!(
                    "{}, {}, {}, {}, {}, {}, {}, {}",
                    bench_id,
                    qrect_name,
                    tiling_spec.tile_size_in_pixels.axis_size_y(),
                    tiling_spec.tile_size_in_pixels.axis_size_x(),
                    query_elapsed.as_nanos(),
                    number_of_tiles,
                    number_of_tiles as u128
                        * tiling_spec.tile_size_in_pixels.number_of_elements() as u128,
                    elapsed.as_nanos()
                );
            });
        }
    }
}

fn bench_no_data_tiles() {
    let tiling_origin = Coordinate2D::new(0., 0.);
    let spatial_resolution = SpatialResolution::zero_point_one();

    let qrects = vec![
        (
            "1 tile",
<<<<<<< HEAD
            RasterQueryRectangle::with_partition_and_resolution_and_origin(
                SpatialPartition2D::new((0., 60.).into(), (60., 0.).into()).unwrap(),
                spatial_resolution,
                tiling_origin,
                TimeInterval::new(1_388_534_400_000, 1_388_534_400_000 + 1000).unwrap(),
            ),
        ),
        (
            "2 tiles",
            RasterQueryRectangle::with_partition_and_resolution_and_origin(
                SpatialPartition2D::new((0., 50.).into(), (60., -10.).into()).unwrap(),
                spatial_resolution,
                tiling_origin,
                TimeInterval::new(1_388_534_400_000, 1_388_534_400_000 + 1000).unwrap(),
            ),
        ),
        (
            "4 tiles",
            RasterQueryRectangle::with_partition_and_resolution_and_origin(
                SpatialPartition2D::new((-5., 50.).into(), (55., -10.).into()).unwrap(),
                spatial_resolution,
                tiling_origin,
                TimeInterval::new(1_388_534_400_000, 1_388_534_400_000 + 1000).unwrap(),
            ),
        ),
        (
            "2 tiles, 2 no-data tiles",
            RasterQueryRectangle::with_partition_and_resolution_and_origin(
                SpatialPartition2D::new((130., 120.).into(), (190., 60.).into()).unwrap(),
                spatial_resolution,
                tiling_origin,
                TimeInterval::new(1_388_534_400_000, 1_388_534_400_000 + 1000).unwrap(),
            ),
        ),
        (
            "empty tiles",
            RasterQueryRectangle::with_partition_and_resolution_and_origin(
                SpatialPartition2D::new((-5., 50.).into(), (55., -10.).into()).unwrap(),
                spatial_resolution,
                tiling_origin,
                TimeInterval::new(1_000_000_000_000, 1_000_000_000_000 + 1000).unwrap(),
            ),
=======
            RasterQueryRectangle {
                spatial_bounds: SpatialPartition2D::new((0., 60.).into(), (60., 0.).into())
                    .unwrap(),
                time_interval: TimeInterval::new(1_388_534_400_000, 1_388_534_400_000 + 1000)
                    .unwrap(),
                spatial_resolution: SpatialResolution::zero_point_one(),
                attributes: BandSelection::first(),
            },
        ),
        (
            "2 tiles",
            RasterQueryRectangle {
                spatial_bounds: SpatialPartition2D::new((0., 50.).into(), (60., -10.).into())
                    .unwrap(),
                time_interval: TimeInterval::new(1_388_534_400_000, 1_388_534_400_000 + 1000)
                    .unwrap(),
                spatial_resolution: SpatialResolution::zero_point_one(),
                attributes: BandSelection::first(),
            },
        ),
        (
            "4 tiles",
            RasterQueryRectangle {
                spatial_bounds: SpatialPartition2D::new((-5., 50.).into(), (55., -10.).into())
                    .unwrap(),
                time_interval: TimeInterval::new(1_388_534_400_000, 1_388_534_400_000 + 1000)
                    .unwrap(),
                spatial_resolution: SpatialResolution::zero_point_one(),
                attributes: BandSelection::first(),
            },
        ),
        (
            "2 tiles, 2 no-data tiles",
            RasterQueryRectangle {
                spatial_bounds: SpatialPartition2D::new((130., 120.).into(), (190., 60.).into())
                    .unwrap(),
                time_interval: TimeInterval::new(1_388_534_400_000, 1_388_534_400_000 + 1000)
                    .unwrap(),
                spatial_resolution: SpatialResolution::zero_point_one(),
                attributes: BandSelection::first(),
            },
        ),
        (
            "empty tiles",
            RasterQueryRectangle {
                spatial_bounds: SpatialPartition2D::new((-5., 50.).into(), (55., -10.).into())
                    .unwrap(),
                time_interval: TimeInterval::new(1_000_000_000_000, 1_000_000_000_000 + 1000)
                    .unwrap(),
                spatial_resolution: SpatialResolution::zero_point_one(),
                attributes: BandSelection::first(),
            },
>>>>>>> 9ebde23d
        ),
    ];

    let tiling_specs = vec![TilingSpecification::new(tiling_origin, [600, 600].into())];

    let run_time = tokio::runtime::Runtime::new().unwrap();
    let ctx = MockQueryContext::with_chunk_size_and_thread_count(ChunkByteSize::MAX, 8);

    bench_raster_processor(
        "no_data_tiles",
        &qrects,
        &tiling_specs,
        setup_mock_source,
        &ctx,
        &run_time,
    );
    bench_raster_processor(
        "no_data_tiles",
        &qrects,
        &tiling_specs,
        |ts| setup_gdal_source(create_ndvi_meta_data(), ts),
        &ctx,
        &run_time,
    );
}

fn bench_tile_size() {
    let tiling_origin = Coordinate2D::new(0., 0.);

    let qrects = vec![(
        "World in 36000x18000 pixels",
<<<<<<< HEAD
        RasterQueryRectangle::with_partition_and_resolution_and_origin(
            SpatialPartition2D::new((-180., 90.).into(), (180., -90.).into()).unwrap(),
            SpatialResolution::new(0.01, 0.01).unwrap(),
            tiling_origin,
            TimeInterval::new(1_388_534_400_000, 1_388_534_400_000 + 1000).unwrap(),
        ),
=======
        RasterQueryRectangle {
            spatial_bounds: SpatialPartition2D::new((-180., 90.).into(), (180., -90.).into())
                .unwrap(),
            time_interval: TimeInterval::new(1_388_534_400_000, 1_388_534_400_000 + 1000).unwrap(),
            spatial_resolution: SpatialResolution::new(0.01, 0.01).unwrap(),
            attributes: BandSelection::first(),
        },
>>>>>>> 9ebde23d
    )];

    let run_time = tokio::runtime::Runtime::new().unwrap();
    let ctx = MockQueryContext::with_chunk_size_and_thread_count(ChunkByteSize::MAX, 8);

    let tiling_specs = vec![
        TilingSpecification::new(tiling_origin, [32, 32].into()),
        TilingSpecification::new(tiling_origin, [64, 64].into()),
        TilingSpecification::new(tiling_origin, [128, 128].into()),
        TilingSpecification::new(tiling_origin, [256, 256].into()),
        TilingSpecification::new(tiling_origin, [512, 512].into()),
        TilingSpecification::new(tiling_origin, [600, 600].into()),
        TilingSpecification::new(tiling_origin, [900, 900].into()),
        TilingSpecification::new(tiling_origin, [1024, 1024].into()),
        TilingSpecification::new(tiling_origin, [2048, 2048].into()),
        TilingSpecification::new(tiling_origin, [4096, 4096].into()),
        TilingSpecification::new(tiling_origin, [9000, 9000].into()),
    ];

    bench_raster_processor(
        "tile_size",
        &qrects,
        &tiling_specs,
        |ts| setup_gdal_source(create_ndvi_meta_data(), ts),
        &ctx,
        &run_time,
    );
}

fn main() {
    println!("Bench_name, query_name, tilesize_x, tilesize_y, query_time (ns), tiles_produced, pixels_produced, stream_collect_time (ns) ");

    bench_no_data_tiles();
    bench_tile_size();
}<|MERGE_RESOLUTION|>--- conflicted
+++ resolved
@@ -1,11 +1,9 @@
 use futures::StreamExt;
-<<<<<<< HEAD
-use geoengine_datatypes::primitives::CacheHint;
 use geoengine_datatypes::primitives::Coordinate2D;
-=======
 use geoengine_datatypes::primitives::{BandSelection, CacheHint};
-use geoengine_datatypes::raster::RasterDataType;
->>>>>>> 9ebde23d
+use geoengine_datatypes::raster::{
+    BoundedGrid, GridBoundingBox2D, GridShapeAccess, RasterDataType,
+};
 use geoengine_datatypes::{
     primitives::{RasterQueryRectangle, SpatialPartition2D, SpatialResolution, TimeInterval},
     raster::{
@@ -28,10 +26,7 @@
     tiling_specification: TilingSpecification,
 ) -> GdalSourceProcessor<u8> {
     GdalSourceProcessor::<u8> {
-        result_descriptor: RasterResultDescriptor::with_datatype_and_num_bands(
-            RasterDataType::U8,
-            1,
-        ),
+        result_descriptor: meta_data.result_descriptor.clone(),
         tiling_specification,
         meta_data: Box::new(meta_data),
         _phantom_data: PhantomData,
@@ -46,6 +41,14 @@
     .unwrap()
     .into();
     let geo_transform = GeoTransform::test_default();
+    let grid_bounds = grid.grid_shape().bounding_box();
+    let grid_bounds = GridBoundingBox2D::new_min_max(
+        grid_bounds.x_min() - grid.axis_size_x() as isize,
+        grid_bounds.x_min() + 2 * grid.axis_size_x() as isize,
+        grid_bounds.y_min() - grid.axis_size_y() as isize,
+        grid_bounds.y_min() + 2 * grid.axis_size_y() as isize,
+    )
+    .unwrap();
 
     let time = TimeInterval::new(1_388_534_400_000, 1_388_534_400_000 + 1000).unwrap();
 
@@ -53,6 +56,8 @@
         result_descriptor: RasterResultDescriptor::with_datatype_and_num_bands(
             RasterDataType::U8,
             1,
+            grid_bounds,
+            geo_transform,
         ),
         data: vec![
             RasterTile2D::new(
@@ -189,12 +194,12 @@
     let qrects = vec![
         (
             "1 tile",
-<<<<<<< HEAD
             RasterQueryRectangle::with_partition_and_resolution_and_origin(
                 SpatialPartition2D::new((0., 60.).into(), (60., 0.).into()).unwrap(),
                 spatial_resolution,
                 tiling_origin,
                 TimeInterval::new(1_388_534_400_000, 1_388_534_400_000 + 1000).unwrap(),
+                BandSelection::first(),
             ),
         ),
         (
@@ -204,6 +209,7 @@
                 spatial_resolution,
                 tiling_origin,
                 TimeInterval::new(1_388_534_400_000, 1_388_534_400_000 + 1000).unwrap(),
+                BandSelection::first(),
             ),
         ),
         (
@@ -213,6 +219,7 @@
                 spatial_resolution,
                 tiling_origin,
                 TimeInterval::new(1_388_534_400_000, 1_388_534_400_000 + 1000).unwrap(),
+                BandSelection::first(),
             ),
         ),
         (
@@ -222,6 +229,7 @@
                 spatial_resolution,
                 tiling_origin,
                 TimeInterval::new(1_388_534_400_000, 1_388_534_400_000 + 1000).unwrap(),
+                BandSelection::first(),
             ),
         ),
         (
@@ -231,61 +239,8 @@
                 spatial_resolution,
                 tiling_origin,
                 TimeInterval::new(1_000_000_000_000, 1_000_000_000_000 + 1000).unwrap(),
-            ),
-=======
-            RasterQueryRectangle {
-                spatial_bounds: SpatialPartition2D::new((0., 60.).into(), (60., 0.).into())
-                    .unwrap(),
-                time_interval: TimeInterval::new(1_388_534_400_000, 1_388_534_400_000 + 1000)
-                    .unwrap(),
-                spatial_resolution: SpatialResolution::zero_point_one(),
-                attributes: BandSelection::first(),
-            },
-        ),
-        (
-            "2 tiles",
-            RasterQueryRectangle {
-                spatial_bounds: SpatialPartition2D::new((0., 50.).into(), (60., -10.).into())
-                    .unwrap(),
-                time_interval: TimeInterval::new(1_388_534_400_000, 1_388_534_400_000 + 1000)
-                    .unwrap(),
-                spatial_resolution: SpatialResolution::zero_point_one(),
-                attributes: BandSelection::first(),
-            },
-        ),
-        (
-            "4 tiles",
-            RasterQueryRectangle {
-                spatial_bounds: SpatialPartition2D::new((-5., 50.).into(), (55., -10.).into())
-                    .unwrap(),
-                time_interval: TimeInterval::new(1_388_534_400_000, 1_388_534_400_000 + 1000)
-                    .unwrap(),
-                spatial_resolution: SpatialResolution::zero_point_one(),
-                attributes: BandSelection::first(),
-            },
-        ),
-        (
-            "2 tiles, 2 no-data tiles",
-            RasterQueryRectangle {
-                spatial_bounds: SpatialPartition2D::new((130., 120.).into(), (190., 60.).into())
-                    .unwrap(),
-                time_interval: TimeInterval::new(1_388_534_400_000, 1_388_534_400_000 + 1000)
-                    .unwrap(),
-                spatial_resolution: SpatialResolution::zero_point_one(),
-                attributes: BandSelection::first(),
-            },
-        ),
-        (
-            "empty tiles",
-            RasterQueryRectangle {
-                spatial_bounds: SpatialPartition2D::new((-5., 50.).into(), (55., -10.).into())
-                    .unwrap(),
-                time_interval: TimeInterval::new(1_000_000_000_000, 1_000_000_000_000 + 1000)
-                    .unwrap(),
-                spatial_resolution: SpatialResolution::zero_point_one(),
-                attributes: BandSelection::first(),
-            },
->>>>>>> 9ebde23d
+                BandSelection::first(),
+            ),
         ),
     ];
 
@@ -317,22 +272,13 @@
 
     let qrects = vec![(
         "World in 36000x18000 pixels",
-<<<<<<< HEAD
         RasterQueryRectangle::with_partition_and_resolution_and_origin(
             SpatialPartition2D::new((-180., 90.).into(), (180., -90.).into()).unwrap(),
             SpatialResolution::new(0.01, 0.01).unwrap(),
             tiling_origin,
             TimeInterval::new(1_388_534_400_000, 1_388_534_400_000 + 1000).unwrap(),
-        ),
-=======
-        RasterQueryRectangle {
-            spatial_bounds: SpatialPartition2D::new((-180., 90.).into(), (180., -90.).into())
-                .unwrap(),
-            time_interval: TimeInterval::new(1_388_534_400_000, 1_388_534_400_000 + 1000).unwrap(),
-            spatial_resolution: SpatialResolution::new(0.01, 0.01).unwrap(),
-            attributes: BandSelection::first(),
-        },
->>>>>>> 9ebde23d
+            BandSelection::first(),
+        ),
     )];
 
     let run_time = tokio::runtime::Runtime::new().unwrap();
