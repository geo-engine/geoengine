--- conflicted
+++ resolved
@@ -133,12 +133,8 @@
     // bool builder have no access to nulls, so we have to store it externally
     // TODO: remove when possible
     bool_column_nulls: HashSet<String>,
+    cache_hint: CacheHint,
     _collection_type: PhantomData<CollectionType>,
-<<<<<<< HEAD
-=======
-    string_bytes: usize, // TODO: remove when `StringBuilder` is able to output those
-    cache_hint: CacheHint,
->>>>>>> 25ebff75
 }
 
 impl<CollectionType> FeatureCollectionRowBuilder<CollectionType>
