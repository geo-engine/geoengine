--- conflicted
+++ resolved
@@ -460,17 +460,12 @@
     query: SpatialQueryRectangle<S>,
     source: SpatialReference,
     target: SpatialReference,
-<<<<<<< HEAD
 ) -> Result<Option<SpatialQueryRectangle<S>>> {
-    let (Some(s_bbox), Some(p_bbox)) = reproject_and_unify_bbox(query.spatial_bounds, target, source)? else { return Ok(None); };
-=======
-) -> Result<Option<QueryRectangle<S>>> {
     let (Some(s_bbox), Some(p_bbox)) =
         reproject_and_unify_bbox(query.spatial_bounds, target, source)?
     else {
         return Ok(None);
     };
->>>>>>> 416b5994
 
     let p_spatial_resolution =
         suggest_pixel_size_from_diag_cross_projected(s_bbox, p_bbox, query.spatial_resolution)?;
