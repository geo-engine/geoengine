use crate::{
    error,
    operations::reproject::{CoordinateProjection, CoordinateProjector, Reproject},
    primitives::AxisAlignedRectangle,
    util::Result,
};
use gdal::spatial_ref::SpatialRef;

use postgres_types::private::BytesMut;

use postgres_types::{FromSql, IsNull, ToSql, Type};
use proj::Proj;
use serde::de::Visitor;
use serde::{Deserialize, Deserializer, Serialize, Serializer};

use snafu::Error;
use snafu::ResultExt;
use std::str::FromStr;
use std::{convert::TryFrom, fmt::Formatter};

/// A spatial reference authority that is part of a spatial reference definition
#[derive(
    Debug, Copy, Clone, Eq, PartialEq, Ord, PartialOrd, Serialize, Deserialize, ToSql, FromSql,
)]
#[serde(rename_all = "SCREAMING-KEBAB-CASE")]
pub enum SpatialReferenceAuthority {
    Epsg,
    SrOrg,
    Iau2000,
    Esri,
}

impl std::fmt::Display for SpatialReferenceAuthority {
    fn fmt(&self, f: &mut std::fmt::Formatter<'_>) -> std::fmt::Result {
        write!(
            f,
            "{}",
            match self {
                SpatialReferenceAuthority::Epsg => "EPSG",
                SpatialReferenceAuthority::SrOrg => "SR-ORG",
                SpatialReferenceAuthority::Iau2000 => "IAU2000",
                SpatialReferenceAuthority::Esri => "ESRI",
            }
        )
    }
}

/// A spatial reference consists of an authority and a code
#[derive(Debug, Copy, Clone, Eq, PartialEq, Ord, PartialOrd, ToSql, FromSql)]
pub struct SpatialReference {
    authority: SpatialReferenceAuthority,
    code: u32,
}

impl SpatialReference {
    pub fn new(authority: SpatialReferenceAuthority, code: u32) -> Self {
        Self { authority, code }
    }

    pub fn authority(&self) -> &SpatialReferenceAuthority {
        &self.authority
    }

    pub fn code(self) -> u32 {
        self.code
    }

    /// the WGS 84 spatial reference system
    pub fn epsg_4326() -> Self {
        Self::new(SpatialReferenceAuthority::Epsg, 4326)
    }

    pub fn proj_string(self) -> Result<String> {
        match self.authority {
            SpatialReferenceAuthority::Epsg | SpatialReferenceAuthority::Iau2000 | SpatialReferenceAuthority::Esri => {
                Ok(format!("{}:{}", self.authority, self.code))
            }
            // poor-mans integration of Meteosat Second Generation 
            SpatialReferenceAuthority::SrOrg if self.code == 81 => Ok("+proj=geos +lon_0=0 +h=35785831 +x_0=0 +y_0=0 +ellps=WGS84 +units=m +no_defs +type=crs".to_owned()),
            SpatialReferenceAuthority::SrOrg => {
                Err(error::Error::ProjStringUnresolvable { spatial_ref: self })
                //TODO: we might need to look them up somehow! Best solution would be a registry where we can store user definexd srs strings.
            }
        }
    }

    /// Return the area of use in EPSG:4326 projection
    pub fn area_of_use<A: AxisAlignedRectangle>(self) -> Result<A> {
        let proj_string = self.proj_string()?;

        let proj = Proj::new(&proj_string).map_err(|_| error::Error::InvalidProjDefinition {
            proj_definition: proj_string.clone(),
        })?;
        let area = proj
            .area_of_use()
            .context(error::ProjInternal)?
            .0
            .ok_or(error::Error::NoAreaOfUseDefined { proj_string })?;
        A::from_min_max(
            (area.west, area.south).into(),
            (area.east, area.north).into(),
        )
    }

    /// Return the area of use in current projection
    pub fn area_of_use_projected<A: AxisAlignedRectangle>(self) -> Result<A> {
        if self == Self::epsg_4326() {
            return self.area_of_use();
        }
        let p = CoordinateProjector::from_known_srs(Self::epsg_4326(), self)?;
        self.area_of_use::<A>()?.reproject(&p)
    }

    /// Return the srs-string "authority:code"
    #[allow(clippy::trivially_copy_pass_by_ref)]
    pub fn srs_string(&self) -> String {
        format!("{}:{}", self.authority, self.code)
    }

    /// Compute the bounding box of this spatial reference that is also valid in the `other` spatial reference. Might be None.
    #[allow(clippy::trivially_copy_pass_by_ref)]
    pub fn area_of_use_intersection<T>(&self, other: &SpatialReference) -> Result<Option<T>>
    where
        T: AxisAlignedRectangle,
    {
        // generate a projector which transforms wgs84 into the projection we want to produce.
        let valid_bounds_proj =
            CoordinateProjector::from_known_srs(SpatialReference::epsg_4326(), *self)?;

        // transform the bounds of the input srs (coordinates are in wgs84) into the output projection.
        // TODO check if  there is a better / smarter way to check if the coordinates are valid.
        let area_out = self.area_of_use::<T>()?;
        let area_other = other.area_of_use::<T>()?;

        area_out
            .intersection(&area_other)
            .map(|x| x.reproject(&valid_bounds_proj))
            .transpose()
    }
}

impl std::fmt::Display for SpatialReference {
    fn fmt(&self, f: &mut std::fmt::Formatter<'_>) -> std::fmt::Result {
        write!(f, "{}:{}", self.authority, self.code)
    }
}

impl Serialize for SpatialReference {
    fn serialize<S>(&self, serializer: S) -> Result<<S as Serializer>::Ok, <S as Serializer>::Error>
    where
        S: Serializer,
    {
        serializer.serialize_str(&self.to_string())
    }
}

/// Helper struct for deserializing a `SpatialReferencce`
struct SpatialReferenceDeserializeVisitor;

impl Visitor<'_> for SpatialReferenceDeserializeVisitor {
    type Value = SpatialReference;

    fn expecting(&self, formatter: &mut Formatter) -> std::fmt::Result {
        formatter.write_str("a spatial reference in the form authority:code")
    }

    fn visit_str<E>(self, v: &str) -> Result<Self::Value, E>
    where
        E: serde::de::Error,
    {
        v.parse().map_err(serde::de::Error::custom)
    }
}

impl<'de> Deserialize<'de> for SpatialReference {
    fn deserialize<D>(deserializer: D) -> Result<Self, <D as Deserializer<'de>>::Error>
    where
        D: Deserializer<'de>,
    {
        deserializer.deserialize_str(SpatialReferenceDeserializeVisitor)
    }
}

impl FromStr for SpatialReferenceAuthority {
    type Err = error::Error;

    fn from_str(s: &str) -> Result<Self, Self::Err> {
        Ok(match s {
            "EPSG" => SpatialReferenceAuthority::Epsg,
            "SR-ORG" => SpatialReferenceAuthority::SrOrg,
            "IAU2000" => SpatialReferenceAuthority::Iau2000,
            "ESRI" => SpatialReferenceAuthority::Esri,
            _ => {
                return Err(error::Error::InvalidSpatialReferenceString {
                    spatial_reference_string: s.into(),
                });
            }
        })
    }
}

impl FromStr for SpatialReference {
    type Err = error::Error;

    fn from_str(s: &str) -> Result<Self, Self::Err> {
        let mut split = s.split(':');

        match (split.next(), split.next(), split.next()) {
            (Some(authority), Some(code), None) => Ok(Self::new(
                authority.parse()?,
                code.parse::<u32>().context(error::ParseU32)?,
            )),
            _ => Err(error::Error::InvalidSpatialReferenceString {
                spatial_reference_string: s.into(),
            }),
        }
    }
}

impl TryFrom<SpatialRef> for SpatialReference {
    type Error = error::Error;

    fn try_from(value: SpatialRef) -> Result<Self, Self::Error> {
        let auth_name = value.auth_name().map_or_else(|| value.authority(), Ok)?;
        Ok(SpatialReference::new(
<<<<<<< HEAD
            SpatialReferenceAuthority::from_str(&value.auth_name().unwrap())?, // TODO
=======
            SpatialReferenceAuthority::from_str(&auth_name)?,
>>>>>>> 10fd4d02
            value.auth_code()? as u32,
        ))
    }
}

impl TryFrom<SpatialReference> for SpatialRef {
    type Error = error::Error;

    fn try_from(value: SpatialReference) -> Result<Self, Self::Error> {
        if value.authority == SpatialReferenceAuthority::Epsg {
            return SpatialRef::from_epsg(value.code).context(error::Gdal);
        }

        // TODO: support other projections reliably

        SpatialRef::from_proj4(&value.proj_string()?).context(error::Gdal)
    }
}

#[derive(Debug, Copy, Clone, Eq, PartialEq, Ord, PartialOrd)]
pub enum SpatialReferenceOption {
    SpatialReference(SpatialReference),
    Unreferenced,
}

impl SpatialReferenceOption {
    pub fn is_spatial_ref(self) -> bool {
        match self {
            SpatialReferenceOption::SpatialReference(_) => true,
            SpatialReferenceOption::Unreferenced => false,
        }
    }

    pub fn is_unreferenced(self) -> bool {
        !self.is_spatial_ref()
    }

    pub fn as_option(self) -> Option<SpatialReference> {
        match self {
            SpatialReferenceOption::SpatialReference(s) => Some(s),
            SpatialReferenceOption::Unreferenced => None,
        }
    }
}

impl ToSql for SpatialReferenceOption {
    fn to_sql(&self, ty: &Type, out: &mut BytesMut) -> Result<IsNull, Box<dyn Error + Sync + Send>>
    where
        Self: Sized,
    {
        match self {
            SpatialReferenceOption::SpatialReference(sref) => sref.to_sql(ty, out),
            SpatialReferenceOption::Unreferenced => Ok(IsNull::Yes),
        }
    }

    fn accepts(ty: &Type) -> bool
    where
        Self: Sized,
    {
        <SpatialReference as ToSql>::accepts(ty)
    }

    fn to_sql_checked(
        &self,
        ty: &Type,
        out: &mut BytesMut,
    ) -> Result<IsNull, Box<dyn Error + Sync + Send>> {
        match self {
            SpatialReferenceOption::SpatialReference(sref) => sref.to_sql_checked(ty, out),
            SpatialReferenceOption::Unreferenced => Ok(IsNull::Yes),
        }
    }
}

impl<'a> FromSql<'a> for SpatialReferenceOption {
    fn from_sql(ty: &Type, raw: &'a [u8]) -> Result<Self, Box<dyn Error + Sync + Send>> {
        Ok(SpatialReferenceOption::SpatialReference(
            SpatialReference::from_sql(ty, raw)?,
        ))
    }

    fn from_sql_null(_: &Type) -> Result<Self, Box<dyn Error + Sync + Send>> {
        Ok(SpatialReferenceOption::Unreferenced)
    }

    fn accepts(ty: &Type) -> bool {
        <SpatialReference as FromSql>::accepts(ty)
    }
}

impl std::fmt::Display for SpatialReferenceOption {
    fn fmt(&self, f: &mut std::fmt::Formatter<'_>) -> std::fmt::Result {
        match self {
            SpatialReferenceOption::SpatialReference(p) => write!(f, "{p}"),
            SpatialReferenceOption::Unreferenced => Ok(()),
        }
    }
}

impl From<SpatialReference> for SpatialReferenceOption {
    fn from(spatial_reference: SpatialReference) -> Self {
        Self::SpatialReference(spatial_reference)
    }
}

impl From<Option<SpatialReference>> for SpatialReferenceOption {
    fn from(option: Option<SpatialReference>) -> Self {
        match option {
            Some(p) => SpatialReferenceOption::SpatialReference(p),
            None => SpatialReferenceOption::Unreferenced,
        }
    }
}

impl Serialize for SpatialReferenceOption {
    fn serialize<S>(&self, serializer: S) -> Result<<S as Serializer>::Ok, <S as Serializer>::Error>
    where
        S: Serializer,
    {
        serializer.serialize_str(&self.to_string())
    }
}

impl From<SpatialReferenceOption> for Option<SpatialReference> {
    fn from(s_ref: SpatialReferenceOption) -> Self {
        match s_ref {
            SpatialReferenceOption::SpatialReference(s) => Some(s),
            SpatialReferenceOption::Unreferenced => None,
        }
    }
}

/// Helper struct for deserializing a `SpatialReferenceOption`
struct SpatialReferenceOptionDeserializeVisitor;

impl Visitor<'_> for SpatialReferenceOptionDeserializeVisitor {
    type Value = SpatialReferenceOption;

    fn expecting(&self, formatter: &mut Formatter) -> std::fmt::Result {
        formatter.write_str("a spatial reference in the form authority:code")
    }

    fn visit_str<E>(self, v: &str) -> Result<Self::Value, E>
    where
        E: serde::de::Error,
    {
        if v.is_empty() {
            return Ok(SpatialReferenceOption::Unreferenced);
        }

        let spatial_reference: SpatialReference = v.parse().map_err(serde::de::Error::custom)?;

        Ok(spatial_reference.into())
    }
}

impl<'de> Deserialize<'de> for SpatialReferenceOption {
    fn deserialize<D>(deserializer: D) -> Result<Self, <D as Deserializer<'de>>::Error>
    where
        D: Deserializer<'de>,
    {
        deserializer.deserialize_str(SpatialReferenceOptionDeserializeVisitor)
    }
}

#[cfg(test)]
mod tests {
    use super::*;
    use std::convert::TryInto;

    #[test]
    fn display() {
        assert_eq!(SpatialReferenceAuthority::Epsg.to_string(), "EPSG");
        assert_eq!(SpatialReferenceAuthority::SrOrg.to_string(), "SR-ORG");
        assert_eq!(SpatialReferenceAuthority::Iau2000.to_string(), "IAU2000");
        assert_eq!(SpatialReferenceAuthority::Esri.to_string(), "ESRI");

        assert_eq!(
            SpatialReference::new(SpatialReferenceAuthority::Epsg, 4326).to_string(),
            "EPSG:4326"
        );
        assert_eq!(
            SpatialReference::new(SpatialReferenceAuthority::SrOrg, 1).to_string(),
            "SR-ORG:1"
        );
        assert_eq!(
            SpatialReference::new(SpatialReferenceAuthority::Iau2000, 4711).to_string(),
            "IAU2000:4711"
        );
        assert_eq!(
            SpatialReference::new(SpatialReferenceAuthority::Esri, 42).to_string(),
            "ESRI:42"
        );
    }

    #[test]
    fn serialize_json() {
        assert_eq!(
            serde_json::to_string(&SpatialReference::new(
                SpatialReferenceAuthority::Epsg,
                4326
            ))
            .unwrap(),
            "\"EPSG:4326\""
        );
        assert_eq!(
            serde_json::to_string(&SpatialReference::new(SpatialReferenceAuthority::SrOrg, 1))
                .unwrap(),
            "\"SR-ORG:1\""
        );
        assert_eq!(
            serde_json::to_string(&SpatialReference::new(
                SpatialReferenceAuthority::Iau2000,
                4711
            ))
            .unwrap(),
            "\"IAU2000:4711\""
        );
        assert_eq!(
            serde_json::to_string(&SpatialReference::new(SpatialReferenceAuthority::Esri, 42))
                .unwrap(),
            "\"ESRI:42\""
        );
    }

    #[test]
    fn deserialize_json() {
        assert_eq!(
            SpatialReference::new(SpatialReferenceAuthority::Epsg, 4326),
            serde_json::from_str("\"EPSG:4326\"").unwrap()
        );
        assert_eq!(
            SpatialReference::new(SpatialReferenceAuthority::SrOrg, 1),
            serde_json::from_str("\"SR-ORG:1\"").unwrap()
        );
        assert_eq!(
            SpatialReference::new(SpatialReferenceAuthority::Iau2000, 4711),
            serde_json::from_str("\"IAU2000:4711\"").unwrap()
        );
        assert_eq!(
            SpatialReference::new(SpatialReferenceAuthority::Esri, 42),
            serde_json::from_str("\"ESRI:42\"").unwrap()
        );

        assert!(serde_json::from_str::<SpatialReference>("\"foo:bar\"").is_err());
    }

    #[test]
    fn spatial_reference_option_serde() {
        assert_eq!(
            serde_json::to_string(&SpatialReferenceOption::SpatialReference(
                SpatialReference::new(SpatialReferenceAuthority::Epsg, 4326)
            ))
            .unwrap(),
            "\"EPSG:4326\""
        );

        assert_eq!(
            serde_json::to_string(&SpatialReferenceOption::Unreferenced).unwrap(),
            "\"\""
        );

        assert_eq!(
            SpatialReferenceOption::SpatialReference(SpatialReference::new(
                SpatialReferenceAuthority::Epsg,
                4326
            )),
            serde_json::from_str("\"EPSG:4326\"").unwrap()
        );

        assert_eq!(
            SpatialReferenceOption::Unreferenced,
            serde_json::from_str("\"\"").unwrap()
        );

        assert!(serde_json::from_str::<SpatialReferenceOption>("\"foo:bar\"").is_err());
    }

    #[test]
    fn is_spatial_ref() {
        let s_ref = SpatialReferenceOption::from(SpatialReference::epsg_4326());
        assert!(s_ref.is_spatial_ref());
        assert!(!s_ref.is_unreferenced());
    }

    #[test]
    fn is_unreferenced() {
        let s_ref = SpatialReferenceOption::Unreferenced;
        assert!(s_ref.is_unreferenced());
        assert!(!s_ref.is_spatial_ref());
    }

    #[test]
    fn from_option_some() {
        let s_ref: SpatialReferenceOption = Some(SpatialReference::epsg_4326()).into();
        assert_eq!(
            s_ref,
            SpatialReferenceOption::SpatialReference(SpatialReference::epsg_4326())
        );
    }

    #[test]
    fn from_option_none() {
        let s_ref: SpatialReferenceOption = None.into();
        assert_eq!(s_ref, SpatialReferenceOption::Unreferenced);
    }

    #[test]
    fn into_option_some() {
        let s_ref: Option<SpatialReference> =
            SpatialReferenceOption::SpatialReference(SpatialReference::epsg_4326()).into();
        assert_eq!(s_ref, Some(SpatialReference::epsg_4326()));
    }

    #[test]
    fn into_option_none() {
        let s_ref: Option<SpatialReference> = SpatialReferenceOption::Unreferenced.into();
        assert_eq!(s_ref, None);
    }

    #[test]
    fn proj_string() {
        assert_eq!(
            SpatialReference::new(SpatialReferenceAuthority::Epsg, 4326)
                .proj_string()
                .unwrap(),
            "EPSG:4326"
        );
        assert_eq!(
            SpatialReference::new(SpatialReferenceAuthority::SrOrg, 81)
                .proj_string()
                .unwrap(),
            "+proj=geos +lon_0=0 +h=35785831 +x_0=0 +y_0=0 +ellps=WGS84 +units=m +no_defs +type=crs"
        );
        assert_eq!(
            SpatialReference::new(SpatialReferenceAuthority::Iau2000, 4711)
                .proj_string()
                .unwrap(),
            "IAU2000:4711"
        );
        assert_eq!(
            SpatialReference::new(SpatialReferenceAuthority::Esri, 42)
                .proj_string()
                .unwrap(),
            "ESRI:42"
        );
        assert!(
            SpatialReference::new(SpatialReferenceAuthority::SrOrg, 1)
                .proj_string()
                .is_err()
        );
    }

    #[test]
    fn spatial_reference_to_gdal_spatial_ref_epsg() {
        let spatial_reference = SpatialReference::epsg_4326();
        let gdal_sref: SpatialRef = spatial_reference.try_into().unwrap();

        assert_eq!(gdal_sref.auth_name().unwrap(), "EPSG");
        assert_eq!(gdal_sref.auth_code().unwrap(), 4326);
    }
}<|MERGE_RESOLUTION|>--- conflicted
+++ resolved
@@ -223,11 +223,7 @@
     fn try_from(value: SpatialRef) -> Result<Self, Self::Error> {
         let auth_name = value.auth_name().map_or_else(|| value.authority(), Ok)?;
         Ok(SpatialReference::new(
-<<<<<<< HEAD
-            SpatialReferenceAuthority::from_str(&value.auth_name().unwrap())?, // TODO
-=======
             SpatialReferenceAuthority::from_str(&auth_name)?,
->>>>>>> 10fd4d02
             value.auth_code()? as u32,
         ))
     }
