--- conflicted
+++ resolved
@@ -114,7 +114,27 @@
     }
 }
 
-<<<<<<< HEAD
+struct MlModelNameDeserializeVisitor;
+
+impl Visitor<'_> for MlModelNameDeserializeVisitor {
+    type Value = MlModelName;
+
+    /// always keep in sync with [`is_allowed_name_char`]
+    fn expecting(&self, formatter: &mut std::fmt::Formatter) -> std::fmt::Result {
+        write!(
+            formatter,
+            "a string consisting of a namespace and name name, separated by a colon, only using alphanumeric characters, underscores & dashes"
+        )
+    }
+
+    fn visit_str<E>(self, s: &str) -> Result<Self::Value, E>
+    where
+        E: serde::de::Error,
+    {
+        MlModelName::from_str(s).map_err(|e| E::custom(e.to_string()))
+    }
+}
+
 /// A struct describing tensor shape for `MlModelMetadata`
 #[derive(Debug, Copy, Clone, Eq, PartialEq, Deserialize, Serialize)]
 pub struct TensorShape3D {
@@ -163,26 +183,6 @@
     pub fn yx_matches_tile_shape(&self, tile_shape: &GridShape2D) -> bool {
         self.axis_size_x() == tile_shape.axis_size_x()
             && self.axis_size_y() == tile_shape.axis_size_y()
-=======
-struct MlModelNameDeserializeVisitor;
-
-impl Visitor<'_> for MlModelNameDeserializeVisitor {
-    type Value = MlModelName;
-
-    /// always keep in sync with [`is_allowed_name_char`]
-    fn expecting(&self, formatter: &mut std::fmt::Formatter) -> std::fmt::Result {
-        write!(
-            formatter,
-            "a string consisting of a namespace and name name, separated by a colon, only using alphanumeric characters, underscores & dashes"
-        )
-    }
-
-    fn visit_str<E>(self, s: &str) -> Result<Self::Value, E>
-    where
-        E: serde::de::Error,
-    {
-        MlModelName::from_str(s).map_err(|e| E::custom(e.to_string()))
->>>>>>> 22fe2f6b
     }
 }
 
@@ -192,7 +192,6 @@
 pub struct MlModelMetadata {
     pub file_path: PathBuf,
     pub input_type: RasterDataType,
-<<<<<<< HEAD
     pub output_type: RasterDataType,
     pub input_shape: TensorShape3D,
     pub output_shape: TensorShape3D, // TODO: output measurement, e.g. classification or regression, label names for classification. This would have to be provided by the model creator along the model file as it cannot be extracted from the model file(?)
@@ -217,10 +216,7 @@
 
     pub fn output_is_single_attribute(&self) -> bool {
         self.mun_output_bands() == 1
-=======
-    pub num_input_bands: u32, // number of features per sample (bands per pixel)
-    pub output_type: RasterDataType, // TODO: support multiple outputs, e.g. one band for the probability of prediction
-                                     // TODO: output measurement, e.g. classification or regression, label names for classification. This would have to be provided by the model creator along the model file as it cannot be extracted from the model file(?)
+    }
 }
 
 #[cfg(test)]
@@ -252,6 +248,5 @@
         let mln = MlModelName::from_str(ML_MODEL_NAME).unwrap();
         assert_eq!(mln.name, "myModelName".to_string());
         assert!(mln.namespace.is_none());
->>>>>>> 22fe2f6b
     }
 }