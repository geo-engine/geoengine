--- conflicted
+++ resolved
@@ -1,11 +1,6 @@
 use crate::{
-<<<<<<< HEAD
-    dataset::{is_invalid_name_char, SYSTEM_NAMESPACE},
+    dataset::{SYSTEM_NAMESPACE, is_invalid_name_char},
     raster::{GridShape2D, GridSize, RasterDataType},
-=======
-    dataset::{SYSTEM_NAMESPACE, is_invalid_name_char},
-    raster::RasterDataType,
->>>>>>> 4d3e935a
 };
 use serde::{Deserialize, Serialize, de::Visitor};
 use snafu::Snafu;
