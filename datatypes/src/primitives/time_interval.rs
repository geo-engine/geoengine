use crate::error;
use crate::primitives::TimeInstance;
use crate::util::arrow::ArrowTyped;
use crate::util::Result;
<<<<<<< HEAD
=======
use chrono::{TimeZone, Utc};
>>>>>>> 274ec450
use serde::{Deserialize, Serialize};
use snafu::ensure;
use std::cmp::Ordering;
use std::fmt::{Debug, Display};

/// Stores time intervals in ms in close-open semantic [start, end)
#[derive(Clone, Copy, Deserialize, Serialize, PartialEq, Eq)]
#[repr(C)]
pub struct TimeInterval {
    start: TimeInstance,
    end: TimeInstance,
}

impl Default for TimeInterval {
    /// The default time interval is always valid.
    ///
    /// # Examples
    ///
    /// ```
    /// use geoengine_datatypes::primitives::{TimeInterval, TimeInstance};
    ///
    /// assert!(TimeInterval::default().contains(&TimeInterval::new_unchecked(0, 0)));
    /// assert!(TimeInterval::default().intersects(&TimeInterval::default()));
    /// assert_eq!(TimeInterval::default().union(&TimeInterval::default()).unwrap(), TimeInterval::default());
    /// ```
    fn default() -> Self {
        Self {
            start: i64::min_value().into(),
            end: i64::max_value().into(),
        }
    }
}

impl TimeInterval {
    /// Creates a new time interval from inputs implementing Into<TimeInstance>
    ///
    /// # Examples
    ///
    /// ```
    /// use geoengine_datatypes::primitives::{TimeInterval, TimeInstance};
    ///
    /// TimeInterval::new(0, 0).unwrap();
    /// TimeInterval::new(0, 1).unwrap();
    ///
    /// TimeInterval::new(1, 0).unwrap_err();
    /// ```
    ///
    /// # Errors
    ///
    /// This constructor fails if `end` is before `start`
    ///
    pub fn new<A, B>(start: A, end: B) -> Result<Self>
    where
        A: Into<TimeInstance>,
        B: Into<TimeInstance>,
    {
        let start_instant = start.into();
        let end_instant = end.into();
        ensure!(
            start_instant <= end_instant,
            error::TimeIntervalEndBeforeStart {
                start: start_instant,
                end: end_instant
            }
        );
        Ok(Self {
            start: start_instant,
            end: end_instant,
        })
    }

    /// Creates a new time interval without bound checks from inputs implementing Into<TimeInstance>
    ///
    /// # Examples
    ///
    /// ```
    /// use geoengine_datatypes::primitives::{TimeInterval};
    ///
    /// let time_unchecked = TimeInterval::new_unchecked(0, 1);
    ///
    /// assert_eq!(time_unchecked, TimeInterval::new(0, 1).unwrap());
    /// ```
    ///
    pub fn new_unchecked<A, B>(start: A, end: B) -> Self
    where
        A: Into<TimeInstance>,
        B: Into<TimeInstance>,
    {
        Self {
            start: start.into(),
            end: end.into(),
        }
    }

    /// Returns whether the other `TimeInterval` is contained (smaller or equal) within this interval
    ///
    /// # Examples
    ///
    /// ```
    /// use geoengine_datatypes::primitives::{TimeInterval, TimeInstance};
    ///
    /// let valid_pairs = vec![
    ///     ((0, 1), (0, 1)),
    ///     ((0, 3), (1, 2)),
    ///     ((0, 2), (0, 1)),
    ///     ((0, 2), (1, 2)),
    /// ];
    ///
    /// for ((t1, t2), (t3, t4)) in valid_pairs {
    ///     let i1 = TimeInterval::new(t1, t2).unwrap();
    ///     let i2 = TimeInterval::new(t3, t4).unwrap();
    ///     assert!(i1.contains(&i2), "{:?} should contain {:?}", i1, i2);
    /// }
    ///
    /// let invalid_pairs = vec![((0, 1), (-1, 2))];
    ///
    /// for ((t1, t2), (t3, t4)) in invalid_pairs {
    ///     let i1 = TimeInterval::new(t1, t2).unwrap();
    ///     let i2 = TimeInterval::new(t3, t4).unwrap();
    ///     assert!(!i1.contains(&i2), "{:?} should not contain {:?}", i1, i2);
    /// }
    /// ```
    ///
    pub fn contains(&self, other: &Self) -> bool {
        self.start <= other.start && self.end >= other.end
    }

    /// Returns whether the given interval intersects this interval
    ///
    /// # Examples
    ///
    /// ```
    /// use geoengine_datatypes::primitives::{TimeInterval, TimeInstance};
    ///
    /// let valid_pairs = vec![
    ///     ((0, 1), (0, 1)),
    ///     ((0, 3), (1, 2)),
    ///     ((0, 2), (1, 3)),
    ///     ((0, 1), (0, 2)),
    ///     ((0, 2), (-2, 1)),
    /// ];
    ///
    /// for ((t1, t2), (t3, t4)) in valid_pairs {
    ///     let i1 = TimeInterval::new(t1, t2).unwrap();
    ///     let i2 = TimeInterval::new(t3, t4).unwrap();
    ///     assert!(i1.intersects(&i2), "{:?} should intersect {:?}", i1, i2);
    /// }
    ///
    /// let invalid_pairs = vec![
    ///     ((0, 1), (-1, 0)), //
    ///     ((0, 1), (1, 2)),
    ///     ((0, 1), (2, 3)),
    /// ];
    ///
    /// for ((t1, t2), (t3, t4)) in invalid_pairs {
    ///     let i1 = TimeInterval::new(t1, t2).unwrap();
    ///     let i2 = TimeInterval::new(t3, t4).unwrap();
    ///     assert!(
    ///         !i1.intersects(&i2),
    ///         "{:?} should not intersect {:?}",
    ///         i1,
    ///         i2
    ///     );
    /// }
    /// ```
    ///
    pub fn intersects(&self, other: &Self) -> bool {
        self.start < other.end && self.end > other.start
    }

    /// Unites this interval with another one.
    ///
    /// # Examples
    ///
    /// ```
    /// use geoengine_datatypes::primitives::{TimeInterval, TimeInstance};
    ///
    /// let i1 = TimeInterval::new(0, 2).unwrap();
    /// let i2 = TimeInterval::new(1, 3).unwrap();
    /// let i3 = TimeInterval::new(2, 4).unwrap();
    /// let i4 = TimeInterval::new(3, 5).unwrap();
    ///
    /// assert_eq!(i1.union(&i2).unwrap(), TimeInterval::new(0, 3).unwrap());
    /// assert_eq!(i1.union(&i3).unwrap(), TimeInterval::new(0, 4).unwrap());
    /// i1.union(&i4).unwrap_err();
    /// ```
    ///
    /// # Errors
    /// This method fails if the other `TimeInterval` does not intersect or touch the current interval.
    ///
    pub fn union(&self, other: &Self) -> Result<Self> {
        ensure!(
            self.intersects(other) || self.start == other.end || self.end == other.start,
            error::TimeIntervalUnmatchedIntervals {
                i1: *self,
                i2: *other,
            }
        );
        Ok(Self {
            start: i64::min(self.start.inner(), other.start.inner()).into(),
            end: i64::max(self.end.inner(), other.end.inner()).into(),
        })
    }

    pub fn start(&self) -> TimeInstance {
        self.start
    }

    pub fn end(&self) -> TimeInstance {
        self.end
    }

    /// Creates a geo json event from a time interval
    ///
    /// according to `GeoJSON` event extension (<https://github.com/sgillies/geojson-events>)
    ///
    /// # Examples
    ///
    /// ```
    /// use geoengine_datatypes::primitives::{TimeInterval, TimeInstance};
    ///
    /// assert_eq!(
    ///     TimeInterval::new_unchecked(0, 1585069448 * 1000).to_geo_json_event(),
    ///     serde_json::json!({
    ///         "start": "1970-01-01T00:00:00+00:00",
    ///         "end": "2020-03-24T17:04:08+00:00",
    ///         "type": "Interval",
    ///     })
    /// );
    /// ```
    pub fn to_geo_json_event(&self) -> serde_json::Value {
<<<<<<< HEAD
        let start_date = self.start().as_utc_date_time();
        let end_date = self.end().as_utc_date_time();
=======
        // TODO: Use proper time handling, e.g., define a BOT/EOT, …
        fn to_rfc3339(timestamp: i64) -> String {
            const MIN_VISUALIZABLE_VALUE: i64 = -8_334_632_851_200_001 + 1;
            const MAX_VISUALIZABLE_VALUE: i64 = 8_210_298_412_800_000 - 1;

            if timestamp < MIN_VISUALIZABLE_VALUE {
                "-262144-01-01T00:00:00+00:00".into()
            } else if timestamp > MAX_VISUALIZABLE_VALUE {
                "+262143-12-31T23:59:59.999+00:00".into()
            } else {
                Utc.timestamp_millis(timestamp).to_rfc3339()
            }
        }
>>>>>>> 274ec450

        serde_json::json!({
            "start": to_rfc3339(self.start),
            "end": to_rfc3339(self.end),
            "type": "Interval"
        })
    }
}

impl Debug for TimeInterval {
    fn fmt(&self, f: &mut std::fmt::Formatter<'_>) -> Result<(), std::fmt::Error> {
        write!(
            f,
            "TimeInterval [{}, {})",
            self.start.inner(),
            &self.end.inner()
        )
    }
}

impl Display for TimeInterval {
    /// Display the interval in its close-open form
    ///
    /// # Examples
    ///
    /// ```
    /// use geoengine_datatypes::primitives::TimeInterval;
    ///
    /// assert_eq!(format!("{}", TimeInterval::new(0, 1).unwrap()), "[0, 1)");
    /// ```
    ///
    fn fmt(&self, f: &mut std::fmt::Formatter<'_>) -> Result<(), std::fmt::Error> {
        write!(f, "[{}, {})", self.start.inner(), self.end.inner())
    }
}

impl PartialOrd for TimeInterval {
    /// Order intervals whether they are completely before, equal or after each other or in-between (unordered)
    ///
    /// # Examples
    ///
    /// ```
    /// use geoengine_datatypes::primitives::TimeInterval;
    ///
    /// assert_eq!(
    ///     TimeInterval::new(0, 1).unwrap(),
    ///     TimeInterval::new(0, 1).unwrap()
    /// );
    /// assert_ne!(
    ///     TimeInterval::new(0, 1).unwrap(),
    ///     TimeInterval::new(1, 2).unwrap()
    /// );
    ///
    /// assert!(TimeInterval::new(0, 1).unwrap() <= TimeInterval::new(0, 1).unwrap());
    /// assert!(TimeInterval::new(0, 1).unwrap() <= TimeInterval::new(1, 2).unwrap());
    /// assert!(TimeInterval::new(0, 1).unwrap() < TimeInterval::new(1, 2).unwrap());
    ///
    /// assert!(TimeInterval::new(0, 1).unwrap() >= TimeInterval::new(0, 1).unwrap());
    /// assert!(TimeInterval::new(1, 2).unwrap() >= TimeInterval::new(0, 1).unwrap());
    /// assert!(TimeInterval::new(1, 2).unwrap() > TimeInterval::new(0, 1).unwrap());
    ///
    /// assert!(TimeInterval::new(0, 2)
    ///     .unwrap()
    ///     .partial_cmp(&TimeInterval::new(1, 3).unwrap())
    ///     .is_none());
    ///
    /// assert!(TimeInterval::new(0, 1)
    ///     .unwrap()
    ///     .partial_cmp(&TimeInterval::new(0, 2).unwrap())
    ///     .is_none());
    /// ```
    ///
    fn partial_cmp(&self, other: &Self) -> Option<Ordering> {
        if self.eq(other) {
            Some(Ordering::Equal)
        } else if self.end <= other.start {
            Some(Ordering::Less)
        } else if self.start >= other.end {
            Some(Ordering::Greater)
        } else {
            None
        }
    }
}

impl ArrowTyped for TimeInterval {
    type ArrowArray = arrow::array::FixedSizeListArray;
    type ArrowBuilder = arrow::array::FixedSizeListBuilder<arrow::array::Date64Builder>;

    fn arrow_data_type() -> arrow::datatypes::DataType {
        arrow::datatypes::DataType::FixedSizeList(
            arrow::datatypes::DataType::Date64(arrow::datatypes::DateUnit::Millisecond).into(),
            2,
        )
    }

    fn arrow_builder(capacity: usize) -> Self::ArrowBuilder {
        arrow::array::FixedSizeListBuilder::new(arrow::array::Date64Builder::new(2 * capacity), 2)
    }
}

#[cfg(test)]
mod tests {
    use super::*;

    #[test]
    fn to_geo_json_event() {
        let min_visualizable_value = -8_334_632_851_200_001 + 1;
        let max_visualizable_value = 8_210_298_412_800_000 - 1;

        assert_eq!(
            TimeInterval::new_unchecked(min_visualizable_value, max_visualizable_value)
                .to_geo_json_event(),
            serde_json::json!({
                "start": "-262144-01-01T00:00:00+00:00",
                "end": "+262143-12-31T23:59:59.999+00:00",
                "type": "Interval",
            })
        );
        assert_eq!(
            TimeInterval::new_unchecked(min_visualizable_value - 1, max_visualizable_value + 1)
                .to_geo_json_event(),
            serde_json::json!({
                "start": "-262144-01-01T00:00:00+00:00",
                "end": "+262143-12-31T23:59:59.999+00:00",
                "type": "Interval",
            })
        );
        assert_eq!(
            TimeInterval::new_unchecked(i64::MIN, i64::MAX).to_geo_json_event(),
            serde_json::json!({
                "start": "-262144-01-01T00:00:00+00:00",
                "end": "+262143-12-31T23:59:59.999+00:00",
                "type": "Interval",
            })
        );
    }
}<|MERGE_RESOLUTION|>--- conflicted
+++ resolved
@@ -2,10 +2,7 @@
 use crate::primitives::TimeInstance;
 use crate::util::arrow::ArrowTyped;
 use crate::util::Result;
-<<<<<<< HEAD
-=======
 use chrono::{TimeZone, Utc};
->>>>>>> 274ec450
 use serde::{Deserialize, Serialize};
 use snafu::ensure;
 use std::cmp::Ordering;
@@ -237,10 +234,6 @@
     /// );
     /// ```
     pub fn to_geo_json_event(&self) -> serde_json::Value {
-<<<<<<< HEAD
-        let start_date = self.start().as_utc_date_time();
-        let end_date = self.end().as_utc_date_time();
-=======
         // TODO: Use proper time handling, e.g., define a BOT/EOT, …
         fn to_rfc3339(timestamp: i64) -> String {
             const MIN_VISUALIZABLE_VALUE: i64 = -8_334_632_851_200_001 + 1;
@@ -254,11 +247,10 @@
                 Utc.timestamp_millis(timestamp).to_rfc3339()
             }
         }
->>>>>>> 274ec450
 
         serde_json::json!({
-            "start": to_rfc3339(self.start),
-            "end": to_rfc3339(self.end),
+            "start": to_rfc3339(self.start.inner()),
+            "end": to_rfc3339(self.end.inner()),
             "type": "Interval"
         })
     }
