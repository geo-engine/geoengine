--- conflicted
+++ resolved
@@ -300,10 +300,10 @@
         self.end.inner().wrapping_sub(self.start.inner()) as u64
     }
 
-<<<<<<< HEAD
     pub fn is_instant(&self) -> bool {
         self.start == self.end
-=======
+    }
+
     /// Extends a time interval with the bounds of another time interval.
     /// The result has the smaller `start` and the larger `end`.
     pub fn extend(&self, other: &Self) -> TimeInterval {
@@ -311,7 +311,6 @@
             start: self.start.min(other.start),
             end: self.end.max(other.end),
         }
->>>>>>> 52115c26
     }
 }
 
