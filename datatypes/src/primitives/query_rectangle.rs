--- conflicted
+++ resolved
@@ -14,20 +14,13 @@
 /// A spatio-temporal rectangle with a specified resolution and the selected bands
 #[derive(Clone, Debug, PartialEq, Serialize, Deserialize)]
 #[serde(rename_all = "camelCase")]
-<<<<<<< HEAD
-pub struct QueryRectangle<SpatialQuery> {
+pub struct QueryRectangle<SpatialQuery, AttributeSelection: QueryAttributeSelection> {
     pub spatial_query: SpatialQuery,
-=======
-pub struct QueryRectangle<
-    SpatialBounds: AxisAlignedRectangle,
-    AttributeSelection: QueryAttributeSelection,
-> {
-    pub spatial_bounds: SpatialBounds,
->>>>>>> 9ebde23d
     pub time_interval: TimeInterval,
-}
-
-impl<SpatialQuery: Copy> QueryRectangle<SpatialQuery> {
+    pub attributes: AttributeSelection,
+}
+
+impl<SpatialQuery: Copy, A: QueryAttributeSelection> QueryRectangle<SpatialQuery, A> {
     pub fn spatial_query(&self) -> SpatialQuery {
         self.spatial_query
     }
@@ -43,20 +36,37 @@
     pub fn temporal_query_mut(&mut self) -> &mut TimeInterval {
         &mut self.time_interval
     }
-}
-
-pub type VectorQueryRectangle = QueryRectangle<SpatialQueryRectangle<BoundingBox2D>>;
-pub type RasterQueryRectangle = QueryRectangle<SpatialGridQueryRectangle>;
-pub type PlotQueryRectangle = QueryRectangle<SpatialQueryRectangle<BoundingBox2D>>;
-
-impl<S> QueryRectangle<SpatialQueryRectangle<S>>
+
+    pub fn attributes(&self) -> &A {
+        &self.attributes
+    }
+
+    pub fn attributes_mut(&mut self) -> &mut A {
+        &mut self.attributes
+    }
+}
+
+pub type VectorQueryRectangle =
+    QueryRectangle<SpatialQueryRectangle<BoundingBox2D>, ColumnSelection>;
+pub type RasterQueryRectangle = QueryRectangle<SpatialGridQueryRectangle, BandSelection>;
+pub type PlotQueryRectangle =
+    QueryRectangle<SpatialQueryRectangle<BoundingBox2D>, PlotSeriesSelection>;
+
+// Implementation for VectorQueryRectangle and PlotQueryRectangle
+impl<S, A> QueryRectangle<SpatialQueryRectangle<S>, A>
 where
     S: SpatialBounded,
+    A: QueryAttributeSelection,
 {
-    pub fn new(spatial_bounds: SpatialQueryRectangle<S>, time_interval: TimeInterval) -> Self {
+    pub fn new(
+        spatial_bounds: SpatialQueryRectangle<S>,
+        time_interval: TimeInterval,
+        attributes: A,
+    ) -> Self {
         Self {
             spatial_query: spatial_bounds,
             time_interval,
+            attributes,
         }
     }
 
@@ -65,6 +75,7 @@
         spatial_bounds: S,
         time_interval: TimeInterval,
         spatial_resolution: SpatialResolution,
+        attributes: A,
     ) -> Self {
         Self {
             spatial_query: SpatialQueryRectangle {
@@ -72,11 +83,12 @@
                 spatial_resolution,
             },
             time_interval,
-        }
-    }
-}
-
-impl QueryRectangle<SpatialGridQueryRectangle> {
+            attributes,
+        }
+    }
+}
+
+impl RasterQueryRectangle {
     /// Creates a new `QueryRectangle` that describes the requested grid.
     /// The spatial query is defined by a `SpatialGridQueryRectangle`, which is derived from a `SpatialPartition2D`, a `SpatialResolution` and a origin `Coordinate2D`.
     /// The temporal query is defined by a `TimeInterval`.
@@ -86,6 +98,7 @@
         spatial_resolution: SpatialResolution,
         origin_coordinate: Coordinate2D,
         time_interval: TimeInterval,
+        attributes: BandSelection,
     ) -> Self {
         Self::new(
             SpatialGridQueryRectangle::with_partition_and_resolution_and_origin(
@@ -94,6 +107,7 @@
                 origin_coordinate,
             ),
             time_interval,
+            attributes,
         )
     }
 
@@ -104,6 +118,7 @@
     pub fn with_vector_query_and_grid_origin(
         vector_query: VectorQueryRectangle,
         grid_origin: Coordinate2D,
+        attributes: BandSelection,
     ) -> Self {
         Self::new(
             SpatialGridQueryRectangle::with_vector_query_and_grid_origin(
@@ -111,6 +126,23 @@
                 grid_origin,
             ),
             vector_query.time_interval,
+            attributes,
+        )
+    }
+
+    pub fn with_spatial_query_and_grid_origin(
+        spatial_query: SpatialQueryRectangle<BoundingBox2D>,
+        grid_origin: Coordinate2D,
+        time_interval: TimeInterval,
+        attributes: BandSelection,
+    ) -> Self {
+        Self::new(
+            SpatialGridQueryRectangle::with_vector_query_and_grid_origin(
+                spatial_query,
+                grid_origin,
+            ),
+            time_interval,
+            attributes,
         )
     }
 
@@ -121,6 +153,7 @@
         spatial_partition: SpatialPartition2D,
         spatial_resolution: SpatialResolution,
         time_interval: TimeInterval,
+        attributes: BandSelection,
     ) -> Self {
         Self::new(
             SpatialGridQueryRectangle::_with_partition_and_resolution(
@@ -128,6 +161,7 @@
                 spatial_resolution,
             ),
             time_interval,
+            attributes,
         )
     }
 
@@ -135,19 +169,40 @@
         grid_bounds: GridBoundingBox2D,
         geo_transform: GeoTransform,
         time_interval: TimeInterval,
+        attributes: BandSelection,
     ) -> Self {
         Self::new(
             SpatialGridQueryRectangle::new(geo_transform, grid_bounds),
             time_interval,
+            attributes,
         )
     }
 
     /// Creates a new `QueryRectangle` with a spatial grid query defined by a `SpatialGridQueryRectangle` and a temporal query defined by a `TimeInterval`.
-    pub fn new(spatial_bounds: SpatialGridQueryRectangle, time_interval: TimeInterval) -> Self {
+    pub fn new(
+        spatial_bounds: SpatialGridQueryRectangle,
+        time_interval: TimeInterval,
+        attributes: BandSelection,
+    ) -> Self {
         Self {
             spatial_query: spatial_bounds,
             time_interval,
-        }
+            attributes,
+        }
+    }
+
+    pub fn from_qrect_and_bands<A: QueryAttributeSelection>(
+        query: &QueryRectangle<SpatialQueryRectangle<BoundingBox2D>, A>,
+        bands: BandSelection,
+    ) -> Self {
+        Self::new(
+            SpatialGridQueryRectangle::_with_partition_and_resolution(
+                query.spatial_query.spatial_partition(),
+                query.spatial_query.spatial_resolution,
+            ), // TODO: can we always do this into?
+            query.temporal_query(),
+            bands,
+        )
     }
 }
 
@@ -155,14 +210,24 @@
 pub type VectorSpatialQueryRectangle = SpatialQueryRectangle<BoundingBox2D>;
 pub type PlotSpatialQueryRectangle = SpatialQueryRectangle<BoundingBox2D>;
 
-/// A spatio-temporal rectangle with a specified resolution
+/// A spatial rectangle with a specified resolution
 #[derive(Copy, Clone, Debug, PartialEq, Serialize, Deserialize)]
 pub struct SpatialQueryRectangle<SpatialBounds> {
     pub spatial_bounds: SpatialBounds,
     pub spatial_resolution: SpatialResolution,
-    pub attributes: AttributeSelection,
-}
-
+}
+
+impl SpatialBounded for SpatialQueryRectangle<BoundingBox2D> {
+    fn spatial_bounds(&self) -> BoundingBox2D {
+        self.spatial_bounds
+    }
+}
+
+impl SpatialPartitioned for SpatialQueryRectangle<BoundingBox2D> {
+    fn spatial_partition(&self) -> SpatialPartition2D {
+        SpatialPartition2D::with_bbox_and_resolution(self.spatial_bounds, self.spatial_resolution)
+    }
+}
 pub trait QueryAttributeSelection: Clone + Send + Sync {}
 
 #[derive(Clone, Debug, PartialEq, Serialize)]
@@ -233,15 +298,6 @@
     }
 }
 
-<<<<<<< HEAD
-impl SpatialBounded for SpatialQueryRectangle<BoundingBox2D> {
-    fn spatial_bounds(&self) -> BoundingBox2D {
-        self.spatial_bounds
-    }
-}
-
-impl SpatialPartitioned for SpatialQueryRectangle<BoundingBox2D> {
-=======
 impl QueryAttributeSelection for BandSelection {}
 
 #[derive(Copy, Clone, Debug, PartialEq, Serialize, Deserialize)]
@@ -266,58 +322,37 @@
 
 impl QueryAttributeSelection for PlotSeriesSelection {}
 
-pub type VectorQueryRectangle = QueryRectangle<BoundingBox2D, ColumnSelection>;
-pub type RasterQueryRectangle = QueryRectangle<SpatialPartition2D, BandSelection>;
-pub type PlotQueryRectangle = QueryRectangle<BoundingBox2D, PlotSeriesSelection>;
-
-impl RasterQueryRectangle {
-    pub fn from_qrect_and_bands<A>(
-        query: &QueryRectangle<BoundingBox2D, A>,
-        bands: BandSelection,
-    ) -> Self
-    where
-        A: QueryAttributeSelection,
-        QueryRectangle<BoundingBox2D, A>: SpatialPartitioned,
-    {
-        Self {
-            spatial_bounds: query.spatial_partition(),
-            time_interval: query.time_interval,
-            spatial_resolution: query.spatial_resolution,
-            attributes: bands,
-        }
-    }
-}
-
-impl SpatialPartitioned for QueryRectangle<BoundingBox2D, ColumnSelection> {
->>>>>>> 9ebde23d
-    fn spatial_partition(&self) -> SpatialPartition2D {
-        SpatialPartition2D::with_bbox_and_resolution(self.spatial_bounds, self.spatial_resolution)
-    }
-}
-
-<<<<<<< HEAD
+impl SpatialPartitioned for VectorQueryRectangle {
+    fn spatial_partition(&self) -> SpatialPartition2D {
+        self.spatial_query.spatial_partition()
+    }
+}
+
 impl SpatialPartitioned for SpatialQueryRectangle<SpatialPartition2D> {
-=======
-impl SpatialPartitioned for QueryRectangle<BoundingBox2D, PlotSeriesSelection> {
-    fn spatial_partition(&self) -> SpatialPartition2D {
-        SpatialPartition2D::with_bbox_and_resolution(self.spatial_bounds, self.spatial_resolution)
-    }
-}
-
-impl SpatialPartitioned for QueryRectangle<SpatialPartition2D, BandSelection> {
->>>>>>> 9ebde23d
     fn spatial_partition(&self) -> SpatialPartition2D {
         self.spatial_bounds
     }
 }
 
-<<<<<<< HEAD
+impl SpatialPartitioned for PlotQueryRectangle {
+    fn spatial_partition(&self) -> SpatialPartition2D {
+        self.spatial_query.spatial_partition()
+    }
+}
+
+impl SpatialPartitioned for RasterQueryRectangle {
+    fn spatial_partition(&self) -> SpatialPartition2D {
+        self.spatial_query.spatial_partition()
+    }
+}
+
 impl From<RasterQueryRectangle> for VectorQueryRectangle {
     fn from(value: RasterQueryRectangle) -> Self {
         Self::with_bounds_and_resolution(
             value.spatial_query().spatial_bounds(),
             value.time_interval,
             value.spatial_query().geo_transform.spatial_resolution(),
+            ColumnSelection::all(), // TODO: this will propably stop working once the selection can do more then "all"
         )
     }
 }
@@ -325,7 +360,6 @@
 /*
 impl From<QueryRectangle<BoundingBox2D>> for QueryRectangle<SpatialPartition2D> {
     fn from(value: QueryRectangle<BoundingBox2D>) -> Self {
-=======
 impl From<QueryRectangle<BoundingBox2D, ColumnSelection>>
     for QueryRectangle<BoundingBox2D, PlotSeriesSelection>
 {
@@ -338,21 +372,6 @@
         }
     }
 }
-
-impl From<QueryRectangle<BoundingBox2D, PlotSeriesSelection>>
-    for QueryRectangle<BoundingBox2D, ColumnSelection>
-{
-    fn from(value: QueryRectangle<BoundingBox2D, PlotSeriesSelection>) -> Self {
->>>>>>> 9ebde23d
-        Self {
-            spatial_bounds: value.spatial_bounds,
-            time_interval: value.time_interval,
-            spatial_resolution: value.spatial_resolution,
-            attributes: value.attributes.into(),
-        }
-    }
-}
-<<<<<<< HEAD
 */
 
 /// A spatio-temporal grid query with a geotransform and a size in pixels.
@@ -461,17 +480,5 @@
             vector_spatial_query.spatial_resolution,
             origin_coordinate,
         )
-=======
-
-impl From<ColumnSelection> for PlotSeriesSelection {
-    fn from(_: ColumnSelection) -> Self {
-        Self {}
-    }
-}
-
-impl From<PlotSeriesSelection> for ColumnSelection {
-    fn from(_: PlotSeriesSelection) -> Self {
-        Self {}
->>>>>>> 9ebde23d
     }
 }