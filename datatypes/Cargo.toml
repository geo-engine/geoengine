--- conflicted
+++ resolved
@@ -16,15 +16,9 @@
 [dependencies]
 arrow = { version = "5.0", features = ["simd"] }
 chrono = "0.4"
-<<<<<<< HEAD
-float-cmp = "0.8"
-=======
-flatbuffers = "=0.9.0" # TODO: pinned only for `arrow`, should be removed at some point
 float-cmp = "0.9"
->>>>>>> fd51fcc4
 gdal = { version = "0.8" }
 geo = "0.18"
-proj = "0.22"
 geojson = "0.22"
 image = "0.23"
 num-traits = "0.2"
@@ -32,6 +26,7 @@
 ordered-float = { version= "2.0", features = ["serde"] }
 paste = "1.0"
 postgres-types = { version = "0.2", features = ["derive", "with-chrono-0_4", "with-uuid-0_8"], optional = true }
+proj = "0.22"
 serde = { version = "1.0", features = ["derive"] }
 serde_json = "1.0"
 snafu = "0.6"
