use crate::api::model::datatypes::{
    BoundingBox2D, Breakpoint, ClassificationMeasurement, Colorizer, ContinuousMeasurement,
<<<<<<< HEAD
    Coordinate2D, DataId, DataProviderId, DatasetId, DateTimeParseFormat, ExternalDataId,
    FeatureDataType, LayerId, Measurement, MultiLineString, MultiPoint, MultiPolygon, NoGeometry,
    Palette, PlotOutputFormat, RasterDataType, RasterPropertiesEntryType, RasterPropertiesKey,
    RasterQueryRectangle, RgbaColor, SpatialPartition2D, SpatialReference,
    SpatialReferenceAuthority, SpatialReferenceOption, SpatialResolution, StringPair,
    TimeGranularity, TimeInstance, TimeInterval, TimeStep, VectorDataType,
=======
    Coordinate2D, DataId, DataProviderId, DatasetId, DateTimeParseFormat, DefaultColors,
    ExternalDataId, FeatureDataType, LayerId, LinearGradient, LogarithmicGradient, Measurement,
    MultiLineString, MultiPoint, MultiPolygon, NoGeometry, OverUnderColors, Palette,
    RasterDataType, RasterPropertiesEntryType, RasterPropertiesKey, RasterQueryRectangle,
    RgbaColor, SpatialPartition2D, SpatialReference, SpatialReferenceAuthority,
    SpatialReferenceOption, SpatialResolution, StringPair, TimeGranularity, TimeInstance,
    TimeInterval, TimeStep, VectorDataType,
>>>>>>> 15e73422
};
use crate::api::model::operators::{
    CsvHeader, FileNotFoundHandling, FormatSpecifics, GdalConfigOption, GdalDatasetGeoTransform,
    GdalDatasetParameters, GdalLoadingInfoTemporalSlice, GdalMetaDataList, GdalMetaDataRegular,
    GdalMetaDataStatic, GdalMetadataMapping, GdalMetadataNetCdfCf, GdalSourceTimePlaceholder,
    MockDatasetDataSourceLoadingInfo, MockMetaData, OgrMetaData, OgrSourceColumnSpec,
    OgrSourceDataset, OgrSourceDatasetTimeType, OgrSourceDurationSpec, OgrSourceErrorSpec,
    OgrSourceTimeFormat, PlotResultDescriptor, RasterResultDescriptor, TimeReference,
    TypedGeometry, TypedOperator, TypedResultDescriptor, UnixTimeStampType, VectorColumnInfo,
    VectorResultDescriptor,
};
use crate::api::model::services::{
    AddDataset, CreateDataset, DataPath, DatasetDefinition, MetaDataDefinition, MetaDataSuggestion,
};
use crate::contexts::{SessionId, SimpleSession};
use crate::datasets::listing::{DatasetListing, OrderBy, Provenance, ProvenanceOutput};
use crate::datasets::storage::{AutoCreateDataset, Dataset};
use crate::datasets::upload::{UploadId, Volume, VolumeName};
use crate::datasets::{RasterDatasetFromWorkflow, RasterDatasetFromWorkflowResult};
use crate::handlers;
use crate::handlers::plots::WrappedPlotOutput;
use crate::handlers::spatial_references::{AxisLabels, AxisOrder, SpatialReferenceSpecification};
use crate::handlers::tasks::{TaskAbortOptions, TaskResponse};
use crate::handlers::wcs::CoverageResponse;
use crate::handlers::wfs::{CollectionType, Coordinates, Feature, FeatureType, GeoJson};
use crate::handlers::wms::MapResponse;
use crate::layers::layer::{
    AddLayer, AddLayerCollection, CollectionItem, Layer, LayerCollection, LayerCollectionListing,
    LayerListing, Property, ProviderLayerCollectionId, ProviderLayerId,
};
use crate::layers::listing::LayerCollectionId;
use crate::ogc::util::OgcBoundingBox;
use crate::ogc::{wcs, wfs, wms};
use crate::projects::{
    ColorParam, DerivedColor, DerivedNumber, LineSymbology, NumberParam, PointSymbology,
    PolygonSymbology, ProjectId, RasterSymbology, STRectangle, StrokeParam, Symbology,
    TextSymbology,
};
use crate::tasks::{TaskFilter, TaskId, TaskListOptions, TaskStatus};
use crate::util::{apidoc::OpenApiServerInfo, server::ServerInfo, IdResponse};
use crate::workflows::workflow::{Workflow, WorkflowId};
use utoipa::openapi::security::{HttpAuthScheme, HttpBuilder, SecurityScheme};
use utoipa::{Modify, OpenApi};

#[derive(OpenApi)]
#[openapi(
    paths(
        crate::util::server::available_handler,
        crate::util::server::server_info_handler,
        handlers::layers::layer_handler,
        handlers::layers::layer_to_workflow_id_handler,
        handlers::layers::list_collection_handler,
        handlers::layers::list_root_collections_handler,
        handlers::layers::add_layer,
        handlers::layers::add_collection,
        handlers::layers::remove_collection,
        handlers::layers::remove_layer_from_collection,
        handlers::layers::add_existing_layer_to_collection,
        handlers::layers::add_existing_collection_to_collection,
        handlers::layers::remove_collection_from_collection,
        handlers::layers::layer_to_dataset,
        handlers::session::anonymous_handler,
        handlers::session::session_handler,
        handlers::session::session_project_handler,
        handlers::session::session_view_handler,
        handlers::tasks::abort_handler,
        handlers::tasks::list_handler,
        handlers::tasks::status_handler,
        handlers::wcs::wcs_capabilities_handler,
        handlers::wcs::wcs_describe_coverage_handler,
        handlers::wcs::wcs_get_coverage_handler,
        handlers::wfs::wfs_capabilities_handler,
        handlers::wfs::wfs_feature_handler,
        handlers::wms::wms_capabilities_handler,
        handlers::wms::wms_legend_graphic_handler,
        handlers::wms::wms_map_handler,
        handlers::workflows::dataset_from_workflow_handler,
        handlers::workflows::get_workflow_metadata_handler,
        handlers::workflows::get_workflow_provenance_handler,
        handlers::workflows::load_workflow_handler,
        handlers::workflows::register_workflow_handler,
        handlers::datasets::delete_dataset_handler,
        handlers::datasets::list_datasets_handler,
        handlers::datasets::list_volumes_handler,
        handlers::datasets::get_dataset_handler,
        handlers::datasets::create_dataset_handler,
        handlers::datasets::auto_create_dataset_handler,
        handlers::datasets::suggest_meta_data_handler,
        handlers::spatial_references::get_spatial_reference_specification_handler,
        handlers::plots::get_plot_handler,
    ),
    components(
        schemas(
            SimpleSession,

            DataId,
            DataProviderId,
            DatasetId,
            ExternalDataId,
            IdResponse<WorkflowId>,
            LayerId,
            ProjectId,
            SessionId,
            TaskId,
            UploadId,
            WorkflowId,
            ProviderLayerId,
            ProviderLayerCollectionId,
            LayerCollectionId,

            TimeInstance,
            TimeInterval,

            Coordinate2D,
            BoundingBox2D,
            SpatialPartition2D,
            SpatialResolution,
            SpatialReference,
            SpatialReferenceOption,
            SpatialReferenceAuthority,
            SpatialReferenceSpecification,
            AxisOrder,
            Measurement,
            ContinuousMeasurement,
            ClassificationMeasurement,
            STRectangle,

            ProvenanceOutput,
            Provenance,

            VectorDataType,
            FeatureDataType,
            RasterDataType,

            ServerInfo,

            Workflow,
            TypedOperator,
            TypedResultDescriptor,
            PlotResultDescriptor,
            RasterResultDescriptor,
            VectorResultDescriptor,
            VectorColumnInfo,
            RasterDatasetFromWorkflow,
            RasterDatasetFromWorkflowResult,
            RasterQueryRectangle,
            // VectorQueryRectangle,
            // PlotQueryRectangle,

            TaskAbortOptions,
            TaskFilter,
            TaskListOptions,
            TaskStatus,
            TaskResponse,

            Layer,
            LayerListing,
            LayerCollection,
            LayerCollectionListing,
            Property,
            CollectionItem,
            AddLayer,
            AddLayerCollection,

            Breakpoint,
            ColorParam,
            Colorizer,
            DerivedColor,
            DerivedNumber,
            LineSymbology,
            NumberParam,
            Palette,
            PointSymbology,
            PolygonSymbology,
            RasterSymbology,
            RgbaColor,
            StrokeParam,
            Symbology,
            TextSymbology,
            LinearGradient,
            LogarithmicGradient,
            DefaultColors,
            OverUnderColors,


            OgcBoundingBox,
            MapResponse,
            CoverageResponse,

            wcs::request::WcsService,
            wcs::request::WcsVersion,
            wcs::request::GetCapabilitiesRequest,
            wcs::request::DescribeCoverageRequest,
            wcs::request::GetCoverageRequest,
            wcs::request::GetCoverageFormat,
            wcs::request::WcsBoundingbox,

            wms::request::WmsService,
            wms::request::WmsVersion,
            wms::request::GetCapabilitiesFormat,
            wms::request::GetCapabilitiesRequest,
            wms::request::GetMapRequest,
            wms::request::GetMapExceptionFormat,
            wms::request::GetMapFormat,
            wms::request::GetLegendGraphicRequest,

            wfs::request::WfsService,
            wfs::request::WfsVersion,
            wfs::request::GetCapabilitiesRequest,
            wfs::request::WfsResolution,
            wfs::request::GetFeatureRequest,
            wfs::request::TypeNames,

            GeoJson,
            CollectionType,
            Feature,
            FeatureType,
            Coordinates,

            CreateDataset,
            AutoCreateDataset,
            OrderBy,
            DatasetListing,
            MetaDataSuggestion,
            MetaDataDefinition,
            MockMetaData,
            GdalMetaDataRegular,
            GdalMetaDataStatic,
            GdalMetadataNetCdfCf,
            GdalMetaDataList,
            GdalDatasetParameters,
            TimeStep,
            GdalSourceTimePlaceholder,
            GdalDatasetParameters,
            GdalLoadingInfoTemporalSlice,
            FileNotFoundHandling,
            GdalDatasetGeoTransform,
            GdalMetadataMapping,
            TimeGranularity,
            DateTimeParseFormat,
            TimeReference,
            RasterPropertiesKey,
            RasterPropertiesEntryType,
            OgrMetaData,
            StringPair,
            GdalConfigOption,
            AxisLabels,
            MockDatasetDataSourceLoadingInfo,
            OgrSourceDataset,
            OgrSourceColumnSpec,
            TypedGeometry,
            OgrSourceErrorSpec,
            OgrSourceDatasetTimeType,
            OgrSourceDurationSpec,
            OgrSourceTimeFormat,
            NoGeometry,
            MultiPoint,
            MultiLineString,
            MultiPolygon,
            FormatSpecifics,
            CsvHeader,
            UnixTimeStampType,
            Dataset,
            DatasetDefinition,
            AddDataset,
            Volume,
            VolumeName,
            DataPath,

            PlotOutputFormat,
            WrappedPlotOutput
        ),
    ),
    modifiers(&SecurityAddon, &ApiDocInfo, &OpenApiServerInfo),
    external_docs(url = "https://docs.geoengine.io", description = "Geo Engine Docs")
)]
pub struct ApiDoc;

struct SecurityAddon;

impl Modify for SecurityAddon {
    fn modify(&self, openapi: &mut utoipa::openapi::OpenApi) {
        let components = openapi.components.as_mut().unwrap();
        components.add_security_scheme(
            "session_token",
            SecurityScheme::Http(
                HttpBuilder::new()
                    .scheme(HttpAuthScheme::Bearer)
                    .bearer_format("UUID")
                    .description(Some("A valid session token can be obtained via the /anonymous or /login (pro only) endpoints. Alternatively, it can be defined as a fixed value in the Settings.toml file."))
                    .build(),
            ),
        );
    }
}

struct ApiDocInfo;

impl Modify for ApiDocInfo {
    fn modify(&self, openapi: &mut utoipa::openapi::OpenApi) {
        openapi.info.title = "Geo Engine API".to_string();

        openapi.info.contact = Some(
            utoipa::openapi::ContactBuilder::new()
                .name(Some("Geo Engine Developers"))
                .email(Some("dev@geoengine.de"))
                .build(),
        );

        openapi.info.license = Some(
            utoipa::openapi::LicenseBuilder::new()
                .name("Apache 2.0 (pro features excluded)")
                .url(Some(
                    "https://github.com/geo-engine/geoengine/blob/master/LICENSE",
                ))
                .build(),
        );
    }
}<|MERGE_RESOLUTION|>--- conflicted
+++ resolved
@@ -1,21 +1,12 @@
 use crate::api::model::datatypes::{
     BoundingBox2D, Breakpoint, ClassificationMeasurement, Colorizer, ContinuousMeasurement,
-<<<<<<< HEAD
-    Coordinate2D, DataId, DataProviderId, DatasetId, DateTimeParseFormat, ExternalDataId,
-    FeatureDataType, LayerId, Measurement, MultiLineString, MultiPoint, MultiPolygon, NoGeometry,
-    Palette, PlotOutputFormat, RasterDataType, RasterPropertiesEntryType, RasterPropertiesKey,
+    Coordinate2D, DataId, DataProviderId, DatasetId, DateTimeParseFormat, DefaultColors,
+    ExternalDataId, FeatureDataType, LayerId, LinearGradient, LogarithmicGradient, Measurement,
+    MultiLineString, MultiPoint, MultiPolygon, NoGeometry, OverUnderColors, Palette,
+    PlotOutputFormat, RasterDataType, RasterPropertiesEntryType, RasterPropertiesKey,
     RasterQueryRectangle, RgbaColor, SpatialPartition2D, SpatialReference,
     SpatialReferenceAuthority, SpatialReferenceOption, SpatialResolution, StringPair,
     TimeGranularity, TimeInstance, TimeInterval, TimeStep, VectorDataType,
-=======
-    Coordinate2D, DataId, DataProviderId, DatasetId, DateTimeParseFormat, DefaultColors,
-    ExternalDataId, FeatureDataType, LayerId, LinearGradient, LogarithmicGradient, Measurement,
-    MultiLineString, MultiPoint, MultiPolygon, NoGeometry, OverUnderColors, Palette,
-    RasterDataType, RasterPropertiesEntryType, RasterPropertiesKey, RasterQueryRectangle,
-    RgbaColor, SpatialPartition2D, SpatialReference, SpatialReferenceAuthority,
-    SpatialReferenceOption, SpatialResolution, StringPair, TimeGranularity, TimeInstance,
-    TimeInterval, TimeStep, VectorDataType,
->>>>>>> 15e73422
 };
 use crate::api::model::operators::{
     CsvHeader, FileNotFoundHandling, FormatSpecifics, GdalConfigOption, GdalDatasetGeoTransform,
