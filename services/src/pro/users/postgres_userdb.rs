use crate::contexts::SessionId;
use crate::error::{Error, Result};
use crate::pro::contexts::{ProApplicationContext, ProPostgresDb};
use crate::pro::permissions::postgres_permissiondb::TxPermissionDb;
use crate::pro::permissions::{Role, RoleDescription, RoleId};
use crate::pro::users::oidc::{FlatMaybeEncryptedOidcTokens, OidcTokens, UserClaims};
use crate::pro::users::userdb::{
    CannotRevokeRoleThatIsNotAssignedRoleDbError, RoleIdDoesNotExistRoleDbError,
};
use crate::pro::users::{
    SessionTokenStore, StoredOidcTokens, User, UserCredentials, UserDb, UserId, UserInfo,
    UserRegistration, UserSession,
};
use crate::projects::{ProjectId, STRectangle};
use crate::util::postgres::PostgresErrorExt;
use crate::util::Identifier;
use crate::{error, pro::contexts::ProPostgresContext};
use async_trait::async_trait;

use crate::util::encryption::MaybeEncryptedBytes;
use bb8_postgres::{
    tokio_postgres::tls::MakeTlsConnect, tokio_postgres::tls::TlsConnect, tokio_postgres::Socket,
};
use oauth2::AccessToken;
use pwhash::bcrypt;
use snafu::{ensure, ResultExt};
use tokio_postgres::Transaction;
use uuid::Uuid;

use super::userdb::{
    Bb8RoleDbError, PermissionDbRoleDbError, PostgresRoleDbError, RoleDb, RoleDbError, UserAuth,
};

#[async_trait]
impl<Tls> UserAuth for ProPostgresContext<Tls>
where
    Tls: MakeTlsConnect<Socket> + Clone + Send + Sync + 'static + std::fmt::Debug,
    <Tls as MakeTlsConnect<Socket>>::Stream: Send + Sync,
    <Tls as MakeTlsConnect<Socket>>::TlsConnect: Send,
    <<Tls as MakeTlsConnect<Socket>>::TlsConnect as TlsConnect<Socket>>::Future: Send,
{
    // TODO: clean up expired sessions?

    async fn register_user(&self, user: UserRegistration) -> Result<UserId> {
        let mut conn = self.pool.get().await?;

        let tx = conn.build_transaction().start().await?;

        let user = User::from(user);

        let stmt = tx
            .prepare("INSERT INTO roles (id, name) VALUES ($1, $2);")
            .await?;
        tx.execute(&stmt, &[&user.id, &user.email])
            .await
            .map_unique_violation("roles", "name", || error::Error::Duplicate {
                reason: "E-mail already exists".to_string(),
            })?;

        let stmt = tx
            .prepare(
                "INSERT INTO users (id, email, password_hash, real_name, quota_available, active) VALUES ($1, $2, $3, $4, $5, $6);",
            )
            .await?;

        let quota_available =
            crate::util::config::get_config_element::<crate::pro::util::config::Quota>()?
                .initial_credits;

        tx.execute(
            &stmt,
            &[
                &user.id,
                &user.email,
                &user.password_hash,
                &user.real_name,
                &quota_available,
                &user.active,
            ],
        )
        .await?;

        let stmt = tx
            .prepare("INSERT INTO user_roles (user_id, role_id) VALUES ($1, $2);")
            .await?;
        tx.execute(&stmt, &[&user.id, &user.id]).await?;

        let stmt = tx
            .prepare("INSERT INTO user_roles (user_id, role_id) VALUES ($1, $2);")
            .await?;
        tx.execute(&stmt, &[&user.id, &Role::registered_user_role_id()])
            .await?;

        tx.commit().await?;

        Ok(user.id)
    }

    async fn create_anonymous_session(&self) -> Result<UserSession> {
        let mut conn = self.pool.get().await?;

        let tx = conn.build_transaction().start().await?;

        let user_id = UserId::new();

        let stmt = tx
            .prepare("INSERT INTO roles (id, name) VALUES ($1, $2);")
            .await?;
        tx.execute(&stmt, &[&user_id, &format!("anonymous_user_{user_id}")])
            .await?;

        let quota_available =
            crate::util::config::get_config_element::<crate::pro::util::config::Quota>()?
                .initial_credits;

        let stmt = tx
            .prepare("INSERT INTO users (id, quota_available, active) VALUES ($1, $2, TRUE);")
            .await?;

        tx.execute(&stmt, &[&user_id, &quota_available]).await?;

        let stmt = tx
            .prepare("INSERT INTO user_roles (user_id, role_id) VALUES ($1, $2);")
            .await?;
        tx.execute(&stmt, &[&user_id, &user_id]).await?;

        let stmt = tx
            .prepare("INSERT INTO user_roles (user_id, role_id) VALUES ($1, $2);")
            .await?;
        tx.execute(&stmt, &[&user_id, &Role::anonymous_role_id()])
            .await?;

        let session_id = SessionId::new();
        let stmt = tx
            .prepare(
                "
                INSERT INTO sessions (id)
                VALUES ($1);",
            )
            .await?;

        tx.execute(&stmt, &[&session_id]).await?;

        let stmt = tx
            .prepare(
                "
            INSERT INTO 
                user_sessions (user_id, session_id, created, valid_until) 
            VALUES 
                ($1, $2, CURRENT_TIMESTAMP, CURRENT_TIMESTAMP + make_interval(secs:=$3))
            RETURNING 
                created, valid_until;",
            )
            .await?;

        // TODO: load from config
        let session_duration = chrono::Duration::days(30);
        let row = tx
            .query_one(
                &stmt,
                &[
                    &user_id,
                    &session_id,
                    &(session_duration.num_seconds() as f64),
                ],
            )
            .await?;

        tx.commit().await?;

        Ok(UserSession {
            id: session_id,
            user: UserInfo {
                id: user_id,
                email: None,
                real_name: None,
            },
            created: row.get(0),
            valid_until: row.get(1),
            project: None,
            view: None,
            roles: vec![user_id.into(), Role::anonymous_role_id()],
        })
    }

    async fn login(&self, user_credentials: UserCredentials) -> Result<UserSession> {
        let mut conn = self.pool.get().await?;

        let tx = conn.build_transaction().start().await?;

        let stmt = tx
            .prepare("SELECT id, password_hash, email, real_name FROM users WHERE email = $1;")
            .await?;

        let row = tx
            .query_one(&stmt, &[&user_credentials.email])
            .await
            .map_err(|_error| error::Error::LoginFailed)?;

        let user_id = UserId(row.get(0));
        let password_hash = row.get(1);
        let email = row.get(2);
        let real_name = row.get(3);

        if bcrypt::verify(user_credentials.password, password_hash) {
            let session_id = SessionId::new();
            let stmt = tx
                .prepare(
                    "
                INSERT INTO sessions (id)
                VALUES ($1);",
                )
                .await?;

            tx.execute(&stmt, &[&session_id]).await?;

            // TODO: load from config
            let session_duration = chrono::Duration::days(30);
            let stmt = tx
                .prepare(
                    "
                INSERT INTO 
                    user_sessions (user_id, session_id, created, valid_until) 
                VALUES 
                    ($1, $2, CURRENT_TIMESTAMP, CURRENT_TIMESTAMP + make_interval(secs:=$3))
                RETURNING 
                    created, valid_until;",
                )
                .await?;
            let row = tx
                .query_one(
                    &stmt,
                    &[
                        &user_id,
                        &session_id,
                        &(session_duration.num_seconds() as f64),
                    ],
                )
                .await?;

            let stmt = tx
                .prepare("SELECT role_id FROM user_roles WHERE user_id = $1;")
                .await?;

            let rows = tx
                .query(&stmt, &[&user_id])
                .await
                .map_err(|_error| error::Error::LoginFailed)?;

            tx.commit().await?;

            let roles = rows.into_iter().map(|row| row.get(0)).collect();

            Ok(UserSession {
                id: session_id,
                user: UserInfo {
                    id: user_id,
                    email,
                    real_name,
                },
                created: row.get(0),
                valid_until: row.get(1),
                project: None,
                view: None,
                roles,
            })
        } else {
            Err(error::Error::LoginFailed)
        }
    }

    #[allow(clippy::too_many_lines)]
    async fn login_external(
        &self,
        user: UserClaims,
        oidc_tokens: OidcTokens,
    ) -> Result<UserSession> {
        let mut conn = self.pool.get().await?;
        let tx = conn.build_transaction().start().await?;

        let stmt = tx
            .prepare("SELECT id, external_id, email, real_name FROM external_users WHERE external_id = $1;")
            .await?;

        let row = tx
            .query_opt(&stmt, &[&user.external_id.to_string()])
            .await
            .map_err(|_error| error::Error::LoginFailed)?;

        let user_id = match row {
            Some(row) => UserId(row.get(0)),
            None => {
                let user_id = UserId::new();

                let stmt = tx
                    .prepare("INSERT INTO roles (id, name) VALUES ($1, $2);")
                    .await?;
                tx.execute(&stmt, &[&user_id, &user.email]).await?;

                let quota_available =
                    crate::util::config::get_config_element::<crate::pro::util::config::Quota>()?
                        .initial_credits;

                //TODO: A user might be able to login without external login using this (internal) id. Would be a problem with anonymous users as well.
                let stmt = tx
                    .prepare(
                        "INSERT INTO users (id, quota_available, active) VALUES ($1, $2, TRUE);",
                    )
                    .await?;
                tx.execute(&stmt, &[&user_id, &quota_available]).await?;

                let stmt = tx
                    .prepare(
                        "INSERT INTO external_users (id, external_id, email, real_name, active) VALUES ($1, $2, $3, $4, $5);",
                    )
                    .await?;

                tx.execute(
                    &stmt,
                    &[
                        &user_id,
                        &user.external_id.to_string(),
                        &user.email,
                        &user.real_name,
                        &true,
                    ],
                )
                .await?;

                let stmt = tx
                    .prepare("INSERT INTO user_roles (user_id, role_id) VALUES ($1, $2);")
                    .await?;
                tx.execute(&stmt, &[&user_id, &user_id]).await?;

                let stmt = tx
                    .prepare("INSERT INTO user_roles (user_id, role_id) VALUES ($1, $2);")
                    .await?;
                tx.execute(&stmt, &[&user_id, &Role::registered_user_role_id()])
                    .await?;

                user_id
            }
        };

        let session_id = SessionId::new();
        let stmt = tx
            .prepare(
                "
            INSERT INTO sessions (id)
            VALUES ($1);",
            )
            .await?;

        tx.execute(&stmt, &[&session_id]).await?;

        let stmt = tx
            .prepare(
                "
            INSERT INTO 
                user_sessions (user_id, session_id, created, valid_until) 
            VALUES 
                ($1, $2, CURRENT_TIMESTAMP, CURRENT_TIMESTAMP + make_interval(secs:=$3))
            RETURNING 
                created, valid_until;",
            )
            .await?;
        let row = tx
            .query_one(
                &stmt,
                &[
                    &user_id,
                    &session_id,
                    &(oidc_tokens.expires_in.num_seconds() as f64),
                ],
            )
            .await?;

        self.store_tokens(session_id, oidc_tokens, &tx).await?;

        let stmt = tx
            .prepare("SELECT role_id FROM user_roles WHERE user_id = $1;")
            .await?;

        let rows = tx
            .query(&stmt, &[&user_id])
            .await
            .map_err(|_error| error::Error::LoginFailed)?;

        let roles = rows.into_iter().map(|row| row.get(0)).collect();

        tx.commit().await?;

        Ok(UserSession {
            id: session_id,
            user: UserInfo {
                id: user_id,
                email: Some(user.email.clone()),
                real_name: Some(user.real_name.clone()),
            },
            created: row.get(0),
            valid_until: row.get(1),
            project: None,
            view: None,
            roles,
        })
    }

    async fn user_session_by_id(&self, session: SessionId) -> Result<UserSession> {
        let mut conn = self.pool.get().await?;

        let tx = conn.build_transaction().start().await?;

        let stmt = tx
            .prepare(
                "
<<<<<<< HEAD
            SELECT
                u.id,
                u.email,
                u.real_name,
                us.created,
                us.valid_until,
=======
            SELECT 
                u.id,   
                COALESCE(u.email, eu.email) AS email,
                COALESCE(u.real_name, eu.real_name) AS real_name,
                us.created, 
                us.valid_until, 
>>>>>>> f7b467f3
                s.project_id,
                s.view,
                CASE WHEN CURRENT_TIMESTAMP < us.valid_until THEN TRUE ELSE FALSE END AS valid_session
            FROM
                sessions s JOIN user_sessions us ON (s.id = us.session_id)
                    JOIN users u ON (us.user_id = u.id)
<<<<<<< HEAD
                    LEFT JOIN oidc_session_tokens t ON (s.id = t.session_id)
            WHERE s.id = $1 AND (CURRENT_TIMESTAMP < us.valid_until OR t.refresh_token IS NOT NULL);",
=======
                    LEFT JOIN external_users eu ON (u.id = eu.id)
            WHERE s.id = $1 AND CURRENT_TIMESTAMP < us.valid_until;",
>>>>>>> f7b467f3
            )
            .await?;

        let row = tx
            .query_one(&stmt, &[&session])
            .await
            .map_err(|_error| error::Error::InvalidSession)?;

        let valid_session: bool = row.get(7);

        let valid_until = if valid_session {
            row.get(4)
        } else {
            self.refresh_tokens(session, &tx)
                .await
                .map_err(|_error| Error::InvalidSession)?
                .db_valid_until
        };

        let mut session = UserSession {
            id: session,
            user: UserInfo {
                id: row.get(0),
                email: row.get(1),
                real_name: row.get(2),
            },
            created: row.get(3),
            valid_until,
            project: row.get::<usize, Option<Uuid>>(5).map(ProjectId),
            view: row.get(6),
            roles: vec![],
        };

        let stmt = tx
            .prepare(
                "
            SELECT role_id FROM user_roles WHERE user_id = $1;
            ",
            )
            .await?;

        let rows = tx.query(&stmt, &[&session.user.id]).await?;

        tx.commit().await?;

        session.roles = rows.into_iter().map(|row| row.get(0)).collect();

        Ok(session)
    }
}

#[async_trait]
impl<Tls> SessionTokenStore for ProPostgresContext<Tls>
where
    Tls: MakeTlsConnect<Socket> + Clone + Send + Sync + 'static + std::fmt::Debug,
    <Tls as MakeTlsConnect<Socket>>::Stream: Send + Sync,
    <Tls as MakeTlsConnect<Socket>>::TlsConnect: Send,
    <<Tls as MakeTlsConnect<Socket>>::TlsConnect as TlsConnect<Socket>>::Future: Send,
{
    async fn store_tokens(
        &self,
        session: SessionId,
        oidc_tokens: OidcTokens,
        tx: &Transaction<'_>,
    ) -> Result<StoredOidcTokens> {
        let flat_tokens: FlatMaybeEncryptedOidcTokens = self
            .oidc_manager()
            .maybe_encrypt_tokens(&oidc_tokens)?
            .into();

        let stmt = tx
            .prepare(
                "
                INSERT INTO oidc_session_tokens
                    (session_id, access_token, access_token_encryption_nonce, access_token_valid_until, refresh_token, refresh_token_encryption_nonce)
                VALUES
                    ($1, $2, $3, CURRENT_TIMESTAMP + make_interval(secs:=$4), $5, $6)
                RETURNING
                    access_token_valid_until;
                ;"
            )
            .await?;

        let db_valid_until = tx
            .query_one(
                &stmt,
                &[
                    &session,
                    &flat_tokens.access_token_value,
                    &flat_tokens.access_token_nonce,
                    &(oidc_tokens.expires_in.num_seconds() as f64),
                    &flat_tokens.refresh_token_value,
                    &flat_tokens.refresh_token_nonce,
                ],
            )
            .await?
            .get(0);

        Ok(StoredOidcTokens {
            oidc_tokens,
            db_valid_until,
        })
    }

    async fn refresh_tokens(
        &self,
        session: SessionId,
        tx: &Transaction<'_>,
    ) -> Result<StoredOidcTokens> {
        let stmt = tx
            .prepare(
                "
            SELECT
                refresh_token,
                refresh_token_encryption_nonce
            FROM
                oidc_session_tokens
            WHERE session_id = $1 AND refresh_token IS NOT NULL;",
            )
            .await?;

        let rows = tx.query_opt(&stmt, &[&session]).await?;

        if let Some(refresh_string) = rows {
            let string_field_and_nonce = MaybeEncryptedBytes {
                value: refresh_string.get(0),
                nonce: refresh_string.get(1),
            };

            let refresh_token = self
                .oidc_manager()
                .maybe_decrypt_refresh_token(string_field_and_nonce)?;

            let oidc_manager = self.oidc_manager();

            let oidc_tokens = oidc_manager
                .get_client()
                .await?
                .refresh_token(refresh_token)
                .await?;

            let flat_tokens: FlatMaybeEncryptedOidcTokens = self
                .oidc_manager()
                .maybe_encrypt_tokens(&oidc_tokens)?
                .into();

            let update_session_tokens = tx.prepare("
                UPDATE
                    oidc_session_tokens
                SET
                    access_token = $2, access_token_encryption_nonce = $3, access_token_valid_until = CURRENT_TIMESTAMP + make_interval(secs:=$4), refresh_token = $5, refresh_token_encryption_nonce = $6
                WHERE
                    session_id = $1;",

            ).await?;

            let updated_token_rows = tx
                .execute(
                    &update_session_tokens,
                    &[
                        &session,
                        &flat_tokens.access_token_value,
                        &flat_tokens.access_token_nonce,
                        &(oidc_tokens.expires_in.num_seconds() as f64),
                        &flat_tokens.refresh_token_value,
                        &flat_tokens.refresh_token_nonce,
                    ],
                )
                .await?;

            if updated_token_rows != 1 {
                return Err(Error::InvalidSession);
            }

            let stmt = tx
                .prepare(
                    "
                UPDATE
                    user_sessions
                SET
                    valid_until = CURRENT_TIMESTAMP + make_interval(secs:=$2)
                WHERE
                    session_id = $1
                RETURNING
                    valid_until;",
                )
                .await?;

            let expiration = tx
                .query_one(
                    &stmt,
                    &[&session, &(oidc_tokens.expires_in.num_seconds() as f64)],
                )
                .await?
                .get(0);

            return Ok(StoredOidcTokens {
                oidc_tokens,
                db_valid_until: expiration,
            });
        };

        Err(Error::InvalidSession)
    }

    async fn get_access_token(&self, session: SessionId) -> Result<AccessToken> {
        let mut conn = self.pool.get().await?;

        let tx = conn.build_transaction().start().await?;

        let stmt = tx
            .prepare(
                "
            SELECT
                access_token,
                access_token_encryption_nonce
            FROM
                oidc_session_tokens
            WHERE session_id = $1 AND (CURRENT_TIMESTAMP < access_token_valid_until);",
            )
            .await?;

        let rows = tx.query_opt(&stmt, &[&session]).await?;

        let access_token = if let Some(token_row) = rows {
            let string_field_and_nonce = MaybeEncryptedBytes {
                value: token_row.get(0),
                nonce: token_row.get(1),
            };
            self.oidc_manager()
                .maybe_decrypt_access_token(string_field_and_nonce)?
        } else {
            self.refresh_tokens(session, &tx).await?.oidc_tokens.access
        };

        tx.commit().await?;

        Ok(access_token)
    }
}

#[async_trait]
impl<Tls> UserDb for ProPostgresDb<Tls>
where
    Tls: MakeTlsConnect<Socket> + Clone + Send + Sync + 'static + std::fmt::Debug,
    <Tls as MakeTlsConnect<Socket>>::Stream: Send + Sync,
    <Tls as MakeTlsConnect<Socket>>::TlsConnect: Send,
    <<Tls as MakeTlsConnect<Socket>>::TlsConnect as TlsConnect<Socket>>::Future: Send,
{
    // TODO: clean up expired sessions?

    async fn logout(&self) -> Result<()> {
        let conn = self.conn_pool.get().await?;
        let stmt = conn
            .prepare("DELETE FROM sessions WHERE id = $1;") // TODO: only invalidate session?
            .await?;

        conn.execute(&stmt, &[&self.session.id])
            .await
            .map_err(|_error| error::Error::LogoutFailed)?;
        Ok(())
    }

    async fn set_session_project(&self, project: ProjectId) -> Result<()> {
        // TODO: check permission

        let conn = self.conn_pool.get().await?;
        let stmt = conn
            .prepare("UPDATE sessions SET project_id = $1 WHERE id = $2;")
            .await?;

        conn.execute(&stmt, &[&project, &self.session.id]).await?;

        Ok(())
    }

    async fn set_session_view(&self, view: STRectangle) -> Result<()> {
        let conn = self.conn_pool.get().await?;
        let stmt = conn
            .prepare("UPDATE sessions SET view = $1 WHERE id = $2;")
            .await?;

        conn.execute(&stmt, &[&view, &self.session.id]).await?;

        Ok(())
    }

    async fn increment_quota_used(&self, user: &UserId, quota_used: u64) -> Result<()> {
        ensure!(self.session.is_admin(), error::PermissionDenied);

        let conn = self.conn_pool.get().await?;
        let stmt = conn
            .prepare(
                "
            UPDATE users SET 
                quota_available = quota_available - $1, 
                quota_used = quota_used + $1
            WHERE id = $2;",
            )
            .await?;

        conn.execute(&stmt, &[&(quota_used as i64), &user]).await?;

        Ok(())
    }

    async fn bulk_increment_quota_used<I: IntoIterator<Item = (UserId, u64)> + Send>(
        &self,
        quota_used_updates: I,
    ) -> Result<()> {
        ensure!(self.session.is_admin(), error::PermissionDenied);

        let conn = self.conn_pool.get().await?;

        // collect the user ids and quotas into separate vectors to pass them as parameters to the query
        let (users, quotas): (Vec<UserId>, Vec<i64>) = quota_used_updates
            .into_iter()
            .map(|(user, quota)| (user, quota as i64))
            .unzip();

        let query = "
            UPDATE users
            SET quota_available = quota_available - quota_changes.quota, 
                quota_used = quota_used + quota_changes.quota
            FROM 
                (SELECT * FROM UNNEST($1::uuid[], $2::bigint[]) AS t(id, quota)) AS quota_changes
            WHERE users.id = quota_changes.id;
        ";

        conn.execute(query, &[&users, &quotas]).await?;

        Ok(())
    }

    async fn quota_used(&self) -> Result<u64> {
        let conn = self.conn_pool.get().await?;
        let stmt = conn
            .prepare("SELECT quota_used FROM users WHERE id = $1;")
            .await?;

        let row = conn
            .query_one(&stmt, &[&self.session.user.id])
            .await
            .map_err(|_error| error::Error::InvalidSession)?;

        Ok(row.get::<usize, i64>(0) as u64)
    }

    async fn quota_used_by_user(&self, user: &UserId) -> Result<u64> {
        ensure!(
            self.session.user.id == *user || self.session.is_admin(),
            error::PermissionDenied
        );

        let conn = self.conn_pool.get().await?;
        let stmt = conn
            .prepare("SELECT quota_used FROM users WHERE id = $1;")
            .await?;

        let row = conn
            .query_one(&stmt, &[&user])
            .await
            .map_err(|_error| error::Error::InvalidSession)?;

        Ok(row.get::<usize, i64>(0) as u64)
    }

    async fn quota_available(&self) -> Result<i64> {
        let conn = self.conn_pool.get().await?;
        let stmt = conn
            .prepare("SELECT quota_available FROM users WHERE id = $1;")
            .await?;

        let row = conn
            .query_one(&stmt, &[&self.session.user.id])
            .await
            .map_err(|_error| error::Error::InvalidSession)?;

        Ok(row.get::<usize, i64>(0))
    }

    async fn quota_available_by_user(&self, user: &UserId) -> Result<i64> {
        ensure!(
            self.session.user.id == *user || self.session.is_admin(),
            error::PermissionDenied
        );

        let conn = self.conn_pool.get().await?;
        let stmt = conn
            .prepare("SELECT quota_available FROM users WHERE id = $1;")
            .await?;

        let row = conn
            .query_one(&stmt, &[&user])
            .await
            .map_err(|_error| error::Error::InvalidSession)?;

        Ok(row.get::<usize, i64>(0))
    }

    async fn update_quota_available_by_user(
        &self,
        user: &UserId,
        new_available_quota: i64,
    ) -> Result<()> {
        ensure!(self.session.is_admin(), error::PermissionDenied);

        let conn = self.conn_pool.get().await?;
        let stmt = conn
            .prepare(
                "
            UPDATE users SET 
                quota_available = $1
            WHERE id = $2;",
            )
            .await?;

        conn.execute(&stmt, &[&(new_available_quota), &user])
            .await?;

        Ok(())
    }
}

#[async_trait]
impl<Tls> RoleDb for ProPostgresDb<Tls>
where
    Tls: MakeTlsConnect<Socket> + Clone + Send + Sync + 'static + std::fmt::Debug,
    <Tls as MakeTlsConnect<Socket>>::Stream: Send + Sync,
    <Tls as MakeTlsConnect<Socket>>::TlsConnect: Send,
    <<Tls as MakeTlsConnect<Socket>>::TlsConnect as TlsConnect<Socket>>::Future: Send,
{
    async fn add_role(&self, role_name: &str) -> Result<RoleId, RoleDbError> {
        let mut conn = self.conn_pool.get().await.context(Bb8RoleDbError)?;

        let tx = conn
            .build_transaction()
            .start()
            .await
            .context(PostgresRoleDbError)?;

        self.ensure_admin_in_tx(&tx)
            .await
            .context(PermissionDbRoleDbError)?;

        let id = RoleId::new();

        let res = tx
            .execute(
                "INSERT INTO roles (id, name) VALUES ($1, $2);",
                &[&id, &role_name],
            )
            .await;

        if let Err(err) = res {
            if err.code() == Some(&tokio_postgres::error::SqlState::UNIQUE_VIOLATION) {
                return Err(RoleDbError::RoleAlreadyExists {
                    role_name: role_name.to_string(),
                });
            }
        }

        tx.commit().await.context(PostgresRoleDbError)?;

        Ok(id)
    }

    async fn load_role_by_name(&self, role_name: &str) -> Result<RoleId, RoleDbError> {
        let conn = self.conn_pool.get().await.context(Bb8RoleDbError)?;

        let row = conn
            .query_opt("SELECT id FROM roles WHERE name = $1;", &[&role_name])
            .await
            .context(PostgresRoleDbError)?
            .ok_or(RoleDbError::RoleNameDoesNotExist {
                role_name: role_name.to_string(),
            })?;

        Ok(RoleId(row.get(0)))
    }

    async fn remove_role(&self, role_id: &RoleId) -> Result<(), RoleDbError> {
        let mut conn = self.conn_pool.get().await.context(Bb8RoleDbError)?;

        let tx = conn
            .build_transaction()
            .start()
            .await
            .context(PostgresRoleDbError)?;

        self.ensure_admin_in_tx(&tx)
            .await
            .context(PermissionDbRoleDbError)?;

        let deleted = tx
            .execute("DELETE FROM roles WHERE id = $1;", &[&role_id])
            .await
            .context(PostgresRoleDbError)?;

        tx.commit().await.context(PostgresRoleDbError)?;

        ensure!(
            deleted > 0,
            RoleIdDoesNotExistRoleDbError { role_id: *role_id }
        );

        Ok(())
    }

    async fn assign_role(&self, role_id: &RoleId, user_id: &UserId) -> Result<(), RoleDbError> {
        let mut conn = self.conn_pool.get().await.context(Bb8RoleDbError)?;

        let tx = conn
            .build_transaction()
            .start()
            .await
            .context(PostgresRoleDbError)?;

        self.ensure_admin_in_tx(&tx)
            .await
            .context(PermissionDbRoleDbError)?;

        tx.execute(
            "INSERT INTO user_roles (user_id, role_id) VALUES ($1, $2) ON CONFLICT DO NOTHING;",
            &[&user_id, &role_id],
        )
        .await
        .context(PostgresRoleDbError)?;

        tx.commit().await.context(PostgresRoleDbError)?;

        Ok(())
    }

    async fn revoke_role(&self, role_id: &RoleId, user_id: &UserId) -> Result<(), RoleDbError> {
        let mut conn = self.conn_pool.get().await.context(Bb8RoleDbError)?;

        let tx = conn
            .build_transaction()
            .start()
            .await
            .context(PostgresRoleDbError)?;

        self.ensure_admin_in_tx(&tx)
            .await
            .context(PermissionDbRoleDbError)?;

        let deleted = tx
            .execute(
                "DELETE FROM user_roles WHERE user_id= $1 AND role_id = $2;",
                &[&user_id, &role_id],
            )
            .await
            .context(PostgresRoleDbError)?;

        tx.commit().await.context(PostgresRoleDbError)?;

        ensure!(
            deleted > 0,
            CannotRevokeRoleThatIsNotAssignedRoleDbError { role_id: *role_id }
        );

        Ok(())
    }

    async fn get_role_descriptions(
        &self,
        user_id: &UserId,
    ) -> Result<Vec<RoleDescription>, RoleDbError> {
        let conn = self.conn_pool.get().await.context(Bb8RoleDbError)?;

        let stmt = conn
            .prepare(
                "SELECT roles.id, roles.name \
                FROM roles JOIN user_roles ON (roles.id=user_roles.role_id) \
                WHERE user_roles.user_id=$1 \
                ORDER BY roles.name;",
            )
            .await
            .context(PostgresRoleDbError)?;

        let results = conn
            .query(&stmt, &[&user_id])
            .await
            .context(PostgresRoleDbError)?;

        let mut result_vec = Vec::new();

        for result in results {
            let id = result.get(0);
            let name = result.get(1);
            let individual = UserId(id) == *user_id;
            result_vec.push(RoleDescription {
                role: Role {
                    id: RoleId(id),
                    name,
                },
                individual,
            });
        }

        Ok(result_vec)
    }
}<|MERGE_RESOLUTION|>--- conflicted
+++ resolved
@@ -413,34 +413,21 @@
         let stmt = tx
             .prepare(
                 "
-<<<<<<< HEAD
-            SELECT
-                u.id,
-                u.email,
-                u.real_name,
-                us.created,
-                us.valid_until,
-=======
             SELECT 
                 u.id,   
                 COALESCE(u.email, eu.email) AS email,
                 COALESCE(u.real_name, eu.real_name) AS real_name,
                 us.created, 
                 us.valid_until, 
->>>>>>> f7b467f3
                 s.project_id,
                 s.view,
                 CASE WHEN CURRENT_TIMESTAMP < us.valid_until THEN TRUE ELSE FALSE END AS valid_session
             FROM
                 sessions s JOIN user_sessions us ON (s.id = us.session_id)
                     JOIN users u ON (us.user_id = u.id)
-<<<<<<< HEAD
+                    LEFT JOIN external_users eu ON (u.id = eu.id)
                     LEFT JOIN oidc_session_tokens t ON (s.id = t.session_id)
             WHERE s.id = $1 AND (CURRENT_TIMESTAMP < us.valid_until OR t.refresh_token IS NOT NULL);",
-=======
-                    LEFT JOIN external_users eu ON (u.id = eu.id)
-            WHERE s.id = $1 AND CURRENT_TIMESTAMP < us.valid_until;",
->>>>>>> f7b467f3
             )
             .await?;
 
