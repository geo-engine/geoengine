--- conflicted
+++ resolved
@@ -405,19 +405,16 @@
             RoleDescription,
             Role,
 
-<<<<<<< HEAD
             SpatialGridDescriptor,
             SpatialGridDefinition,
             GridBoundingBox2D,
             GridIdx2D,
             GeoTransform
 
-=======
             MlModel,
             MlModelId,
             MlModelName,
             MlModelMetadata
->>>>>>> 08044fda
         ),
     ),
     modifiers(&SecurityAddon, &ApiDocInfo, &OpenApiServerInfo, &TransformSchemasWithTag),
