mod db_types;
pub(crate) mod migrations;
mod postgres;

use std::str::FromStr;
use std::sync::Arc;

use geoengine_datatypes::dataset::{DataId, DataProviderId, ExternalDataId, LayerId};
use geoengine_datatypes::primitives::{RasterQueryRectangle, VectorQueryRectangle};
use geoengine_datatypes::raster::TilingSpecification;
use geoengine_operators::engine::{
    CreateSpan, ExecutionContext, ExecutionContextExtensions, InitializedPlotOperator,
    InitializedVectorOperator, MetaData, MetaDataProvider, RasterResultDescriptor,
    VectorResultDescriptor, WorkflowOperatorPath,
};
use geoengine_operators::mock::MockDatasetDataSourceLoadingInfo;
use geoengine_operators::pro::cache::cache_operator::InitializedCacheOperator;
use geoengine_operators::pro::meta::quota::QuotaCheck;
use geoengine_operators::pro::meta::wrapper::InitializedOperatorWrapper;
use geoengine_operators::source::{GdalLoadingInfo, OgrSourceDataset};

pub use postgres::ProPostgresContext;
use rayon::ThreadPool;

use crate::contexts::{ApplicationContext, GeoEngineDb};
use crate::datasets::storage::DatasetDb;
use crate::error::Result;

use crate::layers::storage::LayerProviderDb;
use crate::pro::users::{OidcManager, UserDb};

use async_trait::async_trait;

use super::permissions::PermissionDb;
use super::users::{RoleDb, UserAuth, UserSession};
use super::util::config::{Cache, QuotaTrackingMode};
use crate::util::config::get_config_element;

use crate::pro::datasets::UploadedUserDatasetStore;
pub use postgres::ProPostgresDb;

/// A pro application contexts that extends the default context.
pub trait ProApplicationContext: ApplicationContext<Session = UserSession> + UserAuth {
    fn oidc_manager(&self) -> &OidcManager;
}

<<<<<<< HEAD
pub trait ProGeoEngineDb:
    GeoEngineDb + UserDb + PermissionDb + RoleDb + MlModelDb + UploadedUserDatasetStore
{
}
=======
pub trait ProGeoEngineDb: GeoEngineDb + UserDb + PermissionDb + RoleDb {}
>>>>>>> c97f87c5

pub struct ExecutionContextImpl<D>
where
    D: DatasetDb + LayerProviderDb,
{
    db: D,
    thread_pool: Arc<ThreadPool>,
    tiling_specification: TilingSpecification,
    extensions: ExecutionContextExtensions,
}

impl<D> ExecutionContextImpl<D>
where
    D: DatasetDb + LayerProviderDb,
{
    pub fn new(
        db: D,
        thread_pool: Arc<ThreadPool>,
        tiling_specification: TilingSpecification,
    ) -> Self {
        Self {
            db,
            thread_pool,
            tiling_specification,
            extensions: ExecutionContextExtensions::default(),
        }
    }

    pub fn new_with_extensions(
        db: D,
        thread_pool: Arc<ThreadPool>,
        tiling_specification: TilingSpecification,
        extensions: ExecutionContextExtensions,
    ) -> Self {
        Self {
            db,
            thread_pool,
            tiling_specification,
            extensions,
        }
    }
}

#[async_trait::async_trait]
impl<D> ExecutionContext for ExecutionContextImpl<D>
where
    D: DatasetDb
        + MetaDataProvider<
            MockDatasetDataSourceLoadingInfo,
            VectorResultDescriptor,
            VectorQueryRectangle,
        > + MetaDataProvider<OgrSourceDataset, VectorResultDescriptor, VectorQueryRectangle>
        + MetaDataProvider<GdalLoadingInfo, RasterResultDescriptor, RasterQueryRectangle>
        + LayerProviderDb,
{
    fn thread_pool(&self) -> &Arc<ThreadPool> {
        &self.thread_pool
    }

    fn tiling_specification(&self) -> TilingSpecification {
        self.tiling_specification
    }

    fn wrap_initialized_raster_operator(
        &self,
        op: Box<dyn geoengine_operators::engine::InitializedRasterOperator>,
        span: CreateSpan,
        path: WorkflowOperatorPath,
    ) -> Box<dyn geoengine_operators::engine::InitializedRasterOperator> {
        let wrapped = Box::new(InitializedOperatorWrapper::new(op, span, path))
            as Box<dyn geoengine_operators::engine::InitializedRasterOperator>;

        if get_config_element::<Cache>()
            .expect(
                "Cache config should be present because it is part of the Settings-default.toml",
            )
            .enabled
        {
            return Box::new(InitializedCacheOperator::new(wrapped));
        }

        wrapped
    }

    fn wrap_initialized_vector_operator(
        &self,
        op: Box<dyn InitializedVectorOperator>,
        span: CreateSpan,
        path: WorkflowOperatorPath,
    ) -> Box<dyn InitializedVectorOperator> {
        let wrapped = Box::new(InitializedOperatorWrapper::new(op, span, path))
            as Box<dyn InitializedVectorOperator>;

        if get_config_element::<Cache>()
            .expect(
                "Cache config should be present because it is part of the Settings-default.toml",
            )
            .enabled
        {
            return Box::new(InitializedCacheOperator::new(wrapped));
        }

        wrapped
    }

    fn wrap_initialized_plot_operator(
        &self,
        op: Box<dyn InitializedPlotOperator>,
        _span: CreateSpan,
        _path: WorkflowOperatorPath,
    ) -> Box<dyn InitializedPlotOperator> {
        // as plots do not produce a stream of results, we have nothing to count for now
        op
    }

    async fn resolve_named_data(
        &self,
        data: &geoengine_datatypes::dataset::NamedData,
    ) -> Result<geoengine_datatypes::dataset::DataId, geoengine_operators::error::Error> {
        if let Some(provider) = &data.provider {
            // TODO: resolve provider name to provider id
            let provider_id = DataProviderId::from_str(provider)?;

            let data_id = ExternalDataId {
                provider_id,
                layer_id: LayerId(data.name.clone()),
            };

            return Ok(data_id.into());
        }

        let dataset_id = self
            .db
            .resolve_dataset_name_to_id(&data.into())
            .await
            .map_err(
                |source| geoengine_operators::error::Error::CannotResolveDatasetName {
                    name: data.clone(),
                    source: Box::new(source),
                },
            )?;

        // handle the case where the dataset name is not known
        let dataset_id = dataset_id
            .ok_or(geoengine_operators::error::Error::UnknownDatasetName { name: data.clone() })?;

        Ok(dataset_id.into())
    }

    fn extensions(&self) -> &ExecutionContextExtensions {
        &self.extensions
    }
}

// TODO: use macro(?) for delegating meta_data function to DatasetDB to avoid redundant code
#[async_trait]
impl<D>
    MetaDataProvider<MockDatasetDataSourceLoadingInfo, VectorResultDescriptor, VectorQueryRectangle>
    for ExecutionContextImpl<D>
where
    D: DatasetDb
        + MetaDataProvider<
            MockDatasetDataSourceLoadingInfo,
            VectorResultDescriptor,
            VectorQueryRectangle,
        > + LayerProviderDb,
{
    async fn meta_data(
        &self,
        data_id: &DataId,
    ) -> Result<
        Box<
            dyn MetaData<
                MockDatasetDataSourceLoadingInfo,
                VectorResultDescriptor,
                VectorQueryRectangle,
            >,
        >,
        geoengine_operators::error::Error,
    > {
        match data_id {
            DataId::Internal { dataset_id: _ } => {
                self.db.meta_data(&data_id.clone()).await.map_err(|e| {
                    geoengine_operators::error::Error::LoadingInfo {
                        source: Box::new(e),
                    }
                })
            }
            DataId::External(external) => {
                self.db
                    .load_layer_provider(external.provider_id)
                    .await
                    .map_err(|e| geoengine_operators::error::Error::DatasetMetaData {
                        source: Box::new(e),
                    })?
                    .meta_data(data_id)
                    .await
            }
        }
    }
}

// TODO: use macro(?) for delegating meta_data function to DatasetDB to avoid redundant code
#[async_trait]
impl<D> MetaDataProvider<OgrSourceDataset, VectorResultDescriptor, VectorQueryRectangle>
    for ExecutionContextImpl<D>
where
    D: DatasetDb
        + MetaDataProvider<OgrSourceDataset, VectorResultDescriptor, VectorQueryRectangle>
        + LayerProviderDb,
{
    async fn meta_data(
        &self,
        data_id: &DataId,
    ) -> Result<
        Box<dyn MetaData<OgrSourceDataset, VectorResultDescriptor, VectorQueryRectangle>>,
        geoengine_operators::error::Error,
    > {
        match data_id {
            DataId::Internal { dataset_id: _ } => {
                self.db.meta_data(&data_id.clone()).await.map_err(|e| {
                    geoengine_operators::error::Error::LoadingInfo {
                        source: Box::new(e),
                    }
                })
            }
            DataId::External(external) => {
                self.db
                    .load_layer_provider(external.provider_id)
                    .await
                    .map_err(|e| geoengine_operators::error::Error::DatasetMetaData {
                        source: Box::new(e),
                    })?
                    .meta_data(data_id)
                    .await
            }
        }
    }
}

// TODO: use macro(?) for delegating meta_data function to DatasetDB to avoid redundant code
#[async_trait]
impl<D> MetaDataProvider<GdalLoadingInfo, RasterResultDescriptor, RasterQueryRectangle>
    for ExecutionContextImpl<D>
where
    D: DatasetDb
        + MetaDataProvider<GdalLoadingInfo, RasterResultDescriptor, RasterQueryRectangle>
        + LayerProviderDb,
{
    async fn meta_data(
        &self,
        data_id: &DataId,
    ) -> Result<
        Box<dyn MetaData<GdalLoadingInfo, RasterResultDescriptor, RasterQueryRectangle>>,
        geoengine_operators::error::Error,
    > {
        match data_id {
            DataId::Internal { dataset_id: _ } => {
                self.db.meta_data(&data_id.clone()).await.map_err(|e| {
                    geoengine_operators::error::Error::LoadingInfo {
                        source: Box::new(e),
                    }
                })
            }
            DataId::External(external) => {
                self.db
                    .load_layer_provider(external.provider_id)
                    .await
                    .map_err(|e| geoengine_operators::error::Error::DatasetMetaData {
                        source: Box::new(e),
                    })?
                    .meta_data(data_id)
                    .await
            }
        }
    }
}

pub struct QuotaCheckerImpl<U: UserDb> {
    user_db: U,
}

#[async_trait]
impl<U: UserDb> QuotaCheck for QuotaCheckerImpl<U> {
    async fn ensure_quota_available(&self) -> geoengine_operators::util::Result<()> {
        // TODO: cache the result, s.th. other operators in the same workflow can re-use it
        let quota_check_enabled =
            crate::util::config::get_config_element::<crate::pro::util::config::Quota>()
                .map_err(
                    |e| geoengine_operators::error::Error::CreatingProcessorFailed {
                        source: Box::new(e),
                    },
                )?
                .mode
                == QuotaTrackingMode::Check;

        if !quota_check_enabled {
            return Ok(());
        }

        let quota_available = self.user_db.quota_available().await.map_err(|e| {
            geoengine_operators::error::Error::CreatingProcessorFailed {
                source: Box::new(e),
            }
        })?;

        if quota_available <= 0 {
            return Err(geoengine_operators::error::Error::CreatingProcessorFailed {
                source: Box::new(crate::pro::quota::QuotaError::QuotaExhausted),
            });
        }

        Ok(())
    }
}<|MERGE_RESOLUTION|>--- conflicted
+++ resolved
@@ -44,14 +44,7 @@
     fn oidc_manager(&self) -> &OidcManager;
 }
 
-<<<<<<< HEAD
-pub trait ProGeoEngineDb:
-    GeoEngineDb + UserDb + PermissionDb + RoleDb + MlModelDb + UploadedUserDatasetStore
-{
-}
-=======
-pub trait ProGeoEngineDb: GeoEngineDb + UserDb + PermissionDb + RoleDb {}
->>>>>>> c97f87c5
+pub trait ProGeoEngineDb: GeoEngineDb + UserDb + PermissionDb + RoleDb + UploadedUserDatasetStore {}
 
 pub struct ExecutionContextImpl<D>
 where
