--- conflicted
+++ resolved
@@ -1,14 +1,9 @@
-<<<<<<< HEAD
-
-=======
-use crate::contexts::migrations::migration_0009_oidc_tokens::Migration0009OidcTokens;
->>>>>>> 2f6189a4
 use crate::contexts::Migration;
 use crate::contexts::{
     Migration0000Initial, Migration0001RasterStacks, Migration0002DatasetListingProvider,
     Migration0003GbifConfig, Migration0004DatasetListingProviderPrio,
     Migration0005GbifColumnSelection, Migration0006EbvProvider, Migration0007OwnerRole,
-    Migration0008BandNames, Migration0009S2StacTimeBuffers
+    Migration0008BandNames, Migration0009OidcTokens, Migration0010S2StacTimeBuffers,
 };
 use crate::pro::contexts::migrations::database_migration::NoProMigrationImpl;
 
@@ -19,11 +14,8 @@
 mod migration_0000_initial;
 mod migration_0004_dataset_listing_provider_prio;
 mod migration_0007_owner_role;
-<<<<<<< HEAD
-mod migration_0009_s2_stack_time_buffers;
-=======
 mod migration_0009_oidc_tokens;
->>>>>>> 2f6189a4
+mod migration_0010_s2_stack_time_buffers;
 
 /// Get all regular and pro migrations. This function wraps all regular migrations into a pro migration.
 pub fn pro_migrations() -> Vec<Box<dyn Migration>>
@@ -43,11 +35,8 @@
         Box::new(NoProMigrationImpl::from(Migration0006EbvProvider)),
         Box::new(NoProMigrationImpl::from(Migration0007OwnerRole)),
         Box::new(NoProMigrationImpl::from(Migration0008BandNames)),
-<<<<<<< HEAD
-        Box::new(ProMigrationImpl::from(Migration0009S2StacTimeBuffers))
-=======
         Box::new(ProMigrationImpl::from(Migration0009OidcTokens)),
->>>>>>> 2f6189a4
+        Box::new(ProMigrationImpl::from(Migration0010S2StacTimeBuffers)),
     ]
 }
 
