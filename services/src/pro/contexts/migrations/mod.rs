--- conflicted
+++ resolved
@@ -1,20 +1,14 @@
-<<<<<<< HEAD
 use crate::contexts::{
     Migration0000Initial, Migration0001RasterStacks, Migration0002DatasetListingProvider,
+    Migration0002GbifConfig,
 };
-=======
-use crate::contexts::{Migration0000Initial, Migration0001RasterStacks, Migration0002GbifConfig};
->>>>>>> dc9b1b34
 use crate::{contexts::Migration, pro::contexts::migrations::database_migration::ProMigrationImpl};
 
 mod database_migration;
 mod migration_0000_initial;
 mod migration_0001_raster_stacks;
-<<<<<<< HEAD
 mod migration_0002_dataset_listing_provider;
-=======
 mod migration_0002_gbif_config;
->>>>>>> dc9b1b34
 
 /// Get all regular and pro migrations. This function wraps all regular migrations into a pro migration.
 pub fn pro_migrations() -> Vec<Box<dyn Migration>>
@@ -23,10 +17,7 @@
     vec![
         Box::new(ProMigrationImpl::from(Migration0000Initial)),
         Box::new(ProMigrationImpl::from(Migration0001RasterStacks)),
-<<<<<<< HEAD
+        Box::new(ProMigrationImpl::from(Migration0002GbifConfig)),
         Box::new(ProMigrationImpl::from(Migration0002DatasetListingProvider)),
-=======
-        Box::new(ProMigrationImpl::from(Migration0002GbifConfig)),
->>>>>>> dc9b1b34
     ]
 }