use crate::contexts::{
<<<<<<< HEAD
    Migration, Migration0000Initial, Migration0001RasterStacks,
    Migration0002DatasetListingProvider, Migration0003GbifConfig,
    Migration0004DatasetListingProviderPrio, Migration0005GbifColumnSelection,
    Migration0006EbvProvider, Migration0007OwnerRole, Migration0008BandNames,
    Migration0009OidcTokens, Migration0010S2StacTimeBuffers, Migration0011CopernicusProvider,
=======
    Migration0000Initial, Migration0001RasterStacks, Migration0002DatasetListingProvider,
    Migration0003GbifConfig, Migration0004DatasetListingProviderPrio,
    Migration0005GbifColumnSelection, Migration0006EbvProvider, Migration0007OwnerRole,
    Migration0008BandNames, Migration0009OidcTokens, Migration0010S2StacTimeBuffers,
    Migration0011RemoveXgb,
>>>>>>> c97f87c5
};
use crate::pro::contexts::migrations::database_migration::NoProMigrationImpl;

pub use crate::pro::contexts::migrations::database_migration::ProMigrationImpl;

mod current_pro_schema;
mod database_migration;
mod migration_0000_initial;
mod migration_0004_dataset_listing_provider_prio;
mod migration_0007_owner_role;
mod migration_0009_oidc_tokens;
mod migration_0010_s2_stack_time_buffers;
<<<<<<< HEAD
mod migration_0011_copernicus_provider;
=======
mod migration_0011_remove_xgb;
>>>>>>> c97f87c5

/// Get all regular and pro migrations. This function wraps all regular migrations into a pro migration.
pub fn pro_migrations() -> Vec<Box<dyn Migration>>
where
{
    vec![
        Box::new(ProMigrationImpl::from(Migration0000Initial)),
        Box::new(NoProMigrationImpl::from(Migration0001RasterStacks)),
        Box::new(NoProMigrationImpl::from(
            Migration0002DatasetListingProvider,
        )),
        Box::new(NoProMigrationImpl::from(Migration0003GbifConfig)),
        Box::new(ProMigrationImpl::from(
            Migration0004DatasetListingProviderPrio,
        )),
        Box::new(NoProMigrationImpl::from(Migration0005GbifColumnSelection)),
        Box::new(NoProMigrationImpl::from(Migration0006EbvProvider)),
        Box::new(NoProMigrationImpl::from(Migration0007OwnerRole)),
        Box::new(NoProMigrationImpl::from(Migration0008BandNames)),
        Box::new(ProMigrationImpl::from(Migration0009OidcTokens)),
        Box::new(ProMigrationImpl::from(Migration0010S2StacTimeBuffers)),
<<<<<<< HEAD
        Box::new(ProMigrationImpl::from(Migration0011CopernicusProvider)),
=======
        Box::new(ProMigrationImpl::from(Migration0011RemoveXgb)),
>>>>>>> c97f87c5
    ]
}

#[cfg(test)]
mod tests {
    use super::*;
    use crate::contexts::migrations::{assert_migration_schema_eq, AssertSchemaEqPopulationConfig};

    #[tokio::test]
    async fn migrations_lead_to_ground_truth_schema() {
        assert_migration_schema_eq(
            &pro_migrations(),
            concat!(
                include_str!("../../../contexts/migrations/current_schema.sql"),
                include_str!("current_schema.sql"),
            ),
            AssertSchemaEqPopulationConfig {
                has_parameters: false,
                ..Default::default()
            },
        )
        .await;
    }
}<|MERGE_RESOLUTION|>--- conflicted
+++ resolved
@@ -1,17 +1,10 @@
 use crate::contexts::{
-<<<<<<< HEAD
     Migration, Migration0000Initial, Migration0001RasterStacks,
     Migration0002DatasetListingProvider, Migration0003GbifConfig,
     Migration0004DatasetListingProviderPrio, Migration0005GbifColumnSelection,
     Migration0006EbvProvider, Migration0007OwnerRole, Migration0008BandNames,
-    Migration0009OidcTokens, Migration0010S2StacTimeBuffers, Migration0011CopernicusProvider,
-=======
-    Migration0000Initial, Migration0001RasterStacks, Migration0002DatasetListingProvider,
-    Migration0003GbifConfig, Migration0004DatasetListingProviderPrio,
-    Migration0005GbifColumnSelection, Migration0006EbvProvider, Migration0007OwnerRole,
-    Migration0008BandNames, Migration0009OidcTokens, Migration0010S2StacTimeBuffers,
-    Migration0011RemoveXgb,
->>>>>>> c97f87c5
+    Migration0009OidcTokens, Migration0010S2StacTimeBuffers, Migration0011RemoveXgb,
+    Migration0012CopernicusProvider,
 };
 use crate::pro::contexts::migrations::database_migration::NoProMigrationImpl;
 
@@ -24,11 +17,8 @@
 mod migration_0007_owner_role;
 mod migration_0009_oidc_tokens;
 mod migration_0010_s2_stack_time_buffers;
-<<<<<<< HEAD
-mod migration_0011_copernicus_provider;
-=======
 mod migration_0011_remove_xgb;
->>>>>>> c97f87c5
+mod migration_0012_copernicus_provider;
 
 /// Get all regular and pro migrations. This function wraps all regular migrations into a pro migration.
 pub fn pro_migrations() -> Vec<Box<dyn Migration>>
@@ -50,11 +40,8 @@
         Box::new(NoProMigrationImpl::from(Migration0008BandNames)),
         Box::new(ProMigrationImpl::from(Migration0009OidcTokens)),
         Box::new(ProMigrationImpl::from(Migration0010S2StacTimeBuffers)),
-<<<<<<< HEAD
-        Box::new(ProMigrationImpl::from(Migration0011CopernicusProvider)),
-=======
         Box::new(ProMigrationImpl::from(Migration0011RemoveXgb)),
->>>>>>> c97f87c5
+        Box::new(ProMigrationImpl::from(Migration0012CopernicusProvider)),
     ]
 }
 
