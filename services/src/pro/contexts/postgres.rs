use super::migrations::{pro_migrations, ProMigrationImpl};
use super::{ExecutionContextImpl, ProApplicationContext, ProGeoEngineDb, QuotaCheckerImpl};
use crate::api::cli::add_providers_from_directory;
use crate::api::model::services::Volume;
use crate::contexts::{
    initialize_database, ApplicationContext, CurrentSchemaMigration, MigrationResult,
    PostgresContext, QueryContextImpl, SessionId,
};
use crate::contexts::{GeoEngineDb, SessionContext};
use crate::datasets::upload::Volumes;
use crate::datasets::DatasetName;
use crate::error::{self, Error, Result};
use crate::pro::api::cli::add_datasets_from_directory;
use crate::pro::layers::add_from_directory::{
    add_layer_collections_from_directory, add_layers_from_directory,
    add_pro_providers_from_directory,
};
use crate::pro::quota::{initialize_quota_tracking, QuotaTrackingFactory};
use crate::pro::tasks::{ProTaskManager, ProTaskManagerBackend};
use crate::pro::users::OidcManager;
use crate::pro::users::{UserAuth, UserSession};
use crate::pro::util::config::{Cache, Oidc, Quota};
use crate::tasks::SimpleTaskManagerContext;
use async_trait::async_trait;
use bb8_postgres::{
    bb8::Pool,
    bb8::PooledConnection,
    tokio_postgres::{tls::MakeTlsConnect, tls::TlsConnect, Config, Socket},
    PostgresConnectionManager,
};
use geoengine_datatypes::raster::TilingSpecification;
use geoengine_datatypes::util::test::TestDefault;
use geoengine_datatypes::util::Identifier;
use geoengine_operators::engine::{
    ChunkByteSize, ExecutionContextExtensions, QueryContextExtensions,
};
use geoengine_operators::pro::cache::shared_cache::SharedCache;
use geoengine_operators::pro::meta::quota::{ComputationContext, QuotaChecker};
use geoengine_operators::util::create_rayon_thread_pool;
use log::info;
use rayon::ThreadPool;
use snafu::ResultExt;
use std::path::PathBuf;
use std::sync::Arc;

// TODO: do not report postgres error details to user

/// A contex with references to Postgres backends of the dbs. Automatically migrates schema on instantiation
#[derive(Clone)]
pub struct ProPostgresContext<Tls>
where
    Tls: MakeTlsConnect<Socket> + Clone + Send + Sync + 'static,
    <Tls as MakeTlsConnect<Socket>>::Stream: Send + Sync,
    <Tls as MakeTlsConnect<Socket>>::TlsConnect: Send,
    <<Tls as MakeTlsConnect<Socket>>::TlsConnect as TlsConnect<Socket>>::Future: Send,
{
    thread_pool: Arc<ThreadPool>,
    exe_ctx_tiling_spec: TilingSpecification,
    query_ctx_chunk_size: ChunkByteSize,
    task_manager: Arc<ProTaskManagerBackend>,
    oidc_manager: OidcManager,
    quota: QuotaTrackingFactory,
    pub(crate) pool: Pool<PostgresConnectionManager<Tls>>,
    volumes: Volumes,
    tile_cache: Arc<SharedCache>,
}

impl<Tls> ProPostgresContext<Tls>
where
    Tls: MakeTlsConnect<Socket> + Clone + Send + Sync + 'static + std::fmt::Debug,
    <Tls as MakeTlsConnect<Socket>>::Stream: Send + Sync,
    <Tls as MakeTlsConnect<Socket>>::TlsConnect: Send,
    <<Tls as MakeTlsConnect<Socket>>::TlsConnect as TlsConnect<Socket>>::Future: Send,
{
    pub async fn new_with_context_spec(
        config: Config,
        tls: Tls,
        exe_ctx_tiling_spec: TilingSpecification,
        query_ctx_chunk_size: ChunkByteSize,
        quota_config: Quota,
        oidc_db: OidcManager,
    ) -> Result<Self> {
        let pg_mgr = PostgresConnectionManager::new(config, tls);

        let pool = Pool::builder().build(pg_mgr).await?;

        Self::create_pro_database(pool.get().await?).await?;

        let db = ProPostgresDb::new(pool.clone(), UserSession::admin_session());
        let quota = initialize_quota_tracking(
            quota_config.mode,
            db,
            quota_config.increment_quota_buffer_size,
            quota_config.increment_quota_buffer_timeout_seconds,
        );

        Ok(ProPostgresContext {
            task_manager: Default::default(),
            thread_pool: create_rayon_thread_pool(0),
            exe_ctx_tiling_spec,
            query_ctx_chunk_size,
            oidc_manager: oidc_db,
            quota,
            pool,
            volumes: Default::default(),
            tile_cache: Arc::new(SharedCache::test_default()),
        })
    }

    #[allow(clippy::missing_panics_doc)]
    pub async fn new_with_oidc(
        config: Config,
        tls: Tls,
        oidc_db: OidcManager,
        cache_config: Cache,
        quota_config: Quota,
    ) -> Result<Self> {
        let pg_mgr = PostgresConnectionManager::new(config, tls);

        let pool = Pool::builder().build(pg_mgr).await?;

        Self::create_pro_database(pool.get().await?).await?;

        let db = ProPostgresDb::new(pool.clone(), UserSession::admin_session());
        let quota = initialize_quota_tracking(
            quota_config.mode,
            db,
            quota_config.increment_quota_buffer_size,
            quota_config.increment_quota_buffer_timeout_seconds,
        );

        Ok(ProPostgresContext {
            task_manager: Default::default(),
            thread_pool: create_rayon_thread_pool(0),
            exe_ctx_tiling_spec: TestDefault::test_default(),
            query_ctx_chunk_size: TestDefault::test_default(),
            oidc_manager: oidc_db,
            quota,
            pool,
            volumes: Default::default(),
            tile_cache: Arc::new(
                SharedCache::new(cache_config.size_in_mb, cache_config.landing_zone_ratio)
                    .expect("tile cache creation should work because the config is valid"),
            ),
        })
    }

    // TODO: check if the datasets exist already and don't output warnings when skipping them
    #[allow(clippy::too_many_arguments, clippy::missing_panics_doc)]
    pub async fn new_with_data(
        config: Config,
        tls: Tls,
        dataset_defs_path: PathBuf,
        provider_defs_path: PathBuf,
        layer_defs_path: PathBuf,
        layer_collection_defs_path: PathBuf,
        exe_ctx_tiling_spec: TilingSpecification,
        query_ctx_chunk_size: ChunkByteSize,
        oidc_config: Oidc,
        cache_config: Cache,
        quota_config: Quota,
    ) -> Result<Self> {
        let pg_mgr = PostgresConnectionManager::new(config, tls);

        let pool = Pool::builder().build(pg_mgr).await?;

        let created_schema = Self::create_pro_database(pool.get().await?).await?;

        let db = ProPostgresDb::new(pool.clone(), UserSession::admin_session());
        let quota = initialize_quota_tracking(
            quota_config.mode,
            db,
            quota_config.increment_quota_buffer_size,
            quota_config.increment_quota_buffer_timeout_seconds,
        );

        let app_ctx = ProPostgresContext {
            task_manager: Default::default(),
            thread_pool: create_rayon_thread_pool(0),
            exe_ctx_tiling_spec,
            query_ctx_chunk_size,
            oidc_manager: OidcManager::from(oidc_config),
            quota,
            pool,
            volumes: Default::default(),
            tile_cache: Arc::new(
                SharedCache::new(cache_config.size_in_mb, cache_config.landing_zone_ratio)
                    .expect("tile cache creation should work because the config is valid"),
            ),
        };

        if created_schema {
            info!("Populating database with initial data...");

            let mut db = app_ctx.session_context(UserSession::admin_session()).db();

            add_layers_from_directory(&mut db, layer_defs_path).await;
            add_layer_collections_from_directory(&mut db, layer_collection_defs_path).await;

            add_datasets_from_directory(&mut db, dataset_defs_path).await;

            add_providers_from_directory(&mut db, provider_defs_path.clone()).await;

            add_pro_providers_from_directory(&mut db, provider_defs_path.join("pro")).await;
        }

        Ok(app_ctx)
    }

    #[allow(clippy::too_many_lines)]
    /// Creates the database schema. Returns true if the schema was created, false if it already existed.
    pub(crate) async fn create_pro_database(
        mut conn: PooledConnection<'_, PostgresConnectionManager<Tls>>,
    ) -> Result<bool> {
        PostgresContext::maybe_clear_database(&conn).await?;

        let migration = initialize_database(
            &mut conn,
            Box::new(ProMigrationImpl::from(CurrentSchemaMigration)),
            &pro_migrations(),
        )
        .await?;

        Ok(migration == MigrationResult::CreatedDatabase)
    }
}

#[async_trait]
impl<Tls> ApplicationContext for ProPostgresContext<Tls>
where
    Tls: MakeTlsConnect<Socket> + Clone + Send + Sync + 'static + std::fmt::Debug,
    <Tls as MakeTlsConnect<Socket>>::Stream: Send + Sync,
    <Tls as MakeTlsConnect<Socket>>::TlsConnect: Send,
    <<Tls as MakeTlsConnect<Socket>>::TlsConnect as TlsConnect<Socket>>::Future: Send,
{
    type SessionContext = PostgresSessionContext<Tls>;
    type Session = UserSession;

    fn session_context(&self, session: Self::Session) -> Self::SessionContext {
        PostgresSessionContext {
            session,
            context: self.clone(),
        }
    }

    async fn session_by_id(&self, session_id: SessionId) -> Result<Self::Session> {
        self.user_session_by_id(session_id)
            .await
            .map_err(Box::new)
            .context(error::Unauthorized)
    }
}

impl<Tls> ProApplicationContext for ProPostgresContext<Tls>
where
    Tls: MakeTlsConnect<Socket> + Clone + Send + Sync + 'static + std::fmt::Debug,
    <Tls as MakeTlsConnect<Socket>>::Stream: Send + Sync,
    <Tls as MakeTlsConnect<Socket>>::TlsConnect: Send,
    <<Tls as MakeTlsConnect<Socket>>::TlsConnect as TlsConnect<Socket>>::Future: Send,
{
    fn oidc_manager(&self) -> &OidcManager {
        &self.oidc_manager
    }
}

#[derive(Clone)]
pub struct PostgresSessionContext<Tls>
where
    Tls: MakeTlsConnect<Socket> + Clone + Send + Sync + 'static,
    <Tls as MakeTlsConnect<Socket>>::Stream: Send + Sync,
    <Tls as MakeTlsConnect<Socket>>::TlsConnect: Send,
    <<Tls as MakeTlsConnect<Socket>>::TlsConnect as TlsConnect<Socket>>::Future: Send,
{
    session: UserSession,
    context: ProPostgresContext<Tls>,
}

#[async_trait]
impl<Tls> SessionContext for PostgresSessionContext<Tls>
where
    Tls: MakeTlsConnect<Socket> + Clone + Send + Sync + 'static + std::fmt::Debug,
    <Tls as MakeTlsConnect<Socket>>::Stream: Send + Sync,
    <Tls as MakeTlsConnect<Socket>>::TlsConnect: Send,
    <<Tls as MakeTlsConnect<Socket>>::TlsConnect as TlsConnect<Socket>>::Future: Send,
{
    type Session = UserSession;
    type GeoEngineDB = ProPostgresDb<Tls>;

    type TaskContext = SimpleTaskManagerContext;
    type TaskManager = ProTaskManager; // this does not persist across restarts
    type QueryContext = QueryContextImpl;
    type ExecutionContext = ExecutionContextImpl<Self::GeoEngineDB>;

    fn db(&self) -> Self::GeoEngineDB {
        ProPostgresDb::new(self.context.pool.clone(), self.session.clone())
    }

    fn tasks(&self) -> Self::TaskManager {
        ProTaskManager::new(self.context.task_manager.clone(), self.session.clone())
    }

    fn query_context(&self) -> Result<Self::QueryContext> {
        // TODO: load config only once

        let mut extensions = QueryContextExtensions::default();
        extensions.insert(
            self.context
                .quota
                .create_quota_tracking(&self.session, ComputationContext::new()),
        );
        extensions.insert(Box::new(QuotaCheckerImpl { user_db: self.db() }) as QuotaChecker);
        extensions.insert(self.context.tile_cache.clone());

        Ok(QueryContextImpl::new_with_extensions(
            self.context.query_ctx_chunk_size,
            self.context.thread_pool.clone(),
            extensions,
        ))
    }

    fn execution_context(&self) -> Result<Self::ExecutionContext> {
        let extensions = ExecutionContextExtensions::default();

        Ok(
            ExecutionContextImpl::<ProPostgresDb<Tls>>::new_with_extensions(
                self.db(),
                self.context.thread_pool.clone(),
                self.context.exe_ctx_tiling_spec,
                extensions,
            ),
        )
    }

    fn volumes(&self) -> Result<Vec<Volume>> {
        Ok(self
            .context
            .volumes
            .volumes
            .iter()
            .map(|v| Volume {
                name: v.name.0.clone(),
                path: if self.session.is_admin() {
                    Some(v.path.to_string_lossy().to_string())
                } else {
                    None
                },
            })
            .collect())
    }

    fn session(&self) -> &Self::Session {
        &self.session
    }
}

#[derive(Debug)]
pub struct ProPostgresDb<Tls>
where
    Tls: MakeTlsConnect<Socket> + Clone + Send + Sync + 'static + std::fmt::Debug,
    <Tls as MakeTlsConnect<Socket>>::Stream: Send + Sync,
    <Tls as MakeTlsConnect<Socket>>::TlsConnect: Send,
    <<Tls as MakeTlsConnect<Socket>>::TlsConnect as TlsConnect<Socket>>::Future: Send,
{
    pub(crate) conn_pool: Pool<PostgresConnectionManager<Tls>>,
    pub(crate) session: UserSession,
}

impl<Tls> ProPostgresDb<Tls>
where
    Tls: MakeTlsConnect<Socket> + Clone + Send + Sync + 'static + std::fmt::Debug,
    <Tls as MakeTlsConnect<Socket>>::Stream: Send + Sync,
    <Tls as MakeTlsConnect<Socket>>::TlsConnect: Send,
    <<Tls as MakeTlsConnect<Socket>>::TlsConnect as TlsConnect<Socket>>::Future: Send,
{
    pub fn new(conn_pool: Pool<PostgresConnectionManager<Tls>>, session: UserSession) -> Self {
        Self { conn_pool, session }
    }

    /// Check whether the namepsace of the given dataset is allowed for insertion
    pub(crate) fn check_namespace(&self, id: &DatasetName) -> Result<()> {
        let is_ok = match &id.namespace {
            Some(namespace) => namespace.as_str() == self.session.user.id.to_string(),
            None => self.session.is_admin(),
        };

        if is_ok {
            Ok(())
        } else {
            Err(Error::InvalidDatasetIdNamespace)
        }
    }
}

impl<Tls> GeoEngineDb for ProPostgresDb<Tls>
where
    Tls: MakeTlsConnect<Socket> + Clone + Send + Sync + 'static + std::fmt::Debug,
    <Tls as MakeTlsConnect<Socket>>::Stream: Send + Sync,
    <Tls as MakeTlsConnect<Socket>>::TlsConnect: Send,
    <<Tls as MakeTlsConnect<Socket>>::TlsConnect as TlsConnect<Socket>>::Future: Send,
{
}

impl<Tls> ProGeoEngineDb for ProPostgresDb<Tls>
where
    Tls: MakeTlsConnect<Socket> + Clone + Send + Sync + 'static + std::fmt::Debug,
    <Tls as MakeTlsConnect<Socket>>::Stream: Send + Sync,
    <Tls as MakeTlsConnect<Socket>>::TlsConnect: Send,
    <<Tls as MakeTlsConnect<Socket>>::TlsConnect as TlsConnect<Socket>>::Future: Send,
{
}

#[cfg(test)]
mod tests {
    use super::*;
    use crate::datasets::external::netcdfcf::NetCdfCfDataProviderDefinition;
    use crate::datasets::listing::{DatasetListOptions, DatasetListing, ProvenanceOutput};
    use crate::datasets::listing::{DatasetProvider, Provenance};
    use crate::datasets::storage::{DatasetStore, MetaDataDefinition};
    use crate::datasets::upload::{FileId, UploadId};
    use crate::datasets::upload::{FileUpload, Upload, UploadDb};
    use crate::datasets::{AddDataset, DatasetIdAndName};
    use crate::layers::add_from_directory::UNSORTED_COLLECTION_ID;
    use crate::layers::layer::{
        AddLayer, AddLayerCollection, CollectionItem, LayerCollection, LayerCollectionListOptions,
        LayerCollectionListing, LayerListing, ProviderLayerCollectionId, ProviderLayerId,
    };
    use crate::layers::listing::{
        LayerCollectionId, LayerCollectionProvider, SearchParameters, SearchType,
    };
    use crate::layers::storage::{
        LayerDb, LayerProviderDb, LayerProviderListing, LayerProviderListingOptions,
        INTERNAL_PROVIDER_ID,
    };
    use crate::pro::ge_context;
    use crate::pro::permissions::{Permission, PermissionDb, Role, RoleDescription, RoleId};
    use crate::pro::users::{OidcTokens, SessionTokenStore};
    use crate::pro::users::{
        RoleDb, UserClaims, UserCredentials, UserDb, UserId, UserRegistration,
    };
    use crate::pro::util::config::QuotaTrackingMode;
    use crate::pro::util::tests::mock_oidc::{mock_refresh_server, MockRefreshServerConfig};
    use crate::pro::util::tests::{admin_login, register_ndvi_workflow_helper};
    use crate::projects::{
        CreateProject, LayerUpdate, LoadVersion, OrderBy, Plot, PlotUpdate, PointSymbology,
        ProjectDb, ProjectId, ProjectLayer, ProjectListOptions, ProjectListing, STRectangle,
        UpdateProject,
    };
    use crate::workflows::registry::WorkflowRegistry;
    use crate::workflows::workflow::Workflow;
    use bb8_postgres::tokio_postgres::NoTls;
    use futures::join;
    use geoengine_datatypes::collections::VectorDataType;
    use geoengine_datatypes::dataset::{DataProviderId, LayerId};
    use geoengine_datatypes::primitives::{
        BoundingBox2D, Coordinate2D, DateTime, Duration, FeatureDataType, Measurement,
        RasterQueryRectangle, TimeGranularity, TimeInstance, TimeInterval, TimeStep,
        VectorQueryRectangle,
    };
    use geoengine_datatypes::primitives::{CacheTtlSeconds, ColumnSelection};
<<<<<<< HEAD
    use geoengine_datatypes::pro::MlModelId;
    use geoengine_datatypes::raster::{GeoTransform, GridBoundingBox2D, RasterDataType};
=======
    use geoengine_datatypes::raster::RasterDataType;
>>>>>>> c97f87c5
    use geoengine_datatypes::spatial_reference::{SpatialReference, SpatialReferenceOption};
    use geoengine_datatypes::test_data;
    use geoengine_datatypes::util::Identifier;
    use geoengine_operators::engine::{
        MetaData, MetaDataProvider, MultipleRasterOrSingleVectorSource, PlotOperator,
        RasterBandDescriptors, RasterResultDescriptor, StaticMetaData, TypedOperator,
        TypedResultDescriptor, VectorColumnInfo, VectorOperator, VectorResultDescriptor,
    };
    use geoengine_operators::mock::{MockPointSource, MockPointSourceParams};
    use geoengine_operators::plot::{Statistics, StatisticsParams};
    use geoengine_operators::source::{
        CsvHeader, FileNotFoundHandling, FormatSpecifics, GdalDatasetGeoTransform,
        GdalDatasetParameters, GdalLoadingInfo, GdalMetaDataList, GdalMetaDataRegular,
        GdalMetaDataStatic, GdalMetadataNetCdfCf, OgrSourceColumnSpec, OgrSourceDataset,
        OgrSourceDatasetTimeType, OgrSourceDurationSpec, OgrSourceErrorSpec, OgrSourceTimeFormat,
    };
    use geoengine_operators::util::input::MultiRasterOrVectorOperator::Raster;
    use httptest::Server;
    use oauth2::{AccessToken, RefreshToken};
    use openidconnect::SubjectIdentifier;
    use serde_json::json;
    use std::str::FromStr;

    #[ge_context::test]
    async fn test(app_ctx: ProPostgresContext<NoTls>) {
        anonymous(&app_ctx).await;

        let _user_id = user_reg_login(&app_ctx).await;

        let session = app_ctx
            .login(UserCredentials {
                email: "foo@example.com".into(),
                password: "secret123".into(),
            })
            .await
            .unwrap();

        create_projects(&app_ctx, &session).await;

        let projects = list_projects(&app_ctx, &session).await;

        set_session(&app_ctx, &projects).await;

        let project_id = projects[0].id;

        update_projects(&app_ctx, &session, project_id).await;

        add_permission(&app_ctx, &session, project_id).await;

        delete_project(&app_ctx, &session, project_id).await;
    }

    #[ge_context::test]
    async fn test_external(app_ctx: ProPostgresContext<NoTls>) {
        anonymous(&app_ctx).await;

        let session = external_user_login_twice(&app_ctx).await;

        create_projects(&app_ctx, &session).await;

        let projects = list_projects(&app_ctx, &session).await;

        set_session_external(&app_ctx, &projects).await;

        let project_id = projects[0].id;

        update_projects(&app_ctx, &session, project_id).await;

        add_permission(&app_ctx, &session, project_id).await;

        delete_project(&app_ctx, &session, project_id).await;
    }

    fn tokens_from_duration(duration: Duration) -> OidcTokens {
        OidcTokens {
            access: AccessToken::new("AccessToken".to_string()),
            refresh: None,
            expires_in: duration,
        }
    }

    async fn set_session(app_ctx: &ProPostgresContext<NoTls>, projects: &[ProjectListing]) {
        let credentials = UserCredentials {
            email: "foo@example.com".into(),
            password: "secret123".into(),
        };

        let session = app_ctx.login(credentials).await.unwrap();

        set_session_in_database(app_ctx, projects, session).await;
    }

    async fn set_session_external(
        app_ctx: &ProPostgresContext<NoTls>,
        projects: &[ProjectListing],
    ) {
        let external_user_claims = UserClaims {
            external_id: SubjectIdentifier::new("Foo bar Id".into()),
            email: "foo@bar.de".into(),
            real_name: "Foo Bar".into(),
        };

        let session = app_ctx
            .login_external(
                external_user_claims,
                tokens_from_duration(Duration::minutes(10)),
            )
            .await
            .unwrap();

        set_session_in_database(app_ctx, projects, session).await;
    }

    async fn set_session_in_database(
        app_ctx: &ProPostgresContext<NoTls>,
        projects: &[ProjectListing],
        session: UserSession,
    ) {
        let db = app_ctx.session_context(session.clone()).db();

        db.set_session_project(projects[0].id).await.unwrap();

        assert_eq!(
            app_ctx.session_by_id(session.id).await.unwrap().project,
            Some(projects[0].id)
        );

        let rect = STRectangle::new_unchecked(SpatialReference::epsg_4326(), 0., 1., 2., 3., 1, 2);
        db.set_session_view(rect.clone()).await.unwrap();
        assert_eq!(
            app_ctx.session_by_id(session.id).await.unwrap().view,
            Some(rect)
        );
    }

    async fn delete_project(
        app_ctx: &ProPostgresContext<NoTls>,
        session: &UserSession,
        project_id: ProjectId,
    ) {
        let db = app_ctx.session_context(session.clone()).db();

        db.delete_project(project_id).await.unwrap();

        assert!(db.load_project(project_id).await.is_err());
    }

    async fn add_permission(
        app_ctx: &ProPostgresContext<NoTls>,
        session: &UserSession,
        project_id: ProjectId,
    ) {
        let db = app_ctx.session_context(session.clone()).db();

        assert!(db
            .has_permission(project_id, Permission::Owner)
            .await
            .unwrap());

        let user2 = app_ctx
            .register_user(UserRegistration {
                email: "user2@example.com".into(),
                password: "12345678".into(),
                real_name: "User2".into(),
            })
            .await
            .unwrap();

        let session2 = app_ctx
            .login(UserCredentials {
                email: "user2@example.com".into(),
                password: "12345678".into(),
            })
            .await
            .unwrap();

        let db2 = app_ctx.session_context(session2.clone()).db();
        assert!(!db2
            .has_permission(project_id, Permission::Owner)
            .await
            .unwrap());

        db.add_permission(user2.into(), project_id, Permission::Read)
            .await
            .unwrap();

        assert!(db2
            .has_permission(project_id, Permission::Read)
            .await
            .unwrap());
    }

    #[allow(clippy::too_many_lines)]
    async fn update_projects(
        app_ctx: &ProPostgresContext<NoTls>,
        session: &UserSession,
        project_id: ProjectId,
    ) {
        let db = app_ctx.session_context(session.clone()).db();

        let project = db
            .load_project_version(project_id, LoadVersion::Latest)
            .await
            .unwrap();

        let layer_workflow_id = db
            .register_workflow(Workflow {
                operator: TypedOperator::Vector(
                    MockPointSource {
                        params: MockPointSourceParams::new(vec![Coordinate2D::new(1., 2.); 3]),
                    }
                    .boxed(),
                ),
            })
            .await
            .unwrap();

        assert!(db.load_workflow(&layer_workflow_id).await.is_ok());

        let plot_workflow_id = db
            .register_workflow(Workflow {
                operator: Statistics {
                    params: StatisticsParams {
                        column_names: vec![],
                        percentiles: vec![],
                    },
                    sources: MultipleRasterOrSingleVectorSource {
                        source: Raster(vec![]),
                    },
                }
                .boxed()
                .into(),
            })
            .await
            .unwrap();

        assert!(db.load_workflow(&plot_workflow_id).await.is_ok());

        // add a plot
        let update = UpdateProject {
            id: project.id,
            name: Some("Test9 Updated".into()),
            description: None,
            layers: Some(vec![LayerUpdate::UpdateOrInsert(ProjectLayer {
                workflow: layer_workflow_id,
                name: "TestLayer".into(),
                symbology: PointSymbology::default().into(),
                visibility: Default::default(),
            })]),
            plots: Some(vec![PlotUpdate::UpdateOrInsert(Plot {
                workflow: plot_workflow_id,
                name: "Test Plot".into(),
            })]),
            bounds: None,
            time_step: None,
        };
        db.update_project(update).await.unwrap();

        let versions = db.list_project_versions(project_id).await.unwrap();
        assert_eq!(versions.len(), 2);

        // add second plot
        let update = UpdateProject {
            id: project.id,
            name: Some("Test9 Updated".into()),
            description: None,
            layers: Some(vec![LayerUpdate::UpdateOrInsert(ProjectLayer {
                workflow: layer_workflow_id,
                name: "TestLayer".into(),
                symbology: PointSymbology::default().into(),
                visibility: Default::default(),
            })]),
            plots: Some(vec![
                PlotUpdate::UpdateOrInsert(Plot {
                    workflow: plot_workflow_id,
                    name: "Test Plot".into(),
                }),
                PlotUpdate::UpdateOrInsert(Plot {
                    workflow: plot_workflow_id,
                    name: "Test Plot".into(),
                }),
            ]),
            bounds: None,
            time_step: None,
        };
        db.update_project(update).await.unwrap();

        let versions = db.list_project_versions(project_id).await.unwrap();
        assert_eq!(versions.len(), 3);

        // delete plots
        let update = UpdateProject {
            id: project.id,
            name: None,
            description: None,
            layers: None,
            plots: Some(vec![]),
            bounds: None,
            time_step: None,
        };
        db.update_project(update).await.unwrap();

        let versions = db.list_project_versions(project_id).await.unwrap();
        assert_eq!(versions.len(), 4);
    }

    async fn list_projects(
        app_ctx: &ProPostgresContext<NoTls>,
        session: &UserSession,
    ) -> Vec<ProjectListing> {
        let options = ProjectListOptions {
            order: OrderBy::NameDesc,
            offset: 0,
            limit: 2,
        };

        let db = app_ctx.session_context(session.clone()).db();

        let projects = db.list_projects(options).await.unwrap();

        assert_eq!(projects.len(), 2);
        assert_eq!(projects[0].name, "Test9");
        assert_eq!(projects[1].name, "Test8");
        projects
    }

    async fn create_projects(app_ctx: &ProPostgresContext<NoTls>, session: &UserSession) {
        let db = app_ctx.session_context(session.clone()).db();

        for i in 0..10 {
            let create = CreateProject {
                name: format!("Test{i}"),
                description: format!("Test{}", 10 - i),
                bounds: STRectangle::new(
                    SpatialReferenceOption::Unreferenced,
                    0.,
                    0.,
                    1.,
                    1.,
                    0,
                    1,
                )
                .unwrap(),
                time_step: None,
            };
            db.create_project(create).await.unwrap();
        }
    }

    async fn user_reg_login(app_ctx: &ProPostgresContext<NoTls>) -> UserId {
        let user_registration = UserRegistration {
            email: "foo@example.com".into(),
            password: "secret123".into(),
            real_name: "Foo Bar".into(),
        };

        let user_id = app_ctx.register_user(user_registration).await.unwrap();

        let credentials = UserCredentials {
            email: "foo@example.com".into(),
            password: "secret123".into(),
        };

        let session = app_ctx.login(credentials).await.unwrap();

        let db = app_ctx.session_context(session.clone()).db();

        app_ctx.session_by_id(session.id).await.unwrap();

        db.logout().await.unwrap();

        assert!(app_ctx.session_by_id(session.id).await.is_err());

        user_id
    }

    async fn external_user_login_twice(app_ctx: &ProPostgresContext<NoTls>) -> UserSession {
        let external_user_claims = UserClaims {
            external_id: SubjectIdentifier::new("Foo bar Id".into()),
            email: "foo@bar.de".into(),
            real_name: "Foo Bar".into(),
        };
        let duration = Duration::minutes(30);

        let login_result = app_ctx
            .login_external(external_user_claims.clone(), tokens_from_duration(duration))
            .await;
        assert!(login_result.is_ok());

        let session_1 = login_result.unwrap();
        let user_id = session_1.user.id; //TODO: Not a deterministic test.

        let db1 = app_ctx.session_context(session_1.clone()).db();

        assert!(session_1.user.email.is_some());
        assert_eq!(session_1.user.email.unwrap(), "foo@bar.de");
        assert!(session_1.user.real_name.is_some());
        assert_eq!(session_1.user.real_name.unwrap(), "Foo Bar");

        let expected_duration = session_1.created + duration;
        assert_eq!(session_1.valid_until, expected_duration);

        assert!(app_ctx.session_by_id(session_1.id).await.is_ok());

        assert!(db1.logout().await.is_ok());

        assert!(app_ctx.session_by_id(session_1.id).await.is_err());

        let duration = Duration::minutes(10);
        let login_result = app_ctx
            .login_external(external_user_claims.clone(), tokens_from_duration(duration))
            .await;
        assert!(login_result.is_ok());

        let session_2 = login_result.unwrap();
        let result = session_2.clone();

        assert!(session_2.user.email.is_some()); //TODO: Technically, user details could change for each login. For simplicity, this is not covered yet.
        assert_eq!(session_2.user.email.unwrap(), "foo@bar.de");
        assert!(session_2.user.real_name.is_some());
        assert_eq!(session_2.user.real_name.unwrap(), "Foo Bar");
        assert_eq!(session_2.user.id, user_id);

        let expected_duration = session_2.created + duration;
        assert_eq!(session_2.valid_until, expected_duration);

        assert!(app_ctx.session_by_id(session_2.id).await.is_ok());

        result
    }

    async fn anonymous(app_ctx: &ProPostgresContext<NoTls>) {
        let now: DateTime = chrono::offset::Utc::now().into();
        let session = app_ctx.create_anonymous_session().await.unwrap();
        let then: DateTime = chrono::offset::Utc::now().into();

        assert!(session.created >= now && session.created <= then);
        assert!(session.valid_until > session.created);

        let session = app_ctx.session_by_id(session.id).await.unwrap();

        let db = app_ctx.session_context(session.clone()).db();

        db.logout().await.unwrap();

        assert!(app_ctx.session_by_id(session.id).await.is_err());
    }

    #[ge_context::test]
    async fn it_persists_workflows(app_ctx: ProPostgresContext<NoTls>) {
        let workflow = Workflow {
            operator: TypedOperator::Vector(
                MockPointSource {
                    params: MockPointSourceParams::new(vec![Coordinate2D::new(1., 2.); 3]),
                }
                .boxed(),
            ),
        };

        let session = app_ctx.create_anonymous_session().await.unwrap();
        let ctx = app_ctx.session_context(session);

        let db = ctx.db();
        let id = db.register_workflow(workflow).await.unwrap();

        drop(ctx);

        let workflow = db.load_workflow(&id).await.unwrap();

        let json = serde_json::to_string(&workflow).unwrap();
        assert_eq!(
            json,
            r#"{"type":"Vector","operator":{"type":"MockPointSource","params":{"points":[{"x":1.0,"y":2.0},{"x":1.0,"y":2.0},{"x":1.0,"y":2.0}]}}}"#
        );
    }

    #[allow(clippy::too_many_lines)]
    #[ge_context::test]
    async fn it_persists_datasets(app_ctx: ProPostgresContext<NoTls>) {
        let loading_info = OgrSourceDataset {
            file_name: PathBuf::from("test.csv"),
            layer_name: "test.csv".to_owned(),
            data_type: Some(VectorDataType::MultiPoint),
            time: OgrSourceDatasetTimeType::Start {
                start_field: "start".to_owned(),
                start_format: OgrSourceTimeFormat::Auto,
                duration: OgrSourceDurationSpec::Zero,
            },
            default_geometry: None,
            columns: Some(OgrSourceColumnSpec {
                format_specifics: Some(FormatSpecifics::Csv {
                    header: CsvHeader::Auto,
                }),
                x: "x".to_owned(),
                y: None,
                int: vec![],
                float: vec![],
                text: vec![],
                bool: vec![],
                datetime: vec![],
                rename: None,
            }),
            force_ogr_time_filter: false,
            force_ogr_spatial_filter: false,
            on_error: OgrSourceErrorSpec::Ignore,
            sql_query: None,
            attribute_query: None,
            cache_ttl: CacheTtlSeconds::default(),
        };

        let meta_data = MetaDataDefinition::OgrMetaData(StaticMetaData::<
            OgrSourceDataset,
            VectorResultDescriptor,
            VectorQueryRectangle,
        > {
            loading_info: loading_info.clone(),
            result_descriptor: VectorResultDescriptor {
                data_type: VectorDataType::MultiPoint,
                spatial_reference: SpatialReference::epsg_4326().into(),
                columns: [(
                    "foo".to_owned(),
                    VectorColumnInfo {
                        data_type: FeatureDataType::Float,
                        measurement: Measurement::Unitless,
                    },
                )]
                .into_iter()
                .collect(),
                time: None,
                bbox: None,
            },
            phantom: Default::default(),
        });

        let session = app_ctx.create_anonymous_session().await.unwrap();

        let dataset_name = DatasetName::new(Some(session.user.id.to_string()), "my_dataset");

        let db = app_ctx.session_context(session.clone()).db();
        let DatasetIdAndName {
            id: dataset_id,
            name: dataset_name,
        } = db
            .add_dataset(
                AddDataset {
                    name: Some(dataset_name.clone()),
                    display_name: "Ogr Test".to_owned(),
                    description: "desc".to_owned(),
                    source_operator: "OgrSource".to_owned(),
                    symbology: None,
                    provenance: Some(vec![Provenance {
                        citation: "citation".to_owned(),
                        license: "license".to_owned(),
                        uri: "uri".to_owned(),
                    }]),
                    tags: Some(vec!["upload".to_owned(), "test".to_owned()]),
                },
                meta_data,
            )
            .await
            .unwrap();

        let datasets = db
            .list_datasets(DatasetListOptions {
                filter: None,
                order: crate::datasets::listing::OrderBy::NameAsc,
                offset: 0,
                limit: 10,
                tags: None,
            })
            .await
            .unwrap();

        assert_eq!(datasets.len(), 1);

        assert_eq!(
            datasets[0],
            DatasetListing {
                id: dataset_id,
                name: dataset_name,
                display_name: "Ogr Test".to_owned(),
                description: "desc".to_owned(),
                source_operator: "OgrSource".to_owned(),
                symbology: None,
                tags: vec!["upload".to_owned(), "test".to_owned()],
                result_descriptor: TypedResultDescriptor::Vector(VectorResultDescriptor {
                    data_type: VectorDataType::MultiPoint,
                    spatial_reference: SpatialReference::epsg_4326().into(),
                    columns: [(
                        "foo".to_owned(),
                        VectorColumnInfo {
                            data_type: FeatureDataType::Float,
                            measurement: Measurement::Unitless
                        }
                    )]
                    .into_iter()
                    .collect(),
                    time: None,
                    bbox: None,
                })
            },
        );

        let provenance = db.load_provenance(&dataset_id).await.unwrap();

        assert_eq!(
            provenance,
            ProvenanceOutput {
                data: dataset_id.into(),
                provenance: Some(vec![Provenance {
                    citation: "citation".to_owned(),
                    license: "license".to_owned(),
                    uri: "uri".to_owned(),
                }])
            }
        );

        let meta_data: Box<dyn MetaData<OgrSourceDataset, _, _>> =
            db.meta_data(&dataset_id.into()).await.unwrap();

        assert_eq!(
            meta_data
                .loading_info(VectorQueryRectangle::with_bounds(
                    BoundingBox2D::new_unchecked((-180., -90.).into(), (180., 90.).into()),
                    TimeInterval::default(),
                    ColumnSelection::all()
                ))
                .await
                .unwrap(),
            loading_info
        );
    }

    #[ge_context::test]
    async fn it_persists_uploads(app_ctx: ProPostgresContext<NoTls>) {
        let id = UploadId::from_str("2de18cd8-4a38-4111-a445-e3734bc18a80").unwrap();
        let input = Upload {
            id,
            files: vec![FileUpload {
                id: FileId::from_str("e80afab0-831d-4d40-95d6-1e4dfd277e72").unwrap(),
                name: "test.csv".to_owned(),
                byte_size: 1337,
            }],
        };

        let session = app_ctx.create_anonymous_session().await.unwrap();

        let db = app_ctx.session_context(session.clone()).db();

        db.create_upload(input.clone()).await.unwrap();

        let upload = db.load_upload(id).await.unwrap();

        assert_eq!(upload, input);
    }

    #[allow(clippy::too_many_lines)]
    #[ge_context::test]
    async fn it_persists_layer_providers(app_ctx: ProPostgresContext<NoTls>) {
        let db = app_ctx.session_context(UserSession::admin_session()).db();

        let provider = NetCdfCfDataProviderDefinition {
            name: "netcdfcf".to_string(),
            description: "NetCdfCfProviderDefinition".to_string(),
            priority: Some(33),
            data: test_data!("netcdf4d/").into(),
            overviews: test_data!("netcdf4d/overviews/").into(),
            cache_ttl: CacheTtlSeconds::new(0),
        };

        let provider_id = db.add_layer_provider(provider.into()).await.unwrap();

        let providers = db
            .list_layer_providers(LayerProviderListingOptions {
                offset: 0,
                limit: 10,
            })
            .await
            .unwrap();

        assert_eq!(providers.len(), 1);

        assert_eq!(
            providers[0],
            LayerProviderListing {
                id: provider_id,
                name: "netcdfcf".to_owned(),
                priority: 33,
            }
        );

        let provider = db.load_layer_provider(provider_id).await.unwrap();

        let datasets = provider
            .load_layer_collection(
                &provider.get_root_layer_collection_id().await.unwrap(),
                LayerCollectionListOptions {
                    offset: 0,
                    limit: 10,
                },
            )
            .await
            .unwrap();

        assert_eq!(datasets.items.len(), 5);
    }

    #[ge_context::test]
    async fn it_lists_only_permitted_datasets(app_ctx: ProPostgresContext<NoTls>) {
        let session1 = app_ctx.create_anonymous_session().await.unwrap();
        let session2 = app_ctx.create_anonymous_session().await.unwrap();

        let db1 = app_ctx.session_context(session1.clone()).db();
        let db2 = app_ctx.session_context(session2.clone()).db();

        let descriptor = VectorResultDescriptor {
            data_type: VectorDataType::Data,
            spatial_reference: SpatialReferenceOption::Unreferenced,
            columns: Default::default(),
            time: None,
            bbox: None,
        };

        let ds = AddDataset {
            name: None,
            display_name: "OgrDataset".to_string(),
            description: "My Ogr dataset".to_string(),
            source_operator: "OgrSource".to_string(),
            symbology: None,
            provenance: None,
            tags: Some(vec!["upload".to_owned(), "test".to_owned()]),
        };

        let meta = StaticMetaData {
            loading_info: OgrSourceDataset {
                file_name: Default::default(),
                layer_name: String::new(),
                data_type: None,
                time: Default::default(),
                default_geometry: None,
                columns: None,
                force_ogr_time_filter: false,
                force_ogr_spatial_filter: false,
                on_error: OgrSourceErrorSpec::Ignore,
                sql_query: None,
                attribute_query: None,
                cache_ttl: CacheTtlSeconds::default(),
            },
            result_descriptor: descriptor.clone(),
            phantom: Default::default(),
        };

        let _id = db1.add_dataset(ds, meta.into()).await.unwrap();

        let list1 = db1
            .list_datasets(DatasetListOptions {
                filter: None,
                order: crate::datasets::listing::OrderBy::NameAsc,
                offset: 0,
                limit: 1,
                tags: None,
            })
            .await
            .unwrap();

        assert_eq!(list1.len(), 1);

        let list2 = db2
            .list_datasets(DatasetListOptions {
                filter: None,
                order: crate::datasets::listing::OrderBy::NameAsc,
                offset: 0,
                limit: 1,
                tags: None,
            })
            .await
            .unwrap();

        assert_eq!(list2.len(), 0);
    }

    #[ge_context::test]
    async fn it_shows_only_permitted_provenance(app_ctx: ProPostgresContext<NoTls>) {
        let session1 = app_ctx.create_anonymous_session().await.unwrap();
        let session2 = app_ctx.create_anonymous_session().await.unwrap();

        let db1 = app_ctx.session_context(session1.clone()).db();
        let db2 = app_ctx.session_context(session2.clone()).db();

        let descriptor = VectorResultDescriptor {
            data_type: VectorDataType::Data,
            spatial_reference: SpatialReferenceOption::Unreferenced,
            columns: Default::default(),
            time: None,
            bbox: None,
        };

        let ds = AddDataset {
            name: None,
            display_name: "OgrDataset".to_string(),
            description: "My Ogr dataset".to_string(),
            source_operator: "OgrSource".to_string(),
            symbology: None,
            provenance: None,
            tags: Some(vec!["upload".to_owned(), "test".to_owned()]),
        };

        let meta = StaticMetaData {
            loading_info: OgrSourceDataset {
                file_name: Default::default(),
                layer_name: String::new(),
                data_type: None,
                time: Default::default(),
                default_geometry: None,
                columns: None,
                force_ogr_time_filter: false,
                force_ogr_spatial_filter: false,
                on_error: OgrSourceErrorSpec::Ignore,
                sql_query: None,
                attribute_query: None,
                cache_ttl: CacheTtlSeconds::default(),
            },
            result_descriptor: descriptor.clone(),
            phantom: Default::default(),
        };

        let id = db1.add_dataset(ds, meta.into()).await.unwrap().id;

        assert!(db1.load_provenance(&id).await.is_ok());

        assert!(db2.load_provenance(&id).await.is_err());
    }

    #[ge_context::test]
    async fn it_updates_permissions(app_ctx: ProPostgresContext<NoTls>) {
        let session1 = app_ctx.create_anonymous_session().await.unwrap();
        let session2 = app_ctx.create_anonymous_session().await.unwrap();

        let db1 = app_ctx.session_context(session1.clone()).db();
        let db2 = app_ctx.session_context(session2.clone()).db();

        let descriptor = VectorResultDescriptor {
            data_type: VectorDataType::Data,
            spatial_reference: SpatialReferenceOption::Unreferenced,
            columns: Default::default(),
            time: None,
            bbox: None,
        };

        let ds = AddDataset {
            name: None,
            display_name: "OgrDataset".to_string(),
            description: "My Ogr dataset".to_string(),
            source_operator: "OgrSource".to_string(),
            symbology: None,
            provenance: None,
            tags: Some(vec!["upload".to_owned(), "test".to_owned()]),
        };

        let meta = StaticMetaData {
            loading_info: OgrSourceDataset {
                file_name: Default::default(),
                layer_name: String::new(),
                data_type: None,
                time: Default::default(),
                default_geometry: None,
                columns: None,
                force_ogr_time_filter: false,
                force_ogr_spatial_filter: false,
                on_error: OgrSourceErrorSpec::Ignore,
                sql_query: None,
                attribute_query: None,
                cache_ttl: CacheTtlSeconds::default(),
            },
            result_descriptor: descriptor.clone(),
            phantom: Default::default(),
        };

        let id = db1.add_dataset(ds, meta.into()).await.unwrap().id;

        assert!(db1.load_dataset(&id).await.is_ok());

        assert!(db2.load_dataset(&id).await.is_err());

        db1.add_permission(session2.user.id.into(), id, Permission::Read)
            .await
            .unwrap();

        assert!(db2.load_dataset(&id).await.is_ok());
    }

    #[ge_context::test]
    async fn it_uses_roles_for_permissions(app_ctx: ProPostgresContext<NoTls>) {
        let session1 = app_ctx.create_anonymous_session().await.unwrap();
        let session2 = app_ctx.create_anonymous_session().await.unwrap();

        let db1 = app_ctx.session_context(session1.clone()).db();
        let db2 = app_ctx.session_context(session2.clone()).db();

        let descriptor = VectorResultDescriptor {
            data_type: VectorDataType::Data,
            spatial_reference: SpatialReferenceOption::Unreferenced,
            columns: Default::default(),
            time: None,
            bbox: None,
        };

        let ds = AddDataset {
            name: None,
            display_name: "OgrDataset".to_string(),
            description: "My Ogr dataset".to_string(),
            source_operator: "OgrSource".to_string(),
            symbology: None,
            provenance: None,
            tags: Some(vec!["upload".to_owned(), "test".to_owned()]),
        };

        let meta = StaticMetaData {
            loading_info: OgrSourceDataset {
                file_name: Default::default(),
                layer_name: String::new(),
                data_type: None,
                time: Default::default(),
                default_geometry: None,
                columns: None,
                force_ogr_time_filter: false,
                force_ogr_spatial_filter: false,
                on_error: OgrSourceErrorSpec::Ignore,
                sql_query: None,
                attribute_query: None,
                cache_ttl: CacheTtlSeconds::default(),
            },
            result_descriptor: descriptor.clone(),
            phantom: Default::default(),
        };

        let id = db1.add_dataset(ds, meta.into()).await.unwrap().id;

        assert!(db1.load_dataset(&id).await.is_ok());

        assert!(db2.load_dataset(&id).await.is_err());

        db1.add_permission(session2.user.id.into(), id, Permission::Read)
            .await
            .unwrap();

        assert!(db2.load_dataset(&id).await.is_ok());
    }

    #[ge_context::test]
    async fn it_secures_meta_data(app_ctx: ProPostgresContext<NoTls>) {
        let session1 = app_ctx.create_anonymous_session().await.unwrap();
        let session2 = app_ctx.create_anonymous_session().await.unwrap();

        let db1 = app_ctx.session_context(session1.clone()).db();
        let db2 = app_ctx.session_context(session2.clone()).db();

        let descriptor = VectorResultDescriptor {
            data_type: VectorDataType::Data,
            spatial_reference: SpatialReferenceOption::Unreferenced,
            columns: Default::default(),
            time: None,
            bbox: None,
        };

        let ds = AddDataset {
            name: None,
            display_name: "OgrDataset".to_string(),
            description: "My Ogr dataset".to_string(),
            source_operator: "OgrSource".to_string(),
            symbology: None,
            provenance: None,
            tags: Some(vec!["upload".to_owned(), "test".to_owned()]),
        };

        let meta = StaticMetaData {
            loading_info: OgrSourceDataset {
                file_name: Default::default(),
                layer_name: String::new(),
                data_type: None,
                time: Default::default(),
                default_geometry: None,
                columns: None,
                force_ogr_time_filter: false,
                force_ogr_spatial_filter: false,
                on_error: OgrSourceErrorSpec::Ignore,
                sql_query: None,
                attribute_query: None,
                cache_ttl: CacheTtlSeconds::default(),
            },
            result_descriptor: descriptor.clone(),
            phantom: Default::default(),
        };

        let id = db1.add_dataset(ds, meta.into()).await.unwrap().id;

        let meta: geoengine_operators::util::Result<
            Box<dyn MetaData<OgrSourceDataset, VectorResultDescriptor, VectorQueryRectangle>>,
        > = db1.meta_data(&id.into()).await;

        assert!(meta.is_ok());

        let meta: geoengine_operators::util::Result<
            Box<dyn MetaData<OgrSourceDataset, VectorResultDescriptor, VectorQueryRectangle>>,
        > = db2.meta_data(&id.into()).await;

        assert!(meta.is_err());

        db1.add_permission(session2.user.id.into(), id, Permission::Read)
            .await
            .unwrap();

        let meta: geoengine_operators::util::Result<
            Box<dyn MetaData<OgrSourceDataset, VectorResultDescriptor, VectorQueryRectangle>>,
        > = db2.meta_data(&id.into()).await;

        assert!(meta.is_ok());
    }

    #[allow(clippy::too_many_lines)]
    #[ge_context::test]
    async fn it_loads_all_meta_data_types(app_ctx: ProPostgresContext<NoTls>) {
        let session = app_ctx.create_anonymous_session().await.unwrap();

        let db = app_ctx.session_context(session.clone()).db();

        let vector_descriptor = VectorResultDescriptor {
            data_type: VectorDataType::Data,
            spatial_reference: SpatialReferenceOption::Unreferenced,
            columns: Default::default(),
            time: None,
            bbox: None,
        };

        let raster_descriptor = RasterResultDescriptor {
            data_type: RasterDataType::U8,
            spatial_reference: SpatialReferenceOption::Unreferenced,
            time: None,
            geo_transform_x: GeoTransform::test_default(),
            pixel_bounds_x: GridBoundingBox2D::new_min_max(0, 0, 1, 1).unwrap(),
            bands: RasterBandDescriptors::new_single_band(),
        };

        let vector_ds = AddDataset {
            name: None,
            display_name: "OgrDataset".to_string(),
            description: "My Ogr dataset".to_string(),
            source_operator: "OgrSource".to_string(),
            symbology: None,
            provenance: None,
            tags: Some(vec!["upload".to_owned(), "test".to_owned()]),
        };

        let raster_ds = AddDataset {
            name: None,
            display_name: "GdalDataset".to_string(),
            description: "My Gdal dataset".to_string(),
            source_operator: "GdalSource".to_string(),
            symbology: None,
            provenance: None,
            tags: Some(vec!["upload".to_owned(), "test".to_owned()]),
        };

        let gdal_params = GdalDatasetParameters {
            file_path: Default::default(),
            rasterband_channel: 0,
            geo_transform: GdalDatasetGeoTransform {
                origin_coordinate: Default::default(),
                x_pixel_size: 0.0,
                y_pixel_size: 0.0,
            },
            width: 0,
            height: 0,
            file_not_found_handling: FileNotFoundHandling::NoData,
            no_data_value: None,
            properties_mapping: None,
            gdal_open_options: None,
            gdal_config_options: None,
            allow_alphaband_as_mask: false,
            retry: None,
        };

        let meta = StaticMetaData {
            loading_info: OgrSourceDataset {
                file_name: Default::default(),
                layer_name: String::new(),
                data_type: None,
                time: Default::default(),
                default_geometry: None,
                columns: None,
                force_ogr_time_filter: false,
                force_ogr_spatial_filter: false,
                on_error: OgrSourceErrorSpec::Ignore,
                sql_query: None,
                attribute_query: None,
                cache_ttl: CacheTtlSeconds::default(),
            },
            result_descriptor: vector_descriptor.clone(),
            phantom: Default::default(),
        };

        let id = db.add_dataset(vector_ds, meta.into()).await.unwrap().id;

        let meta: geoengine_operators::util::Result<
            Box<dyn MetaData<OgrSourceDataset, VectorResultDescriptor, VectorQueryRectangle>>,
        > = db.meta_data(&id.into()).await;

        assert!(meta.is_ok());

        let meta = GdalMetaDataRegular {
            result_descriptor: raster_descriptor.clone(),
            params: gdal_params.clone(),
            time_placeholders: Default::default(),
            data_time: Default::default(),
            step: TimeStep {
                granularity: TimeGranularity::Millis,
                step: 0,
            },
            cache_ttl: CacheTtlSeconds::default(),
        };

        let id = db
            .add_dataset(raster_ds.clone(), meta.into())
            .await
            .unwrap()
            .id;

        let meta: geoengine_operators::util::Result<
            Box<dyn MetaData<GdalLoadingInfo, RasterResultDescriptor, RasterQueryRectangle>>,
        > = db.meta_data(&id.into()).await;

        assert!(meta.is_ok());

        let meta = GdalMetaDataStatic {
            time: None,
            params: gdal_params.clone(),
            result_descriptor: raster_descriptor.clone(),
            cache_ttl: CacheTtlSeconds::default(),
        };

        let id = db
            .add_dataset(raster_ds.clone(), meta.into())
            .await
            .unwrap()
            .id;

        let meta: geoengine_operators::util::Result<
            Box<dyn MetaData<GdalLoadingInfo, RasterResultDescriptor, RasterQueryRectangle>>,
        > = db.meta_data(&id.into()).await;

        assert!(meta.is_ok());

        let meta = GdalMetaDataList {
            result_descriptor: raster_descriptor.clone(),
            params: vec![],
        };

        let id = db
            .add_dataset(raster_ds.clone(), meta.into())
            .await
            .unwrap()
            .id;

        let meta: geoengine_operators::util::Result<
            Box<dyn MetaData<GdalLoadingInfo, RasterResultDescriptor, RasterQueryRectangle>>,
        > = db.meta_data(&id.into()).await;

        assert!(meta.is_ok());

        let meta = GdalMetadataNetCdfCf {
            result_descriptor: raster_descriptor.clone(),
            params: gdal_params.clone(),
            start: TimeInstance::MIN,
            end: TimeInstance::MAX,
            step: TimeStep {
                granularity: TimeGranularity::Millis,
                step: 0,
            },
            band_offset: 0,
            cache_ttl: CacheTtlSeconds::default(),
        };

        let id = db
            .add_dataset(raster_ds.clone(), meta.into())
            .await
            .unwrap()
            .id;

        let meta: geoengine_operators::util::Result<
            Box<dyn MetaData<GdalLoadingInfo, RasterResultDescriptor, RasterQueryRectangle>>,
        > = db.meta_data(&id.into()).await;

        assert!(meta.is_ok());
    }

    #[ge_context::test]
    async fn it_secures_uploads(app_ctx: ProPostgresContext<NoTls>) {
        let session1 = app_ctx.create_anonymous_session().await.unwrap();
        let session2 = app_ctx.create_anonymous_session().await.unwrap();

        let db1 = app_ctx.session_context(session1.clone()).db();
        let db2 = app_ctx.session_context(session2.clone()).db();

        let upload_id = UploadId::new();

        let upload = Upload {
            id: upload_id,
            files: vec![FileUpload {
                id: FileId::new(),
                name: "test.bin".to_owned(),
                byte_size: 1024,
            }],
        };

        db1.create_upload(upload).await.unwrap();

        assert!(db1.load_upload(upload_id).await.is_ok());

        assert!(db2.load_upload(upload_id).await.is_err());
    }

    #[allow(clippy::too_many_lines)]
    #[ge_context::test]
    async fn it_collects_layers(app_ctx: ProPostgresContext<NoTls>) {
        let session = admin_login(&app_ctx).await;

        let layer_db = app_ctx.session_context(session).db();

        let workflow = Workflow {
            operator: TypedOperator::Vector(
                MockPointSource {
                    params: MockPointSourceParams::new(vec![Coordinate2D::new(1., 2.); 3]),
                }
                .boxed(),
            ),
        };

        let root_collection_id = layer_db.get_root_layer_collection_id().await.unwrap();

        let layer1 = layer_db
            .add_layer(
                AddLayer {
                    name: "Layer1".to_string(),
                    description: "Layer 1".to_string(),
                    symbology: None,
                    workflow: workflow.clone(),
                    metadata: [("meta".to_string(), "datum".to_string())].into(),
                    properties: vec![("proper".to_string(), "tee".to_string()).into()],
                },
                &root_collection_id,
            )
            .await
            .unwrap();

        assert_eq!(
            layer_db.load_layer(&layer1).await.unwrap(),
            crate::layers::layer::Layer {
                id: ProviderLayerId {
                    provider_id: INTERNAL_PROVIDER_ID,
                    layer_id: layer1.clone(),
                },
                name: "Layer1".to_string(),
                description: "Layer 1".to_string(),
                symbology: None,
                workflow: workflow.clone(),
                metadata: [("meta".to_string(), "datum".to_string())].into(),
                properties: vec![("proper".to_string(), "tee".to_string()).into()],
            }
        );

        let collection1_id = layer_db
            .add_layer_collection(
                AddLayerCollection {
                    name: "Collection1".to_string(),
                    description: "Collection 1".to_string(),
                    properties: Default::default(),
                },
                &root_collection_id,
            )
            .await
            .unwrap();

        let layer2 = layer_db
            .add_layer(
                AddLayer {
                    name: "Layer2".to_string(),
                    description: "Layer 2".to_string(),
                    symbology: None,
                    workflow: workflow.clone(),
                    metadata: Default::default(),
                    properties: Default::default(),
                },
                &collection1_id,
            )
            .await
            .unwrap();

        let collection2_id = layer_db
            .add_layer_collection(
                AddLayerCollection {
                    name: "Collection2".to_string(),
                    description: "Collection 2".to_string(),
                    properties: Default::default(),
                },
                &collection1_id,
            )
            .await
            .unwrap();

        layer_db
            .add_collection_to_parent(&collection2_id, &collection1_id)
            .await
            .unwrap();

        let root_collection = layer_db
            .load_layer_collection(
                &root_collection_id,
                LayerCollectionListOptions {
                    offset: 0,
                    limit: 20,
                },
            )
            .await
            .unwrap();

        assert_eq!(
            root_collection,
            LayerCollection {
                id: ProviderLayerCollectionId {
                    provider_id: INTERNAL_PROVIDER_ID,
                    collection_id: root_collection_id,
                },
                name: "Layers".to_string(),
                description: "All available Geo Engine layers".to_string(),
                items: vec![
                    CollectionItem::Collection(LayerCollectionListing {
                        id: ProviderLayerCollectionId {
                            provider_id: INTERNAL_PROVIDER_ID,
                            collection_id: collection1_id.clone(),
                        },
                        name: "Collection1".to_string(),
                        description: "Collection 1".to_string(),
                        properties: Default::default(),
                    }),
                    CollectionItem::Collection(LayerCollectionListing {
                        id: ProviderLayerCollectionId {
                            provider_id: INTERNAL_PROVIDER_ID,
                            collection_id: LayerCollectionId(UNSORTED_COLLECTION_ID.to_string()),
                        },
                        name: "Unsorted".to_string(),
                        description: "Unsorted Layers".to_string(),
                        properties: Default::default(),
                    }),
                    CollectionItem::Layer(LayerListing {
                        id: ProviderLayerId {
                            provider_id: INTERNAL_PROVIDER_ID,
                            layer_id: layer1,
                        },
                        name: "Layer1".to_string(),
                        description: "Layer 1".to_string(),
                        properties: vec![("proper".to_string(), "tee".to_string()).into()],
                    })
                ],
                entry_label: None,
                properties: vec![],
            }
        );

        let collection1 = layer_db
            .load_layer_collection(
                &collection1_id,
                LayerCollectionListOptions {
                    offset: 0,
                    limit: 20,
                },
            )
            .await
            .unwrap();

        assert_eq!(
            collection1,
            LayerCollection {
                id: ProviderLayerCollectionId {
                    provider_id: INTERNAL_PROVIDER_ID,
                    collection_id: collection1_id,
                },
                name: "Collection1".to_string(),
                description: "Collection 1".to_string(),
                items: vec![
                    CollectionItem::Collection(LayerCollectionListing {
                        id: ProviderLayerCollectionId {
                            provider_id: INTERNAL_PROVIDER_ID,
                            collection_id: collection2_id,
                        },
                        name: "Collection2".to_string(),
                        description: "Collection 2".to_string(),
                        properties: Default::default(),
                    }),
                    CollectionItem::Layer(LayerListing {
                        id: ProviderLayerId {
                            provider_id: INTERNAL_PROVIDER_ID,
                            layer_id: layer2,
                        },
                        name: "Layer2".to_string(),
                        description: "Layer 2".to_string(),
                        properties: vec![],
                    })
                ],
                entry_label: None,
                properties: vec![],
            }
        );
    }

    #[allow(clippy::too_many_lines)]
    #[ge_context::test]
    async fn it_searches_layers(app_ctx: ProPostgresContext<NoTls>) {
        let session = admin_login(&app_ctx).await;

        let layer_db = app_ctx.session_context(session).db();

        let workflow = Workflow {
            operator: TypedOperator::Vector(
                MockPointSource {
                    params: MockPointSourceParams::new(vec![Coordinate2D::new(1., 2.); 3]),
                }
                .boxed(),
            ),
        };

        let root_collection_id = layer_db.get_root_layer_collection_id().await.unwrap();

        let layer1 = layer_db
            .add_layer(
                AddLayer {
                    name: "Layer1".to_string(),
                    description: "Layer 1".to_string(),
                    symbology: None,
                    workflow: workflow.clone(),
                    metadata: [("meta".to_string(), "datum".to_string())].into(),
                    properties: vec![("proper".to_string(), "tee".to_string()).into()],
                },
                &root_collection_id,
            )
            .await
            .unwrap();

        let collection1_id = layer_db
            .add_layer_collection(
                AddLayerCollection {
                    name: "Collection1".to_string(),
                    description: "Collection 1".to_string(),
                    properties: Default::default(),
                },
                &root_collection_id,
            )
            .await
            .unwrap();

        let layer2 = layer_db
            .add_layer(
                AddLayer {
                    name: "Layer2".to_string(),
                    description: "Layer 2".to_string(),
                    symbology: None,
                    workflow: workflow.clone(),
                    metadata: Default::default(),
                    properties: Default::default(),
                },
                &collection1_id,
            )
            .await
            .unwrap();

        let collection2_id = layer_db
            .add_layer_collection(
                AddLayerCollection {
                    name: "Collection2".to_string(),
                    description: "Collection 2".to_string(),
                    properties: Default::default(),
                },
                &collection1_id,
            )
            .await
            .unwrap();

        let root_collection_all = layer_db
            .search(
                &root_collection_id,
                SearchParameters {
                    search_type: SearchType::Fulltext,
                    search_string: String::new(),
                    limit: 10,
                    offset: 0,
                },
            )
            .await
            .unwrap();

        assert_eq!(
            root_collection_all,
            LayerCollection {
                id: ProviderLayerCollectionId {
                    provider_id: INTERNAL_PROVIDER_ID,
                    collection_id: root_collection_id.clone(),
                },
                name: "Layers".to_string(),
                description: "All available Geo Engine layers".to_string(),
                items: vec![
                    CollectionItem::Collection(LayerCollectionListing {
                        id: ProviderLayerCollectionId {
                            provider_id: INTERNAL_PROVIDER_ID,
                            collection_id: collection1_id.clone(),
                        },
                        name: "Collection1".to_string(),
                        description: "Collection 1".to_string(),
                        properties: Default::default(),
                    }),
                    CollectionItem::Collection(LayerCollectionListing {
                        id: ProviderLayerCollectionId {
                            provider_id: INTERNAL_PROVIDER_ID,
                            collection_id: collection2_id.clone(),
                        },
                        name: "Collection2".to_string(),
                        description: "Collection 2".to_string(),
                        properties: Default::default(),
                    }),
                    CollectionItem::Collection(LayerCollectionListing {
                        id: ProviderLayerCollectionId {
                            provider_id: INTERNAL_PROVIDER_ID,
                            collection_id: LayerCollectionId(
                                "ffb2dd9e-f5ad-427c-b7f1-c9a0c7a0ae3f".to_string()
                            ),
                        },
                        name: "Unsorted".to_string(),
                        description: "Unsorted Layers".to_string(),
                        properties: Default::default(),
                    }),
                    CollectionItem::Layer(LayerListing {
                        id: ProviderLayerId {
                            provider_id: INTERNAL_PROVIDER_ID,
                            layer_id: layer1.clone(),
                        },
                        name: "Layer1".to_string(),
                        description: "Layer 1".to_string(),
                        properties: vec![("proper".to_string(), "tee".to_string()).into()],
                    }),
                    CollectionItem::Layer(LayerListing {
                        id: ProviderLayerId {
                            provider_id: INTERNAL_PROVIDER_ID,
                            layer_id: layer2.clone(),
                        },
                        name: "Layer2".to_string(),
                        description: "Layer 2".to_string(),
                        properties: vec![],
                    }),
                ],
                entry_label: None,
                properties: vec![],
            }
        );

        let root_collection_filtered = layer_db
            .search(
                &root_collection_id,
                SearchParameters {
                    search_type: SearchType::Fulltext,
                    search_string: "lection".to_string(),
                    limit: 10,
                    offset: 0,
                },
            )
            .await
            .unwrap();

        assert_eq!(
            root_collection_filtered,
            LayerCollection {
                id: ProviderLayerCollectionId {
                    provider_id: INTERNAL_PROVIDER_ID,
                    collection_id: root_collection_id.clone(),
                },
                name: "Layers".to_string(),
                description: "All available Geo Engine layers".to_string(),
                items: vec![
                    CollectionItem::Collection(LayerCollectionListing {
                        id: ProviderLayerCollectionId {
                            provider_id: INTERNAL_PROVIDER_ID,
                            collection_id: collection1_id.clone(),
                        },
                        name: "Collection1".to_string(),
                        description: "Collection 1".to_string(),
                        properties: Default::default(),
                    }),
                    CollectionItem::Collection(LayerCollectionListing {
                        id: ProviderLayerCollectionId {
                            provider_id: INTERNAL_PROVIDER_ID,
                            collection_id: collection2_id.clone(),
                        },
                        name: "Collection2".to_string(),
                        description: "Collection 2".to_string(),
                        properties: Default::default(),
                    }),
                ],
                entry_label: None,
                properties: vec![],
            }
        );

        let collection1_all = layer_db
            .search(
                &collection1_id,
                SearchParameters {
                    search_type: SearchType::Fulltext,
                    search_string: String::new(),
                    limit: 10,
                    offset: 0,
                },
            )
            .await
            .unwrap();

        assert_eq!(
            collection1_all,
            LayerCollection {
                id: ProviderLayerCollectionId {
                    provider_id: INTERNAL_PROVIDER_ID,
                    collection_id: collection1_id.clone(),
                },
                name: "Collection1".to_string(),
                description: "Collection 1".to_string(),
                items: vec![
                    CollectionItem::Collection(LayerCollectionListing {
                        id: ProviderLayerCollectionId {
                            provider_id: INTERNAL_PROVIDER_ID,
                            collection_id: collection2_id.clone(),
                        },
                        name: "Collection2".to_string(),
                        description: "Collection 2".to_string(),
                        properties: Default::default(),
                    }),
                    CollectionItem::Layer(LayerListing {
                        id: ProviderLayerId {
                            provider_id: INTERNAL_PROVIDER_ID,
                            layer_id: layer2.clone(),
                        },
                        name: "Layer2".to_string(),
                        description: "Layer 2".to_string(),
                        properties: vec![],
                    }),
                ],
                entry_label: None,
                properties: vec![],
            }
        );

        let collection1_filtered_fulltext = layer_db
            .search(
                &collection1_id,
                SearchParameters {
                    search_type: SearchType::Fulltext,
                    search_string: "ay".to_string(),
                    limit: 10,
                    offset: 0,
                },
            )
            .await
            .unwrap();

        assert_eq!(
            collection1_filtered_fulltext,
            LayerCollection {
                id: ProviderLayerCollectionId {
                    provider_id: INTERNAL_PROVIDER_ID,
                    collection_id: collection1_id.clone(),
                },
                name: "Collection1".to_string(),
                description: "Collection 1".to_string(),
                items: vec![CollectionItem::Layer(LayerListing {
                    id: ProviderLayerId {
                        provider_id: INTERNAL_PROVIDER_ID,
                        layer_id: layer2.clone(),
                    },
                    name: "Layer2".to_string(),
                    description: "Layer 2".to_string(),
                    properties: vec![],
                }),],
                entry_label: None,
                properties: vec![],
            }
        );

        let collection1_filtered_prefix = layer_db
            .search(
                &collection1_id,
                SearchParameters {
                    search_type: SearchType::Prefix,
                    search_string: "ay".to_string(),
                    limit: 10,
                    offset: 0,
                },
            )
            .await
            .unwrap();

        assert_eq!(
            collection1_filtered_prefix,
            LayerCollection {
                id: ProviderLayerCollectionId {
                    provider_id: INTERNAL_PROVIDER_ID,
                    collection_id: collection1_id.clone(),
                },
                name: "Collection1".to_string(),
                description: "Collection 1".to_string(),
                items: vec![],
                entry_label: None,
                properties: vec![],
            }
        );

        let collection1_filtered_prefix2 = layer_db
            .search(
                &collection1_id,
                SearchParameters {
                    search_type: SearchType::Prefix,
                    search_string: "Lay".to_string(),
                    limit: 10,
                    offset: 0,
                },
            )
            .await
            .unwrap();

        assert_eq!(
            collection1_filtered_prefix2,
            LayerCollection {
                id: ProviderLayerCollectionId {
                    provider_id: INTERNAL_PROVIDER_ID,
                    collection_id: collection1_id.clone(),
                },
                name: "Collection1".to_string(),
                description: "Collection 1".to_string(),
                items: vec![CollectionItem::Layer(LayerListing {
                    id: ProviderLayerId {
                        provider_id: INTERNAL_PROVIDER_ID,
                        layer_id: layer2.clone(),
                    },
                    name: "Layer2".to_string(),
                    description: "Layer 2".to_string(),
                    properties: vec![],
                }),],
                entry_label: None,
                properties: vec![],
            }
        );
    }

    #[allow(clippy::too_many_lines)]
    #[ge_context::test]
    async fn it_searches_layers_with_permissions(app_ctx: ProPostgresContext<NoTls>) {
        let admin_session = admin_login(&app_ctx).await;
        let admin_layer_db = app_ctx.session_context(admin_session).db();

        let user_session = app_ctx.create_anonymous_session().await.unwrap();
        let user_layer_db = app_ctx.session_context(user_session.clone()).db();

        let workflow = Workflow {
            operator: TypedOperator::Vector(
                MockPointSource {
                    params: MockPointSourceParams::new(vec![Coordinate2D::new(1., 2.); 3]),
                }
                .boxed(),
            ),
        };

        let root_collection_id = admin_layer_db.get_root_layer_collection_id().await.unwrap();

        let layer1 = admin_layer_db
            .add_layer(
                AddLayer {
                    name: "Layer1".to_string(),
                    description: "Layer 1".to_string(),
                    symbology: None,
                    workflow: workflow.clone(),
                    metadata: [("meta".to_string(), "datum".to_string())].into(),
                    properties: vec![("proper".to_string(), "tee".to_string()).into()],
                },
                &root_collection_id,
            )
            .await
            .unwrap();

        let collection1_id = admin_layer_db
            .add_layer_collection(
                AddLayerCollection {
                    name: "Collection1".to_string(),
                    description: "Collection 1".to_string(),
                    properties: Default::default(),
                },
                &root_collection_id,
            )
            .await
            .unwrap();

        let layer2 = admin_layer_db
            .add_layer(
                AddLayer {
                    name: "Layer2".to_string(),
                    description: "Layer 2".to_string(),
                    symbology: None,
                    workflow: workflow.clone(),
                    metadata: Default::default(),
                    properties: Default::default(),
                },
                &collection1_id,
            )
            .await
            .unwrap();

        let collection2_id = admin_layer_db
            .add_layer_collection(
                AddLayerCollection {
                    name: "Collection2".to_string(),
                    description: "Collection 2".to_string(),
                    properties: Default::default(),
                },
                &collection1_id,
            )
            .await
            .unwrap();

        let collection3_id = admin_layer_db
            .add_layer_collection(
                AddLayerCollection {
                    name: "Collection3".to_string(),
                    description: "Collection 3".to_string(),
                    properties: Default::default(),
                },
                &collection1_id,
            )
            .await
            .unwrap();

        let layer3 = admin_layer_db
            .add_layer(
                AddLayer {
                    name: "Layer3".to_string(),
                    description: "Layer 3".to_string(),
                    symbology: None,
                    workflow: workflow.clone(),
                    metadata: Default::default(),
                    properties: Default::default(),
                },
                &collection2_id,
            )
            .await
            .unwrap();

        // Grant user permissions for collection1, collection2, layer1 and layer2
        admin_layer_db
            .add_permission(
                user_session.user.id.into(),
                collection1_id.clone(),
                Permission::Read,
            )
            .await
            .unwrap();

        admin_layer_db
            .add_permission(
                user_session.user.id.into(),
                collection2_id.clone(),
                Permission::Read,
            )
            .await
            .unwrap();

        admin_layer_db
            .add_permission(
                user_session.user.id.into(),
                layer1.clone(),
                Permission::Read,
            )
            .await
            .unwrap();

        admin_layer_db
            .add_permission(
                user_session.user.id.into(),
                layer2.clone(),
                Permission::Read,
            )
            .await
            .unwrap();

        // Ensure admin sees everything we added
        let admin_root_collection_all = admin_layer_db
            .search(
                &root_collection_id,
                SearchParameters {
                    search_type: SearchType::Fulltext,
                    search_string: String::new(),
                    limit: 10,
                    offset: 0,
                },
            )
            .await
            .unwrap();

        assert_eq!(
            admin_root_collection_all,
            LayerCollection {
                id: ProviderLayerCollectionId {
                    provider_id: INTERNAL_PROVIDER_ID,
                    collection_id: root_collection_id.clone(),
                },
                name: "Layers".to_string(),
                description: "All available Geo Engine layers".to_string(),
                items: vec![
                    CollectionItem::Collection(LayerCollectionListing {
                        id: ProviderLayerCollectionId {
                            provider_id: INTERNAL_PROVIDER_ID,
                            collection_id: collection1_id.clone(),
                        },
                        name: "Collection1".to_string(),
                        description: "Collection 1".to_string(),
                        properties: Default::default(),
                    }),
                    CollectionItem::Collection(LayerCollectionListing {
                        id: ProviderLayerCollectionId {
                            provider_id: INTERNAL_PROVIDER_ID,
                            collection_id: collection2_id.clone(),
                        },
                        name: "Collection2".to_string(),
                        description: "Collection 2".to_string(),
                        properties: Default::default(),
                    }),
                    CollectionItem::Collection(LayerCollectionListing {
                        id: ProviderLayerCollectionId {
                            provider_id: INTERNAL_PROVIDER_ID,
                            collection_id: collection3_id.clone(),
                        },
                        name: "Collection3".to_string(),
                        description: "Collection 3".to_string(),
                        properties: Default::default(),
                    }),
                    CollectionItem::Collection(LayerCollectionListing {
                        id: ProviderLayerCollectionId {
                            provider_id: INTERNAL_PROVIDER_ID,
                            collection_id: LayerCollectionId(
                                "ffb2dd9e-f5ad-427c-b7f1-c9a0c7a0ae3f".to_string()
                            ),
                        },
                        name: "Unsorted".to_string(),
                        description: "Unsorted Layers".to_string(),
                        properties: Default::default(),
                    }),
                    CollectionItem::Layer(LayerListing {
                        id: ProviderLayerId {
                            provider_id: INTERNAL_PROVIDER_ID,
                            layer_id: layer1.clone(),
                        },
                        name: "Layer1".to_string(),
                        description: "Layer 1".to_string(),
                        properties: vec![("proper".to_string(), "tee".to_string()).into()],
                    }),
                    CollectionItem::Layer(LayerListing {
                        id: ProviderLayerId {
                            provider_id: INTERNAL_PROVIDER_ID,
                            layer_id: layer2.clone(),
                        },
                        name: "Layer2".to_string(),
                        description: "Layer 2".to_string(),
                        properties: vec![],
                    }),
                    CollectionItem::Layer(LayerListing {
                        id: ProviderLayerId {
                            provider_id: INTERNAL_PROVIDER_ID,
                            layer_id: layer3.clone(),
                        },
                        name: "Layer3".to_string(),
                        description: "Layer 3".to_string(),
                        properties: vec![],
                    }),
                ],
                entry_label: None,
                properties: vec![],
            }
        );

        let root_collection_all = user_layer_db
            .search(
                &root_collection_id,
                SearchParameters {
                    search_type: SearchType::Fulltext,
                    search_string: String::new(),
                    limit: 10,
                    offset: 0,
                },
            )
            .await
            .unwrap();

        assert_eq!(
            root_collection_all,
            LayerCollection {
                id: ProviderLayerCollectionId {
                    provider_id: INTERNAL_PROVIDER_ID,
                    collection_id: root_collection_id.clone(),
                },
                name: "Layers".to_string(),
                description: "All available Geo Engine layers".to_string(),
                items: vec![
                    CollectionItem::Collection(LayerCollectionListing {
                        id: ProviderLayerCollectionId {
                            provider_id: INTERNAL_PROVIDER_ID,
                            collection_id: collection1_id.clone(),
                        },
                        name: "Collection1".to_string(),
                        description: "Collection 1".to_string(),
                        properties: Default::default(),
                    }),
                    CollectionItem::Collection(LayerCollectionListing {
                        id: ProviderLayerCollectionId {
                            provider_id: INTERNAL_PROVIDER_ID,
                            collection_id: collection2_id.clone(),
                        },
                        name: "Collection2".to_string(),
                        description: "Collection 2".to_string(),
                        properties: Default::default(),
                    }),
                    CollectionItem::Collection(LayerCollectionListing {
                        id: ProviderLayerCollectionId {
                            provider_id: INTERNAL_PROVIDER_ID,
                            collection_id: LayerCollectionId(
                                "ffb2dd9e-f5ad-427c-b7f1-c9a0c7a0ae3f".to_string()
                            ),
                        },
                        name: "Unsorted".to_string(),
                        description: "Unsorted Layers".to_string(),
                        properties: Default::default(),
                    }),
                    CollectionItem::Layer(LayerListing {
                        id: ProviderLayerId {
                            provider_id: INTERNAL_PROVIDER_ID,
                            layer_id: layer1.clone(),
                        },
                        name: "Layer1".to_string(),
                        description: "Layer 1".to_string(),
                        properties: vec![("proper".to_string(), "tee".to_string()).into()],
                    }),
                    CollectionItem::Layer(LayerListing {
                        id: ProviderLayerId {
                            provider_id: INTERNAL_PROVIDER_ID,
                            layer_id: layer2.clone(),
                        },
                        name: "Layer2".to_string(),
                        description: "Layer 2".to_string(),
                        properties: vec![],
                    }),
                ],
                entry_label: None,
                properties: vec![],
            }
        );

        let root_collection_filtered = user_layer_db
            .search(
                &root_collection_id,
                SearchParameters {
                    search_type: SearchType::Fulltext,
                    search_string: "lection".to_string(),
                    limit: 10,
                    offset: 0,
                },
            )
            .await
            .unwrap();

        assert_eq!(
            root_collection_filtered,
            LayerCollection {
                id: ProviderLayerCollectionId {
                    provider_id: INTERNAL_PROVIDER_ID,
                    collection_id: root_collection_id.clone(),
                },
                name: "Layers".to_string(),
                description: "All available Geo Engine layers".to_string(),
                items: vec![
                    CollectionItem::Collection(LayerCollectionListing {
                        id: ProviderLayerCollectionId {
                            provider_id: INTERNAL_PROVIDER_ID,
                            collection_id: collection1_id.clone(),
                        },
                        name: "Collection1".to_string(),
                        description: "Collection 1".to_string(),
                        properties: Default::default(),
                    }),
                    CollectionItem::Collection(LayerCollectionListing {
                        id: ProviderLayerCollectionId {
                            provider_id: INTERNAL_PROVIDER_ID,
                            collection_id: collection2_id.clone(),
                        },
                        name: "Collection2".to_string(),
                        description: "Collection 2".to_string(),
                        properties: Default::default(),
                    }),
                ],
                entry_label: None,
                properties: vec![],
            }
        );

        let collection1_all = user_layer_db
            .search(
                &collection1_id,
                SearchParameters {
                    search_type: SearchType::Fulltext,
                    search_string: String::new(),
                    limit: 10,
                    offset: 0,
                },
            )
            .await
            .unwrap();

        assert_eq!(
            collection1_all,
            LayerCollection {
                id: ProviderLayerCollectionId {
                    provider_id: INTERNAL_PROVIDER_ID,
                    collection_id: collection1_id.clone(),
                },
                name: "Collection1".to_string(),
                description: "Collection 1".to_string(),
                items: vec![
                    CollectionItem::Collection(LayerCollectionListing {
                        id: ProviderLayerCollectionId {
                            provider_id: INTERNAL_PROVIDER_ID,
                            collection_id: collection2_id.clone(),
                        },
                        name: "Collection2".to_string(),
                        description: "Collection 2".to_string(),
                        properties: Default::default(),
                    }),
                    CollectionItem::Layer(LayerListing {
                        id: ProviderLayerId {
                            provider_id: INTERNAL_PROVIDER_ID,
                            layer_id: layer2.clone(),
                        },
                        name: "Layer2".to_string(),
                        description: "Layer 2".to_string(),
                        properties: vec![],
                    }),
                ],
                entry_label: None,
                properties: vec![],
            }
        );

        let collection1_filtered_fulltext = user_layer_db
            .search(
                &collection1_id,
                SearchParameters {
                    search_type: SearchType::Fulltext,
                    search_string: "ay".to_string(),
                    limit: 10,
                    offset: 0,
                },
            )
            .await
            .unwrap();

        assert_eq!(
            collection1_filtered_fulltext,
            LayerCollection {
                id: ProviderLayerCollectionId {
                    provider_id: INTERNAL_PROVIDER_ID,
                    collection_id: collection1_id.clone(),
                },
                name: "Collection1".to_string(),
                description: "Collection 1".to_string(),
                items: vec![CollectionItem::Layer(LayerListing {
                    id: ProviderLayerId {
                        provider_id: INTERNAL_PROVIDER_ID,
                        layer_id: layer2.clone(),
                    },
                    name: "Layer2".to_string(),
                    description: "Layer 2".to_string(),
                    properties: vec![],
                }),],
                entry_label: None,
                properties: vec![],
            }
        );

        let collection1_filtered_prefix = user_layer_db
            .search(
                &collection1_id,
                SearchParameters {
                    search_type: SearchType::Prefix,
                    search_string: "ay".to_string(),
                    limit: 10,
                    offset: 0,
                },
            )
            .await
            .unwrap();

        assert_eq!(
            collection1_filtered_prefix,
            LayerCollection {
                id: ProviderLayerCollectionId {
                    provider_id: INTERNAL_PROVIDER_ID,
                    collection_id: collection1_id.clone(),
                },
                name: "Collection1".to_string(),
                description: "Collection 1".to_string(),
                items: vec![],
                entry_label: None,
                properties: vec![],
            }
        );

        let collection1_filtered_prefix2 = user_layer_db
            .search(
                &collection1_id,
                SearchParameters {
                    search_type: SearchType::Prefix,
                    search_string: "Lay".to_string(),
                    limit: 10,
                    offset: 0,
                },
            )
            .await
            .unwrap();

        assert_eq!(
            collection1_filtered_prefix2,
            LayerCollection {
                id: ProviderLayerCollectionId {
                    provider_id: INTERNAL_PROVIDER_ID,
                    collection_id: collection1_id.clone(),
                },
                name: "Collection1".to_string(),
                description: "Collection 1".to_string(),
                items: vec![CollectionItem::Layer(LayerListing {
                    id: ProviderLayerId {
                        provider_id: INTERNAL_PROVIDER_ID,
                        layer_id: layer2.clone(),
                    },
                    name: "Layer2".to_string(),
                    description: "Layer 2".to_string(),
                    properties: vec![],
                }),],
                entry_label: None,
                properties: vec![],
            }
        );
    }

    #[allow(clippy::too_many_lines)]
    #[ge_context::test]
    async fn it_autocompletes_layers(app_ctx: ProPostgresContext<NoTls>) {
        let session = admin_login(&app_ctx).await;

        let layer_db = app_ctx.session_context(session).db();

        let workflow = Workflow {
            operator: TypedOperator::Vector(
                MockPointSource {
                    params: MockPointSourceParams::new(vec![Coordinate2D::new(1., 2.); 3]),
                }
                .boxed(),
            ),
        };

        let root_collection_id = layer_db.get_root_layer_collection_id().await.unwrap();

        let _layer1 = layer_db
            .add_layer(
                AddLayer {
                    name: "Layer1".to_string(),
                    description: "Layer 1".to_string(),
                    symbology: None,
                    workflow: workflow.clone(),
                    metadata: [("meta".to_string(), "datum".to_string())].into(),
                    properties: vec![("proper".to_string(), "tee".to_string()).into()],
                },
                &root_collection_id,
            )
            .await
            .unwrap();

        let collection1_id = layer_db
            .add_layer_collection(
                AddLayerCollection {
                    name: "Collection1".to_string(),
                    description: "Collection 1".to_string(),
                    properties: Default::default(),
                },
                &root_collection_id,
            )
            .await
            .unwrap();

        let _layer2 = layer_db
            .add_layer(
                AddLayer {
                    name: "Layer2".to_string(),
                    description: "Layer 2".to_string(),
                    symbology: None,
                    workflow: workflow.clone(),
                    metadata: Default::default(),
                    properties: Default::default(),
                },
                &collection1_id,
            )
            .await
            .unwrap();

        let _collection2_id = layer_db
            .add_layer_collection(
                AddLayerCollection {
                    name: "Collection2".to_string(),
                    description: "Collection 2".to_string(),
                    properties: Default::default(),
                },
                &collection1_id,
            )
            .await
            .unwrap();

        let root_collection_all = layer_db
            .autocomplete_search(
                &root_collection_id,
                SearchParameters {
                    search_type: SearchType::Fulltext,
                    search_string: String::new(),
                    limit: 10,
                    offset: 0,
                },
            )
            .await
            .unwrap();

        assert_eq!(
            root_collection_all,
            vec![
                "Collection1".to_string(),
                "Collection2".to_string(),
                "Layer1".to_string(),
                "Layer2".to_string(),
                "Unsorted".to_string(),
            ]
        );

        let root_collection_filtered = layer_db
            .autocomplete_search(
                &root_collection_id,
                SearchParameters {
                    search_type: SearchType::Fulltext,
                    search_string: "lection".to_string(),
                    limit: 10,
                    offset: 0,
                },
            )
            .await
            .unwrap();

        assert_eq!(
            root_collection_filtered,
            vec!["Collection1".to_string(), "Collection2".to_string(),]
        );

        let collection1_all = layer_db
            .autocomplete_search(
                &collection1_id,
                SearchParameters {
                    search_type: SearchType::Fulltext,
                    search_string: String::new(),
                    limit: 10,
                    offset: 0,
                },
            )
            .await
            .unwrap();

        assert_eq!(
            collection1_all,
            vec!["Collection2".to_string(), "Layer2".to_string(),]
        );

        let collection1_filtered_fulltext = layer_db
            .autocomplete_search(
                &collection1_id,
                SearchParameters {
                    search_type: SearchType::Fulltext,
                    search_string: "ay".to_string(),
                    limit: 10,
                    offset: 0,
                },
            )
            .await
            .unwrap();

        assert_eq!(collection1_filtered_fulltext, vec!["Layer2".to_string(),]);

        let collection1_filtered_prefix = layer_db
            .autocomplete_search(
                &collection1_id,
                SearchParameters {
                    search_type: SearchType::Prefix,
                    search_string: "ay".to_string(),
                    limit: 10,
                    offset: 0,
                },
            )
            .await
            .unwrap();

        assert_eq!(collection1_filtered_prefix, Vec::<String>::new());

        let collection1_filtered_prefix2 = layer_db
            .autocomplete_search(
                &collection1_id,
                SearchParameters {
                    search_type: SearchType::Prefix,
                    search_string: "Lay".to_string(),
                    limit: 10,
                    offset: 0,
                },
            )
            .await
            .unwrap();

        assert_eq!(collection1_filtered_prefix2, vec!["Layer2".to_string(),]);
    }

    #[allow(clippy::too_many_lines)]
    #[ge_context::test]
    async fn it_autocompletes_layers_with_permissions(app_ctx: ProPostgresContext<NoTls>) {
        let admin_session = admin_login(&app_ctx).await;
        let admin_layer_db = app_ctx.session_context(admin_session).db();

        let user_session = app_ctx.create_anonymous_session().await.unwrap();
        let user_layer_db = app_ctx.session_context(user_session.clone()).db();

        let workflow = Workflow {
            operator: TypedOperator::Vector(
                MockPointSource {
                    params: MockPointSourceParams::new(vec![Coordinate2D::new(1., 2.); 3]),
                }
                .boxed(),
            ),
        };

        let root_collection_id = admin_layer_db.get_root_layer_collection_id().await.unwrap();

        let layer1 = admin_layer_db
            .add_layer(
                AddLayer {
                    name: "Layer1".to_string(),
                    description: "Layer 1".to_string(),
                    symbology: None,
                    workflow: workflow.clone(),
                    metadata: [("meta".to_string(), "datum".to_string())].into(),
                    properties: vec![("proper".to_string(), "tee".to_string()).into()],
                },
                &root_collection_id,
            )
            .await
            .unwrap();

        let collection1_id = admin_layer_db
            .add_layer_collection(
                AddLayerCollection {
                    name: "Collection1".to_string(),
                    description: "Collection 1".to_string(),
                    properties: Default::default(),
                },
                &root_collection_id,
            )
            .await
            .unwrap();

        let layer2 = admin_layer_db
            .add_layer(
                AddLayer {
                    name: "Layer2".to_string(),
                    description: "Layer 2".to_string(),
                    symbology: None,
                    workflow: workflow.clone(),
                    metadata: Default::default(),
                    properties: Default::default(),
                },
                &collection1_id,
            )
            .await
            .unwrap();

        let collection2_id = admin_layer_db
            .add_layer_collection(
                AddLayerCollection {
                    name: "Collection2".to_string(),
                    description: "Collection 2".to_string(),
                    properties: Default::default(),
                },
                &collection1_id,
            )
            .await
            .unwrap();

        let _collection3_id = admin_layer_db
            .add_layer_collection(
                AddLayerCollection {
                    name: "Collection3".to_string(),
                    description: "Collection 3".to_string(),
                    properties: Default::default(),
                },
                &collection1_id,
            )
            .await
            .unwrap();

        let _layer3 = admin_layer_db
            .add_layer(
                AddLayer {
                    name: "Layer3".to_string(),
                    description: "Layer 3".to_string(),
                    symbology: None,
                    workflow: workflow.clone(),
                    metadata: Default::default(),
                    properties: Default::default(),
                },
                &collection2_id,
            )
            .await
            .unwrap();

        // Grant user permissions for collection1, collection2, layer1 and layer2
        admin_layer_db
            .add_permission(
                user_session.user.id.into(),
                collection1_id.clone(),
                Permission::Read,
            )
            .await
            .unwrap();

        admin_layer_db
            .add_permission(
                user_session.user.id.into(),
                collection2_id.clone(),
                Permission::Read,
            )
            .await
            .unwrap();

        admin_layer_db
            .add_permission(
                user_session.user.id.into(),
                layer1.clone(),
                Permission::Read,
            )
            .await
            .unwrap();

        admin_layer_db
            .add_permission(
                user_session.user.id.into(),
                layer2.clone(),
                Permission::Read,
            )
            .await
            .unwrap();

        // Ensure admin sees everything we added
        let admin_root_collection_all = admin_layer_db
            .autocomplete_search(
                &root_collection_id,
                SearchParameters {
                    search_type: SearchType::Fulltext,
                    search_string: String::new(),
                    limit: 10,
                    offset: 0,
                },
            )
            .await
            .unwrap();

        assert_eq!(
            admin_root_collection_all,
            vec![
                "Collection1".to_string(),
                "Collection2".to_string(),
                "Collection3".to_string(),
                "Layer1".to_string(),
                "Layer2".to_string(),
                "Layer3".to_string(),
                "Unsorted".to_string(),
            ]
        );

        let root_collection_all = user_layer_db
            .autocomplete_search(
                &root_collection_id,
                SearchParameters {
                    search_type: SearchType::Fulltext,
                    search_string: String::new(),
                    limit: 10,
                    offset: 0,
                },
            )
            .await
            .unwrap();

        assert_eq!(
            root_collection_all,
            vec![
                "Collection1".to_string(),
                "Collection2".to_string(),
                "Layer1".to_string(),
                "Layer2".to_string(),
                "Unsorted".to_string(),
            ]
        );

        let root_collection_filtered = user_layer_db
            .autocomplete_search(
                &root_collection_id,
                SearchParameters {
                    search_type: SearchType::Fulltext,
                    search_string: "lection".to_string(),
                    limit: 10,
                    offset: 0,
                },
            )
            .await
            .unwrap();

        assert_eq!(
            root_collection_filtered,
            vec!["Collection1".to_string(), "Collection2".to_string(),]
        );

        let collection1_all = user_layer_db
            .autocomplete_search(
                &collection1_id,
                SearchParameters {
                    search_type: SearchType::Fulltext,
                    search_string: String::new(),
                    limit: 10,
                    offset: 0,
                },
            )
            .await
            .unwrap();

        assert_eq!(
            collection1_all,
            vec!["Collection2".to_string(), "Layer2".to_string(),]
        );

        let collection1_filtered_fulltext = user_layer_db
            .autocomplete_search(
                &collection1_id,
                SearchParameters {
                    search_type: SearchType::Fulltext,
                    search_string: "ay".to_string(),
                    limit: 10,
                    offset: 0,
                },
            )
            .await
            .unwrap();

        assert_eq!(collection1_filtered_fulltext, vec!["Layer2".to_string(),]);

        let collection1_filtered_prefix = user_layer_db
            .autocomplete_search(
                &collection1_id,
                SearchParameters {
                    search_type: SearchType::Prefix,
                    search_string: "ay".to_string(),
                    limit: 10,
                    offset: 0,
                },
            )
            .await
            .unwrap();

        assert_eq!(collection1_filtered_prefix, Vec::<String>::new());

        let collection1_filtered_prefix2 = user_layer_db
            .autocomplete_search(
                &collection1_id,
                SearchParameters {
                    search_type: SearchType::Prefix,
                    search_string: "Lay".to_string(),
                    limit: 10,
                    offset: 0,
                },
            )
            .await
            .unwrap();

        assert_eq!(collection1_filtered_prefix2, vec!["Layer2".to_string(),]);
    }

    #[allow(clippy::too_many_lines)]
    #[ge_context::test]
    async fn it_reports_search_capabilities(app_ctx: ProPostgresContext<NoTls>) {
        let session = admin_login(&app_ctx).await;

        let layer_db = app_ctx.session_context(session).db();

        let capabilities = layer_db.capabilities().search;

        let root_collection_id = layer_db.get_root_layer_collection_id().await.unwrap();

        if capabilities.search_types.fulltext {
            assert!(layer_db
                .search(
                    &root_collection_id,
                    SearchParameters {
                        search_type: SearchType::Fulltext,
                        search_string: String::new(),
                        limit: 10,
                        offset: 0,
                    },
                )
                .await
                .is_ok());

            if capabilities.autocomplete {
                assert!(layer_db
                    .autocomplete_search(
                        &root_collection_id,
                        SearchParameters {
                            search_type: SearchType::Fulltext,
                            search_string: String::new(),
                            limit: 10,
                            offset: 0,
                        },
                    )
                    .await
                    .is_ok());
            } else {
                assert!(layer_db
                    .autocomplete_search(
                        &root_collection_id,
                        SearchParameters {
                            search_type: SearchType::Fulltext,
                            search_string: String::new(),
                            limit: 10,
                            offset: 0,
                        },
                    )
                    .await
                    .is_err());
            }
        }
        if capabilities.search_types.prefix {
            assert!(layer_db
                .search(
                    &root_collection_id,
                    SearchParameters {
                        search_type: SearchType::Prefix,
                        search_string: String::new(),
                        limit: 10,
                        offset: 0,
                    },
                )
                .await
                .is_ok());

            if capabilities.autocomplete {
                assert!(layer_db
                    .autocomplete_search(
                        &root_collection_id,
                        SearchParameters {
                            search_type: SearchType::Prefix,
                            search_string: String::new(),
                            limit: 10,
                            offset: 0,
                        },
                    )
                    .await
                    .is_ok());
            } else {
                assert!(layer_db
                    .autocomplete_search(
                        &root_collection_id,
                        SearchParameters {
                            search_type: SearchType::Prefix,
                            search_string: String::new(),
                            limit: 10,
                            offset: 0,
                        },
                    )
                    .await
                    .is_err());
            }
        }
    }

    #[ge_context::test]
    async fn it_tracks_used_quota_in_postgres(app_ctx: ProPostgresContext<NoTls>) {
        let _user = app_ctx
            .register_user(UserRegistration {
                email: "foo@example.com".to_string(),
                password: "secret1234".to_string(),
                real_name: "Foo Bar".to_string(),
            })
            .await
            .unwrap();

        let session = app_ctx
            .login(UserCredentials {
                email: "foo@example.com".to_string(),
                password: "secret1234".to_string(),
            })
            .await
            .unwrap();

        let admin_session = admin_login(&app_ctx).await;

        let quota = initialize_quota_tracking(
            QuotaTrackingMode::Check,
            app_ctx.session_context(admin_session).db(),
            0,
            60,
        );

        let tracking = quota.create_quota_tracking(&session, ComputationContext::new());

        tracking.work_unit_done();
        tracking.work_unit_done();

        let db = app_ctx.session_context(session).db();

        // wait for quota to be recorded
        let mut success = false;
        for _ in 0..10 {
            let used = db.quota_used().await.unwrap();
            tokio::time::sleep(std::time::Duration::from_millis(100)).await;

            if used == 2 {
                success = true;
                break;
            }
        }

        assert!(success);
    }

    #[ge_context::test]
    async fn it_tracks_available_quota(app_ctx: ProPostgresContext<NoTls>) {
        let user = app_ctx
            .register_user(UserRegistration {
                email: "foo@example.com".to_string(),
                password: "secret1234".to_string(),
                real_name: "Foo Bar".to_string(),
            })
            .await
            .unwrap();

        let session = app_ctx
            .login(UserCredentials {
                email: "foo@example.com".to_string(),
                password: "secret1234".to_string(),
            })
            .await
            .unwrap();

        let admin_session = admin_login(&app_ctx).await;

        app_ctx
            .session_context(admin_session.clone())
            .db()
            .update_quota_available_by_user(&user, 1)
            .await
            .unwrap();

        let quota = initialize_quota_tracking(
            QuotaTrackingMode::Check,
            app_ctx.session_context(admin_session).db(),
            0,
            60,
        );

        let tracking = quota.create_quota_tracking(&session, ComputationContext::new());

        tracking.work_unit_done();
        tracking.work_unit_done();

        let db = app_ctx.session_context(session).db();

        // wait for quota to be recorded
        let mut success = false;
        for _ in 0..10 {
            let available = db.quota_available().await.unwrap();
            tokio::time::sleep(std::time::Duration::from_millis(100)).await;

            if available == -1 {
                success = true;
                break;
            }
        }

        assert!(success);
    }

    #[ge_context::test]
    async fn it_updates_quota_in_postgres(app_ctx: ProPostgresContext<NoTls>) {
        let user = app_ctx
            .register_user(UserRegistration {
                email: "foo@example.com".to_string(),
                password: "secret1234".to_string(),
                real_name: "Foo Bar".to_string(),
            })
            .await
            .unwrap();

        let session = app_ctx
            .login(UserCredentials {
                email: "foo@example.com".to_string(),
                password: "secret1234".to_string(),
            })
            .await
            .unwrap();

        let db = app_ctx.session_context(session.clone()).db();
        let admin_db = app_ctx.session_context(UserSession::admin_session()).db();

        assert_eq!(
            db.quota_available().await.unwrap(),
            crate::util::config::get_config_element::<crate::pro::util::config::Quota>()
                .unwrap()
                .initial_credits
        );

        assert_eq!(
            admin_db.quota_available_by_user(&user).await.unwrap(),
            crate::util::config::get_config_element::<crate::pro::util::config::Quota>()
                .unwrap()
                .initial_credits
        );

        admin_db
            .update_quota_available_by_user(&user, 123)
            .await
            .unwrap();

        assert_eq!(db.quota_available().await.unwrap(), 123);

        assert_eq!(admin_db.quota_available_by_user(&user).await.unwrap(), 123);
    }

    #[allow(clippy::too_many_lines)]
    #[ge_context::test]
    async fn it_removes_layer_collections(app_ctx: ProPostgresContext<NoTls>) {
        let session = admin_login(&app_ctx).await;

        let layer_db = app_ctx.session_context(session).db();

        let layer = AddLayer {
            name: "layer".to_string(),
            description: "description".to_string(),
            workflow: Workflow {
                operator: TypedOperator::Vector(
                    MockPointSource {
                        params: MockPointSourceParams::new(vec![Coordinate2D::new(1., 2.); 3]),
                    }
                    .boxed(),
                ),
            },
            symbology: None,
            metadata: Default::default(),
            properties: Default::default(),
        };

        let root_collection = &layer_db.get_root_layer_collection_id().await.unwrap();

        let collection = AddLayerCollection {
            name: "top collection".to_string(),
            description: "description".to_string(),
            properties: Default::default(),
        };

        let top_c_id = layer_db
            .add_layer_collection(collection, root_collection)
            .await
            .unwrap();

        let l_id = layer_db.add_layer(layer, &top_c_id).await.unwrap();

        let collection = AddLayerCollection {
            name: "empty collection".to_string(),
            description: "description".to_string(),
            properties: Default::default(),
        };

        let empty_c_id = layer_db
            .add_layer_collection(collection, &top_c_id)
            .await
            .unwrap();

        let items = layer_db
            .load_layer_collection(
                &top_c_id,
                LayerCollectionListOptions {
                    offset: 0,
                    limit: 20,
                },
            )
            .await
            .unwrap();

        assert_eq!(
            items,
            LayerCollection {
                id: ProviderLayerCollectionId {
                    provider_id: INTERNAL_PROVIDER_ID,
                    collection_id: top_c_id.clone(),
                },
                name: "top collection".to_string(),
                description: "description".to_string(),
                items: vec![
                    CollectionItem::Collection(LayerCollectionListing {
                        id: ProviderLayerCollectionId {
                            provider_id: INTERNAL_PROVIDER_ID,
                            collection_id: empty_c_id.clone(),
                        },
                        name: "empty collection".to_string(),
                        description: "description".to_string(),
                        properties: Default::default(),
                    }),
                    CollectionItem::Layer(LayerListing {
                        id: ProviderLayerId {
                            provider_id: INTERNAL_PROVIDER_ID,
                            layer_id: l_id.clone(),
                        },
                        name: "layer".to_string(),
                        description: "description".to_string(),
                        properties: vec![],
                    })
                ],
                entry_label: None,
                properties: vec![],
            }
        );

        // remove empty collection
        layer_db.remove_layer_collection(&empty_c_id).await.unwrap();

        let items = layer_db
            .load_layer_collection(
                &top_c_id,
                LayerCollectionListOptions {
                    offset: 0,
                    limit: 20,
                },
            )
            .await
            .unwrap();

        assert_eq!(
            items,
            LayerCollection {
                id: ProviderLayerCollectionId {
                    provider_id: INTERNAL_PROVIDER_ID,
                    collection_id: top_c_id.clone(),
                },
                name: "top collection".to_string(),
                description: "description".to_string(),
                items: vec![CollectionItem::Layer(LayerListing {
                    id: ProviderLayerId {
                        provider_id: INTERNAL_PROVIDER_ID,
                        layer_id: l_id.clone(),
                    },
                    name: "layer".to_string(),
                    description: "description".to_string(),
                    properties: vec![],
                })],
                entry_label: None,
                properties: vec![],
            }
        );

        // remove top (not root) collection
        layer_db.remove_layer_collection(&top_c_id).await.unwrap();

        layer_db
            .load_layer_collection(
                &top_c_id,
                LayerCollectionListOptions {
                    offset: 0,
                    limit: 20,
                },
            )
            .await
            .unwrap_err();

        // should be deleted automatically
        layer_db.load_layer(&l_id).await.unwrap_err();

        // it is not allowed to remove the root collection
        layer_db
            .remove_layer_collection(root_collection)
            .await
            .unwrap_err();
        layer_db
            .load_layer_collection(
                root_collection,
                LayerCollectionListOptions {
                    offset: 0,
                    limit: 20,
                },
            )
            .await
            .unwrap();
    }

    #[ge_context::test]
    #[allow(clippy::too_many_lines)]
    async fn it_removes_collections_from_collections(app_ctx: ProPostgresContext<NoTls>) {
        let session = admin_login(&app_ctx).await;

        let db = app_ctx.session_context(session).db();

        let root_collection_id = &db.get_root_layer_collection_id().await.unwrap();

        let mid_collection_id = db
            .add_layer_collection(
                AddLayerCollection {
                    name: "mid collection".to_string(),
                    description: "description".to_string(),
                    properties: Default::default(),
                },
                root_collection_id,
            )
            .await
            .unwrap();

        let bottom_collection_id = db
            .add_layer_collection(
                AddLayerCollection {
                    name: "bottom collection".to_string(),
                    description: "description".to_string(),
                    properties: Default::default(),
                },
                &mid_collection_id,
            )
            .await
            .unwrap();

        let layer_id = db
            .add_layer(
                AddLayer {
                    name: "layer".to_string(),
                    description: "description".to_string(),
                    workflow: Workflow {
                        operator: TypedOperator::Vector(
                            MockPointSource {
                                params: MockPointSourceParams::new(vec![
                                    Coordinate2D::new(1., 2.);
                                    3
                                ]),
                            }
                            .boxed(),
                        ),
                    },
                    symbology: None,
                    metadata: Default::default(),
                    properties: Default::default(),
                },
                &mid_collection_id,
            )
            .await
            .unwrap();

        // removing the mid collection…
        db.remove_layer_collection_from_parent(&mid_collection_id, root_collection_id)
            .await
            .unwrap();

        // …should remove itself
        db.load_layer_collection(&mid_collection_id, LayerCollectionListOptions::default())
            .await
            .unwrap_err();

        // …should remove the bottom collection
        db.load_layer_collection(&bottom_collection_id, LayerCollectionListOptions::default())
            .await
            .unwrap_err();

        // … and should remove the layer of the bottom collection
        db.load_layer(&layer_id).await.unwrap_err();

        // the root collection is still there
        db.load_layer_collection(root_collection_id, LayerCollectionListOptions::default())
            .await
            .unwrap();
    }

    #[ge_context::test]
    #[allow(clippy::too_many_lines)]
    async fn it_removes_layers_from_collections(app_ctx: ProPostgresContext<NoTls>) {
        let session = admin_login(&app_ctx).await;

        let db = app_ctx.session_context(session).db();

        let root_collection = &db.get_root_layer_collection_id().await.unwrap();

        let another_collection = db
            .add_layer_collection(
                AddLayerCollection {
                    name: "top collection".to_string(),
                    description: "description".to_string(),
                    properties: Default::default(),
                },
                root_collection,
            )
            .await
            .unwrap();

        let layer_in_one_collection = db
            .add_layer(
                AddLayer {
                    name: "layer 1".to_string(),
                    description: "description".to_string(),
                    workflow: Workflow {
                        operator: TypedOperator::Vector(
                            MockPointSource {
                                params: MockPointSourceParams::new(vec![
                                    Coordinate2D::new(1., 2.);
                                    3
                                ]),
                            }
                            .boxed(),
                        ),
                    },
                    symbology: None,
                    metadata: Default::default(),
                    properties: Default::default(),
                },
                &another_collection,
            )
            .await
            .unwrap();

        let layer_in_two_collections = db
            .add_layer(
                AddLayer {
                    name: "layer 2".to_string(),
                    description: "description".to_string(),
                    workflow: Workflow {
                        operator: TypedOperator::Vector(
                            MockPointSource {
                                params: MockPointSourceParams::new(vec![
                                    Coordinate2D::new(1., 2.);
                                    3
                                ]),
                            }
                            .boxed(),
                        ),
                    },
                    symbology: None,
                    metadata: Default::default(),
                    properties: Default::default(),
                },
                &another_collection,
            )
            .await
            .unwrap();

        db.load_layer(&layer_in_two_collections).await.unwrap();

        db.add_layer_to_collection(&layer_in_two_collections, root_collection)
            .await
            .unwrap();

        // remove first layer --> should be deleted entirely

        db.remove_layer_from_collection(&layer_in_one_collection, &another_collection)
            .await
            .unwrap();

        let number_of_layer_in_collection = db
            .load_layer_collection(
                &another_collection,
                LayerCollectionListOptions {
                    offset: 0,
                    limit: 20,
                },
            )
            .await
            .unwrap()
            .items
            .len();
        assert_eq!(
            number_of_layer_in_collection,
            1 /* only the other collection should be here */
        );

        db.load_layer(&layer_in_one_collection).await.unwrap_err();

        // remove second layer --> should only be gone in collection

        db.remove_layer_from_collection(&layer_in_two_collections, &another_collection)
            .await
            .unwrap();

        let number_of_layer_in_collection = db
            .load_layer_collection(
                &another_collection,
                LayerCollectionListOptions {
                    offset: 0,
                    limit: 20,
                },
            )
            .await
            .unwrap()
            .items
            .len();
        assert_eq!(
            number_of_layer_in_collection,
            0 /* both layers were deleted */
        );

        db.load_layer(&layer_in_two_collections).await.unwrap();
    }

    #[ge_context::test]
    #[allow(clippy::too_many_lines)]
    async fn it_deletes_dataset(app_ctx: ProPostgresContext<NoTls>) {
        let loading_info = OgrSourceDataset {
            file_name: PathBuf::from("test.csv"),
            layer_name: "test.csv".to_owned(),
            data_type: Some(VectorDataType::MultiPoint),
            time: OgrSourceDatasetTimeType::Start {
                start_field: "start".to_owned(),
                start_format: OgrSourceTimeFormat::Auto,
                duration: OgrSourceDurationSpec::Zero,
            },
            default_geometry: None,
            columns: Some(OgrSourceColumnSpec {
                format_specifics: Some(FormatSpecifics::Csv {
                    header: CsvHeader::Auto,
                }),
                x: "x".to_owned(),
                y: None,
                int: vec![],
                float: vec![],
                text: vec![],
                bool: vec![],
                datetime: vec![],
                rename: None,
            }),
            force_ogr_time_filter: false,
            force_ogr_spatial_filter: false,
            on_error: OgrSourceErrorSpec::Ignore,
            sql_query: None,
            attribute_query: None,
            cache_ttl: CacheTtlSeconds::default(),
        };

        let meta_data = MetaDataDefinition::OgrMetaData(StaticMetaData::<
            OgrSourceDataset,
            VectorResultDescriptor,
            VectorQueryRectangle,
        > {
            loading_info: loading_info.clone(),
            result_descriptor: VectorResultDescriptor {
                data_type: VectorDataType::MultiPoint,
                spatial_reference: SpatialReference::epsg_4326().into(),
                columns: [(
                    "foo".to_owned(),
                    VectorColumnInfo {
                        data_type: FeatureDataType::Float,
                        measurement: Measurement::Unitless,
                    },
                )]
                .into_iter()
                .collect(),
                time: None,
                bbox: None,
            },
            phantom: Default::default(),
        });

        let session = app_ctx.create_anonymous_session().await.unwrap();

        let dataset_name = DatasetName::new(Some(session.user.id.to_string()), "my_dataset");

        let db = app_ctx.session_context(session.clone()).db();
        let dataset_id = db
            .add_dataset(
                AddDataset {
                    name: Some(dataset_name),
                    display_name: "Ogr Test".to_owned(),
                    description: "desc".to_owned(),
                    source_operator: "OgrSource".to_owned(),
                    symbology: None,
                    provenance: Some(vec![Provenance {
                        citation: "citation".to_owned(),
                        license: "license".to_owned(),
                        uri: "uri".to_owned(),
                    }]),
                    tags: Some(vec!["upload".to_owned(), "test".to_owned()]),
                },
                meta_data,
            )
            .await
            .unwrap()
            .id;

        assert!(db.load_dataset(&dataset_id).await.is_ok());

        db.delete_dataset(dataset_id).await.unwrap();

        assert!(db.load_dataset(&dataset_id).await.is_err());
    }

    #[ge_context::test]
    #[allow(clippy::too_many_lines)]
    async fn it_deletes_admin_dataset(app_ctx: ProPostgresContext<NoTls>) {
        let dataset_name = DatasetName::new(None, "my_dataset");

        let loading_info = OgrSourceDataset {
            file_name: PathBuf::from("test.csv"),
            layer_name: "test.csv".to_owned(),
            data_type: Some(VectorDataType::MultiPoint),
            time: OgrSourceDatasetTimeType::Start {
                start_field: "start".to_owned(),
                start_format: OgrSourceTimeFormat::Auto,
                duration: OgrSourceDurationSpec::Zero,
            },
            default_geometry: None,
            columns: Some(OgrSourceColumnSpec {
                format_specifics: Some(FormatSpecifics::Csv {
                    header: CsvHeader::Auto,
                }),
                x: "x".to_owned(),
                y: None,
                int: vec![],
                float: vec![],
                text: vec![],
                bool: vec![],
                datetime: vec![],
                rename: None,
            }),
            force_ogr_time_filter: false,
            force_ogr_spatial_filter: false,
            on_error: OgrSourceErrorSpec::Ignore,
            sql_query: None,
            attribute_query: None,
            cache_ttl: CacheTtlSeconds::default(),
        };

        let meta_data = MetaDataDefinition::OgrMetaData(StaticMetaData::<
            OgrSourceDataset,
            VectorResultDescriptor,
            VectorQueryRectangle,
        > {
            loading_info: loading_info.clone(),
            result_descriptor: VectorResultDescriptor {
                data_type: VectorDataType::MultiPoint,
                spatial_reference: SpatialReference::epsg_4326().into(),
                columns: [(
                    "foo".to_owned(),
                    VectorColumnInfo {
                        data_type: FeatureDataType::Float,
                        measurement: Measurement::Unitless,
                    },
                )]
                .into_iter()
                .collect(),
                time: None,
                bbox: None,
            },
            phantom: Default::default(),
        });

        let session = admin_login(&app_ctx).await;

        let db = app_ctx.session_context(session).db();
        let dataset_id = db
            .add_dataset(
                AddDataset {
                    name: Some(dataset_name),
                    display_name: "Ogr Test".to_owned(),
                    description: "desc".to_owned(),
                    source_operator: "OgrSource".to_owned(),
                    symbology: None,
                    provenance: Some(vec![Provenance {
                        citation: "citation".to_owned(),
                        license: "license".to_owned(),
                        uri: "uri".to_owned(),
                    }]),
                    tags: Some(vec!["upload".to_owned(), "test".to_owned()]),
                },
                meta_data,
            )
            .await
            .unwrap()
            .id;

        assert!(db.load_dataset(&dataset_id).await.is_ok());

        db.delete_dataset(dataset_id).await.unwrap();

        assert!(db.load_dataset(&dataset_id).await.is_err());
    }

    #[ge_context::test]
    async fn test_missing_layer_dataset_in_collection_listing(app_ctx: ProPostgresContext<NoTls>) {
        let session = admin_login(&app_ctx).await;
        let db = app_ctx.session_context(session).db();

        let root_collection_id = &db.get_root_layer_collection_id().await.unwrap();

        let top_collection_id = db
            .add_layer_collection(
                AddLayerCollection {
                    name: "top collection".to_string(),
                    description: "description".to_string(),
                    properties: Default::default(),
                },
                root_collection_id,
            )
            .await
            .unwrap();

        let faux_layer = LayerId("faux".to_string());

        // this should fail
        db.add_layer_to_collection(&faux_layer, &top_collection_id)
            .await
            .unwrap_err();

        let root_collection_layers = db
            .load_layer_collection(
                &top_collection_id,
                LayerCollectionListOptions {
                    offset: 0,
                    limit: 20,
                },
            )
            .await
            .unwrap();

        assert_eq!(
            root_collection_layers,
            LayerCollection {
                id: ProviderLayerCollectionId {
                    provider_id: DataProviderId(
                        "ce5e84db-cbf9-48a2-9a32-d4b7cc56ea74".try_into().unwrap()
                    ),
                    collection_id: top_collection_id.clone(),
                },
                name: "top collection".to_string(),
                description: "description".to_string(),
                items: vec![],
                entry_label: None,
                properties: vec![],
            }
        );
    }

    #[allow(clippy::too_many_lines)]
    #[ge_context::test]
    async fn it_restricts_layer_permissions(app_ctx: ProPostgresContext<NoTls>) {
        let admin_session = admin_login(&app_ctx).await;
        let session1 = app_ctx.create_anonymous_session().await.unwrap();

        let admin_db = app_ctx.session_context(admin_session.clone()).db();
        let db1 = app_ctx.session_context(session1.clone()).db();

        let root = admin_db.get_root_layer_collection_id().await.unwrap();

        // add new collection as admin
        let new_collection_id = admin_db
            .add_layer_collection(
                AddLayerCollection {
                    name: "admin collection".to_string(),
                    description: String::new(),
                    properties: Default::default(),
                },
                &root,
            )
            .await
            .unwrap();

        // load as regular user, not visible
        let collection = db1
            .load_layer_collection(
                &root,
                LayerCollectionListOptions {
                    offset: 0,
                    limit: 10,
                },
            )
            .await
            .unwrap();
        assert!(!collection.items.iter().any(|c| match c {
            CollectionItem::Collection(c) => c.id.collection_id == new_collection_id,
            CollectionItem::Layer(_) => false,
        }));

        // give user read permission
        admin_db
            .add_permission(
                session1.user.id.into(),
                new_collection_id.clone(),
                Permission::Read,
            )
            .await
            .unwrap();

        // now visible
        let collection = db1
            .load_layer_collection(
                &root,
                LayerCollectionListOptions {
                    offset: 0,
                    limit: 10,
                },
            )
            .await
            .unwrap();

        assert!(collection.items.iter().any(|c| match c {
            CollectionItem::Collection(c) => c.id.collection_id == new_collection_id,
            CollectionItem::Layer(_) => false,
        }));
    }

    #[allow(clippy::too_many_lines)]
    #[ge_context::test]
    async fn it_handles_user_roles(app_ctx: ProPostgresContext<NoTls>) {
        let admin_session = admin_login(&app_ctx).await;
        let user_id = app_ctx
            .register_user(UserRegistration {
                email: "foo@example.com".to_string(),
                password: "secret123".to_string(),
                real_name: "Foo Bar".to_string(),
            })
            .await
            .unwrap();

        let admin_db = app_ctx.session_context(admin_session.clone()).db();

        // create a new role
        let role_id = admin_db.add_role("foo").await.unwrap();

        let user_session = app_ctx
            .login(UserCredentials {
                email: "foo@example.com".to_string(),
                password: "secret123".to_string(),
            })
            .await
            .unwrap();

        // user does not have the role yet

        assert!(!user_session.roles.contains(&role_id));

        //user can query their role descriptions (user role and registered user)
        assert_eq!(user_session.roles.len(), 2);

        let expected_user_role_description = RoleDescription {
            role: Role {
                id: RoleId::from(user_id),
                name: "foo@example.com".to_string(),
            },
            individual: true,
        };
        let expected_registered_role_description = RoleDescription {
            role: Role {
                id: Role::registered_user_role_id(),
                name: "user".to_string(),
            },
            individual: false,
        };

        let user_role_descriptions = app_ctx
            .session_context(user_session.clone())
            .db()
            .get_role_descriptions(&user_id)
            .await
            .unwrap();
        assert_eq!(
            vec![
                expected_user_role_description.clone(),
                expected_registered_role_description.clone(),
            ],
            user_role_descriptions
        );

        // we assign the role to the user
        admin_db.assign_role(&role_id, &user_id).await.unwrap();

        let user_session = app_ctx
            .login(UserCredentials {
                email: "foo@example.com".to_string(),
                password: "secret123".to_string(),
            })
            .await
            .unwrap();

        // should be present now
        assert!(user_session.roles.contains(&role_id));

        //user can query their role descriptions (now an additional foo role)
        let expected_foo_role_description = RoleDescription {
            role: Role {
                id: role_id,
                name: "foo".to_string(),
            },
            individual: false,
        };

        let user_role_descriptions = app_ctx
            .session_context(user_session.clone())
            .db()
            .get_role_descriptions(&user_id)
            .await
            .unwrap();
        assert_eq!(
            vec![
                expected_foo_role_description,
                expected_user_role_description.clone(),
                expected_registered_role_description.clone(),
            ],
            user_role_descriptions
        );

        // we revoke it
        admin_db.revoke_role(&role_id, &user_id).await.unwrap();

        let user_session = app_ctx
            .login(UserCredentials {
                email: "foo@example.com".to_string(),
                password: "secret123".to_string(),
            })
            .await
            .unwrap();

        // the role is gone now
        assert!(!user_session.roles.contains(&role_id));

        //user can query their role descriptions (user role and registered user)
        let user_role_descriptions = app_ctx
            .session_context(user_session.clone())
            .db()
            .get_role_descriptions(&user_id)
            .await
            .unwrap();
        assert_eq!(
            vec![
                expected_user_role_description.clone(),
                expected_registered_role_description.clone(),
            ],
            user_role_descriptions
        );

        // assign it again and then delete the whole role, should not be present at user

        admin_db.assign_role(&role_id, &user_id).await.unwrap();

        admin_db.remove_role(&role_id).await.unwrap();

        let user_session = app_ctx
            .login(UserCredentials {
                email: "foo@example.com".to_string(),
                password: "secret123".to_string(),
            })
            .await
            .unwrap();

        assert!(!user_session.roles.contains(&role_id));

        //user can query their role descriptions (user role and registered user)
        let user_role_descriptions = app_ctx
            .session_context(user_session.clone())
            .db()
            .get_role_descriptions(&user_id)
            .await
            .unwrap();
        assert_eq!(
            vec![
                expected_user_role_description,
                expected_registered_role_description.clone(),
            ],
            user_role_descriptions
        );
    }

    #[allow(clippy::too_many_lines)]
    #[ge_context::test]
    async fn it_updates_project_layer_symbology(app_ctx: ProPostgresContext<NoTls>) {
        let session = app_ctx.create_anonymous_session().await.unwrap();

        let (_, workflow_id) = register_ndvi_workflow_helper(&app_ctx).await;

        let db = app_ctx.session_context(session.clone()).db();

        let create_project: CreateProject = serde_json::from_value(json!({
            "name": "Default",
            "description": "Default project",
            "bounds": {
                "boundingBox": {
                    "lowerLeftCoordinate": {
                        "x": -180,
                        "y": -90
                    },
                    "upperRightCoordinate": {
                        "x": 180,
                        "y": 90
                    }
                },
                "spatialReference": "EPSG:4326",
                "timeInterval": {
                    "start": 1_396_353_600_000i64,
                    "end": 1_396_353_600_000i64
                }
            },
            "timeStep": {
                "step": 1,
                "granularity": "months"
            }
        }))
        .unwrap();

        let project_id = db.create_project(create_project).await.unwrap();

        let update: UpdateProject = serde_json::from_value(json!({
            "id": project_id.to_string(),
            "layers": [{
                "name": "NDVI",
                "workflow": workflow_id.to_string(),
                "visibility": {
                    "data": true,
                    "legend": false
                },
                "symbology": {
                    "type": "raster",
                    "opacity": 1,
                    "rasterColorizer": {
                        "type": "singleBand",
                        "band": 0,
                        "bandColorizer": {
                            "type": "linearGradient",
                            "breakpoints": [{
                                "value": 1,
                                "color": [0, 0, 0, 255]
                            }, {
                                "value": 255,
                                "color": [255, 255, 255, 255]
                            }],
                            "noDataColor": [0, 0, 0, 0],
                            "overColor": [255, 255, 255, 127],
                            "underColor": [255, 255, 255, 127]
                        }
                    }
                }
            }]
        }))
        .unwrap();

        db.update_project(update).await.unwrap();

        let update: UpdateProject = serde_json::from_value(json!({
            "id": project_id.to_string(),
            "layers": [{
                "name": "NDVI",
                "workflow": workflow_id.to_string(),
                "visibility": {
                    "data": true,
                    "legend": false
                },
                "symbology": {
                    "type": "raster",
                    "opacity": 1,
                    "rasterColorizer": {
                        "type": "singleBand",
                        "band": 0,
                        "bandColorizer": {
                        "type": "linearGradient",
                            "breakpoints": [{
                                "value": 1,
                                "color": [0, 0, 4, 255]
                            }, {
                                "value": 17.866_666_666_666_667,
                                "color": [11, 9, 36, 255]
                            }, {
                                "value": 34.733_333_333_333_334,
                                "color": [32, 17, 75, 255]
                            }, {
                                "value": 51.6,
                                "color": [59, 15, 112, 255]
                            }, {
                                "value": 68.466_666_666_666_67,
                                "color": [87, 21, 126, 255]
                            }, {
                                "value": 85.333_333_333_333_33,
                                "color": [114, 31, 129, 255]
                            }, {
                                "value": 102.199_999_999_999_99,
                                "color": [140, 41, 129, 255]
                            }, {
                                "value": 119.066_666_666_666_65,
                                "color": [168, 50, 125, 255]
                            }, {
                                "value": 135.933_333_333_333_34,
                                "color": [196, 60, 117, 255]
                            }, {
                                "value": 152.799_999_999_999_98,
                                "color": [222, 73, 104, 255]
                            }, {
                                "value": 169.666_666_666_666_66,
                                "color": [241, 96, 93, 255]
                            }, {
                                "value": 186.533_333_333_333_33,
                                "color": [250, 127, 94, 255]
                            }, {
                                "value": 203.399_999_999_999_98,
                                "color": [254, 159, 109, 255]
                            }, {
                                "value": 220.266_666_666_666_65,
                                "color": [254, 191, 132, 255]
                            }, {
                                "value": 237.133_333_333_333_3,
                                "color": [253, 222, 160, 255]
                            }, {
                                "value": 254,
                                "color": [252, 253, 191, 255]
                            }],
                            "noDataColor": [0, 0, 0, 0],
                            "overColor": [255, 255, 255, 127],
                            "underColor": [255, 255, 255, 127]
                        }
                    }
                }
            }]
        }))
        .unwrap();

        db.update_project(update).await.unwrap();

        let update: UpdateProject = serde_json::from_value(json!({
            "id": project_id.to_string(),
            "layers": [{
                "name": "NDVI",
                "workflow": workflow_id.to_string(),
                "visibility": {
                    "data": true,
                    "legend": false
                },
                "symbology": {
                    "type": "raster",
                    "opacity": 1,
                    "rasterColorizer": {
                        "type": "singleBand",
                        "band": 0,
                        "bandColorizer": {
                            "type": "linearGradient",
                            "breakpoints": [{
                                "value": 1,
                                "color": [0, 0, 4, 255]
                            }, {
                                "value": 17.866_666_666_666_667,
                                "color": [11, 9, 36, 255]
                            }, {
                                "value": 34.733_333_333_333_334,
                                "color": [32, 17, 75, 255]
                            }, {
                                "value": 51.6,
                                "color": [59, 15, 112, 255]
                            }, {
                                "value": 68.466_666_666_666_67,
                                "color": [87, 21, 126, 255]
                            }, {
                                "value": 85.333_333_333_333_33,
                                "color": [114, 31, 129, 255]
                            }, {
                                "value": 102.199_999_999_999_99,
                                "color": [140, 41, 129, 255]
                            }, {
                                "value": 119.066_666_666_666_65,
                                "color": [168, 50, 125, 255]
                            }, {
                                "value": 135.933_333_333_333_34,
                                "color": [196, 60, 117, 255]
                            }, {
                                "value": 152.799_999_999_999_98,
                                "color": [222, 73, 104, 255]
                            }, {
                                "value": 169.666_666_666_666_66,
                                "color": [241, 96, 93, 255]
                            }, {
                                "value": 186.533_333_333_333_33,
                                "color": [250, 127, 94, 255]
                            }, {
                                "value": 203.399_999_999_999_98,
                                "color": [254, 159, 109, 255]
                            }, {
                                "value": 220.266_666_666_666_65,
                                "color": [254, 191, 132, 255]
                            }, {
                                "value": 237.133_333_333_333_3,
                                "color": [253, 222, 160, 255]
                            }, {
                                "value": 254,
                                "color": [252, 253, 191, 255]
                            }],
                            "noDataColor": [0, 0, 0, 0],
                            "overColor": [255, 255, 255, 127],
                            "underColor": [255, 255, 255, 127]
                        }
                    }
                }
            }]
        }))
        .unwrap();

        db.update_project(update).await.unwrap();

        let update: UpdateProject = serde_json::from_value(json!({
            "id": project_id.to_string(),
            "layers": [{
                "name": "NDVI",
                "workflow": workflow_id.to_string(),
                "visibility": {
                    "data": true,
                    "legend": false
                },
                "symbology": {
                    "type": "raster",
                    "opacity": 1,
                    "rasterColorizer": {
                        "type": "singleBand",
                        "band": 0,
                        "bandColorizer": {
                            "type": "linearGradient",
                            "breakpoints": [{
                                "value": 1,
                                "color": [0, 0, 4, 255]
                            }, {
                                "value": 17.933_333_333_333_334,
                                "color": [11, 9, 36, 255]
                            }, {
                                "value": 34.866_666_666_666_67,
                                "color": [32, 17, 75, 255]
                            }, {
                                "value": 51.800_000_000_000_004,
                                "color": [59, 15, 112, 255]
                            }, {
                                "value": 68.733_333_333_333_33,
                                "color": [87, 21, 126, 255]
                            }, {
                                "value": 85.666_666_666_666_66,
                                "color": [114, 31, 129, 255]
                            }, {
                                "value": 102.6,
                                "color": [140, 41, 129, 255]
                            }, {
                                "value": 119.533_333_333_333_32,
                                "color": [168, 50, 125, 255]
                            }, {
                                "value": 136.466_666_666_666_67,
                                "color": [196, 60, 117, 255]
                            }, {
                                "value": 153.4,
                                "color": [222, 73, 104, 255]
                            }, {
                                "value": 170.333_333_333_333_31,
                                "color": [241, 96, 93, 255]
                            }, {
                                "value": 187.266_666_666_666_65,
                                "color": [250, 127, 94, 255]
                            }, {
                                "value": 204.2,
                                "color": [254, 159, 109, 255]
                            }, {
                                "value": 221.133_333_333_333_33,
                                "color": [254, 191, 132, 255]
                            }, {
                                "value": 238.066_666_666_666_63,
                                "color": [253, 222, 160, 255]
                            }, {
                                "value": 255,
                                "color": [252, 253, 191, 255]
                            }],
                            "noDataColor": [0, 0, 0, 0],
                            "overColor": [255, 255, 255, 127],
                            "underColor": [255, 255, 255, 127]
                        }
                    }
                }
            }]
        }))
        .unwrap();

        // run two updates concurrently
        let (r0, r1) = join!(db.update_project(update.clone()), db.update_project(update));

        assert!(r0.is_ok());
        assert!(r1.is_ok());
    }

    #[ge_context::test]
    #[allow(clippy::too_many_lines)]
    async fn it_resolves_dataset_names_to_ids(app_ctx: ProPostgresContext<NoTls>) {
        let admin_session = UserSession::admin_session();
        let db = app_ctx.session_context(admin_session.clone()).db();

        let loading_info = OgrSourceDataset {
            file_name: PathBuf::from("test.csv"),
            layer_name: "test.csv".to_owned(),
            data_type: Some(VectorDataType::MultiPoint),
            time: OgrSourceDatasetTimeType::Start {
                start_field: "start".to_owned(),
                start_format: OgrSourceTimeFormat::Auto,
                duration: OgrSourceDurationSpec::Zero,
            },
            default_geometry: None,
            columns: Some(OgrSourceColumnSpec {
                format_specifics: Some(FormatSpecifics::Csv {
                    header: CsvHeader::Auto,
                }),
                x: "x".to_owned(),
                y: None,
                int: vec![],
                float: vec![],
                text: vec![],
                bool: vec![],
                datetime: vec![],
                rename: None,
            }),
            force_ogr_time_filter: false,
            force_ogr_spatial_filter: false,
            on_error: OgrSourceErrorSpec::Ignore,
            sql_query: None,
            attribute_query: None,
            cache_ttl: CacheTtlSeconds::default(),
        };

        let meta_data = MetaDataDefinition::OgrMetaData(StaticMetaData::<
            OgrSourceDataset,
            VectorResultDescriptor,
            VectorQueryRectangle,
        > {
            loading_info: loading_info.clone(),
            result_descriptor: VectorResultDescriptor {
                data_type: VectorDataType::MultiPoint,
                spatial_reference: SpatialReference::epsg_4326().into(),
                columns: [(
                    "foo".to_owned(),
                    VectorColumnInfo {
                        data_type: FeatureDataType::Float,
                        measurement: Measurement::Unitless,
                    },
                )]
                .into_iter()
                .collect(),
                time: None,
                bbox: None,
            },
            phantom: Default::default(),
        });

        let DatasetIdAndName {
            id: dataset_id1,
            name: dataset_name1,
        } = db
            .add_dataset(
                AddDataset {
                    name: Some(DatasetName::new(None, "my_dataset".to_owned())),
                    display_name: "Ogr Test".to_owned(),
                    description: "desc".to_owned(),
                    source_operator: "OgrSource".to_owned(),
                    symbology: None,
                    provenance: Some(vec![Provenance {
                        citation: "citation".to_owned(),
                        license: "license".to_owned(),
                        uri: "uri".to_owned(),
                    }]),
                    tags: Some(vec!["upload".to_owned(), "test".to_owned()]),
                },
                meta_data.clone(),
            )
            .await
            .unwrap();

        let DatasetIdAndName {
            id: dataset_id2,
            name: dataset_name2,
        } = db
            .add_dataset(
                AddDataset {
                    name: Some(DatasetName::new(
                        Some(admin_session.user.id.to_string()),
                        "my_dataset".to_owned(),
                    )),
                    display_name: "Ogr Test".to_owned(),
                    description: "desc".to_owned(),
                    source_operator: "OgrSource".to_owned(),
                    symbology: None,
                    provenance: Some(vec![Provenance {
                        citation: "citation".to_owned(),
                        license: "license".to_owned(),
                        uri: "uri".to_owned(),
                    }]),
                    tags: Some(vec!["upload".to_owned(), "test".to_owned()]),
                },
                meta_data,
            )
            .await
            .unwrap();

        assert_eq!(
            db.resolve_dataset_name_to_id(&dataset_name1)
                .await
                .unwrap()
                .unwrap(),
            dataset_id1
        );
        assert_eq!(
            db.resolve_dataset_name_to_id(&dataset_name2)
                .await
                .unwrap()
                .unwrap(),
            dataset_id2
        );
    }

    #[ge_context::test]
    #[allow(clippy::too_many_lines)]
    async fn it_bulk_updates_quota(app_ctx: ProPostgresContext<NoTls>) {
        let admin_session = UserSession::admin_session();
        let db = app_ctx.session_context(admin_session.clone()).db();

        let user1 = app_ctx
            .register_user(UserRegistration {
                email: "user1@example.com".into(),
                password: "12345678".into(),
                real_name: "User1".into(),
            })
            .await
            .unwrap();

        let user2 = app_ctx
            .register_user(UserRegistration {
                email: "user2@example.com".into(),
                password: "12345678".into(),
                real_name: "User2".into(),
            })
            .await
            .unwrap();

        // single item in bulk
        db.bulk_increment_quota_used([(user1, 1)]).await.unwrap();

        assert_eq!(db.quota_used_by_user(&user1).await.unwrap(), 1);

        // multiple items in bulk
        db.bulk_increment_quota_used([(user1, 1), (user2, 3)])
            .await
            .unwrap();

        assert_eq!(db.quota_used_by_user(&user1).await.unwrap(), 2);
        assert_eq!(db.quota_used_by_user(&user2).await.unwrap(), 3);
    }

    async fn it_handles_oidc_tokens(app_ctx: ProPostgresContext<NoTls>) {
        let external_user_claims = UserClaims {
            external_id: SubjectIdentifier::new("Foo bar Id".into()),
            email: "foo@bar.de".into(),
            real_name: "Foo Bar".into(),
        };
        let tokens = OidcTokens {
            access: AccessToken::new("FIRST_ACCESS_TOKEN".into()),
            refresh: Some(RefreshToken::new("FIRST_REFRESH_TOKEN".into())),
            expires_in: Duration::seconds(2),
        };

        let login_result = app_ctx
            .login_external(external_user_claims.clone(), tokens)
            .await;
        assert!(login_result.is_ok());

        let session_id = login_result.unwrap().id;

        let access_token = app_ctx.get_access_token(session_id).await.unwrap();

        assert_eq!(
            "FIRST_ACCESS_TOKEN".to_string(),
            access_token.secret().to_owned()
        );

        //Access token duration oidc_login_refresh is 2 sec, i.e., session times out after 2 sec.
        tokio::time::sleep(std::time::Duration::from_secs(5)).await;

        let access_token = app_ctx.get_access_token(session_id).await.unwrap();

        assert_eq!(
            "SECOND_ACCESS_TOKEN".to_string(),
            access_token.secret().to_owned()
        );
    }

    pub fn oidc_only_refresh() -> (Server, impl Fn() -> OidcManager) {
        let mock_refresh_server_config = MockRefreshServerConfig {
            expected_discoveries: 1,
            token_duration: std::time::Duration::from_secs(2),
            creates_first_token: false,
            first_access_token: "FIRST_ACCESS_TOKEN".to_string(),
            first_refresh_token: "FIRST_REFRESH_TOKEN".to_string(),
            second_access_token: "SECOND_ACCESS_TOKEN".to_string(),
            second_refresh_token: "SECOND_REFRESH_TOKEN".to_string(),
            client_side_password: None,
        };

        let (server, oidc_manager) = mock_refresh_server(mock_refresh_server_config);

        (server, move || {
            OidcManager::from_oidc_with_static_tokens(oidc_manager.clone())
        })
    }

    #[ge_context::test(oidc_db = "oidc_only_refresh")]
    async fn it_handles_oidc_tokens_without_encryption(app_ctx: ProPostgresContext<NoTls>) {
        it_handles_oidc_tokens(app_ctx).await;
    }

    pub fn oidc_only_refresh_with_encryption() -> (Server, impl Fn() -> OidcManager) {
        let mock_refresh_server_config = MockRefreshServerConfig {
            expected_discoveries: 1,
            token_duration: std::time::Duration::from_secs(2),
            creates_first_token: false,
            first_access_token: "FIRST_ACCESS_TOKEN".to_string(),
            first_refresh_token: "FIRST_REFRESH_TOKEN".to_string(),
            second_access_token: "SECOND_ACCESS_TOKEN".to_string(),
            second_refresh_token: "SECOND_REFRESH_TOKEN".to_string(),
            client_side_password: Some("password123".to_string()),
        };

        let (server, oidc_manager) = mock_refresh_server(mock_refresh_server_config);

        (server, move || {
            OidcManager::from_oidc_with_static_tokens(oidc_manager.clone())
        })
    }

    #[ge_context::test(oidc_db = "oidc_only_refresh_with_encryption")]
    async fn it_handles_oidc_tokens_with_encryption(app_ctx: ProPostgresContext<NoTls>) {
        it_handles_oidc_tokens(app_ctx).await;
    }
}<|MERGE_RESOLUTION|>--- conflicted
+++ resolved
@@ -457,12 +457,7 @@
         VectorQueryRectangle,
     };
     use geoengine_datatypes::primitives::{CacheTtlSeconds, ColumnSelection};
-<<<<<<< HEAD
-    use geoengine_datatypes::pro::MlModelId;
-    use geoengine_datatypes::raster::{GeoTransform, GridBoundingBox2D, RasterDataType};
-=======
     use geoengine_datatypes::raster::RasterDataType;
->>>>>>> c97f87c5
     use geoengine_datatypes::spatial_reference::{SpatialReference, SpatialReferenceOption};
     use geoengine_datatypes::test_data;
     use geoengine_datatypes::util::Identifier;
