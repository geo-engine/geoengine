use std::convert::TryInto;
use std::path::Path;

use crate::datasets::storage::{AddDataset, DatasetDefinition, DatasetStore, MetaDataDefinition};
use crate::datasets::upload::{UploadId, UploadRootPath};
use crate::error;
use crate::error::Result;
use crate::pro::contexts::ProContext;
use crate::pro::projects::ProProjectDb;
use crate::util::config::{get_config_element, Odm};
use crate::util::user_input::UserInput;
use crate::util::IdResponse;

use actix_web::{web, Responder};
use futures_util::StreamExt;
use geoengine_datatypes::dataset::{DatasetId, InternalDatasetId};
use geoengine_datatypes::primitives::Measurement;
use geoengine_datatypes::raster::RasterDataType;
use geoengine_datatypes::spatial_reference::SpatialReference;
use geoengine_datatypes::util::Identifier;
use geoengine_operators::engine::RasterResultDescriptor;
use geoengine_operators::source::GdalMetaDataStatic;
use geoengine_operators::util::gdal::{gdal_open_dataset, gdal_parameters_from_dataset};
use log::info;
use reqwest::header::CONTENT_TYPE;
use reqwest::multipart::{self, Part};
use reqwest::Body;
use serde::{Deserialize, Serialize};
use snafu::ResultExt;
use tokio::fs::{self, File};
use tokio::io::AsyncWriteExt;
use tokio_util::codec::{BytesCodec, FramedRead};
use uuid::Uuid;

#[derive(Deserialize, Serialize, Clone, Debug)]
pub struct TaskStart {
    pub upload: UploadId,
}

#[derive(Deserialize, Serialize, Clone, Debug)]
pub struct OdmTaskStartResponse {
    pub uuid: Option<Uuid>,
    pub error: Option<String>,
}

#[derive(Deserialize, Serialize, Clone, Debug)]
pub struct OdmTaskNewUploadResponse {
    pub error: Option<String>,
}

#[derive(Deserialize, Serialize, Clone, Debug)]
pub struct OdmErrorResponse {
    pub error: Option<String>,
}

#[derive(Deserialize, Serialize, Clone, Debug)]
pub struct CreateDatasetResponse {
    upload: UploadId,
    dataset: DatasetId,
}

/// Create a new drone mapping task from a given upload. Returns the task id
///
/// # Example
///
/// ```text
/// POST /droneMapping/task
/// Authorization: Bearer fc9b5dc2-a1eb-400f-aeed-a7845d9935c9
///
/// {
///   "upload": "c21fc231-cb3e-4b5b-be67-35248a4b5a10",
/// }
///
/// Response:
/// ```text
/// {
///   "id": "aae098a4-3272-439b-bd93-40b6c39560cb",
/// },
/// ```
pub(crate) async fn start_task_handler<C: ProContext>(
    _session: C::Session,
    _ctx: web::Data<C>,
    task_start: web::Json<TaskStart>,
) -> Result<impl Responder>
where
    C::ProjectDB: ProProjectDb,
{
    let base_url = get_config_element::<Odm>()?.endpoint;

    // TODO: auth
    let client = reqwest::Client::new();

    // create task
    let response: OdmTaskStartResponse = client
        .post(format!("{}task/new/init", base_url))
        .send()
        .await
        .context(error::Reqwest)?
        .json()
        .await
        .context(error::Reqwest)?;

    if let Some(error) = response.error {
        return Err(error::Error::Odm { reason: error }.into());
    };

    let task_id = response.uuid.ok_or(error::Error::OdmInvalidResponse {
        reason: "No task id in response".to_owned(),
    })?;

    let path = task_start.upload.root_path()?;

    let mut dir = fs::read_dir(path).await.context(error::Io)?;

    // upload files individually
    // TODO: parallel/retry?
    // TODO: upload in background task
    while let Some(entry) = dir.next_entry().await.context(error::Io)? {
        if entry.path().is_dir() {
            continue;
        }

        let file = File::open(&entry.path()).await.context(error::Io)?;

        let file_name = entry.file_name().into_string().unwrap(); // TODO

        let reader = Body::wrap_stream(FramedRead::new(file, BytesCodec::new()));

        let form = multipart::Form::new().part("images", Part::stream(reader).file_name(file_name));

        let response: OdmTaskNewUploadResponse = client
            .post(format!("{}task/new/upload/{}", base_url, task_id))
            .multipart(form)
            .send()
            .await
            .context(error::Reqwest)?
            .json()
            .await
            .context(error::Reqwest)?;

        if let Some(error) = response.error {
            return Err(error::Error::Odm { reason: error }.into());
        };

        info!("Uploaded {:?}", entry);
    }

    // commit (start) the task
    client
        .post(format!("{}task/new/commit/{}", base_url, task_id))
        .send()
        .await
        .context(error::Reqwest)?;

    Ok(web::Json(IdResponse::from(task_id)))
}

/// Create a new dataset from the drone mapping result of the task with the given id.
/// Returns the dataset id and the upload id indicating where the odm result data
/// is stored.
///
/// Returns an error if the task is not finished or doesn't exist.
///
/// # Example
///
/// ```text
/// POST /droneMapping/dataset/{task_id}
/// Authorization: Bearer fc9b5dc2-a1eb-400f-aeed-a7845d9935c9
///
/// Response:
/// ```text
/// {
///   "upload": "3086f494-d5a4-4b51-a14b-3b29f8bf7bb0",
///   "dataset": {
///     "type": "internal",
///     "datasetId": "94230f0b-4e8a-4cba-9adc-3ace837fe5d4"
///   }
/// }
/// ```
pub(crate) async fn dataset_from_drone_mapping_handler<C: ProContext>(
    task_id: web::Path<Uuid>,
    session: C::Session,
    ctx: web::Data<C>,
) -> Result<impl Responder>
where
    C::ProjectDB: ProProjectDb,
{
    let base_url = get_config_element::<Odm>()?.endpoint;

    // TODO: auth
    let client = reqwest::Client::new();

    // request the zip archive of the drone mapping result
    let response = client
        .get(format!(
            "{}task/{}/download/{}",
            base_url, task_id, "all.zip"
        ))
        .send()
        .await
        .context(error::Reqwest)?;

    // errors come as json, success as zip
    if response
        .headers()
        .get(CONTENT_TYPE)
        .and_then(|h| h.to_str().ok())
        .ok_or(error::Error::OdmMissingContentTypeHeader)?
        .starts_with("application/json")
    {
        let error: OdmErrorResponse = response.json().await.context(error::Reqwest)?;

        return Err(error::Error::Odm {
            reason: error.error.unwrap_or_else(|| "".to_owned()),
        }
        .into());
    }

    // create a new geo engine upload
    let upload_id = UploadId::new();
    let root = upload_id.root_path()?;
    let zip_path = root.join("all.zip");
    fs::create_dir_all(&root).await.context(error::Io)?;

    // async download of the zip archive
    let zip_file = tokio::fs::File::create(&zip_path)
        .await
        .context(error::Io)?;
    let mut zip_file_writer = tokio::io::BufWriter::new(zip_file);

    let mut download_stream = response.bytes_stream();

    while let Some(item) = download_stream.next().await {
        let chunk = item.context(error::Reqwest)?;
        zip_file_writer.write_all(&chunk).await.context(error::Io)?;
    }
    zip_file_writer.flush().await.context(error::Io)?;

    // TODO: unzip response stream directly (it is actually not even compressed (STORE algorithm))
    unzip(&zip_path, &root).await?;

    // delete archive
    fs::remove_file(zip_path).await.context(error::Io)?;

    // TODO: create dataset(s)
    let tiff_path = root.join("odm_orthophoto").join("odm_orthophoto.tif");

    let dataset_definition = dataset_definition_from_geotiff(&tiff_path).await?;

    let mut db = ctx.dataset_db_ref_mut().await;
    let meta = db.wrap_meta_data(dataset_definition.meta_data);

    let dataset = db
        .add_dataset(&session, dataset_definition.properties.validated()?, meta)
        .await?;

    Ok(web::Json(CreateDatasetResponse {
        upload: upload_id,
        dataset,
    }))
}

/// create `DatasetDefinition` from the infos in geotiff at `tiff_path`
async fn dataset_definition_from_geotiff(
    tiff_path: &Path,
) -> Result<DatasetDefinition, error::Error> {
    let tiff_path = tiff_path.to_owned();
    tokio::task::spawn_blocking(move || {
        let dataset = gdal_open_dataset(&tiff_path).context(error::Operator)?;

        let gdal_params = gdal_parameters_from_dataset(&dataset, 1, &tiff_path, None, None)
            .context(error::Operator)?;

        let spatial_reference: SpatialReference =
            dataset.spatial_ref()?.try_into().context(error::DataType)?;

        Ok(DatasetDefinition {
            properties: AddDataset {
                id: Some(InternalDatasetId::new().into()),
                name: "ODM Result".to_owned(), // TODO: more info
                description: "".to_owned(),    // TODO: more info
                source_operator: "GdalSource".to_owned(),
                symbology: None,
                provenance: None,
            },
            meta_data: MetaDataDefinition::GdalStatic(GdalMetaDataStatic {
                time: None,
                params: gdal_params,
                result_descriptor: RasterResultDescriptor {
                    data_type: RasterDataType::U8,
                    spatial_reference: spatial_reference.into(),
                    measurement: Measurement::Unitless,
                    no_data_value: None, // TODO
                },
            }),
        })
    })
    .await
    .context(error::TokioJoin)?
}

/// unzip the file at `zip_path` into the `target_path`
async fn unzip(zip_path: &Path, target_path: &Path) -> Result<(), error::Error> {
    let zip_path = zip_path.to_owned();
    let target_path = target_path.to_owned();

    tokio::task::spawn_blocking(move || {
        let zip_file_read = std::fs::File::open(&zip_path).context(error::Io)?;
        let mut archive = zip::ZipArchive::new(zip_file_read).unwrap(); // TODO

        for i in 0..archive.len() {
            let mut file = archive.by_index(i).unwrap(); // TODO
            let out_path = match file.enclosed_name() {
                Some(path) => target_path.join(path),
                None => continue,
            };

            if (&*file.name()).ends_with('/') {
                std::fs::create_dir_all(&out_path).context(error::Io)?; // TODO
            } else {
                if let Some(p) = out_path.parent() {
                    if !p.exists() {
                        std::fs::create_dir_all(&p).context(error::Io)?; // TODO
                    }
                }
                let mut outfile = std::fs::File::create(&out_path).context(error::Io)?;
                std::io::copy(&mut file, &mut outfile).context(error::Io)?;
            }
        }
        Ok(())
    })
    .await
    .context(error::TokioJoin)?
}

#[cfg(test)]
mod tests {
    use geoengine_datatypes::primitives::{SpatialPartition2D, SpatialResolution, TimeInterval};
    use geoengine_datatypes::raster::{GeoTransform, RasterTile2D};
    use geoengine_datatypes::spatial_reference::SpatialReferenceAuthority;
    use geoengine_operators::source::{
        FileNotFoundHandling, GdalDatasetParameters, GdalLoadingInfo, GdalLoadingInfoPart,
        GdalSource, GdalSourceParameters,
    };
    use httptest::responders::status_code;
    use httptest::{matchers::request, responders::json_encoded, Expectation, Server};
    use serde_json::json;
    use walkdir::WalkDir;
    use zip::write::FileOptions;

    use super::*;
    use crate::contexts::{Context, Session};
    use crate::error::Result;
    use crate::util::test_data_dir;
<<<<<<< HEAD
    use crate::util::tests::send_pro_test_request;
=======
    use crate::util::tests::TestDataUploads;
>>>>>>> 2b0810eb
    use crate::{
        pro::{contexts::ProInMemoryContext, util::tests::create_session_helper},
        util::config,
    };
    use actix_web::{http::header, test};
    use actix_web_httpauth::headers::authorization::Bearer;
    use geoengine_operators::engine::{
        MetaData, MetaDataProvider, RasterOperator, RasterQueryRectangle,
    };
    use std::io::Write;
    use std::io::{Cursor, Read};
    use std::path::PathBuf;

    #[allow(clippy::too_many_lines)]
    #[tokio::test]
    async fn it_works() -> Result<()> {
        let mut test_data = TestDataUploads::default(); // remember created folder and remove them on drop

        let mock_nodeodm = Server::run();
        mock_nodeodm.expect(
            Expectation::matching(request::method_path("POST", "/task/new/init")).respond_with(
                json_encoded(json!({
                    "uuid": "9c64ff33-b6d7-4ff9-b63c-aaba37dfb4b7"
                })),
            ),
        );

        mock_nodeodm.expect(
            Expectation::matching(request::method_path(
                "POST",
                "/task/new/upload/9c64ff33-b6d7-4ff9-b63c-aaba37dfb4b7",
            ))
            .times(2)
            .respond_with(json_encoded(json!({}))),
        );

        mock_nodeodm.expect(
            Expectation::matching(request::method_path(
                "POST",
                "/task/new/commit/9c64ff33-b6d7-4ff9-b63c-aaba37dfb4b7",
            ))
            .respond_with(json_encoded(json!({}))),
        );

        // manipulate config to use the mock nodeodm server
        config::set_config("odm.endpoint", mock_nodeodm.url_str("/")).unwrap();

        let ctx = ProInMemoryContext::default();
        let session = create_session_helper(&ctx).await;

        // file upload into geo engine
        // TODO: properly upload the data using the handler once this is possible in a test (after migration to actix)
        let upload_id = UploadId::new();
        let upload_dir = upload_id.root_path()?;
        fs::create_dir_all(&upload_dir).await.context(error::Io)?;

        test_data.uploads.push(upload_id);

        // copy the test data into upload directory
        let mut drone_images_dir =
            fs::read_dir(test_data_dir().join("pro/drone_mapping/drone_images"))
                .await
                .context(error::Io)?;

        while let Some(entry) = drone_images_dir.next_entry().await.context(error::Io)? {
            if entry.path().is_dir() {
                continue;
            }
            fs::copy(entry.path(), upload_dir.join(entry.file_name())).await?;
        }

        // submit the task via geo engine
        let task = TaskStart { upload: upload_id };

        let req = test::TestRequest::post()
            .uri("/droneMapping/task")
            .append_header((header::CONTENT_LENGTH, 0))
            .append_header((header::AUTHORIZATION, Bearer::new(session.id().to_string())))
            .set_json(&task);
        let res = send_pro_test_request(req, ctx.clone()).await;

        assert_eq!(res.status(), 200);

        let task: IdResponse<Uuid> = test::read_body_json(res).await;

        let task_uuid = task.id;

        // create a dataset from the nodeodm result

        // create zip archive from test data
        let odm_test_data_dir = test_data_dir().join("pro/drone_mapping/odm_result");
        let odm_all_zip_bytes = zip_dir(odm_test_data_dir).await.unwrap();

        mock_nodeodm.expect(
            Expectation::matching(request::method_path(
                "GET",
                format!("/task/{}/download/all.zip", task_uuid),
            ))
            .respond_with(
                status_code(200)
                    .append_header(CONTENT_TYPE, "application/zip")
                    .body(odm_all_zip_bytes),
            ),
        );

        // download odm result through geo engine and create dataset
        let req = test::TestRequest::post()
            .uri(&format!("/droneMapping/dataset/{}", task_uuid))
            .append_header((header::CONTENT_LENGTH, 0))
            .append_header((header::AUTHORIZATION, Bearer::new(session.id().to_string())))
            .set_json(&task);
        let res = send_pro_test_request(req, ctx.clone()).await;

        let dataset_response: CreateDatasetResponse = test::read_body_json(res).await;
        test_data.uploads.push(dataset_response.upload);

        // test if the meta data is correct
        let dataset_id = dataset_response.dataset;
        let meta: Box<dyn MetaData<GdalLoadingInfo, RasterResultDescriptor, RasterQueryRectangle>> =
            ctx.execution_context(session.clone())
                .unwrap()
                .meta_data(&dataset_id)
                .await
                .unwrap();

        let result_descriptor = meta.result_descriptor().await.unwrap();
        assert_eq!(
            result_descriptor,
            RasterResultDescriptor {
                data_type: RasterDataType::U8,
                spatial_reference: SpatialReference::new(SpatialReferenceAuthority::Epsg, 32630)
                    .into(),
                measurement: Measurement::Unitless,
                no_data_value: None,
            }
        );

        let query = RasterQueryRectangle {
            spatial_bounds: SpatialPartition2D::new_unchecked(
                (0.0, 0.0).into(),
                (200.0, -200.0).into(),
            ),
            time_interval: TimeInterval::default(),
            spatial_resolution: SpatialResolution::new_unchecked(1., 1.),
        };

        let mut loading_info = meta.loading_info(query).await.unwrap();

        let part = loading_info.info.next().unwrap().unwrap();
        assert!(loading_info.info.next().is_none());

        let file_path = &part.params.file_path;

        assert_eq!(
            file_path,
            &dataset_response
                .upload
                .root_path()
                .unwrap()
                .join("odm_orthophoto")
                .join("odm_orthophoto.tif")
        );

        assert_eq!(
            part,
            GdalLoadingInfoPart {
                time: TimeInterval::default(),
                params: GdalDatasetParameters {
                    file_path: file_path.clone(),
                    rasterband_channel: 1,
                    geo_transform: GeoTransform::new_with_coordinate_x_y(0., 1., 0., -1.),
                    width: 200,
                    height: 200,
                    file_not_found_handling: FileNotFoundHandling::Error,
                    no_data_value: None,
                    properties_mapping: None,
                    gdal_open_options: None,
                },
            }
        );

        // test if the data can be loaded
        let op = GdalSource {
            params: GdalSourceParameters {
                dataset: dataset_id,
            },
        }
        .boxed();

        let exe_ctx = ctx.execution_context(session).unwrap();
        let initialized = op.initialize(&exe_ctx).await.unwrap();

        let processor = initialized.query_processor().unwrap().get_u8().unwrap();

        let query_ctx = ctx.query_context().unwrap();
        let result = processor.raster_query(query, &query_ctx).await.unwrap();

        let result = result
            .map(Result::unwrap)
            .collect::<Vec<RasterTile2D<u8>>>()
            .await;

        assert_eq!(result.len(), 1);

        Ok(())
    }

    /// create a zip file from the content of `source_dir` and its subfolders and output it as a byte vector
    async fn zip_dir(source_dir: PathBuf) -> Result<Vec<u8>> {
        tokio::task::spawn_blocking(move || {
            let mut output = vec![];
            {
                let mut zip = zip::ZipWriter::new(Cursor::new(&mut output));
                let options =
                    FileOptions::default().compression_method(zip::CompressionMethod::Stored);

                let mut buffer = Vec::new();
                for entry in WalkDir::new(&source_dir).min_depth(1) {
                    let entry = entry.unwrap();
                    let path = entry.path();
                    let name = path.strip_prefix(&source_dir).unwrap().to_str().unwrap();

                    if path.is_file() {
                        zip.start_file(name, options).unwrap();
                        let mut f = std::fs::File::open(path)?;
                        f.read_to_end(&mut buffer)?;
                        zip.write_all(&*buffer)?;
                        buffer.clear();
                    } else if !name.is_empty() {
                        zip.add_directory(name, options).unwrap();
                    }
                }
                zip.finish().unwrap();
            }
            Ok(output)
        })
        .await
        .context(error::TokioJoin)?
    }
}<|MERGE_RESOLUTION|>--- conflicted
+++ resolved
@@ -352,11 +352,7 @@
     use crate::contexts::{Context, Session};
     use crate::error::Result;
     use crate::util::test_data_dir;
-<<<<<<< HEAD
-    use crate::util::tests::send_pro_test_request;
-=======
-    use crate::util::tests::TestDataUploads;
->>>>>>> 2b0810eb
+    use crate::util::tests::{send_pro_test_request, TestDataUploads};
     use crate::{
         pro::{contexts::ProInMemoryContext, util::tests::create_session_helper},
         util::config,
