--- conflicted
+++ resolved
@@ -1,12 +1,7 @@
 use clap::{Parser, Subcommand};
 use geoengine_services::cli::{
-<<<<<<< HEAD
     CheckSuccessfulStartup, Heartbeat, OpenAPIGenerate, TileImport, check_heartbeat,
-    check_successful_startup, output_openapi_json, tile_import,
-=======
-    CheckSuccessfulStartup, ExpressionToolchainFile, Heartbeat, OpenAPIGenerate, check_heartbeat,
-    check_successful_startup, output_openapi_json, output_toolchain_file,
->>>>>>> 8de4ad7e
+    check_successful_startup, output_openapi_json, tile_import, output_toolchain_file,
 };
 
 /// CLI for Geo Engine Utilities
@@ -29,14 +24,11 @@
     #[command(name = "openapi")]
     OpenAPI(OpenAPIGenerate),
 
-<<<<<<< HEAD
     // Imports a tiled dataset
     TileImport(TileImport),
-=======
     /// Generates an rustup toolchain file for compiling expressions
     /// and outputs it to STDOUT
     ExpressionToolchainFile(ExpressionToolchainFile),
->>>>>>> 8de4ad7e
 }
 
 impl Commands {
@@ -45,11 +37,8 @@
             Commands::CheckSuccessfulStartup(params) => check_successful_startup(params).await,
             Commands::Heartbeat(params) => check_heartbeat(params).await,
             Commands::OpenAPI(params) => output_openapi_json(params).await,
-<<<<<<< HEAD
             Commands::TileImport(params) => tile_import(params).await,
-=======
             Commands::ExpressionToolchainFile(params) => output_toolchain_file(params).await,
->>>>>>> 8de4ad7e
         }
     }
 }
