#[cfg(feature = "pro")]
mod pro_main {
    use flexi_logger::writers::{FileLogWriter, FileLogWriterHandle};
    use flexi_logger::{Age, Cleanup, Criterion, FileSpec, Naming, WriteMode};
    pub use geoengine_operators::processing::initialize_expression_dependencies;
    use geoengine_services::error::Result;
    use geoengine_services::util::config;
    use geoengine_services::util::config::get_config_element;
    use tracing::Subscriber;
    use tracing_subscriber::field::RecordFields;
    use tracing_subscriber::fmt::format::{DefaultFields, Writer};
    use tracing_subscriber::fmt::FormatFields;
    use tracing_subscriber::layer::Filter;
    use tracing_subscriber::prelude::*;
    use tracing_subscriber::registry::LookupSpan;
    use tracing_subscriber::EnvFilter;
    use tracing_subscriber::Layer;

    #[cfg(feature = "pro")]
    /// Starts the server.
    ///
    ///  # Panics
    ///  - if the logging configuration is not valid
    ///
    pub async fn start_server() -> Result<()> {
        reroute_gdal_logging();
        let logging_config: config::Logging = get_config_element()?;

        // get a new tracing subscriber registry to add all log and tracing layers to
        let registry = tracing_subscriber::Registry::default();

        // create a filter for the log message level in console output
        let console_filter =
            EnvFilter::try_new(&logging_config.log_spec).expect("to have a valid log spec");

        // create a log layer for output to the console and add it to the registry
        let registry = registry.with(console_layer_with_filter(console_filter));

        // create a filter for the log message level in file output. Since the console_filter is not copy or clone, we have to create a new one. TODO: allow a different log level for file output.
        let file_filter =
            EnvFilter::try_new(&logging_config.log_spec).expect("to have a valid log spec");

        // create a log layer for output to a file and add it to the registry
        let (file_layer, _fw_drop_guard) = if logging_config.log_to_file {
            let (file_layer, fw_drop_guard) = file_layer_with_filter(
                &logging_config.filename_prefix,
                logging_config.log_directory.as_deref(),
                file_filter,
            );
            (Some(file_layer), Some(fw_drop_guard))
        } else {
            (None, None)
        };
        let registry = registry.with(file_layer);

        // create a telemetry layer for output to opentelemetry and add it to the registry
        let open_telemetry_config: geoengine_services::pro::util::config::OpenTelemetry =
            get_config_element()?;
        let opentelemetry_layer = if open_telemetry_config.enabled {
            Some(open_telemetry_layer(&open_telemetry_config)?)
        } else {
            None
        };
        let registry = registry.with(opentelemetry_layer);

        // initialize the registry as the global tracing subscriber
        registry.init();

<<<<<<< HEAD
        geoengine_services::pro::server::start_pro_server(None).await
    }

    #[cfg(feature = "pro")]
    fn open_telemetry_layer<S>(
        open_telemetry_config: &geoengine_services::pro::util::config::OpenTelemetry,
    ) -> Result<
        tracing_opentelemetry::OpenTelemetryLayer<
            S,
            impl opentelemetry::trace::Tracer + tracing_opentelemetry::PreSampledTracer,
        >,
    >
    where
        S: Subscriber + for<'a> LookupSpan<'a>,
    {
        use opentelemetry_jaeger::config::agent::AgentPipeline;
        use tracing_opentelemetry::OpenTelemetryLayer;
        let tracer = AgentPipeline::default()
            .with_endpoint(open_telemetry_config.endpoint.to_string())
            .with_service_name("Geo Engine")
            .install_simple()?;
        let opentelemetry: OpenTelemetryLayer<S, _> =
            tracing_opentelemetry::layer().with_tracer(tracer);
        Ok(opentelemetry)
    }
=======
#[cfg(not(feature = "pro"))]
/// Starts the server.
///
///  # Panics
///  - if the logging configuration is not valid
///
pub async fn start_server() -> Result<()> {
    reroute_gdal_logging();
    let logging_config: config::Logging = get_config_element()?;
    configure_error_report_formatting(&logging_config);

    // get a new tracing subscriber registry to add all log and tracing layers to
    let registry = tracing_subscriber::Registry::default();

    // create a filter for the log message level in console output
    let console_filter =
        EnvFilter::try_new(&logging_config.log_spec).expect("to have a valid log spec");

    // create a log layer for output to the console and add it to the registry
    let registry = registry.with(console_layer_with_filter(console_filter));

    // create a filter for the log message level in file output. Since the console_filter is not copy or clone, we have to create a new one. TODO: allow a different log level for file output.
    let file_filter =
        EnvFilter::try_new(&logging_config.log_spec).expect("to have a valid log spec");

    // create a log layer for output to a file and add it to the registry
    let (file_layer, _fw_drop_guard) = if logging_config.log_to_file {
        let (file_layer, fw_drop_guard) = file_layer_with_filter(
            &logging_config.filename_prefix,
            logging_config.log_directory.as_deref(),
            file_filter,
        );
        (Some(file_layer), Some(fw_drop_guard))
    } else {
        (None, None)
    };
    let registry = registry.with(file_layer);

    registry.init();

    geoengine_services::server::start_server(None).await
}

#[cfg(feature = "pro")]
/// Starts the server.
///
///  # Panics
///  - if the logging configuration is not valid
///
pub async fn start_server() -> Result<()> {
    reroute_gdal_logging();
    let logging_config: config::Logging = get_config_element()?;
    configure_error_report_formatting(&logging_config);

    // get a new tracing subscriber registry to add all log and tracing layers to
    let registry = tracing_subscriber::Registry::default();

    // create a filter for the log message level in console output
    let console_filter =
        EnvFilter::try_new(&logging_config.log_spec).expect("to have a valid log spec");

    // create a log layer for output to the console and add it to the registry
    let registry = registry.with(console_layer_with_filter(console_filter));

    // create a filter for the log message level in file output. Since the console_filter is not copy or clone, we have to create a new one. TODO: allow a different log level for file output.
    let file_filter =
        EnvFilter::try_new(&logging_config.log_spec).expect("to have a valid log spec");

    // create a log layer for output to a file and add it to the registry
    let (file_layer, _fw_drop_guard) = if logging_config.log_to_file {
        let (file_layer, fw_drop_guard) = file_layer_with_filter(
            &logging_config.filename_prefix,
            logging_config.log_directory.as_deref(),
            file_filter,
        );
        (Some(file_layer), Some(fw_drop_guard))
    } else {
        (None, None)
    };
    let registry = registry.with(file_layer);

    // create a telemetry layer for output to opentelemetry and add it to the registry
    let open_telemetry_config: geoengine_services::pro::util::config::OpenTelemetry =
        get_config_element()?;
    let opentelemetry_layer = if open_telemetry_config.enabled {
        Some(open_telemetry_layer(&open_telemetry_config)?)
    } else {
        None
    };
    let registry = registry.with(opentelemetry_layer);

    // initialize the registry as the global tracing subscriber
    registry.init();

    geoengine_services::pro::server::start_pro_server(None).await
}
>>>>>>> efedf367

    fn console_layer_with_filter<S, F: Filter<S> + 'static>(filter: F) -> impl Layer<S>
    where
        S: Subscriber,
        for<'a> S: LookupSpan<'a>,
    {
        tracing_subscriber::fmt::layer()
            .pretty()
            .with_file(false)
            .with_target(true)
            .with_ansi(true)
            .with_writer(std::io::stderr)
            .with_filter(filter)
    }

    // we use a custom formatter because there are still format flags within spans even when `with_ansi` is false due to bug: https://github.com/tokio-rs/tracing/issues/1817
    struct FileFormatterWorkaround(DefaultFields);

    impl<'writer> FormatFields<'writer> for FileFormatterWorkaround {
        fn format_fields<R: RecordFields>(
            &self,
            writer: Writer<'writer>,
            fields: R,
        ) -> core::fmt::Result {
            self.0.format_fields(writer, fields)
        }
    }

    fn file_layer_with_filter<S, F: Filter<S> + 'static>(
        filename_prefix: &str,
        log_directory: Option<&str>,
        filter: F,
    ) -> (impl Layer<S>, FileLogWriterHandle)
    where
        S: Subscriber,
        for<'a> S: LookupSpan<'a>,
    {
        let mut file_spec = FileSpec::default().basename(filename_prefix);

        if let Some(dir) = log_directory {
            file_spec = file_spec.directory(dir);
        }

        // TODO: use local time instead of UTC
        // On Unix, using local time implies using an unsound feature: https://docs.rs/flexi_logger/latest/flexi_logger/error_info/index.html#time
        // Thus, we use UTC time instead.
        flexi_logger::DeferredNow::force_utc();

        let (file_writer, fw_handle) = FileLogWriter::builder(file_spec)
            .write_mode(WriteMode::Async)
            .append()
            .rotate(
                Criterion::Age(Age::Day),
                Naming::Timestamps,
                Cleanup::KeepLogFiles(7),
            )
            .try_build_with_handle()
            .expect("file log writer has to be created successfully");

        let layer = tracing_subscriber::fmt::layer()
            .with_file(false)
            .with_target(true)
            // we use a custom formatter because there are still format flags within spans even when `with_ansi` is false due to bug: https://github.com/tokio-rs/tracing/issues/1817
            .fmt_fields(FileFormatterWorkaround(DefaultFields::default()))
            .with_ansi(false)
            .with_writer(move || file_writer.clone())
            .with_filter(filter);
        (layer, fw_handle)
    }

    /// We install a GDAL error handler that logs all messages with our log macros.
    fn reroute_gdal_logging() {
        gdal::config::set_error_handler(|error_type, error_num, error_msg| {
            let target = "GDAL";
            match error_type {
                gdal::errors::CplErrType::None => {
                    // should never log anything
                    log::info!(target: target, "GDAL None {}: {}", error_num, error_msg);
                }
                gdal::errors::CplErrType::Debug => {
                    log::debug!(target: target, "GDAL Debug {}: {}", error_num, error_msg);
                }
                gdal::errors::CplErrType::Warning => {
                    log::warn!(target: target, "GDAL Warning {}: {}", error_num, error_msg);
                }
                gdal::errors::CplErrType::Failure => {
                    log::error!(target: target, "GDAL Failure {}: {}", error_num, error_msg);
                }
                gdal::errors::CplErrType::Fatal => {
                    log::error!(target: target, "GDAL Fatal {}: {}", error_num, error_msg);
                }
            };
        });
    }
}

#[tokio::main]
async fn main() {
    #[cfg(not(feature = "pro"))]
    {
        panic!("The pro feature has to be enabled to start the server");
    }

    #[cfg(feature = "pro")]
    {
        pro_main::initialize_expression_dependencies()
            .await
            .expect("successful compilation process is necessary for expression operators to work");

<<<<<<< HEAD
        pro_main::start_server()
            .await
            .expect("the server has to start");
=======
/// We install a GDAL error handler that logs all messages with our log macros.
fn reroute_gdal_logging() {
    gdal::config::set_error_handler(|error_type, error_num, error_msg| {
        let target = "GDAL";
        match error_type {
            gdal::errors::CplErrType::None => {
                // should never log anything
                log::info!(target: target, "GDAL None {}: {}", error_num, error_msg);
            }
            gdal::errors::CplErrType::Debug => {
                log::debug!(target: target, "GDAL Debug {}: {}", error_num, error_msg);
            }
            gdal::errors::CplErrType::Warning => {
                log::warn!(target: target, "GDAL Warning {}: {}", error_num, error_msg);
            }
            gdal::errors::CplErrType::Failure => {
                log::error!(target: target, "GDAL Failure {}: {}", error_num, error_msg);
            }
            gdal::errors::CplErrType::Fatal => {
                log::error!(target: target, "GDAL Fatal {}: {}", error_num, error_msg);
            }
        };
    });
}

fn configure_error_report_formatting(logging_config: &config::Logging) {
    if logging_config.raw_error_messages {
        // there is no way to configure snafu::Report other than through env variables
        std::env::set_var("SNAFU_RAW_ERROR_MESSAGES", "1");
>>>>>>> efedf367
    }
}<|MERGE_RESOLUTION|>--- conflicted
+++ resolved
@@ -25,6 +25,7 @@
     pub async fn start_server() -> Result<()> {
         reroute_gdal_logging();
         let logging_config: config::Logging = get_config_element()?;
+        configure_error_report_formatting(&logging_config);
 
         // get a new tracing subscriber registry to add all log and tracing layers to
         let registry = tracing_subscriber::Registry::default();
@@ -66,7 +67,6 @@
         // initialize the registry as the global tracing subscriber
         registry.init();
 
-<<<<<<< HEAD
         geoengine_services::pro::server::start_pro_server(None).await
     }
 
@@ -92,104 +92,6 @@
             tracing_opentelemetry::layer().with_tracer(tracer);
         Ok(opentelemetry)
     }
-=======
-#[cfg(not(feature = "pro"))]
-/// Starts the server.
-///
-///  # Panics
-///  - if the logging configuration is not valid
-///
-pub async fn start_server() -> Result<()> {
-    reroute_gdal_logging();
-    let logging_config: config::Logging = get_config_element()?;
-    configure_error_report_formatting(&logging_config);
-
-    // get a new tracing subscriber registry to add all log and tracing layers to
-    let registry = tracing_subscriber::Registry::default();
-
-    // create a filter for the log message level in console output
-    let console_filter =
-        EnvFilter::try_new(&logging_config.log_spec).expect("to have a valid log spec");
-
-    // create a log layer for output to the console and add it to the registry
-    let registry = registry.with(console_layer_with_filter(console_filter));
-
-    // create a filter for the log message level in file output. Since the console_filter is not copy or clone, we have to create a new one. TODO: allow a different log level for file output.
-    let file_filter =
-        EnvFilter::try_new(&logging_config.log_spec).expect("to have a valid log spec");
-
-    // create a log layer for output to a file and add it to the registry
-    let (file_layer, _fw_drop_guard) = if logging_config.log_to_file {
-        let (file_layer, fw_drop_guard) = file_layer_with_filter(
-            &logging_config.filename_prefix,
-            logging_config.log_directory.as_deref(),
-            file_filter,
-        );
-        (Some(file_layer), Some(fw_drop_guard))
-    } else {
-        (None, None)
-    };
-    let registry = registry.with(file_layer);
-
-    registry.init();
-
-    geoengine_services::server::start_server(None).await
-}
-
-#[cfg(feature = "pro")]
-/// Starts the server.
-///
-///  # Panics
-///  - if the logging configuration is not valid
-///
-pub async fn start_server() -> Result<()> {
-    reroute_gdal_logging();
-    let logging_config: config::Logging = get_config_element()?;
-    configure_error_report_formatting(&logging_config);
-
-    // get a new tracing subscriber registry to add all log and tracing layers to
-    let registry = tracing_subscriber::Registry::default();
-
-    // create a filter for the log message level in console output
-    let console_filter =
-        EnvFilter::try_new(&logging_config.log_spec).expect("to have a valid log spec");
-
-    // create a log layer for output to the console and add it to the registry
-    let registry = registry.with(console_layer_with_filter(console_filter));
-
-    // create a filter for the log message level in file output. Since the console_filter is not copy or clone, we have to create a new one. TODO: allow a different log level for file output.
-    let file_filter =
-        EnvFilter::try_new(&logging_config.log_spec).expect("to have a valid log spec");
-
-    // create a log layer for output to a file and add it to the registry
-    let (file_layer, _fw_drop_guard) = if logging_config.log_to_file {
-        let (file_layer, fw_drop_guard) = file_layer_with_filter(
-            &logging_config.filename_prefix,
-            logging_config.log_directory.as_deref(),
-            file_filter,
-        );
-        (Some(file_layer), Some(fw_drop_guard))
-    } else {
-        (None, None)
-    };
-    let registry = registry.with(file_layer);
-
-    // create a telemetry layer for output to opentelemetry and add it to the registry
-    let open_telemetry_config: geoengine_services::pro::util::config::OpenTelemetry =
-        get_config_element()?;
-    let opentelemetry_layer = if open_telemetry_config.enabled {
-        Some(open_telemetry_layer(&open_telemetry_config)?)
-    } else {
-        None
-    };
-    let registry = registry.with(opentelemetry_layer);
-
-    // initialize the registry as the global tracing subscriber
-    registry.init();
-
-    geoengine_services::pro::server::start_pro_server(None).await
-}
->>>>>>> efedf367
 
     fn console_layer_with_filter<S, F: Filter<S> + 'static>(filter: F) -> impl Layer<S>
     where
@@ -284,6 +186,13 @@
             };
         });
     }
+
+    fn configure_error_report_formatting(logging_config: &config::Logging) {
+        if logging_config.raw_error_messages {
+            // there is no way to configure snafu::Report other than through env variables
+            std::env::set_var("SNAFU_RAW_ERROR_MESSAGES", "1");
+        }
+    }
 }
 
 #[tokio::main]
@@ -299,40 +208,8 @@
             .await
             .expect("successful compilation process is necessary for expression operators to work");
 
-<<<<<<< HEAD
         pro_main::start_server()
             .await
             .expect("the server has to start");
-=======
-/// We install a GDAL error handler that logs all messages with our log macros.
-fn reroute_gdal_logging() {
-    gdal::config::set_error_handler(|error_type, error_num, error_msg| {
-        let target = "GDAL";
-        match error_type {
-            gdal::errors::CplErrType::None => {
-                // should never log anything
-                log::info!(target: target, "GDAL None {}: {}", error_num, error_msg);
-            }
-            gdal::errors::CplErrType::Debug => {
-                log::debug!(target: target, "GDAL Debug {}: {}", error_num, error_msg);
-            }
-            gdal::errors::CplErrType::Warning => {
-                log::warn!(target: target, "GDAL Warning {}: {}", error_num, error_msg);
-            }
-            gdal::errors::CplErrType::Failure => {
-                log::error!(target: target, "GDAL Failure {}: {}", error_num, error_msg);
-            }
-            gdal::errors::CplErrType::Fatal => {
-                log::error!(target: target, "GDAL Fatal {}: {}", error_num, error_msg);
-            }
-        };
-    });
-}
-
-fn configure_error_report_formatting(logging_config: &config::Logging) {
-    if logging_config.raw_error_messages {
-        // there is no way to configure snafu::Report other than through env variables
-        std::env::set_var("SNAFU_RAW_ERROR_MESSAGES", "1");
->>>>>>> efedf367
     }
 }