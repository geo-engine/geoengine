--- conflicted
+++ resolved
@@ -5,14 +5,8 @@
 use crate::handlers::handle_rejection;
 use crate::util::config;
 use crate::util::config::{get_config_element, Backend};
-<<<<<<< HEAD
-=======
-#[cfg(feature = "postgres")]
-use bb8_postgres::tokio_postgres;
-#[cfg(feature = "postgres")]
-use bb8_postgres::tokio_postgres::NoTls;
+
 use log::info;
->>>>>>> 647da1ae
 use snafu::ResultExt;
 use std::net::SocketAddr;
 use std::path::PathBuf;
@@ -70,23 +64,6 @@
             .await
         }
         Backend::Postgres => {
-<<<<<<< HEAD
-=======
-            #[cfg(feature = "postgres")]
-            {
-                info!("Using Postgres backend");
-                let ctx = PostgresContext::new(
-                    tokio_postgres::config::Config::from_str(
-                        &get_config_element::<config::Postgres>()?.config_string,
-                    )?,
-                    NoTls,
-                )
-                .await?;
-
-                start(shutdown_rx, static_files_dir, bind_address, ctx).await
-            }
-            #[cfg(not(feature = "postgres"))]
->>>>>>> 647da1ae
             panic!("Postgres backend was selected but the postgres feature wasn't activated during compilation")
         }
     }
@@ -145,9 +122,6 @@
     task.await.context(error::TokioJoin)
 }
 
-<<<<<<< HEAD
-pub fn serve_static_directory(
-=======
 /// Shows information about the server software version.
 ///
 /// # Example
@@ -186,7 +160,6 @@
 }
 
 fn serve_static_directory(
->>>>>>> 647da1ae
     path: Option<PathBuf>,
 ) -> impl Filter<Extract = (File,), Error = Rejection> + Clone {
     let has_path = path.is_some();
