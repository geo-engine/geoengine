use self::migrations::all_migrations;
use crate::api::model::services::Volume;
use crate::config::{get_config_element, Cache, Oidc, Quota};
use crate::contexts::{
    initialize_database, migrations, ApplicationContext, CurrentSchemaMigration, MigrationResult,
    QueryContextImpl, SessionId,
};
use crate::contexts::{ExecutionContextImpl, QuotaCheckerImpl};
use crate::contexts::{GeoEngineDb, SessionContext};
use crate::datasets::upload::Volumes;
use crate::datasets::DatasetName;
use crate::error::{self, Error, Result};
use crate::layers::add_from_directory::{
    add_datasets_from_directory, add_layer_collections_from_directory, add_layers_from_directory,
    add_providers_from_directory,
};
use crate::machine_learning::error::MachineLearningError;
use crate::machine_learning::name::MlModelName;
use crate::quota::{initialize_quota_tracking, QuotaTrackingFactory};
use crate::tasks::SimpleTaskManagerContext;
use crate::tasks::{TypedTaskManagerBackend, UserTaskManager};
use crate::users::OidcManager;
use crate::users::{UserAuth, UserSession};
use async_trait::async_trait;
use bb8_postgres::{
    bb8::Pool,
    bb8::PooledConnection,
    tokio_postgres::{tls::MakeTlsConnect, tls::TlsConnect, Config, Socket},
    PostgresConnectionManager,
};
use geoengine_datatypes::raster::TilingSpecification;
use geoengine_datatypes::util::test::TestDefault;
use geoengine_operators::cache::shared_cache::SharedCache;
use geoengine_operators::engine::ChunkByteSize;
use geoengine_operators::meta::quota::QuotaChecker;
use geoengine_operators::util::create_rayon_thread_pool;
use log::info;
use rayon::ThreadPool;
use snafu::ResultExt;
use std::path::PathBuf;
use std::sync::Arc;
use tokio_postgres::error::SqlState;
use uuid::Uuid;

// TODO: do not report postgres error details to user

/// A contex with references to Postgres backends of the dbs. Automatically migrates schema on instantiation
#[derive(Clone)]
pub struct PostgresContext<Tls>
where
    Tls: MakeTlsConnect<Socket> + Clone + Send + Sync + 'static,
    <Tls as MakeTlsConnect<Socket>>::Stream: Send + Sync,
    <Tls as MakeTlsConnect<Socket>>::TlsConnect: Send,
    <<Tls as MakeTlsConnect<Socket>>::TlsConnect as TlsConnect<Socket>>::Future: Send,
{
    thread_pool: Arc<ThreadPool>,
    exe_ctx_tiling_spec: TilingSpecification,
    query_ctx_chunk_size: ChunkByteSize,
    task_manager: Arc<TypedTaskManagerBackend>,
    oidc_manager: OidcManager,
    quota: QuotaTrackingFactory,
    pub(crate) pool: Pool<PostgresConnectionManager<Tls>>,
    volumes: Volumes,
    tile_cache: Arc<SharedCache>,
}

impl<Tls> PostgresContext<Tls>
where
    Tls: MakeTlsConnect<Socket> + Clone + Send + Sync + 'static + std::fmt::Debug,
    <Tls as MakeTlsConnect<Socket>>::Stream: Send + Sync,
    <Tls as MakeTlsConnect<Socket>>::TlsConnect: Send,
    <<Tls as MakeTlsConnect<Socket>>::TlsConnect as TlsConnect<Socket>>::Future: Send,
{
    pub async fn new_with_context_spec(
        config: Config,
        tls: Tls,
        exe_ctx_tiling_spec: TilingSpecification,
        query_ctx_chunk_size: ChunkByteSize,
        quota_config: Quota,
        oidc_db: OidcManager,
    ) -> Result<Self> {
        let pg_mgr = PostgresConnectionManager::new(config, tls);

        let pool = Pool::builder().build(pg_mgr).await?;

        Self::create_pro_database(pool.get().await?).await?;

        let db = PostgresDb::new(pool.clone(), UserSession::admin_session());
        let quota = initialize_quota_tracking(
            quota_config.mode,
            db,
            quota_config.increment_quota_buffer_size,
            quota_config.increment_quota_buffer_timeout_seconds,
        );

        Ok(PostgresContext {
            task_manager: Default::default(),
            thread_pool: create_rayon_thread_pool(0),
            exe_ctx_tiling_spec,
            query_ctx_chunk_size,
            oidc_manager: oidc_db,
            quota,
            pool,
            volumes: Default::default(),
            tile_cache: Arc::new(SharedCache::test_default()),
        })
    }

    #[allow(clippy::missing_panics_doc)]
    pub async fn new_with_oidc(
        config: Config,
        tls: Tls,
        oidc_db: OidcManager,
        cache_config: Cache,
        quota_config: Quota,
    ) -> Result<Self> {
        let pg_mgr = PostgresConnectionManager::new(config, tls);

        let pool = Pool::builder().build(pg_mgr).await?;

        Self::create_pro_database(pool.get().await?).await?;

        let db = PostgresDb::new(pool.clone(), UserSession::admin_session());
        let quota = initialize_quota_tracking(
            quota_config.mode,
            db,
            quota_config.increment_quota_buffer_size,
            quota_config.increment_quota_buffer_timeout_seconds,
        );

        Ok(PostgresContext {
            task_manager: Default::default(),
            thread_pool: create_rayon_thread_pool(0),
            exe_ctx_tiling_spec: TestDefault::test_default(),
            query_ctx_chunk_size: TestDefault::test_default(),
            oidc_manager: oidc_db,
            quota,
            pool,
            volumes: Default::default(),
            tile_cache: Arc::new(
                SharedCache::new(cache_config.size_in_mb, cache_config.landing_zone_ratio)
                    .expect("tile cache creation should work because the config is valid"),
            ),
        })
    }

    // TODO: check if the datasets exist already and don't output warnings when skipping them
    #[allow(clippy::too_many_arguments, clippy::missing_panics_doc)]
    pub async fn new_with_data(
        config: Config,
        tls: Tls,
        dataset_defs_path: PathBuf,
        provider_defs_path: PathBuf,
        layer_defs_path: PathBuf,
        layer_collection_defs_path: PathBuf,
        exe_ctx_tiling_spec: TilingSpecification,
        query_ctx_chunk_size: ChunkByteSize,
        oidc_config: Oidc,
        cache_config: Cache,
        quota_config: Quota,
    ) -> Result<Self> {
        let pg_mgr = PostgresConnectionManager::new(config, tls);

        let pool = Pool::builder().build(pg_mgr).await?;

        let created_schema = Self::create_pro_database(pool.get().await?).await?;

        let db = PostgresDb::new(pool.clone(), UserSession::admin_session());
        let quota = initialize_quota_tracking(
            quota_config.mode,
            db,
            quota_config.increment_quota_buffer_size,
            quota_config.increment_quota_buffer_timeout_seconds,
        );

        let app_ctx = PostgresContext {
            task_manager: Default::default(),
            thread_pool: create_rayon_thread_pool(0),
            exe_ctx_tiling_spec,
            query_ctx_chunk_size,
            oidc_manager: OidcManager::from(oidc_config),
            quota,
            pool,
            volumes: Default::default(),
            tile_cache: Arc::new(
                SharedCache::new(cache_config.size_in_mb, cache_config.landing_zone_ratio)
                    .expect("tile cache creation should work because the config is valid"),
            ),
        };

        if created_schema {
            info!("Populating database with initial data...");

            let mut db = app_ctx.session_context(UserSession::admin_session()).db();

            add_layers_from_directory(&mut db, layer_defs_path).await;
            add_layer_collections_from_directory(&mut db, layer_collection_defs_path).await;

            add_datasets_from_directory(&mut db, dataset_defs_path).await;

            add_providers_from_directory(&mut db, provider_defs_path.clone()).await;
        }

        Ok(app_ctx)
    }

    #[allow(clippy::too_many_lines)]
    /// Creates the database schema. Returns true if the schema was created, false if it already existed.
    pub(crate) async fn create_pro_database(
        mut conn: PooledConnection<'_, PostgresConnectionManager<Tls>>,
    ) -> Result<bool> {
        Self::maybe_clear_database(&conn).await?;

        let migration = initialize_database(
            &mut conn,
            Box::new(CurrentSchemaMigration),
            &all_migrations(),
        )
        .await?;

        Ok(migration == MigrationResult::CreatedDatabase)
    }

    /// Clears the database if the Settings demand and the database properties allows it.
    pub(crate) async fn maybe_clear_database(
        conn: &PooledConnection<'_, PostgresConnectionManager<Tls>>,
    ) -> Result<()> {
        let postgres_config = get_config_element::<crate::config::Postgres>()?;
        let database_status = Self::check_schema_status(conn).await?;
        let schema_name = postgres_config.schema;

        match database_status {
            DatabaseStatus::InitializedClearDatabase
                if postgres_config.clear_database_on_start && schema_name != "pg_temp" =>
            {
                info!("Clearing schema {}.", schema_name);
                conn.batch_execute(&format!("DROP SCHEMA {schema_name} CASCADE;"))
                    .await?;
            }
            DatabaseStatus::InitializedKeepDatabase if postgres_config.clear_database_on_start => {
                return Err(Error::ClearDatabaseOnStartupNotAllowed)
            }
            DatabaseStatus::InitializedClearDatabase
            | DatabaseStatus::InitializedKeepDatabase
            | DatabaseStatus::Unitialized => (),
        };

        Ok(())
    }

    async fn check_schema_status(
        conn: &PooledConnection<'_, PostgresConnectionManager<Tls>>,
    ) -> Result<DatabaseStatus> {
        let stmt = match conn
            .prepare("SELECT clear_database_on_start from geoengine;")
            .await
        {
            Ok(stmt) => stmt,
            Err(e) => {
                if let Some(code) = e.code() {
                    if *code == SqlState::UNDEFINED_TABLE {
                        info!("Initializing schema.");
                        return Ok(DatabaseStatus::Unitialized);
                    }
                }
                return Err(error::Error::TokioPostgres { source: e });
            }
        };

        let row = conn.query_one(&stmt, &[]).await?;

        if row.get(0) {
            Ok(DatabaseStatus::InitializedClearDatabase)
        } else {
            Ok(DatabaseStatus::InitializedKeepDatabase)
        }
    }
}

enum DatabaseStatus {
    Unitialized,
    InitializedClearDatabase,
    InitializedKeepDatabase,
}

#[async_trait]
impl<Tls> ApplicationContext for PostgresContext<Tls>
where
    Tls: MakeTlsConnect<Socket> + Clone + Send + Sync + 'static + std::fmt::Debug,
    <Tls as MakeTlsConnect<Socket>>::Stream: Send + Sync,
    <Tls as MakeTlsConnect<Socket>>::TlsConnect: Send,
    <<Tls as MakeTlsConnect<Socket>>::TlsConnect as TlsConnect<Socket>>::Future: Send,
{
    type SessionContext = PostgresSessionContext<Tls>;
    type Session = UserSession;

    fn session_context(&self, session: Self::Session) -> Self::SessionContext {
        PostgresSessionContext {
            session,
            context: self.clone(),
        }
    }

    async fn session_by_id(&self, session_id: SessionId) -> Result<Self::Session> {
        self.user_session_by_id(session_id)
            .await
            .map_err(Box::new)
            .context(error::Unauthorized)
    }

    fn oidc_manager(&self) -> &OidcManager {
        &self.oidc_manager
    }
}

#[derive(Clone)]
pub struct PostgresSessionContext<Tls>
where
    Tls: MakeTlsConnect<Socket> + Clone + Send + Sync + 'static,
    <Tls as MakeTlsConnect<Socket>>::Stream: Send + Sync,
    <Tls as MakeTlsConnect<Socket>>::TlsConnect: Send,
    <<Tls as MakeTlsConnect<Socket>>::TlsConnect as TlsConnect<Socket>>::Future: Send,
{
    session: UserSession,
    context: PostgresContext<Tls>,
}

#[async_trait]
impl<Tls> SessionContext for PostgresSessionContext<Tls>
where
    Tls: MakeTlsConnect<Socket> + Clone + Send + Sync + 'static + std::fmt::Debug,
    <Tls as MakeTlsConnect<Socket>>::Stream: Send + Sync,
    <Tls as MakeTlsConnect<Socket>>::TlsConnect: Send,
    <<Tls as MakeTlsConnect<Socket>>::TlsConnect as TlsConnect<Socket>>::Future: Send,
{
    type Session = UserSession;
    type GeoEngineDB = PostgresDb<Tls>;

    type TaskContext = SimpleTaskManagerContext;
    type TaskManager = UserTaskManager; // this does not persist across restarts
    type QueryContext = QueryContextImpl;
    type ExecutionContext = ExecutionContextImpl<Self::GeoEngineDB>;

    fn db(&self) -> Self::GeoEngineDB {
        PostgresDb::new(self.context.pool.clone(), self.session.clone())
    }

    fn tasks(&self) -> Self::TaskManager {
        UserTaskManager::new(self.context.task_manager.clone(), self.session.clone())
    }

    fn query_context(&self, workflow: Uuid, computation: Uuid) -> Result<Self::QueryContext> {
        // TODO: load config only once

        Ok(QueryContextImpl::new_with_extensions(
            self.context.query_ctx_chunk_size,
            self.context.exe_ctx_tiling_spec,
            self.context.thread_pool.clone(),
            Some(self.context.tile_cache.clone()),
            Some(
                self.context
                    .quota
                    .create_quota_tracking(&self.session, workflow, computation),
            ),
            Some(Box::new(QuotaCheckerImpl { user_db: self.db() }) as QuotaChecker),
        ))
    }

    fn execution_context(&self) -> Result<Self::ExecutionContext> {
        Ok(ExecutionContextImpl::<PostgresDb<Tls>>::new(
            self.db(),
            self.context.thread_pool.clone(),
            self.context.exe_ctx_tiling_spec,
        ))
    }

    fn volumes(&self) -> Result<Vec<Volume>> {
        Ok(self
            .context
            .volumes
            .volumes
            .iter()
            .map(|v| Volume {
                name: v.name.0.clone(),
                path: if self.session.is_admin() {
                    Some(v.path.to_string_lossy().to_string())
                } else {
                    None
                },
            })
            .collect())
    }

    fn session(&self) -> &Self::Session {
        &self.session
    }
}

#[derive(Debug)]
pub struct PostgresDb<Tls>
where
    Tls: MakeTlsConnect<Socket> + Clone + Send + Sync + 'static + std::fmt::Debug,
    <Tls as MakeTlsConnect<Socket>>::Stream: Send + Sync,
    <Tls as MakeTlsConnect<Socket>>::TlsConnect: Send,
    <<Tls as MakeTlsConnect<Socket>>::TlsConnect as TlsConnect<Socket>>::Future: Send,
{
    pub(crate) conn_pool: Pool<PostgresConnectionManager<Tls>>,
    pub(crate) session: UserSession,
}

impl<Tls> PostgresDb<Tls>
where
    Tls: MakeTlsConnect<Socket> + Clone + Send + Sync + 'static + std::fmt::Debug,
    <Tls as MakeTlsConnect<Socket>>::Stream: Send + Sync,
    <Tls as MakeTlsConnect<Socket>>::TlsConnect: Send,
    <<Tls as MakeTlsConnect<Socket>>::TlsConnect as TlsConnect<Socket>>::Future: Send,
{
    pub fn new(conn_pool: Pool<PostgresConnectionManager<Tls>>, session: UserSession) -> Self {
        Self { conn_pool, session }
    }

    /// Check whether the namepsace of the given dataset is allowed for insertion
    pub(crate) fn check_dataset_namespace(&self, id: &DatasetName) -> Result<()> {
        let is_ok = match &id.namespace {
            Some(namespace) => namespace.as_str() == self.session.user.id.to_string(),
            None => self.session.is_admin(),
        };

        if is_ok {
            Ok(())
        } else {
            Err(Error::InvalidDatasetIdNamespace)
        }
    }

    /// Check whether the namepsace of the given model is allowed for insertion
    pub(crate) fn check_ml_model_namespace(
        &self,
        name: &MlModelName,
    ) -> Result<(), MachineLearningError> {
        let is_ok = match &name.namespace {
            Some(namespace) => namespace.as_str() == self.session.user.id.to_string(),
            None => self.session.is_admin(),
        };

        if is_ok {
            Ok(())
        } else {
            Err(MachineLearningError::InvalidModelNamespace { name: name.clone() })
        }
    }
}

impl<Tls> GeoEngineDb for PostgresDb<Tls>
where
    Tls: MakeTlsConnect<Socket> + Clone + Send + Sync + 'static + std::fmt::Debug,
    <Tls as MakeTlsConnect<Socket>>::Stream: Send + Sync,
    <Tls as MakeTlsConnect<Socket>>::TlsConnect: Send,
    <<Tls as MakeTlsConnect<Socket>>::TlsConnect as TlsConnect<Socket>>::Future: Send,
{
}

#[cfg(test)]
mod tests {
    use super::*;
    use crate::api::model::datatypes::RasterDataType as ApiRasterDataType;
    use crate::config::QuotaTrackingMode;
    use crate::datasets::external::netcdfcf::NetCdfCfDataProviderDefinition;
    use crate::datasets::listing::{DatasetListOptions, DatasetListing, ProvenanceOutput};
    use crate::datasets::listing::{DatasetProvider, Provenance};
    use crate::datasets::storage::{DatasetStore, MetaDataDefinition};
    use crate::datasets::upload::{FileId, UploadId};
    use crate::datasets::upload::{FileUpload, Upload, UploadDb};
    use crate::datasets::{AddDataset, DatasetIdAndName};
    use crate::ge_context;
    use crate::layers::add_from_directory::UNSORTED_COLLECTION_ID;
    use crate::layers::layer::{
        AddLayer, AddLayerCollection, CollectionItem, LayerCollection, LayerCollectionListOptions,
        LayerCollectionListing, LayerListing, ProviderLayerCollectionId, ProviderLayerId,
    };
    use crate::layers::listing::{
        LayerCollectionId, LayerCollectionProvider, SearchParameters, SearchType,
    };
    use crate::layers::storage::{
        LayerDb, LayerProviderDb, LayerProviderListing, LayerProviderListingOptions,
        INTERNAL_PROVIDER_ID,
    };
    use crate::machine_learning::{MlModel, MlModelDb, MlModelIdAndName, MlModelMetadata};
    use crate::permissions::{Permission, PermissionDb, Role, RoleDescription, RoleId};
    use crate::projects::{
        CreateProject, LayerUpdate, LoadVersion, OrderBy, Plot, PlotUpdate, PointSymbology,
        ProjectDb, ProjectId, ProjectLayer, ProjectListOptions, ProjectListing, STRectangle,
        UpdateProject,
    };
    use crate::users::{OidcTokens, SessionTokenStore};
    use crate::users::{RoleDb, UserClaims, UserCredentials, UserDb, UserId, UserRegistration};
    use crate::util::tests::mock_oidc::{mock_refresh_server, MockRefreshServerConfig};
    use crate::util::tests::{admin_login, register_ndvi_workflow_helper, MockQuotaTracking};
    use crate::workflows::registry::WorkflowRegistry;
    use crate::workflows::workflow::Workflow;
    use bb8_postgres::tokio_postgres::NoTls;
    use futures::join;
    use geoengine_datatypes::collections::VectorDataType;
    use geoengine_datatypes::dataset::{DataProviderId, LayerId};
    use geoengine_datatypes::primitives::{
<<<<<<< HEAD
        BoundingBox2D, ClassificationMeasurement, ColumnSelection, ContinuousMeasurement,
        Coordinate2D, DateTimeParseFormat, FeatureDataType, MultiLineString, MultiPoint,
        MultiPolygon, NoGeometry, RasterQueryRectangle, SpatialPartition2D, SpatialResolution,
        TimeGranularity, TimeInstance, TimeInterval, TimeStep, TypedGeometry, VectorQueryRectangle,
    };
    use geoengine_datatypes::primitives::{CacheTtlSeconds, Measurement};
    use geoengine_datatypes::raster::{
        GeoTransform, GridBoundingBox2D, RasterDataType, RasterPropertiesEntryType,
        RasterPropertiesKey,
=======
        BoundingBox2D, Coordinate2D, DateTime, Duration, FeatureDataType, Measurement,
        RasterQueryRectangle, SpatialResolution, TimeGranularity, TimeInstance, TimeInterval,
        TimeStep, VectorQueryRectangle,
>>>>>>> 22fe2f6b
    };
    use geoengine_datatypes::primitives::{CacheTtlSeconds, ColumnSelection};
    use geoengine_datatypes::raster::RasterDataType;
    use geoengine_datatypes::spatial_reference::{SpatialReference, SpatialReferenceOption};
    use geoengine_datatypes::test_data;
    use geoengine_datatypes::util::Identifier;
    use geoengine_operators::engine::{
        MetaData, MetaDataProvider, MultipleRasterOrSingleVectorSource, PlotOperator,
<<<<<<< HEAD
        PlotResultDescriptor, RasterBandDescriptor, RasterBandDescriptors, RasterResultDescriptor,
        SpatialGridDescriptor, StaticMetaData, TypedOperator, TypedResultDescriptor,
        VectorColumnInfo, VectorOperator, VectorResultDescriptor,
    };
    use geoengine_operators::mock::{
        MockDatasetDataSourceLoadingInfo, MockPointSource, MockPointSourceParams,
=======
        RasterBandDescriptors, RasterResultDescriptor, StaticMetaData, TypedOperator,
        TypedResultDescriptor, VectorColumnInfo, VectorOperator, VectorResultDescriptor,
>>>>>>> 22fe2f6b
    };
    use geoengine_operators::mock::{MockPointSource, MockPointSourceParams};
    use geoengine_operators::plot::{Statistics, StatisticsParams};
    use geoengine_operators::source::{
        CsvHeader, FileNotFoundHandling, FormatSpecifics, GdalDatasetGeoTransform,
        GdalDatasetParameters, GdalLoadingInfo, GdalMetaDataList, GdalMetaDataRegular,
        GdalMetaDataStatic, GdalMetadataNetCdfCf, OgrSourceColumnSpec, OgrSourceDataset,
        OgrSourceDatasetTimeType, OgrSourceDurationSpec, OgrSourceErrorSpec, OgrSourceTimeFormat,
    };
    use geoengine_operators::util::input::MultiRasterOrVectorOperator::Raster;
    use httptest::Server;
    use oauth2::{AccessToken, RefreshToken};
    use openidconnect::SubjectIdentifier;
    use serde_json::json;
    use std::str::FromStr;

    #[ge_context::test]
    async fn test(app_ctx: PostgresContext<NoTls>) {
        anonymous(&app_ctx).await;

        let _user_id = user_reg_login(&app_ctx).await;

        let session = app_ctx
            .login(UserCredentials {
                email: "foo@example.com".into(),
                password: "secret123".into(),
            })
            .await
            .unwrap();

        create_projects(&app_ctx, &session).await;

        let projects = list_projects(&app_ctx, &session).await;

        set_session(&app_ctx, &projects).await;

        let project_id = projects[0].id;

        update_projects(&app_ctx, &session, project_id).await;

        add_permission(&app_ctx, &session, project_id).await;

        delete_project(&app_ctx, &session, project_id).await;
    }

    #[ge_context::test]
    async fn test_external(app_ctx: PostgresContext<NoTls>) {
        anonymous(&app_ctx).await;

        let session = external_user_login_twice(&app_ctx).await;

        create_projects(&app_ctx, &session).await;

        let projects = list_projects(&app_ctx, &session).await;

        set_session_external(&app_ctx, &projects).await;

        let project_id = projects[0].id;

        update_projects(&app_ctx, &session, project_id).await;

        add_permission(&app_ctx, &session, project_id).await;

        delete_project(&app_ctx, &session, project_id).await;
    }

    fn tokens_from_duration(duration: Duration) -> OidcTokens {
        OidcTokens {
            access: AccessToken::new("AccessToken".to_string()),
            refresh: None,
            expires_in: duration,
        }
    }

    async fn set_session(app_ctx: &PostgresContext<NoTls>, projects: &[ProjectListing]) {
        let credentials = UserCredentials {
            email: "foo@example.com".into(),
            password: "secret123".into(),
        };

        let session = app_ctx.login(credentials).await.unwrap();

        set_session_in_database(app_ctx, projects, session).await;
    }

    async fn set_session_external(app_ctx: &PostgresContext<NoTls>, projects: &[ProjectListing]) {
        let external_user_claims = UserClaims {
            external_id: SubjectIdentifier::new("Foo bar Id".into()),
            email: "foo@bar.de".into(),
            real_name: "Foo Bar".into(),
        };

        let session = app_ctx
            .login_external(
                external_user_claims,
                tokens_from_duration(Duration::minutes(10)),
            )
            .await
            .unwrap();

        set_session_in_database(app_ctx, projects, session).await;
    }

    async fn set_session_in_database(
        app_ctx: &PostgresContext<NoTls>,
        projects: &[ProjectListing],
        session: UserSession,
    ) {
        let db = app_ctx.session_context(session.clone()).db();

        db.set_session_project(projects[0].id).await.unwrap();

        assert_eq!(
            app_ctx.session_by_id(session.id).await.unwrap().project,
            Some(projects[0].id)
        );

        let rect = STRectangle::new_unchecked(SpatialReference::epsg_4326(), 0., 1., 2., 3., 1, 2);
        db.set_session_view(rect.clone()).await.unwrap();
        assert_eq!(
            app_ctx.session_by_id(session.id).await.unwrap().view,
            Some(rect)
        );
    }

    async fn delete_project(
        app_ctx: &PostgresContext<NoTls>,
        session: &UserSession,
        project_id: ProjectId,
    ) {
        let db = app_ctx.session_context(session.clone()).db();

        db.delete_project(project_id).await.unwrap();

        assert!(db.load_project(project_id).await.is_err());
    }

    async fn add_permission(
        app_ctx: &PostgresContext<NoTls>,
        session: &UserSession,
        project_id: ProjectId,
    ) {
        let db = app_ctx.session_context(session.clone()).db();

        assert!(db
            .has_permission(project_id, Permission::Owner)
            .await
            .unwrap());

        let user2 = app_ctx
            .register_user(UserRegistration {
                email: "user2@example.com".into(),
                password: "12345678".into(),
                real_name: "User2".into(),
            })
            .await
            .unwrap();

        let session2 = app_ctx
            .login(UserCredentials {
                email: "user2@example.com".into(),
                password: "12345678".into(),
            })
            .await
            .unwrap();

        let db2 = app_ctx.session_context(session2.clone()).db();
        assert!(!db2
            .has_permission(project_id, Permission::Owner)
            .await
            .unwrap());

        db.add_permission(user2.into(), project_id, Permission::Read)
            .await
            .unwrap();

        assert!(db2
            .has_permission(project_id, Permission::Read)
            .await
            .unwrap());
    }

    #[allow(clippy::too_many_lines)]
    async fn update_projects(
        app_ctx: &PostgresContext<NoTls>,
        session: &UserSession,
        project_id: ProjectId,
    ) {
        let db = app_ctx.session_context(session.clone()).db();

        let project = db
            .load_project_version(project_id, LoadVersion::Latest)
            .await
            .unwrap();

        let layer_workflow_id = db
            .register_workflow(Workflow {
                operator: TypedOperator::Vector(
                    MockPointSource {
                        params: MockPointSourceParams::new(vec![Coordinate2D::new(1., 2.); 3]),
                    }
                    .boxed(),
                ),
            })
            .await
            .unwrap();

        assert!(db.load_workflow(&layer_workflow_id).await.is_ok());

        let plot_workflow_id = db
            .register_workflow(Workflow {
                operator: Statistics {
                    params: StatisticsParams {
                        column_names: vec![],
                        percentiles: vec![],
                    },
                    sources: MultipleRasterOrSingleVectorSource {
                        source: Raster(vec![]),
                    },
                }
                .boxed()
                .into(),
            })
            .await
            .unwrap();

        assert!(db.load_workflow(&plot_workflow_id).await.is_ok());

        // add a plot
        let update = UpdateProject {
            id: project.id,
            name: Some("Test9 Updated".into()),
            description: None,
            layers: Some(vec![LayerUpdate::UpdateOrInsert(ProjectLayer {
                workflow: layer_workflow_id,
                name: "TestLayer".into(),
                symbology: PointSymbology::default().into(),
                visibility: Default::default(),
            })]),
            plots: Some(vec![PlotUpdate::UpdateOrInsert(Plot {
                workflow: plot_workflow_id,
                name: "Test Plot".into(),
            })]),
            bounds: None,
            time_step: None,
        };
        db.update_project(update).await.unwrap();

        let versions = db.list_project_versions(project_id).await.unwrap();
        assert_eq!(versions.len(), 2);

        // add second plot
        let update = UpdateProject {
            id: project.id,
            name: Some("Test9 Updated".into()),
            description: None,
            layers: Some(vec![LayerUpdate::UpdateOrInsert(ProjectLayer {
                workflow: layer_workflow_id,
                name: "TestLayer".into(),
                symbology: PointSymbology::default().into(),
                visibility: Default::default(),
            })]),
            plots: Some(vec![
                PlotUpdate::UpdateOrInsert(Plot {
                    workflow: plot_workflow_id,
                    name: "Test Plot".into(),
                }),
                PlotUpdate::UpdateOrInsert(Plot {
                    workflow: plot_workflow_id,
                    name: "Test Plot".into(),
                }),
            ]),
            bounds: None,
            time_step: None,
        };
        db.update_project(update).await.unwrap();

        let versions = db.list_project_versions(project_id).await.unwrap();
        assert_eq!(versions.len(), 3);

        // delete plots
        let update = UpdateProject {
            id: project.id,
            name: None,
            description: None,
            layers: None,
            plots: Some(vec![]),
            bounds: None,
            time_step: None,
        };
        db.update_project(update).await.unwrap();

        let versions = db.list_project_versions(project_id).await.unwrap();
        assert_eq!(versions.len(), 4);
    }

    async fn list_projects(
        app_ctx: &PostgresContext<NoTls>,
        session: &UserSession,
    ) -> Vec<ProjectListing> {
        let options = ProjectListOptions {
            order: OrderBy::NameDesc,
            offset: 0,
            limit: 2,
        };

        let db = app_ctx.session_context(session.clone()).db();

        let projects = db.list_projects(options).await.unwrap();

        assert_eq!(projects.len(), 2);
        assert_eq!(projects[0].name, "Test9");
        assert_eq!(projects[1].name, "Test8");
        projects
    }

    async fn create_projects(app_ctx: &PostgresContext<NoTls>, session: &UserSession) {
        let db = app_ctx.session_context(session.clone()).db();

        for i in 0..10 {
            let create = CreateProject {
                name: format!("Test{i}"),
                description: format!("Test{}", 10 - i),
                bounds: STRectangle::new(
                    SpatialReferenceOption::Unreferenced,
                    0.,
                    0.,
                    1.,
                    1.,
                    0,
                    1,
                )
                .unwrap(),
                time_step: None,
            };
            db.create_project(create).await.unwrap();
        }
    }

<<<<<<< HEAD
    #[ge_context::test]
    async fn it_persists_workflows(app_ctx: PostgresContext<NoTls>) {
        let workflow = Workflow {
            operator: TypedOperator::Vector(
                MockPointSource {
                    params: MockPointSourceParams::new(vec![Coordinate2D::new(1., 2.); 3]),
                }
                .boxed(),
            ),
=======
    async fn user_reg_login(app_ctx: &PostgresContext<NoTls>) -> UserId {
        let user_registration = UserRegistration {
            email: "foo@example.com".into(),
            password: "secret123".into(),
            real_name: "Foo Bar".into(),
>>>>>>> 22fe2f6b
        };

        let user_id = app_ctx.register_user(user_registration).await.unwrap();

        let credentials = UserCredentials {
            email: "foo@example.com".into(),
            password: "secret123".into(),
        };

        let session = app_ctx.login(credentials).await.unwrap();

        let db = app_ctx.session_context(session.clone()).db();

        app_ctx.session_by_id(session.id).await.unwrap();

        db.logout().await.unwrap();

        assert!(app_ctx.session_by_id(session.id).await.is_err());

        user_id
    }

    async fn external_user_login_twice(app_ctx: &PostgresContext<NoTls>) -> UserSession {
        let external_user_claims = UserClaims {
            external_id: SubjectIdentifier::new("Foo bar Id".into()),
            email: "foo@bar.de".into(),
            real_name: "Foo Bar".into(),
        };
        let duration = Duration::minutes(30);

        let login_result = app_ctx
            .login_external(external_user_claims.clone(), tokens_from_duration(duration))
            .await;
        assert!(login_result.is_ok());

        let session_1 = login_result.unwrap();
        let user_id = session_1.user.id; //TODO: Not a deterministic test.

        let db1 = app_ctx.session_context(session_1.clone()).db();

        assert!(session_1.user.email.is_some());
        assert_eq!(session_1.user.email.unwrap(), "foo@bar.de");
        assert!(session_1.user.real_name.is_some());
        assert_eq!(session_1.user.real_name.unwrap(), "Foo Bar");

        let expected_duration = session_1.created + duration;
        assert_eq!(session_1.valid_until, expected_duration);

        assert!(app_ctx.session_by_id(session_1.id).await.is_ok());

        assert!(db1.logout().await.is_ok());

        assert!(app_ctx.session_by_id(session_1.id).await.is_err());

        let duration = Duration::minutes(10);
        let login_result = app_ctx
            .login_external(external_user_claims.clone(), tokens_from_duration(duration))
            .await;
        assert!(login_result.is_ok());

        let session_2 = login_result.unwrap();
        let result = session_2.clone();

        assert!(session_2.user.email.is_some()); //TODO: Technically, user details could change for each login. For simplicity, this is not covered yet.
        assert_eq!(session_2.user.email.unwrap(), "foo@bar.de");
        assert!(session_2.user.real_name.is_some());
        assert_eq!(session_2.user.real_name.unwrap(), "Foo Bar");
        assert_eq!(session_2.user.id, user_id);

        let expected_duration = session_2.created + duration;
        assert_eq!(session_2.valid_until, expected_duration);

        assert!(app_ctx.session_by_id(session_2.id).await.is_ok());

        result
    }

    async fn anonymous(app_ctx: &PostgresContext<NoTls>) {
        let now: DateTime = chrono::offset::Utc::now().into();
        let session = app_ctx.create_anonymous_session().await.unwrap();
        let then: DateTime = chrono::offset::Utc::now().into();

        assert!(session.created >= now && session.created <= then);
        assert!(session.valid_until > session.created);

        let session = app_ctx.session_by_id(session.id).await.unwrap();

        let db = app_ctx.session_context(session.clone()).db();

        db.logout().await.unwrap();

        assert!(app_ctx.session_by_id(session.id).await.is_err());
    }

    #[ge_context::test]
    async fn it_persists_workflows(app_ctx: PostgresContext<NoTls>) {
        let workflow = Workflow {
            operator: TypedOperator::Vector(
                MockPointSource {
                    params: MockPointSourceParams {
                        points: vec![Coordinate2D::new(1., 2.); 3],
                    },
                }
                .boxed(),
            ),
        };

        let session = app_ctx.create_anonymous_session().await.unwrap();
        let ctx = app_ctx.session_context(session);

        let db = ctx.db();
        let id = db.register_workflow(workflow).await.unwrap();

        drop(ctx);

        let workflow = db.load_workflow(&id).await.unwrap();

        let json = serde_json::to_string(&workflow).unwrap();
        assert_eq!(
            json,
            r#"{"type":"Vector","operator":{"type":"MockPointSource","params":{"points":[{"x":1.0,"y":2.0},{"x":1.0,"y":2.0},{"x":1.0,"y":2.0}],"spatialBounds":{"type":"none"}}}}"#
        );
    }

    #[allow(clippy::too_many_lines)]
    #[ge_context::test]
    async fn it_persists_datasets(app_ctx: PostgresContext<NoTls>) {
        let loading_info = OgrSourceDataset {
            file_name: PathBuf::from("test.csv"),
            layer_name: "test.csv".to_owned(),
            data_type: Some(VectorDataType::MultiPoint),
            time: OgrSourceDatasetTimeType::Start {
                start_field: "start".to_owned(),
                start_format: OgrSourceTimeFormat::Auto,
                duration: OgrSourceDurationSpec::Zero,
            },
            default_geometry: None,
            columns: Some(OgrSourceColumnSpec {
                format_specifics: Some(FormatSpecifics::Csv {
                    header: CsvHeader::Auto,
                }),
                x: "x".to_owned(),
                y: None,
                int: vec![],
                float: vec![],
                text: vec![],
                bool: vec![],
                datetime: vec![],
                rename: None,
            }),
            force_ogr_time_filter: false,
            force_ogr_spatial_filter: false,
            on_error: OgrSourceErrorSpec::Ignore,
            sql_query: None,
            attribute_query: None,
            cache_ttl: CacheTtlSeconds::default(),
        };

        let meta_data = MetaDataDefinition::OgrMetaData(StaticMetaData::<
            OgrSourceDataset,
            VectorResultDescriptor,
            VectorQueryRectangle,
        > {
            loading_info: loading_info.clone(),
            result_descriptor: VectorResultDescriptor {
                data_type: VectorDataType::MultiPoint,
                spatial_reference: SpatialReference::epsg_4326().into(),
                columns: [(
                    "foo".to_owned(),
                    VectorColumnInfo {
                        data_type: FeatureDataType::Float,
                        measurement: Measurement::Unitless,
                    },
                )]
                .into_iter()
                .collect(),
                time: None,
                bbox: None,
            },
            phantom: Default::default(),
        });

        let session = app_ctx.create_anonymous_session().await.unwrap();

        let dataset_name = DatasetName::new(Some(session.user.id.to_string()), "my_dataset");

        let db = app_ctx.session_context(session.clone()).db();
        let DatasetIdAndName {
            id: dataset_id,
            name: dataset_name,
        } = db
            .add_dataset(
                AddDataset {
                    name: Some(dataset_name.clone()),
                    display_name: "Ogr Test".to_owned(),
                    description: "desc".to_owned(),
                    source_operator: "OgrSource".to_owned(),
                    symbology: None,
                    provenance: Some(vec![Provenance {
                        citation: "citation".to_owned(),
                        license: "license".to_owned(),
                        uri: "uri".to_owned(),
                    }]),
                    tags: Some(vec!["upload".to_owned(), "test".to_owned()]),
                },
                meta_data,
            )
            .await
            .unwrap();

        let datasets = db
            .list_datasets(DatasetListOptions {
                filter: None,
                order: crate::datasets::listing::OrderBy::NameAsc,
                offset: 0,
                limit: 10,
                tags: None,
            })
            .await
            .unwrap();

        assert_eq!(datasets.len(), 1);

        assert_eq!(
            datasets[0],
            DatasetListing {
                id: dataset_id,
                name: dataset_name,
                display_name: "Ogr Test".to_owned(),
                description: "desc".to_owned(),
                source_operator: "OgrSource".to_owned(),
                symbology: None,
                tags: vec!["upload".to_owned(), "test".to_owned()],
                // create a TypedResultDescriptor object then concert it to the API model
                result_descriptor: TypedResultDescriptor::Vector(VectorResultDescriptor {
                    data_type: VectorDataType::MultiPoint,
                    spatial_reference: SpatialReference::epsg_4326().into(),
                    columns: [(
                        "foo".to_owned(),
                        VectorColumnInfo {
                            data_type: FeatureDataType::Float,
                            measurement: Measurement::Unitless
                        }
                    )]
                    .into_iter()
                    .collect(),
                    time: None,
                    bbox: None,
                })
                .into()
            },
        );

        let provenance = db.load_provenance(&dataset_id).await.unwrap();

        assert_eq!(
            provenance,
            ProvenanceOutput {
                data: dataset_id.into(),
                provenance: Some(vec![Provenance {
                    citation: "citation".to_owned(),
                    license: "license".to_owned(),
                    uri: "uri".to_owned(),
                }])
            }
        );

        let meta_data: Box<dyn MetaData<OgrSourceDataset, _, _>> =
            db.meta_data(&dataset_id.into()).await.unwrap();

        assert_eq!(
            meta_data
                .loading_info(VectorQueryRectangle::with_bounds(
                    BoundingBox2D::new_unchecked((-180., -90.).into(), (180., 90.).into()),
                    TimeInterval::default(),
                    ColumnSelection::all()
                ))
                .await
                .unwrap(),
            loading_info
        );
    }

    #[ge_context::test]
    async fn it_persists_uploads(app_ctx: PostgresContext<NoTls>) {
        let id = UploadId::from_str("2de18cd8-4a38-4111-a445-e3734bc18a80").unwrap();
        let input = Upload {
            id,
            files: vec![FileUpload {
                id: FileId::from_str("e80afab0-831d-4d40-95d6-1e4dfd277e72").unwrap(),
                name: "test.csv".to_owned(),
                byte_size: 1337,
            }],
        };

        let session = app_ctx.create_anonymous_session().await.unwrap();

        let db = app_ctx.session_context(session.clone()).db();

        db.create_upload(input.clone()).await.unwrap();

        let upload = db.load_upload(id).await.unwrap();

        assert_eq!(upload, input);
    }

    #[allow(clippy::too_many_lines)]
    #[ge_context::test]
    async fn it_persists_layer_providers(app_ctx: PostgresContext<NoTls>) {
        let db = app_ctx.session_context(UserSession::admin_session()).db();

        let provider = NetCdfCfDataProviderDefinition {
            name: "netcdfcf".to_string(),
            description: "NetCdfCfProviderDefinition".to_string(),
            priority: Some(33),
            data: test_data!("netcdf4d/").into(),
            overviews: test_data!("netcdf4d/overviews/").into(),
            cache_ttl: CacheTtlSeconds::new(0),
        };

        let provider_id = db.add_layer_provider(provider.into()).await.unwrap();

        let providers = db
            .list_layer_providers(LayerProviderListingOptions {
                offset: 0,
                limit: 10,
            })
            .await
            .unwrap();

        assert_eq!(providers.len(), 1);

        assert_eq!(
            providers[0],
            LayerProviderListing {
                id: provider_id,
                name: "netcdfcf".to_owned(),
                priority: 33,
            }
        );

        let provider = db.load_layer_provider(provider_id).await.unwrap();

        let datasets = provider
            .load_layer_collection(
                &provider.get_root_layer_collection_id().await.unwrap(),
                LayerCollectionListOptions {
                    offset: 0,
                    limit: 10,
                },
            )
            .await
            .unwrap();

        assert_eq!(datasets.items.len(), 5);
    }

    #[ge_context::test]
    async fn it_lists_only_permitted_datasets(app_ctx: PostgresContext<NoTls>) {
        let session1 = app_ctx.create_anonymous_session().await.unwrap();
        let session2 = app_ctx.create_anonymous_session().await.unwrap();

        let db1 = app_ctx.session_context(session1.clone()).db();
        let db2 = app_ctx.session_context(session2.clone()).db();

        let descriptor = VectorResultDescriptor {
            data_type: VectorDataType::Data,
            spatial_reference: SpatialReferenceOption::Unreferenced,
            columns: Default::default(),
            time: None,
            bbox: None,
        };

<<<<<<< HEAD
        let raster_descriptor = RasterResultDescriptor {
            data_type: RasterDataType::U8,
            spatial_reference: SpatialReferenceOption::Unreferenced,
            time: None,
            spatial_grid: geoengine_operators::engine::SpatialGridDescriptor::source_from_parts(
                GeoTransform::new(Coordinate2D::new(0., 0.), 1., -1.),
                GridBoundingBox2D::new([0, 0], [1, 1]).unwrap(),
            ),
            bands: RasterBandDescriptors::new_single_band(),
        };

        let vector_ds = AddDataset {
=======
        let ds = AddDataset {
>>>>>>> 22fe2f6b
            name: None,
            display_name: "OgrDataset".to_string(),
            description: "My Ogr dataset".to_string(),
            source_operator: "OgrSource".to_string(),
            symbology: None,
            provenance: None,
            tags: Some(vec!["upload".to_owned(), "test".to_owned()]),
        };

        let meta = StaticMetaData {
            loading_info: OgrSourceDataset {
                file_name: Default::default(),
                layer_name: String::new(),
                data_type: None,
                time: Default::default(),
                default_geometry: None,
                columns: None,
                force_ogr_time_filter: false,
                force_ogr_spatial_filter: false,
                on_error: OgrSourceErrorSpec::Ignore,
                sql_query: None,
                attribute_query: None,
                cache_ttl: CacheTtlSeconds::default(),
            },
            result_descriptor: descriptor.clone(),
            phantom: Default::default(),
        };

        let _id = db1.add_dataset(ds, meta.into()).await.unwrap();

        let list1 = db1
            .list_datasets(DatasetListOptions {
                filter: None,
                order: crate::datasets::listing::OrderBy::NameAsc,
                offset: 0,
                limit: 1,
                tags: None,
            })
            .await
            .unwrap();

        assert_eq!(list1.len(), 1);

        let list2 = db2
            .list_datasets(DatasetListOptions {
                filter: None,
                order: crate::datasets::listing::OrderBy::NameAsc,
                offset: 0,
                limit: 1,
                tags: None,
            })
            .await
            .unwrap();

        assert_eq!(list2.len(), 0);
    }

    #[ge_context::test]
    async fn it_shows_only_permitted_provenance(app_ctx: PostgresContext<NoTls>) {
        let session1 = app_ctx.create_anonymous_session().await.unwrap();
        let session2 = app_ctx.create_anonymous_session().await.unwrap();

        let db1 = app_ctx.session_context(session1.clone()).db();
        let db2 = app_ctx.session_context(session2.clone()).db();

        let descriptor = VectorResultDescriptor {
            data_type: VectorDataType::Data,
            spatial_reference: SpatialReferenceOption::Unreferenced,
            columns: Default::default(),
            time: None,
            bbox: None,
        };

        let ds = AddDataset {
            name: None,
            display_name: "OgrDataset".to_string(),
            description: "My Ogr dataset".to_string(),
            source_operator: "OgrSource".to_string(),
            symbology: None,
            provenance: None,
            tags: Some(vec!["upload".to_owned(), "test".to_owned()]),
        };

        let meta = StaticMetaData {
            loading_info: OgrSourceDataset {
                file_name: Default::default(),
                layer_name: String::new(),
                data_type: None,
                time: Default::default(),
                default_geometry: None,
                columns: None,
                force_ogr_time_filter: false,
                force_ogr_spatial_filter: false,
                on_error: OgrSourceErrorSpec::Ignore,
                sql_query: None,
                attribute_query: None,
                cache_ttl: CacheTtlSeconds::default(),
            },
            result_descriptor: descriptor.clone(),
            phantom: Default::default(),
        };

        let id = db1.add_dataset(ds, meta.into()).await.unwrap().id;

        assert!(db1.load_provenance(&id).await.is_ok());

        assert!(db2.load_provenance(&id).await.is_err());
    }

    #[ge_context::test]
    async fn it_updates_permissions(app_ctx: PostgresContext<NoTls>) {
        let session1 = app_ctx.create_anonymous_session().await.unwrap();
        let session2 = app_ctx.create_anonymous_session().await.unwrap();

        let db1 = app_ctx.session_context(session1.clone()).db();
        let db2 = app_ctx.session_context(session2.clone()).db();

        let descriptor = VectorResultDescriptor {
            data_type: VectorDataType::Data,
            spatial_reference: SpatialReferenceOption::Unreferenced,
            columns: Default::default(),
            time: None,
            bbox: None,
        };

        let ds = AddDataset {
            name: None,
            display_name: "OgrDataset".to_string(),
            description: "My Ogr dataset".to_string(),
            source_operator: "OgrSource".to_string(),
            symbology: None,
            provenance: None,
            tags: Some(vec!["upload".to_owned(), "test".to_owned()]),
        };

        let meta = StaticMetaData {
            loading_info: OgrSourceDataset {
                file_name: Default::default(),
                layer_name: String::new(),
                data_type: None,
                time: Default::default(),
                default_geometry: None,
                columns: None,
                force_ogr_time_filter: false,
                force_ogr_spatial_filter: false,
                on_error: OgrSourceErrorSpec::Ignore,
                sql_query: None,
                attribute_query: None,
                cache_ttl: CacheTtlSeconds::default(),
            },
            result_descriptor: descriptor.clone(),
            phantom: Default::default(),
        };

        let id = db1.add_dataset(ds, meta.into()).await.unwrap().id;

        assert!(db1.load_dataset(&id).await.is_ok());

        assert!(db2.load_dataset(&id).await.is_err());

        db1.add_permission(session2.user.id.into(), id, Permission::Read)
            .await
            .unwrap();

        assert!(db2.load_dataset(&id).await.is_ok());
    }

    #[ge_context::test]
    async fn it_uses_roles_for_permissions(app_ctx: PostgresContext<NoTls>) {
        let session1 = app_ctx.create_anonymous_session().await.unwrap();
        let session2 = app_ctx.create_anonymous_session().await.unwrap();

        let db1 = app_ctx.session_context(session1.clone()).db();
        let db2 = app_ctx.session_context(session2.clone()).db();

<<<<<<< HEAD
        let workflow = Workflow {
            operator: TypedOperator::Vector(
                MockPointSource {
                    params: MockPointSourceParams::new(vec![Coordinate2D::new(1., 2.); 3]),
                }
                .boxed(),
            ),
=======
        let descriptor = VectorResultDescriptor {
            data_type: VectorDataType::Data,
            spatial_reference: SpatialReferenceOption::Unreferenced,
            columns: Default::default(),
            time: None,
            bbox: None,
>>>>>>> 22fe2f6b
        };

        let ds = AddDataset {
            name: None,
            display_name: "OgrDataset".to_string(),
            description: "My Ogr dataset".to_string(),
            source_operator: "OgrSource".to_string(),
            symbology: None,
            provenance: None,
            tags: Some(vec!["upload".to_owned(), "test".to_owned()]),
        };

        let meta = StaticMetaData {
            loading_info: OgrSourceDataset {
                file_name: Default::default(),
                layer_name: String::new(),
                data_type: None,
                time: Default::default(),
                default_geometry: None,
                columns: None,
                force_ogr_time_filter: false,
                force_ogr_spatial_filter: false,
                on_error: OgrSourceErrorSpec::Ignore,
                sql_query: None,
                attribute_query: None,
                cache_ttl: CacheTtlSeconds::default(),
            },
            result_descriptor: descriptor.clone(),
            phantom: Default::default(),
        };

        let id = db1.add_dataset(ds, meta.into()).await.unwrap().id;

        assert!(db1.load_dataset(&id).await.is_ok());

        assert!(db2.load_dataset(&id).await.is_err());

        db1.add_permission(session2.user.id.into(), id, Permission::Read)
            .await
            .unwrap();

        assert!(db2.load_dataset(&id).await.is_ok());
    }

    #[ge_context::test]
    async fn it_secures_meta_data(app_ctx: PostgresContext<NoTls>) {
        let session1 = app_ctx.create_anonymous_session().await.unwrap();
        let session2 = app_ctx.create_anonymous_session().await.unwrap();

        let db1 = app_ctx.session_context(session1.clone()).db();
        let db2 = app_ctx.session_context(session2.clone()).db();

        let descriptor = VectorResultDescriptor {
            data_type: VectorDataType::Data,
            spatial_reference: SpatialReferenceOption::Unreferenced,
            columns: Default::default(),
            time: None,
            bbox: None,
        };

        let ds = AddDataset {
            name: None,
            display_name: "OgrDataset".to_string(),
            description: "My Ogr dataset".to_string(),
            source_operator: "OgrSource".to_string(),
            symbology: None,
            provenance: None,
            tags: Some(vec!["upload".to_owned(), "test".to_owned()]),
        };

        let meta = StaticMetaData {
            loading_info: OgrSourceDataset {
                file_name: Default::default(),
                layer_name: String::new(),
                data_type: None,
                time: Default::default(),
                default_geometry: None,
                columns: None,
                force_ogr_time_filter: false,
                force_ogr_spatial_filter: false,
                on_error: OgrSourceErrorSpec::Ignore,
                sql_query: None,
                attribute_query: None,
                cache_ttl: CacheTtlSeconds::default(),
            },
            result_descriptor: descriptor.clone(),
            phantom: Default::default(),
        };

        let id = db1.add_dataset(ds, meta.into()).await.unwrap().id;

        let meta: geoengine_operators::util::Result<
            Box<dyn MetaData<OgrSourceDataset, VectorResultDescriptor, VectorQueryRectangle>>,
        > = db1.meta_data(&id.into()).await;

        assert!(meta.is_ok());

        let meta: geoengine_operators::util::Result<
            Box<dyn MetaData<OgrSourceDataset, VectorResultDescriptor, VectorQueryRectangle>>,
        > = db2.meta_data(&id.into()).await;

        assert!(meta.is_err());

        db1.add_permission(session2.user.id.into(), id, Permission::Read)
            .await
            .unwrap();

        let meta: geoengine_operators::util::Result<
            Box<dyn MetaData<OgrSourceDataset, VectorResultDescriptor, VectorQueryRectangle>>,
        > = db2.meta_data(&id.into()).await;

        assert!(meta.is_ok());
    }

    #[allow(clippy::too_many_lines)]
    #[ge_context::test]
    async fn it_loads_all_meta_data_types(app_ctx: PostgresContext<NoTls>) {
        let session = app_ctx.create_anonymous_session().await.unwrap();

        let db = app_ctx.session_context(session.clone()).db();

<<<<<<< HEAD
        let workflow = Workflow {
            operator: TypedOperator::Vector(
                MockPointSource {
                    params: MockPointSourceParams::new(vec![Coordinate2D::new(1., 2.); 3]),
=======
        let vector_descriptor = VectorResultDescriptor {
            data_type: VectorDataType::Data,
            spatial_reference: SpatialReferenceOption::Unreferenced,
            columns: Default::default(),
            time: None,
            bbox: None,
        };

        let raster_descriptor = RasterResultDescriptor {
            data_type: RasterDataType::U8,
            spatial_reference: SpatialReferenceOption::Unreferenced,
            time: None,
            bbox: None,
            resolution: None,
            bands: RasterBandDescriptors::new_single_band(),
        };

        let vector_ds = AddDataset {
            name: None,
            display_name: "OgrDataset".to_string(),
            description: "My Ogr dataset".to_string(),
            source_operator: "OgrSource".to_string(),
            symbology: None,
            provenance: None,
            tags: Some(vec!["upload".to_owned(), "test".to_owned()]),
        };

        let raster_ds = AddDataset {
            name: None,
            display_name: "GdalDataset".to_string(),
            description: "My Gdal dataset".to_string(),
            source_operator: "GdalSource".to_string(),
            symbology: None,
            provenance: None,
            tags: Some(vec!["upload".to_owned(), "test".to_owned()]),
        };

        let gdal_params = GdalDatasetParameters {
            file_path: Default::default(),
            rasterband_channel: 0,
            geo_transform: GdalDatasetGeoTransform {
                origin_coordinate: Default::default(),
                x_pixel_size: 0.0,
                y_pixel_size: 0.0,
            },
            width: 0,
            height: 0,
            file_not_found_handling: FileNotFoundHandling::NoData,
            no_data_value: None,
            properties_mapping: None,
            gdal_open_options: None,
            gdal_config_options: None,
            allow_alphaband_as_mask: false,
            retry: None,
        };

        let meta = StaticMetaData {
            loading_info: OgrSourceDataset {
                file_name: Default::default(),
                layer_name: String::new(),
                data_type: None,
                time: Default::default(),
                default_geometry: None,
                columns: None,
                force_ogr_time_filter: false,
                force_ogr_spatial_filter: false,
                on_error: OgrSourceErrorSpec::Ignore,
                sql_query: None,
                attribute_query: None,
                cache_ttl: CacheTtlSeconds::default(),
            },
            result_descriptor: vector_descriptor.clone(),
            phantom: Default::default(),
        };

        let id = db.add_dataset(vector_ds, meta.into()).await.unwrap().id;

        let meta: geoengine_operators::util::Result<
            Box<dyn MetaData<OgrSourceDataset, VectorResultDescriptor, VectorQueryRectangle>>,
        > = db.meta_data(&id.into()).await;

        assert!(meta.is_ok());

        let meta = GdalMetaDataRegular {
            result_descriptor: raster_descriptor.clone(),
            params: gdal_params.clone(),
            time_placeholders: Default::default(),
            data_time: Default::default(),
            step: TimeStep {
                granularity: TimeGranularity::Millis,
                step: 0,
            },
            cache_ttl: CacheTtlSeconds::default(),
        };

        let id = db
            .add_dataset(raster_ds.clone(), meta.into())
            .await
            .unwrap()
            .id;

        let meta: geoengine_operators::util::Result<
            Box<dyn MetaData<GdalLoadingInfo, RasterResultDescriptor, RasterQueryRectangle>>,
        > = db.meta_data(&id.into()).await;

        assert!(meta.is_ok());

        let meta = GdalMetaDataStatic {
            time: None,
            params: gdal_params.clone(),
            result_descriptor: raster_descriptor.clone(),
            cache_ttl: CacheTtlSeconds::default(),
        };

        let id = db
            .add_dataset(raster_ds.clone(), meta.into())
            .await
            .unwrap()
            .id;

        let meta: geoengine_operators::util::Result<
            Box<dyn MetaData<GdalLoadingInfo, RasterResultDescriptor, RasterQueryRectangle>>,
        > = db.meta_data(&id.into()).await;

        assert!(meta.is_ok());

        let meta = GdalMetaDataList {
            result_descriptor: raster_descriptor.clone(),
            params: vec![],
        };

        let id = db
            .add_dataset(raster_ds.clone(), meta.into())
            .await
            .unwrap()
            .id;

        let meta: geoengine_operators::util::Result<
            Box<dyn MetaData<GdalLoadingInfo, RasterResultDescriptor, RasterQueryRectangle>>,
        > = db.meta_data(&id.into()).await;

        assert!(meta.is_ok());

        let meta = GdalMetadataNetCdfCf {
            result_descriptor: raster_descriptor.clone(),
            params: gdal_params.clone(),
            start: TimeInstance::MIN,
            end: TimeInstance::MAX,
            step: TimeStep {
                granularity: TimeGranularity::Millis,
                step: 0,
            },
            band_offset: 0,
            cache_ttl: CacheTtlSeconds::default(),
        };

        let id = db
            .add_dataset(raster_ds.clone(), meta.into())
            .await
            .unwrap()
            .id;

        let meta: geoengine_operators::util::Result<
            Box<dyn MetaData<GdalLoadingInfo, RasterResultDescriptor, RasterQueryRectangle>>,
        > = db.meta_data(&id.into()).await;

        assert!(meta.is_ok());
    }

    #[ge_context::test]
    async fn it_secures_uploads(app_ctx: PostgresContext<NoTls>) {
        let session1 = app_ctx.create_anonymous_session().await.unwrap();
        let session2 = app_ctx.create_anonymous_session().await.unwrap();

        let db1 = app_ctx.session_context(session1.clone()).db();
        let db2 = app_ctx.session_context(session2.clone()).db();

        let upload_id = UploadId::new();

        let upload = Upload {
            id: upload_id,
            files: vec![FileUpload {
                id: FileId::new(),
                name: "test.bin".to_owned(),
                byte_size: 1024,
            }],
        };

        db1.create_upload(upload).await.unwrap();

        assert!(db1.load_upload(upload_id).await.is_ok());

        assert!(db2.load_upload(upload_id).await.is_err());
    }

    #[allow(clippy::too_many_lines)]
    #[ge_context::test]
    async fn it_collects_layers(app_ctx: PostgresContext<NoTls>) {
        let session = admin_login(&app_ctx).await;

        let layer_db = app_ctx.session_context(session).db();

        let workflow = Workflow {
            operator: TypedOperator::Vector(
                MockPointSource {
                    params: MockPointSourceParams {
                        points: vec![Coordinate2D::new(1., 2.); 3],
                    },
>>>>>>> 22fe2f6b
                }
                .boxed(),
            ),
        };

        let root_collection_id = layer_db.get_root_layer_collection_id().await.unwrap();

        let layer1 = layer_db
            .add_layer(
                AddLayer {
                    name: "Layer1".to_string(),
                    description: "Layer 1".to_string(),
                    symbology: None,
                    workflow: workflow.clone(),
                    metadata: [("meta".to_string(), "datum".to_string())].into(),
                    properties: vec![("proper".to_string(), "tee".to_string()).into()],
                },
                &root_collection_id,
            )
            .await
            .unwrap();

        assert_eq!(
            layer_db.load_layer(&layer1).await.unwrap(),
            crate::layers::layer::Layer {
                id: ProviderLayerId {
                    provider_id: INTERNAL_PROVIDER_ID,
                    layer_id: layer1.clone(),
                },
                name: "Layer1".to_string(),
                description: "Layer 1".to_string(),
                symbology: None,
                workflow: workflow.clone(),
                metadata: [("meta".to_string(), "datum".to_string())].into(),
                properties: vec![("proper".to_string(), "tee".to_string()).into()],
            }
        );

        let collection1_id = layer_db
            .add_layer_collection(
                AddLayerCollection {
                    name: "Collection1".to_string(),
                    description: "Collection 1".to_string(),
                    properties: Default::default(),
                },
                &root_collection_id,
            )
            .await
            .unwrap();

        let layer2 = layer_db
            .add_layer(
                AddLayer {
                    name: "Layer2".to_string(),
                    description: "Layer 2".to_string(),
                    symbology: None,
                    workflow: workflow.clone(),
                    metadata: Default::default(),
                    properties: Default::default(),
                },
                &collection1_id,
            )
            .await
            .unwrap();

        let collection2_id = layer_db
            .add_layer_collection(
                AddLayerCollection {
                    name: "Collection2".to_string(),
                    description: "Collection 2".to_string(),
                    properties: Default::default(),
                },
                &collection1_id,
            )
            .await
            .unwrap();

        layer_db
            .add_collection_to_parent(&collection2_id, &collection1_id)
            .await
            .unwrap();

        let root_collection = layer_db
            .load_layer_collection(
                &root_collection_id,
                LayerCollectionListOptions {
                    offset: 0,
                    limit: 20,
                },
            )
            .await
            .unwrap();

        assert_eq!(
            root_collection,
            LayerCollection {
                id: ProviderLayerCollectionId {
                    provider_id: INTERNAL_PROVIDER_ID,
                    collection_id: root_collection_id,
                },
                name: "Layers".to_string(),
                description: "All available Geo Engine layers".to_string(),
                items: vec![
                    CollectionItem::Collection(LayerCollectionListing {
                        id: ProviderLayerCollectionId {
                            provider_id: INTERNAL_PROVIDER_ID,
                            collection_id: collection1_id.clone(),
                        },
                        name: "Collection1".to_string(),
                        description: "Collection 1".to_string(),
                        properties: Default::default(),
                    }),
                    CollectionItem::Collection(LayerCollectionListing {
                        id: ProviderLayerCollectionId {
                            provider_id: INTERNAL_PROVIDER_ID,
                            collection_id: LayerCollectionId(UNSORTED_COLLECTION_ID.to_string()),
                        },
                        name: "Unsorted".to_string(),
                        description: "Unsorted Layers".to_string(),
                        properties: Default::default(),
                    }),
                    CollectionItem::Layer(LayerListing {
                        id: ProviderLayerId {
                            provider_id: INTERNAL_PROVIDER_ID,
                            layer_id: layer1,
                        },
                        name: "Layer1".to_string(),
                        description: "Layer 1".to_string(),
                        properties: vec![("proper".to_string(), "tee".to_string()).into()],
                    })
                ],
                entry_label: None,
                properties: vec![],
            }
        );

        let collection1 = layer_db
            .load_layer_collection(
                &collection1_id,
                LayerCollectionListOptions {
                    offset: 0,
                    limit: 20,
                },
            )
            .await
            .unwrap();

        assert_eq!(
            collection1,
            LayerCollection {
                id: ProviderLayerCollectionId {
                    provider_id: INTERNAL_PROVIDER_ID,
                    collection_id: collection1_id,
                },
                name: "Collection1".to_string(),
                description: "Collection 1".to_string(),
                items: vec![
                    CollectionItem::Collection(LayerCollectionListing {
                        id: ProviderLayerCollectionId {
                            provider_id: INTERNAL_PROVIDER_ID,
                            collection_id: collection2_id,
                        },
                        name: "Collection2".to_string(),
                        description: "Collection 2".to_string(),
                        properties: Default::default(),
                    }),
                    CollectionItem::Layer(LayerListing {
                        id: ProviderLayerId {
                            provider_id: INTERNAL_PROVIDER_ID,
                            layer_id: layer2,
                        },
                        name: "Layer2".to_string(),
                        description: "Layer 2".to_string(),
                        properties: vec![],
                    })
                ],
                entry_label: None,
                properties: vec![],
            }
        );
    }

    #[allow(clippy::too_many_lines)]
    #[ge_context::test]
    async fn it_searches_layers(app_ctx: PostgresContext<NoTls>) {
        let session = admin_login(&app_ctx).await;

        let layer_db = app_ctx.session_context(session).db();

        let workflow = Workflow {
            operator: TypedOperator::Vector(
                MockPointSource {
                    params: MockPointSourceParams {
                        points: vec![Coordinate2D::new(1., 2.); 3],
                    },
                }
                .boxed(),
            ),
        };

        let root_collection_id = layer_db.get_root_layer_collection_id().await.unwrap();

        let layer1 = layer_db
            .add_layer(
                AddLayer {
                    name: "Layer1".to_string(),
                    description: "Layer 1".to_string(),
                    symbology: None,
                    workflow: workflow.clone(),
                    metadata: [("meta".to_string(), "datum".to_string())].into(),
                    properties: vec![("proper".to_string(), "tee".to_string()).into()],
                },
                &root_collection_id,
            )
            .await
            .unwrap();

        let collection1_id = layer_db
            .add_layer_collection(
                AddLayerCollection {
                    name: "Collection1".to_string(),
                    description: "Collection 1".to_string(),
                    properties: Default::default(),
                },
                &root_collection_id,
            )
            .await
            .unwrap();

        let layer2 = layer_db
            .add_layer(
                AddLayer {
                    name: "Layer2".to_string(),
                    description: "Layer 2".to_string(),
                    symbology: None,
                    workflow: workflow.clone(),
                    metadata: Default::default(),
                    properties: Default::default(),
                },
                &collection1_id,
            )
            .await
            .unwrap();

        let collection2_id = layer_db
            .add_layer_collection(
                AddLayerCollection {
                    name: "Collection2".to_string(),
                    description: "Collection 2".to_string(),
                    properties: Default::default(),
                },
                &collection1_id,
            )
            .await
            .unwrap();

        let root_collection_all = layer_db
            .search(
                &root_collection_id,
                SearchParameters {
                    search_type: SearchType::Fulltext,
                    search_string: String::new(),
                    limit: 10,
                    offset: 0,
                },
            )
            .await
            .unwrap();

        assert_eq!(
            root_collection_all,
            LayerCollection {
                id: ProviderLayerCollectionId {
                    provider_id: INTERNAL_PROVIDER_ID,
                    collection_id: root_collection_id.clone(),
                },
                name: "Layers".to_string(),
                description: "All available Geo Engine layers".to_string(),
                items: vec![
                    CollectionItem::Collection(LayerCollectionListing {
                        id: ProviderLayerCollectionId {
                            provider_id: INTERNAL_PROVIDER_ID,
                            collection_id: collection1_id.clone(),
                        },
                        name: "Collection1".to_string(),
                        description: "Collection 1".to_string(),
                        properties: Default::default(),
                    }),
                    CollectionItem::Collection(LayerCollectionListing {
                        id: ProviderLayerCollectionId {
                            provider_id: INTERNAL_PROVIDER_ID,
                            collection_id: collection2_id.clone(),
                        },
                        name: "Collection2".to_string(),
                        description: "Collection 2".to_string(),
                        properties: Default::default(),
                    }),
                    CollectionItem::Collection(LayerCollectionListing {
                        id: ProviderLayerCollectionId {
                            provider_id: INTERNAL_PROVIDER_ID,
                            collection_id: LayerCollectionId(
                                "ffb2dd9e-f5ad-427c-b7f1-c9a0c7a0ae3f".to_string()
                            ),
                        },
                        name: "Unsorted".to_string(),
                        description: "Unsorted Layers".to_string(),
                        properties: Default::default(),
                    }),
                    CollectionItem::Layer(LayerListing {
                        id: ProviderLayerId {
                            provider_id: INTERNAL_PROVIDER_ID,
                            layer_id: layer1.clone(),
                        },
                        name: "Layer1".to_string(),
                        description: "Layer 1".to_string(),
                        properties: vec![("proper".to_string(), "tee".to_string()).into()],
                    }),
                    CollectionItem::Layer(LayerListing {
                        id: ProviderLayerId {
                            provider_id: INTERNAL_PROVIDER_ID,
                            layer_id: layer2.clone(),
                        },
                        name: "Layer2".to_string(),
                        description: "Layer 2".to_string(),
                        properties: vec![],
                    }),
                ],
                entry_label: None,
                properties: vec![],
            }
        );

        let root_collection_filtered = layer_db
            .search(
                &root_collection_id,
                SearchParameters {
                    search_type: SearchType::Fulltext,
                    search_string: "lection".to_string(),
                    limit: 10,
                    offset: 0,
                },
            )
            .await
            .unwrap();

        assert_eq!(
            root_collection_filtered,
            LayerCollection {
                id: ProviderLayerCollectionId {
                    provider_id: INTERNAL_PROVIDER_ID,
                    collection_id: root_collection_id.clone(),
                },
                name: "Layers".to_string(),
                description: "All available Geo Engine layers".to_string(),
                items: vec![
                    CollectionItem::Collection(LayerCollectionListing {
                        id: ProviderLayerCollectionId {
                            provider_id: INTERNAL_PROVIDER_ID,
                            collection_id: collection1_id.clone(),
                        },
                        name: "Collection1".to_string(),
                        description: "Collection 1".to_string(),
                        properties: Default::default(),
                    }),
                    CollectionItem::Collection(LayerCollectionListing {
                        id: ProviderLayerCollectionId {
                            provider_id: INTERNAL_PROVIDER_ID,
                            collection_id: collection2_id.clone(),
                        },
                        name: "Collection2".to_string(),
                        description: "Collection 2".to_string(),
                        properties: Default::default(),
                    }),
                ],
                entry_label: None,
                properties: vec![],
            }
        );

        let collection1_all = layer_db
            .search(
                &collection1_id,
                SearchParameters {
                    search_type: SearchType::Fulltext,
                    search_string: String::new(),
                    limit: 10,
                    offset: 0,
                },
            )
            .await
            .unwrap();

        assert_eq!(
            collection1_all,
            LayerCollection {
                id: ProviderLayerCollectionId {
                    provider_id: INTERNAL_PROVIDER_ID,
                    collection_id: collection1_id.clone(),
                },
                name: "Collection1".to_string(),
                description: "Collection 1".to_string(),
                items: vec![
                    CollectionItem::Collection(LayerCollectionListing {
                        id: ProviderLayerCollectionId {
                            provider_id: INTERNAL_PROVIDER_ID,
                            collection_id: collection2_id.clone(),
                        },
                        name: "Collection2".to_string(),
                        description: "Collection 2".to_string(),
                        properties: Default::default(),
                    }),
                    CollectionItem::Layer(LayerListing {
                        id: ProviderLayerId {
                            provider_id: INTERNAL_PROVIDER_ID,
                            layer_id: layer2.clone(),
                        },
                        name: "Layer2".to_string(),
                        description: "Layer 2".to_string(),
                        properties: vec![],
                    }),
                ],
                entry_label: None,
                properties: vec![],
            }
        );

        let collection1_filtered_fulltext = layer_db
            .search(
                &collection1_id,
                SearchParameters {
                    search_type: SearchType::Fulltext,
                    search_string: "ay".to_string(),
                    limit: 10,
                    offset: 0,
                },
            )
            .await
            .unwrap();

        assert_eq!(
            collection1_filtered_fulltext,
            LayerCollection {
                id: ProviderLayerCollectionId {
                    provider_id: INTERNAL_PROVIDER_ID,
                    collection_id: collection1_id.clone(),
                },
                name: "Collection1".to_string(),
                description: "Collection 1".to_string(),
                items: vec![CollectionItem::Layer(LayerListing {
                    id: ProviderLayerId {
                        provider_id: INTERNAL_PROVIDER_ID,
                        layer_id: layer2.clone(),
                    },
                    name: "Layer2".to_string(),
                    description: "Layer 2".to_string(),
                    properties: vec![],
                }),],
                entry_label: None,
                properties: vec![],
            }
        );

        let collection1_filtered_prefix = layer_db
            .search(
                &collection1_id,
                SearchParameters {
                    search_type: SearchType::Prefix,
                    search_string: "ay".to_string(),
                    limit: 10,
                    offset: 0,
                },
            )
            .await
            .unwrap();

        assert_eq!(
            collection1_filtered_prefix,
            LayerCollection {
                id: ProviderLayerCollectionId {
                    provider_id: INTERNAL_PROVIDER_ID,
                    collection_id: collection1_id.clone(),
                },
                name: "Collection1".to_string(),
                description: "Collection 1".to_string(),
                items: vec![],
                entry_label: None,
                properties: vec![],
            }
        );

        let collection1_filtered_prefix2 = layer_db
            .search(
                &collection1_id,
                SearchParameters {
                    search_type: SearchType::Prefix,
                    search_string: "Lay".to_string(),
                    limit: 10,
                    offset: 0,
                },
            )
            .await
            .unwrap();

        assert_eq!(
            collection1_filtered_prefix2,
            LayerCollection {
                id: ProviderLayerCollectionId {
                    provider_id: INTERNAL_PROVIDER_ID,
                    collection_id: collection1_id.clone(),
                },
                name: "Collection1".to_string(),
                description: "Collection 1".to_string(),
                items: vec![CollectionItem::Layer(LayerListing {
                    id: ProviderLayerId {
                        provider_id: INTERNAL_PROVIDER_ID,
                        layer_id: layer2.clone(),
                    },
                    name: "Layer2".to_string(),
                    description: "Layer 2".to_string(),
                    properties: vec![],
                }),],
                entry_label: None,
                properties: vec![],
            }
        );
    }

    #[allow(clippy::too_many_lines)]
    #[ge_context::test]
    async fn it_searches_layers_with_permissions(app_ctx: PostgresContext<NoTls>) {
        let admin_session = admin_login(&app_ctx).await;
        let admin_layer_db = app_ctx.session_context(admin_session).db();

        let user_session = app_ctx.create_anonymous_session().await.unwrap();
        let user_layer_db = app_ctx.session_context(user_session.clone()).db();

        let workflow = Workflow {
            operator: TypedOperator::Vector(
                MockPointSource {
                    params: MockPointSourceParams::new(vec![Coordinate2D::new(1., 2.); 3]),
                }
                .boxed(),
            ),
        };

        let root_collection_id = admin_layer_db.get_root_layer_collection_id().await.unwrap();

        let layer1 = admin_layer_db
            .add_layer(
                AddLayer {
                    name: "Layer1".to_string(),
                    description: "Layer 1".to_string(),
                    symbology: None,
                    workflow: workflow.clone(),
                    metadata: [("meta".to_string(), "datum".to_string())].into(),
                    properties: vec![("proper".to_string(), "tee".to_string()).into()],
                },
                &root_collection_id,
            )
            .await
            .unwrap();

        let collection1_id = admin_layer_db
            .add_layer_collection(
                AddLayerCollection {
                    name: "Collection1".to_string(),
                    description: "Collection 1".to_string(),
                    properties: Default::default(),
                },
                &root_collection_id,
            )
            .await
            .unwrap();

        let layer2 = admin_layer_db
            .add_layer(
                AddLayer {
                    name: "Layer2".to_string(),
                    description: "Layer 2".to_string(),
                    symbology: None,
                    workflow: workflow.clone(),
                    metadata: Default::default(),
                    properties: Default::default(),
                },
                &collection1_id,
            )
            .await
            .unwrap();

        let collection2_id = admin_layer_db
            .add_layer_collection(
                AddLayerCollection {
                    name: "Collection2".to_string(),
                    description: "Collection 2".to_string(),
                    properties: Default::default(),
                },
                &collection1_id,
            )
            .await
            .unwrap();

        let collection3_id = admin_layer_db
            .add_layer_collection(
                AddLayerCollection {
                    name: "Collection3".to_string(),
                    description: "Collection 3".to_string(),
                    properties: Default::default(),
                },
                &collection1_id,
            )
            .await
            .unwrap();

        let layer3 = admin_layer_db
            .add_layer(
                AddLayer {
                    name: "Layer3".to_string(),
                    description: "Layer 3".to_string(),
                    symbology: None,
                    workflow: workflow.clone(),
                    metadata: Default::default(),
                    properties: Default::default(),
                },
                &collection2_id,
            )
            .await
            .unwrap();

        // Grant user permissions for collection1, collection2, layer1 and layer2
        admin_layer_db
            .add_permission(
                user_session.user.id.into(),
                collection1_id.clone(),
                Permission::Read,
            )
            .await
            .unwrap();

        admin_layer_db
            .add_permission(
                user_session.user.id.into(),
                collection2_id.clone(),
                Permission::Read,
            )
            .await
            .unwrap();

        admin_layer_db
            .add_permission(
                user_session.user.id.into(),
                layer1.clone(),
                Permission::Read,
            )
            .await
            .unwrap();

        admin_layer_db
            .add_permission(
                user_session.user.id.into(),
                layer2.clone(),
                Permission::Read,
            )
            .await
            .unwrap();

<<<<<<< HEAD
        assert_eq!(collection1_filtered_prefix2, vec!["Layer2".to_string(),]);
    }

    #[allow(clippy::too_many_lines)]
    #[ge_context::test]
    async fn it_reports_search_capabilities(app_ctx: PostgresContext<NoTls>) {
        let session = app_ctx.default_session().await.unwrap();

        let layer_db = app_ctx.session_context(session).db();

        let capabilities = layer_db.capabilities().search;

        let root_collection_id = layer_db.get_root_layer_collection_id().await.unwrap();

        if capabilities.search_types.fulltext {
            assert!(layer_db
                .search(
                    &root_collection_id,
                    SearchParameters {
                        search_type: SearchType::Fulltext,
                        search_string: String::new(),
                        limit: 10,
                        offset: 0,
                    },
                )
                .await
                .is_ok());

            if capabilities.autocomplete {
                assert!(layer_db
                    .autocomplete_search(
                        &root_collection_id,
                        SearchParameters {
                            search_type: SearchType::Fulltext,
                            search_string: String::new(),
                            limit: 10,
                            offset: 0,
                        },
                    )
                    .await
                    .is_ok());
            } else {
                assert!(layer_db
                    .autocomplete_search(
                        &root_collection_id,
                        SearchParameters {
                            search_type: SearchType::Fulltext,
                            search_string: String::new(),
                            limit: 10,
                            offset: 0,
                        },
                    )
                    .await
                    .is_err());
            }
        }
        if capabilities.search_types.prefix {
            assert!(layer_db
                .search(
                    &root_collection_id,
                    SearchParameters {
                        search_type: SearchType::Prefix,
                        search_string: String::new(),
                        limit: 10,
                        offset: 0,
                    },
                )
                .await
                .is_ok());

            if capabilities.autocomplete {
                assert!(layer_db
                    .autocomplete_search(
                        &root_collection_id,
                        SearchParameters {
                            search_type: SearchType::Prefix,
                            search_string: String::new(),
                            limit: 10,
                            offset: 0,
                        },
                    )
                    .await
                    .is_ok());
            } else {
                assert!(layer_db
                    .autocomplete_search(
                        &root_collection_id,
                        SearchParameters {
                            search_type: SearchType::Prefix,
                            search_string: String::new(),
                            limit: 10,
                            offset: 0,
                        },
                    )
                    .await
                    .is_err());
            }
        }
    }

    #[allow(clippy::too_many_lines)]
    #[ge_context::test]
    async fn it_removes_layer_collections(app_ctx: PostgresContext<NoTls>) {
        let session = app_ctx.default_session().await.unwrap();

        let layer_db = app_ctx.session_context(session).db();

        let layer = AddLayer {
            name: "layer".to_string(),
            description: "description".to_string(),
            workflow: Workflow {
                operator: TypedOperator::Vector(
                    MockPointSource {
                        params: MockPointSourceParams::new(vec![Coordinate2D::new(1., 2.); 3]),
                    }
                    .boxed(),
                ),
            },
            symbology: None,
            metadata: Default::default(),
            properties: Default::default(),
        };

        let root_collection = &layer_db.get_root_layer_collection_id().await.unwrap();

        let collection = AddLayerCollection {
            name: "top collection".to_string(),
            description: "description".to_string(),
            properties: Default::default(),
        };

        let top_c_id = layer_db
            .add_layer_collection(collection, root_collection)
            .await
            .unwrap();

        let l_id = layer_db.add_layer(layer, &top_c_id).await.unwrap();

        let collection = AddLayerCollection {
            name: "empty collection".to_string(),
            description: "description".to_string(),
            properties: Default::default(),
        };

        let empty_c_id = layer_db
            .add_layer_collection(collection, &top_c_id)
            .await
            .unwrap();

        let items = layer_db
            .load_layer_collection(
                &top_c_id,
                LayerCollectionListOptions {
=======
        // Ensure admin sees everything we added
        let admin_root_collection_all = admin_layer_db
            .search(
                &root_collection_id,
                SearchParameters {
                    search_type: SearchType::Fulltext,
                    search_string: String::new(),
                    limit: 10,
>>>>>>> 22fe2f6b
                    offset: 0,
                },
            )
            .await
            .unwrap();

        assert_eq!(
            admin_root_collection_all,
            LayerCollection {
                id: ProviderLayerCollectionId {
                    provider_id: INTERNAL_PROVIDER_ID,
                    collection_id: root_collection_id.clone(),
                },
                name: "Layers".to_string(),
                description: "All available Geo Engine layers".to_string(),
                items: vec![
                    CollectionItem::Collection(LayerCollectionListing {
                        id: ProviderLayerCollectionId {
                            provider_id: INTERNAL_PROVIDER_ID,
                            collection_id: collection1_id.clone(),
                        },
                        name: "Collection1".to_string(),
                        description: "Collection 1".to_string(),
                        properties: Default::default(),
                    }),
                    CollectionItem::Collection(LayerCollectionListing {
                        id: ProviderLayerCollectionId {
                            provider_id: INTERNAL_PROVIDER_ID,
                            collection_id: collection2_id.clone(),
                        },
                        name: "Collection2".to_string(),
                        description: "Collection 2".to_string(),
                        properties: Default::default(),
                    }),
                    CollectionItem::Collection(LayerCollectionListing {
                        id: ProviderLayerCollectionId {
                            provider_id: INTERNAL_PROVIDER_ID,
                            collection_id: collection3_id.clone(),
                        },
                        name: "Collection3".to_string(),
                        description: "Collection 3".to_string(),
                        properties: Default::default(),
                    }),
                    CollectionItem::Collection(LayerCollectionListing {
                        id: ProviderLayerCollectionId {
                            provider_id: INTERNAL_PROVIDER_ID,
                            collection_id: LayerCollectionId(
                                "ffb2dd9e-f5ad-427c-b7f1-c9a0c7a0ae3f".to_string()
                            ),
                        },
                        name: "Unsorted".to_string(),
                        description: "Unsorted Layers".to_string(),
                        properties: Default::default(),
                    }),
                    CollectionItem::Layer(LayerListing {
                        id: ProviderLayerId {
                            provider_id: INTERNAL_PROVIDER_ID,
                            layer_id: layer1.clone(),
                        },
                        name: "Layer1".to_string(),
                        description: "Layer 1".to_string(),
                        properties: vec![("proper".to_string(), "tee".to_string()).into()],
                    }),
                    CollectionItem::Layer(LayerListing {
                        id: ProviderLayerId {
                            provider_id: INTERNAL_PROVIDER_ID,
                            layer_id: layer2.clone(),
                        },
                        name: "Layer2".to_string(),
                        description: "Layer 2".to_string(),
                        properties: vec![],
                    }),
                    CollectionItem::Layer(LayerListing {
                        id: ProviderLayerId {
                            provider_id: INTERNAL_PROVIDER_ID,
                            layer_id: layer3.clone(),
                        },
                        name: "Layer3".to_string(),
                        description: "Layer 3".to_string(),
                        properties: vec![],
                    }),
                ],
                entry_label: None,
                properties: vec![],
            }
        );

        let root_collection_all = user_layer_db
            .search(
                &root_collection_id,
                SearchParameters {
                    search_type: SearchType::Fulltext,
                    search_string: String::new(),
                    limit: 10,
                    offset: 0,
                },
            )
            .await
            .unwrap();

        assert_eq!(
            root_collection_all,
            LayerCollection {
                id: ProviderLayerCollectionId {
                    provider_id: INTERNAL_PROVIDER_ID,
                    collection_id: root_collection_id.clone(),
                },
                name: "Layers".to_string(),
                description: "All available Geo Engine layers".to_string(),
                items: vec![
                    CollectionItem::Collection(LayerCollectionListing {
                        id: ProviderLayerCollectionId {
                            provider_id: INTERNAL_PROVIDER_ID,
                            collection_id: collection1_id.clone(),
                        },
                        name: "Collection1".to_string(),
                        description: "Collection 1".to_string(),
                        properties: Default::default(),
                    }),
                    CollectionItem::Collection(LayerCollectionListing {
                        id: ProviderLayerCollectionId {
                            provider_id: INTERNAL_PROVIDER_ID,
                            collection_id: collection2_id.clone(),
                        },
                        name: "Collection2".to_string(),
                        description: "Collection 2".to_string(),
                        properties: Default::default(),
                    }),
                    CollectionItem::Collection(LayerCollectionListing {
                        id: ProviderLayerCollectionId {
                            provider_id: INTERNAL_PROVIDER_ID,
                            collection_id: LayerCollectionId(
                                "ffb2dd9e-f5ad-427c-b7f1-c9a0c7a0ae3f".to_string()
                            ),
                        },
                        name: "Unsorted".to_string(),
                        description: "Unsorted Layers".to_string(),
                        properties: Default::default(),
                    }),
                    CollectionItem::Layer(LayerListing {
                        id: ProviderLayerId {
                            provider_id: INTERNAL_PROVIDER_ID,
                            layer_id: layer1.clone(),
                        },
                        name: "Layer1".to_string(),
                        description: "Layer 1".to_string(),
                        properties: vec![("proper".to_string(), "tee".to_string()).into()],
                    }),
                    CollectionItem::Layer(LayerListing {
                        id: ProviderLayerId {
                            provider_id: INTERNAL_PROVIDER_ID,
                            layer_id: layer2.clone(),
                        },
                        name: "Layer2".to_string(),
                        description: "Layer 2".to_string(),
                        properties: vec![],
                    }),
                ],
                entry_label: None,
                properties: vec![],
            }
        );

        let root_collection_filtered = user_layer_db
            .search(
                &root_collection_id,
                SearchParameters {
                    search_type: SearchType::Fulltext,
                    search_string: "lection".to_string(),
                    limit: 10,
                    offset: 0,
                },
            )
            .await
            .unwrap();

        assert_eq!(
            root_collection_filtered,
            LayerCollection {
                id: ProviderLayerCollectionId {
                    provider_id: INTERNAL_PROVIDER_ID,
                    collection_id: root_collection_id.clone(),
                },
                name: "Layers".to_string(),
                description: "All available Geo Engine layers".to_string(),
                items: vec![
                    CollectionItem::Collection(LayerCollectionListing {
                        id: ProviderLayerCollectionId {
                            provider_id: INTERNAL_PROVIDER_ID,
                            collection_id: collection1_id.clone(),
                        },
                        name: "Collection1".to_string(),
                        description: "Collection 1".to_string(),
                        properties: Default::default(),
                    }),
                    CollectionItem::Collection(LayerCollectionListing {
                        id: ProviderLayerCollectionId {
                            provider_id: INTERNAL_PROVIDER_ID,
                            collection_id: collection2_id.clone(),
                        },
                        name: "Collection2".to_string(),
                        description: "Collection 2".to_string(),
                        properties: Default::default(),
                    }),
                ],
                entry_label: None,
                properties: vec![],
            }
        );

        let collection1_all = user_layer_db
            .search(
                &collection1_id,
                SearchParameters {
                    search_type: SearchType::Fulltext,
                    search_string: String::new(),
                    limit: 10,
                    offset: 0,
                },
            )
            .await
            .unwrap();

        assert_eq!(
            collection1_all,
            LayerCollection {
                id: ProviderLayerCollectionId {
                    provider_id: INTERNAL_PROVIDER_ID,
                    collection_id: collection1_id.clone(),
                },
                name: "Collection1".to_string(),
                description: "Collection 1".to_string(),
                items: vec![
                    CollectionItem::Collection(LayerCollectionListing {
                        id: ProviderLayerCollectionId {
                            provider_id: INTERNAL_PROVIDER_ID,
                            collection_id: collection2_id.clone(),
                        },
                        name: "Collection2".to_string(),
                        description: "Collection 2".to_string(),
                        properties: Default::default(),
                    }),
                    CollectionItem::Layer(LayerListing {
                        id: ProviderLayerId {
                            provider_id: INTERNAL_PROVIDER_ID,
                            layer_id: layer2.clone(),
                        },
                        name: "Layer2".to_string(),
                        description: "Layer 2".to_string(),
                        properties: vec![],
                    }),
                ],
                entry_label: None,
                properties: vec![],
            }
        );

        let collection1_filtered_fulltext = user_layer_db
            .search(
                &collection1_id,
                SearchParameters {
                    search_type: SearchType::Fulltext,
                    search_string: "ay".to_string(),
                    limit: 10,
                    offset: 0,
                },
            )
            .await
            .unwrap();

        assert_eq!(
            collection1_filtered_fulltext,
            LayerCollection {
                id: ProviderLayerCollectionId {
                    provider_id: INTERNAL_PROVIDER_ID,
                    collection_id: collection1_id.clone(),
                },
                name: "Collection1".to_string(),
                description: "Collection 1".to_string(),
                items: vec![CollectionItem::Layer(LayerListing {
                    id: ProviderLayerId {
                        provider_id: INTERNAL_PROVIDER_ID,
                        layer_id: layer2.clone(),
                    },
                    name: "Layer2".to_string(),
                    description: "Layer 2".to_string(),
                    properties: vec![],
                }),],
                entry_label: None,
                properties: vec![],
            }
        );

        let collection1_filtered_prefix = user_layer_db
            .search(
                &collection1_id,
                SearchParameters {
                    search_type: SearchType::Prefix,
                    search_string: "ay".to_string(),
                    limit: 10,
                    offset: 0,
                },
            )
            .await
            .unwrap();

<<<<<<< HEAD
        let layer_id = db
            .add_layer(
                AddLayer {
                    name: "layer".to_string(),
                    description: "description".to_string(),
                    workflow: Workflow {
                        operator: TypedOperator::Vector(
                            MockPointSource {
                                params: MockPointSourceParams::new(vec![
                                    Coordinate2D::new(1., 2.);
                                    3
                                ]),
                            }
                            .boxed(),
                        ),
                    },
                    symbology: None,
                    metadata: Default::default(),
                    properties: Default::default(),
=======
        assert_eq!(
            collection1_filtered_prefix,
            LayerCollection {
                id: ProviderLayerCollectionId {
                    provider_id: INTERNAL_PROVIDER_ID,
                    collection_id: collection1_id.clone(),
                },
                name: "Collection1".to_string(),
                description: "Collection 1".to_string(),
                items: vec![],
                entry_label: None,
                properties: vec![],
            }
        );

        let collection1_filtered_prefix2 = user_layer_db
            .search(
                &collection1_id,
                SearchParameters {
                    search_type: SearchType::Prefix,
                    search_string: "Lay".to_string(),
                    limit: 10,
                    offset: 0,
>>>>>>> 22fe2f6b
                },
            )
            .await
            .unwrap();

        assert_eq!(
            collection1_filtered_prefix2,
            LayerCollection {
                id: ProviderLayerCollectionId {
                    provider_id: INTERNAL_PROVIDER_ID,
                    collection_id: collection1_id.clone(),
                },
                name: "Collection1".to_string(),
                description: "Collection 1".to_string(),
                items: vec![CollectionItem::Layer(LayerListing {
                    id: ProviderLayerId {
                        provider_id: INTERNAL_PROVIDER_ID,
                        layer_id: layer2.clone(),
                    },
                    name: "Layer2".to_string(),
                    description: "Layer 2".to_string(),
                    properties: vec![],
                }),],
                entry_label: None,
                properties: vec![],
            }
        );
    }

    #[allow(clippy::too_many_lines)]
    #[ge_context::test]
    async fn it_autocompletes_layers(app_ctx: PostgresContext<NoTls>) {
        let session = admin_login(&app_ctx).await;

        let layer_db = app_ctx.session_context(session).db();

        let workflow = Workflow {
            operator: TypedOperator::Vector(
                MockPointSource {
                    params: MockPointSourceParams {
                        points: vec![Coordinate2D::new(1., 2.); 3],
                    },
                }
                .boxed(),
            ),
        };

        let root_collection_id = layer_db.get_root_layer_collection_id().await.unwrap();

        let _layer1 = layer_db
            .add_layer(
                AddLayer {
                    name: "Layer1".to_string(),
                    description: "Layer 1".to_string(),
                    symbology: None,
                    workflow: workflow.clone(),
                    metadata: [("meta".to_string(), "datum".to_string())].into(),
                    properties: vec![("proper".to_string(), "tee".to_string()).into()],
                },
                &root_collection_id,
            )
            .await
            .unwrap();

        let collection1_id = layer_db
            .add_layer_collection(
                AddLayerCollection {
                    name: "Collection1".to_string(),
                    description: "Collection 1".to_string(),
                    properties: Default::default(),
                },
                &root_collection_id,
            )
            .await
            .unwrap();

        let _layer2 = layer_db
            .add_layer(
                AddLayer {
<<<<<<< HEAD
                    name: "layer 1".to_string(),
                    description: "description".to_string(),
                    workflow: Workflow {
                        operator: TypedOperator::Vector(
                            MockPointSource {
                                params: MockPointSourceParams::new(vec![
                                    Coordinate2D::new(1., 2.);
                                    3
                                ]),
                            }
                            .boxed(),
                        ),
                    },
=======
                    name: "Layer2".to_string(),
                    description: "Layer 2".to_string(),
>>>>>>> 22fe2f6b
                    symbology: None,
                    workflow: workflow.clone(),
                    metadata: Default::default(),
                    properties: Default::default(),
                },
                &collection1_id,
            )
            .await
            .unwrap();

<<<<<<< HEAD
        let layer_in_two_collections = db
            .add_layer(
                AddLayer {
                    name: "layer 2".to_string(),
                    description: "description".to_string(),
                    workflow: Workflow {
                        operator: TypedOperator::Vector(
                            MockPointSource {
                                params: MockPointSourceParams::new(vec![
                                    Coordinate2D::new(1., 2.);
                                    3
                                ]),
                            }
                            .boxed(),
                        ),
                    },
                    symbology: None,
                    metadata: Default::default(),
=======
        let _collection2_id = layer_db
            .add_layer_collection(
                AddLayerCollection {
                    name: "Collection2".to_string(),
                    description: "Collection 2".to_string(),
>>>>>>> 22fe2f6b
                    properties: Default::default(),
                },
                &collection1_id,
            )
            .await
            .unwrap();

        let root_collection_all = layer_db
            .autocomplete_search(
                &root_collection_id,
                SearchParameters {
                    search_type: SearchType::Fulltext,
                    search_string: String::new(),
                    limit: 10,
                    offset: 0,
                },
            )
            .await
            .unwrap();

        assert_eq!(
            root_collection_all,
            vec![
                "Collection1".to_string(),
                "Collection2".to_string(),
                "Layer1".to_string(),
                "Layer2".to_string(),
                "Unsorted".to_string(),
            ]
        );

        let root_collection_filtered = layer_db
            .autocomplete_search(
                &root_collection_id,
                SearchParameters {
                    search_type: SearchType::Fulltext,
                    search_string: "lection".to_string(),
                    limit: 10,
                    offset: 0,
                },
            )
            .await
            .unwrap();

        assert_eq!(
            root_collection_filtered,
            vec!["Collection1".to_string(), "Collection2".to_string(),]
        );

        let collection1_all = layer_db
            .autocomplete_search(
                &collection1_id,
                SearchParameters {
                    search_type: SearchType::Fulltext,
                    search_string: String::new(),
                    limit: 10,
                    offset: 0,
                },
            )
            .await
            .unwrap();

        assert_eq!(
            collection1_all,
            vec!["Collection2".to_string(), "Layer2".to_string(),]
        );

        let collection1_filtered_fulltext = layer_db
            .autocomplete_search(
                &collection1_id,
                SearchParameters {
                    search_type: SearchType::Fulltext,
                    search_string: "ay".to_string(),
                    limit: 10,
                    offset: 0,
                },
            )
            .await
            .unwrap();

        assert_eq!(collection1_filtered_fulltext, vec!["Layer2".to_string(),]);

        let collection1_filtered_prefix = layer_db
            .autocomplete_search(
                &collection1_id,
                SearchParameters {
                    search_type: SearchType::Prefix,
                    search_string: "ay".to_string(),
                    limit: 10,
                    offset: 0,
                },
            )
            .await
            .unwrap();

        assert_eq!(collection1_filtered_prefix, Vec::<String>::new());

        let collection1_filtered_prefix2 = layer_db
            .autocomplete_search(
                &collection1_id,
                SearchParameters {
                    search_type: SearchType::Prefix,
                    search_string: "Lay".to_string(),
                    limit: 10,
                    offset: 0,
                },
            )
            .await
            .unwrap();

        assert_eq!(collection1_filtered_prefix2, vec!["Layer2".to_string(),]);
    }

    #[allow(clippy::too_many_lines)]
    #[ge_context::test]
    async fn it_autocompletes_layers_with_permissions(app_ctx: PostgresContext<NoTls>) {
        let admin_session = admin_login(&app_ctx).await;
        let admin_layer_db = app_ctx.session_context(admin_session).db();

        let user_session = app_ctx.create_anonymous_session().await.unwrap();
        let user_layer_db = app_ctx.session_context(user_session.clone()).db();

        let workflow = Workflow {
            operator: TypedOperator::Vector(
                MockPointSource {
                    params: MockPointSourceParams {
                        points: vec![Coordinate2D::new(1., 2.); 3],
                    },
                }
                .boxed(),
            ),
        };

        let root_collection_id = admin_layer_db.get_root_layer_collection_id().await.unwrap();

        let layer1 = admin_layer_db
            .add_layer(
                AddLayer {
                    name: "Layer1".to_string(),
                    description: "Layer 1".to_string(),
                    symbology: None,
                    workflow: workflow.clone(),
                    metadata: [("meta".to_string(), "datum".to_string())].into(),
                    properties: vec![("proper".to_string(), "tee".to_string()).into()],
                },
                &root_collection_id,
            )
            .await
            .unwrap();

        let collection1_id = admin_layer_db
            .add_layer_collection(
                AddLayerCollection {
                    name: "Collection1".to_string(),
                    description: "Collection 1".to_string(),
                    properties: Default::default(),
                },
                &root_collection_id,
            )
            .await
            .unwrap();

        let layer2 = admin_layer_db
            .add_layer(
                AddLayer {
                    name: "Layer2".to_string(),
                    description: "Layer 2".to_string(),
                    symbology: None,
                    workflow: workflow.clone(),
                    metadata: Default::default(),
                    properties: Default::default(),
                },
                &collection1_id,
            )
            .await
            .unwrap();

        let collection2_id = admin_layer_db
            .add_layer_collection(
                AddLayerCollection {
                    name: "Collection2".to_string(),
                    description: "Collection 2".to_string(),
                    properties: Default::default(),
                },
                &collection1_id,
            )
            .await
            .unwrap();

        let _collection3_id = admin_layer_db
            .add_layer_collection(
                AddLayerCollection {
                    name: "Collection3".to_string(),
                    description: "Collection 3".to_string(),
                    properties: Default::default(),
                },
                &collection1_id,
            )
            .await
            .unwrap();

        let _layer3 = admin_layer_db
            .add_layer(
                AddLayer {
                    name: "Layer3".to_string(),
                    description: "Layer 3".to_string(),
                    symbology: None,
                    workflow: workflow.clone(),
                    metadata: Default::default(),
                    properties: Default::default(),
                },
                &collection2_id,
            )
            .await
            .unwrap();

        // Grant user permissions for collection1, collection2, layer1 and layer2
        admin_layer_db
            .add_permission(
                user_session.user.id.into(),
                collection1_id.clone(),
                Permission::Read,
            )
            .await
            .unwrap();

        admin_layer_db
            .add_permission(
                user_session.user.id.into(),
                collection2_id.clone(),
                Permission::Read,
            )
            .await
            .unwrap();

        admin_layer_db
            .add_permission(
                user_session.user.id.into(),
                layer1.clone(),
                Permission::Read,
            )
            .await
            .unwrap();

        admin_layer_db
            .add_permission(
                user_session.user.id.into(),
                layer2.clone(),
                Permission::Read,
            )
            .await
            .unwrap();

        // Ensure admin sees everything we added
        let admin_root_collection_all = admin_layer_db
            .autocomplete_search(
                &root_collection_id,
                SearchParameters {
                    search_type: SearchType::Fulltext,
                    search_string: String::new(),
                    limit: 10,
                    offset: 0,
                },
            )
            .await
            .unwrap();

        assert_eq!(
            admin_root_collection_all,
            vec![
                "Collection1".to_string(),
                "Collection2".to_string(),
                "Collection3".to_string(),
                "Layer1".to_string(),
                "Layer2".to_string(),
                "Layer3".to_string(),
                "Unsorted".to_string(),
            ]
        );

        let root_collection_all = user_layer_db
            .autocomplete_search(
                &root_collection_id,
                SearchParameters {
                    search_type: SearchType::Fulltext,
                    search_string: String::new(),
                    limit: 10,
                    offset: 0,
                },
            )
            .await
            .unwrap();

        assert_eq!(
            root_collection_all,
            vec![
                "Collection1".to_string(),
                "Collection2".to_string(),
                "Layer1".to_string(),
                "Layer2".to_string(),
                "Unsorted".to_string(),
            ]
        );

        let root_collection_filtered = user_layer_db
            .autocomplete_search(
                &root_collection_id,
                SearchParameters {
                    search_type: SearchType::Fulltext,
                    search_string: "lection".to_string(),
                    limit: 10,
                    offset: 0,
                },
            )
            .await
            .unwrap();

        assert_eq!(
            root_collection_filtered,
            vec!["Collection1".to_string(), "Collection2".to_string(),]
        );

        let collection1_all = user_layer_db
            .autocomplete_search(
                &collection1_id,
                SearchParameters {
                    search_type: SearchType::Fulltext,
                    search_string: String::new(),
                    limit: 10,
                    offset: 0,
                },
            )
            .await
            .unwrap();

        assert_eq!(
            collection1_all,
            vec!["Collection2".to_string(), "Layer2".to_string(),]
        );

        let collection1_filtered_fulltext = user_layer_db
            .autocomplete_search(
                &collection1_id,
                SearchParameters {
                    search_type: SearchType::Fulltext,
                    search_string: "ay".to_string(),
                    limit: 10,
                    offset: 0,
                },
            )
            .await
            .unwrap();

        assert_eq!(collection1_filtered_fulltext, vec!["Layer2".to_string(),]);

        let collection1_filtered_prefix = user_layer_db
            .autocomplete_search(
                &collection1_id,
                SearchParameters {
                    search_type: SearchType::Prefix,
                    search_string: "ay".to_string(),
                    limit: 10,
                    offset: 0,
                },
            )
            .await
            .unwrap();

        assert_eq!(collection1_filtered_prefix, Vec::<String>::new());

        let collection1_filtered_prefix2 = user_layer_db
            .autocomplete_search(
                &collection1_id,
                SearchParameters {
                    search_type: SearchType::Prefix,
                    search_string: "Lay".to_string(),
                    limit: 10,
                    offset: 0,
                },
            )
            .await
            .unwrap();

        assert_eq!(collection1_filtered_prefix2, vec!["Layer2".to_string(),]);
    }

    #[allow(clippy::too_many_lines)]
    #[ge_context::test]
    async fn it_reports_search_capabilities(app_ctx: PostgresContext<NoTls>) {
        let session = admin_login(&app_ctx).await;

        let layer_db = app_ctx.session_context(session).db();

        let capabilities = layer_db.capabilities().search;

        let root_collection_id = layer_db.get_root_layer_collection_id().await.unwrap();

        if capabilities.search_types.fulltext {
            assert!(layer_db
                .search(
                    &root_collection_id,
                    SearchParameters {
                        search_type: SearchType::Fulltext,
                        search_string: String::new(),
                        limit: 10,
                        offset: 0,
                    },
                )
                .await
                .is_ok());

            if capabilities.autocomplete {
                assert!(layer_db
                    .autocomplete_search(
                        &root_collection_id,
                        SearchParameters {
                            search_type: SearchType::Fulltext,
                            search_string: String::new(),
                            limit: 10,
                            offset: 0,
                        },
                    )
                    .await
                    .is_ok());
            } else {
                assert!(layer_db
                    .autocomplete_search(
                        &root_collection_id,
                        SearchParameters {
                            search_type: SearchType::Fulltext,
                            search_string: String::new(),
                            limit: 10,
                            offset: 0,
                        },
                    )
                    .await
                    .is_err());
            }
        }
        if capabilities.search_types.prefix {
            assert!(layer_db
                .search(
                    &root_collection_id,
                    SearchParameters {
                        search_type: SearchType::Prefix,
                        search_string: String::new(),
                        limit: 10,
                        offset: 0,
                    },
                )
                .await
                .is_ok());

            if capabilities.autocomplete {
                assert!(layer_db
                    .autocomplete_search(
                        &root_collection_id,
                        SearchParameters {
                            search_type: SearchType::Prefix,
                            search_string: String::new(),
                            limit: 10,
                            offset: 0,
                        },
                    )
                    .await
                    .is_ok());
            } else {
                assert!(layer_db
                    .autocomplete_search(
                        &root_collection_id,
                        SearchParameters {
                            search_type: SearchType::Prefix,
                            search_string: String::new(),
                            limit: 10,
                            offset: 0,
                        },
                    )
                    .await
                    .is_err());
            }
        }
    }

    #[ge_context::test]
    async fn it_tracks_used_quota_in_postgres(app_ctx: PostgresContext<NoTls>) {
        let _user = app_ctx
            .register_user(UserRegistration {
                email: "foo@example.com".to_string(),
                password: "secret1234".to_string(),
                real_name: "Foo Bar".to_string(),
            })
            .await
            .unwrap();

        let session = app_ctx
            .login(UserCredentials {
                email: "foo@example.com".to_string(),
                password: "secret1234".to_string(),
            })
            .await
            .unwrap();

        let admin_session = admin_login(&app_ctx).await;

        let quota = initialize_quota_tracking(
            QuotaTrackingMode::Check,
            app_ctx.session_context(admin_session).db(),
            0,
            60,
        );

        let tracking = quota.create_quota_tracking(&session, Uuid::new_v4(), Uuid::new_v4());

        tracking.mock_work_unit_done();
        tracking.mock_work_unit_done();

<<<<<<< HEAD
        assert_sql_type(
            &pool,
            "VectorResultDescriptor",
            [VectorResultDescriptor {
                data_type: VectorDataType::MultiPoint,
                spatial_reference: SpatialReferenceOption::SpatialReference(
                    SpatialReference::epsg_4326(),
                ),
                columns: [(
                    "foo".to_string(),
                    VectorColumnInfo {
                        data_type: FeatureDataType::Int,
                        measurement: Measurement::Unitless,
                    },
                )]
                .into(),
                time: Some(TimeInterval::default()),
                bbox: Some(
                    BoundingBox2D::new(Coordinate2D::new(0.0f64, 0.5), Coordinate2D::new(2., 1.0))
                        .unwrap(),
                ),
            }],
        )
        .await;

        assert_sql_type(
            &pool,
            "RasterResultDescriptor",
            [RasterResultDescriptor {
                data_type: RasterDataType::U8,
                spatial_reference: SpatialReferenceOption::SpatialReference(
                    SpatialReference::epsg_4326(),
                ),
                time: Some(TimeInterval::default()),
                spatial_grid: geoengine_operators::engine::SpatialGridDescriptor::source_from_parts(
                    GeoTransform::new(Coordinate2D::new(0., 0.), 1., -1.),
                    GridBoundingBox2D::new([0, 0], [1, 1]).unwrap(),
                ),
                bands: RasterBandDescriptors::new_single_band(),
            }],
        )
        .await;

        assert_sql_type(
            &pool,
            "ResultDescriptor",
            [
                TypedResultDescriptor::Vector(VectorResultDescriptor {
                    data_type: VectorDataType::MultiPoint,
                    spatial_reference: SpatialReferenceOption::SpatialReference(
                        SpatialReference::epsg_4326(),
                    ),
                    columns: [(
                        "foo".to_string(),
                        VectorColumnInfo {
                            data_type: FeatureDataType::Int,
                            measurement: Measurement::Unitless,
                        },
                    )]
                    .into(),
                    time: Some(TimeInterval::default()),
                    bbox: Some(
                        BoundingBox2D::new(
                            Coordinate2D::new(0.0f64, 0.5),
                            Coordinate2D::new(2., 1.0),
                        )
                        .unwrap(),
                    ),
                }),
                TypedResultDescriptor::Raster(RasterResultDescriptor {
                    data_type: RasterDataType::U8,
                    spatial_reference: SpatialReferenceOption::SpatialReference(
                        SpatialReference::epsg_4326(),
                    ),
                    time: Some(TimeInterval::default()),
                    spatial_grid: SpatialGridDescriptor::source_from_parts(
                        GeoTransform::new(Coordinate2D::new(0., 0.), 1., -1.),
                        GridBoundingBox2D::new([0, 0], [1, 1]).unwrap(),
                    ),
                    bands: RasterBandDescriptors::new_single_band(),
                }),
                TypedResultDescriptor::Plot(PlotResultDescriptor {
                    spatial_reference: SpatialReferenceOption::Unreferenced,
                    time: None,
                    bbox: None,
                }),
            ],
        )
        .await;
=======
        let db = app_ctx.session_context(session).db();

        // wait for quota to be recorded
        let mut success = false;
        for _ in 0..10 {
            let used = db.quota_used().await.unwrap();
            tokio::time::sleep(std::time::Duration::from_millis(100)).await;
>>>>>>> 22fe2f6b

            if used == 2 {
                success = true;
                break;
            }
        }

        assert!(success);
    }

    #[ge_context::test]
    async fn it_tracks_available_quota(app_ctx: PostgresContext<NoTls>) {
        let user = app_ctx
            .register_user(UserRegistration {
                email: "foo@example.com".to_string(),
                password: "secret1234".to_string(),
                real_name: "Foo Bar".to_string(),
            })
            .await
            .unwrap();

        let session = app_ctx
            .login(UserCredentials {
                email: "foo@example.com".to_string(),
                password: "secret1234".to_string(),
            })
            .await
            .unwrap();

        let admin_session = admin_login(&app_ctx).await;

        app_ctx
            .session_context(admin_session.clone())
            .db()
            .update_quota_available_by_user(&user, 1)
            .await
            .unwrap();

        let quota = initialize_quota_tracking(
            QuotaTrackingMode::Check,
            app_ctx.session_context(admin_session).db(),
            0,
            60,
        );

        let tracking = quota.create_quota_tracking(&session, Uuid::new_v4(), Uuid::new_v4());

        tracking.mock_work_unit_done();
        tracking.mock_work_unit_done();

        let db = app_ctx.session_context(session).db();

        // wait for quota to be recorded
        let mut success = false;
        for _ in 0..10 {
            let available = db.quota_available().await.unwrap();
            tokio::time::sleep(std::time::Duration::from_millis(100)).await;

            if available == -1 {
                success = true;
                break;
            }
        }

        assert!(success);
    }

    #[ge_context::test]
    async fn it_updates_quota_in_postgres(app_ctx: PostgresContext<NoTls>) {
        let user = app_ctx
            .register_user(UserRegistration {
                email: "foo@example.com".to_string(),
                password: "secret1234".to_string(),
                real_name: "Foo Bar".to_string(),
            })
            .await
            .unwrap();

        let session = app_ctx
            .login(UserCredentials {
                email: "foo@example.com".to_string(),
                password: "secret1234".to_string(),
            })
            .await
            .unwrap();

        let db = app_ctx.session_context(session.clone()).db();
        let admin_db = app_ctx.session_context(UserSession::admin_session()).db();

        assert_eq!(
            db.quota_available().await.unwrap(),
            crate::config::get_config_element::<crate::config::Quota>()
                .unwrap()
                .initial_credits
        );

        assert_eq!(
            admin_db.quota_available_by_user(&user).await.unwrap(),
            crate::config::get_config_element::<crate::config::Quota>()
                .unwrap()
                .initial_credits
        );

        admin_db
            .update_quota_available_by_user(&user, 123)
            .await
            .unwrap();

        assert_eq!(db.quota_available().await.unwrap(), 123);

        assert_eq!(admin_db.quota_available_by_user(&user).await.unwrap(), 123);
    }

    #[allow(clippy::too_many_lines)]
    #[ge_context::test]
    async fn it_removes_layer_collections(app_ctx: PostgresContext<NoTls>) {
        let session = admin_login(&app_ctx).await;

        let layer_db = app_ctx.session_context(session).db();

        let layer = AddLayer {
            name: "layer".to_string(),
            description: "description".to_string(),
            workflow: Workflow {
                operator: TypedOperator::Vector(
                    MockPointSource {
                        params: MockPointSourceParams {
                            points: vec![Coordinate2D::new(1., 2.); 3],
                        },
                    }
                    .boxed(),
                ),
            },
            symbology: None,
            metadata: Default::default(),
            properties: Default::default(),
        };

        let root_collection = &layer_db.get_root_layer_collection_id().await.unwrap();

        let collection = AddLayerCollection {
            name: "top collection".to_string(),
            description: "description".to_string(),
            properties: Default::default(),
        };

        let top_c_id = layer_db
            .add_layer_collection(collection, root_collection)
            .await
            .unwrap();

        let l_id = layer_db.add_layer(layer, &top_c_id).await.unwrap();

        let collection = AddLayerCollection {
            name: "empty collection".to_string(),
            description: "description".to_string(),
            properties: Default::default(),
        };

        let empty_c_id = layer_db
            .add_layer_collection(collection, &top_c_id)
            .await
            .unwrap();

        let items = layer_db
            .load_layer_collection(
                &top_c_id,
                LayerCollectionListOptions {
                    offset: 0,
                    limit: 20,
                },
            )
            .await
            .unwrap();

        assert_eq!(
            items,
            LayerCollection {
                id: ProviderLayerCollectionId {
                    provider_id: INTERNAL_PROVIDER_ID,
                    collection_id: top_c_id.clone(),
                },
                name: "top collection".to_string(),
                description: "description".to_string(),
                items: vec![
                    CollectionItem::Collection(LayerCollectionListing {
                        id: ProviderLayerCollectionId {
                            provider_id: INTERNAL_PROVIDER_ID,
                            collection_id: empty_c_id.clone(),
                        },
                        name: "empty collection".to_string(),
                        description: "description".to_string(),
                        properties: Default::default(),
                    }),
                    CollectionItem::Layer(LayerListing {
                        id: ProviderLayerId {
                            provider_id: INTERNAL_PROVIDER_ID,
                            layer_id: l_id.clone(),
                        },
                        name: "layer".to_string(),
                        description: "description".to_string(),
                        properties: vec![],
                    })
                ],
                entry_label: None,
                properties: vec![],
            }
        );

        // remove empty collection
        layer_db.remove_layer_collection(&empty_c_id).await.unwrap();

        let items = layer_db
            .load_layer_collection(
                &top_c_id,
                LayerCollectionListOptions {
                    offset: 0,
                    limit: 20,
                },
            )
            .await
            .unwrap();

        assert_eq!(
            items,
            LayerCollection {
                id: ProviderLayerCollectionId {
                    provider_id: INTERNAL_PROVIDER_ID,
                    collection_id: top_c_id.clone(),
                },
                name: "top collection".to_string(),
                description: "description".to_string(),
                items: vec![CollectionItem::Layer(LayerListing {
                    id: ProviderLayerId {
                        provider_id: INTERNAL_PROVIDER_ID,
                        layer_id: l_id.clone(),
                    },
                    name: "layer".to_string(),
                    description: "description".to_string(),
                    properties: vec![],
                })],
                entry_label: None,
                properties: vec![],
            }
        );

        // remove top (not root) collection
        layer_db.remove_layer_collection(&top_c_id).await.unwrap();

        layer_db
            .load_layer_collection(
                &top_c_id,
                LayerCollectionListOptions {
                    offset: 0,
                    limit: 20,
                },
            )
            .await
            .unwrap_err();

        // should be deleted automatically
        layer_db.load_layer(&l_id).await.unwrap_err();

        // it is not allowed to remove the root collection
        layer_db
            .remove_layer_collection(root_collection)
            .await
            .unwrap_err();
        layer_db
            .load_layer_collection(
                root_collection,
                LayerCollectionListOptions {
                    offset: 0,
                    limit: 20,
                },
            )
            .await
            .unwrap();
    }

    #[ge_context::test]
    #[allow(clippy::too_many_lines)]
    async fn it_removes_collections_from_collections(app_ctx: PostgresContext<NoTls>) {
        let session = admin_login(&app_ctx).await;

        let db = app_ctx.session_context(session).db();

        let root_collection_id = &db.get_root_layer_collection_id().await.unwrap();

        let mid_collection_id = db
            .add_layer_collection(
                AddLayerCollection {
                    name: "mid collection".to_string(),
                    description: "description".to_string(),
                    properties: Default::default(),
                },
                root_collection_id,
            )
            .await
            .unwrap();

        let bottom_collection_id = db
            .add_layer_collection(
                AddLayerCollection {
                    name: "bottom collection".to_string(),
                    description: "description".to_string(),
                    properties: Default::default(),
                },
                &mid_collection_id,
            )
            .await
            .unwrap();

        let layer_id = db
            .add_layer(
                AddLayer {
                    name: "layer".to_string(),
                    description: "description".to_string(),
                    workflow: Workflow {
                        operator: TypedOperator::Vector(
                            MockPointSource {
                                params: MockPointSourceParams {
                                    points: vec![Coordinate2D::new(1., 2.); 3],
                                },
                            }
                            .boxed(),
                        ),
                    },
                    symbology: None,
                    metadata: Default::default(),
                    properties: Default::default(),
                },
                &mid_collection_id,
            )
            .await
            .unwrap();

        // removing the mid collection…
        db.remove_layer_collection_from_parent(&mid_collection_id, root_collection_id)
            .await
            .unwrap();

        // …should remove itself
        db.load_layer_collection(&mid_collection_id, LayerCollectionListOptions::default())
            .await
            .unwrap_err();

        // …should remove the bottom collection
        db.load_layer_collection(&bottom_collection_id, LayerCollectionListOptions::default())
            .await
            .unwrap_err();

        // … and should remove the layer of the bottom collection
        db.load_layer(&layer_id).await.unwrap_err();

        // the root collection is still there
        db.load_layer_collection(root_collection_id, LayerCollectionListOptions::default())
            .await
            .unwrap();
    }

    #[ge_context::test]
    #[allow(clippy::too_many_lines)]
    async fn it_removes_layers_from_collections(app_ctx: PostgresContext<NoTls>) {
        let session = admin_login(&app_ctx).await;

        let db = app_ctx.session_context(session).db();

        let root_collection = &db.get_root_layer_collection_id().await.unwrap();

        let another_collection = db
            .add_layer_collection(
                AddLayerCollection {
                    name: "top collection".to_string(),
                    description: "description".to_string(),
                    properties: Default::default(),
                },
                root_collection,
            )
            .await
            .unwrap();

        let layer_in_one_collection = db
            .add_layer(
                AddLayer {
                    name: "layer 1".to_string(),
                    description: "description".to_string(),
                    workflow: Workflow {
                        operator: TypedOperator::Vector(
                            MockPointSource {
                                params: MockPointSourceParams {
                                    points: vec![Coordinate2D::new(1., 2.); 3],
                                },
                            }
                            .boxed(),
                        ),
                    },
                    symbology: None,
                    metadata: Default::default(),
                    properties: Default::default(),
                },
                &another_collection,
            )
            .await
            .unwrap();

        let layer_in_two_collections = db
            .add_layer(
                AddLayer {
                    name: "layer 2".to_string(),
                    description: "description".to_string(),
                    workflow: Workflow {
                        operator: TypedOperator::Vector(
                            MockPointSource {
                                params: MockPointSourceParams {
                                    points: vec![Coordinate2D::new(1., 2.); 3],
                                },
                            }
                            .boxed(),
                        ),
                    },
                    symbology: None,
                    metadata: Default::default(),
                    properties: Default::default(),
                },
                &another_collection,
            )
            .await
            .unwrap();

        db.load_layer(&layer_in_two_collections).await.unwrap();

        db.add_layer_to_collection(&layer_in_two_collections, root_collection)
            .await
            .unwrap();

        // remove first layer --> should be deleted entirely

        db.remove_layer_from_collection(&layer_in_one_collection, &another_collection)
            .await
            .unwrap();

        let number_of_layer_in_collection = db
            .load_layer_collection(
                &another_collection,
                LayerCollectionListOptions {
                    offset: 0,
                    limit: 20,
                },
            )
            .await
            .unwrap()
            .items
            .len();
        assert_eq!(
            number_of_layer_in_collection,
            1 /* only the other collection should be here */
        );

        db.load_layer(&layer_in_one_collection).await.unwrap_err();

        // remove second layer --> should only be gone in collection

        db.remove_layer_from_collection(&layer_in_two_collections, &another_collection)
            .await
            .unwrap();

        let number_of_layer_in_collection = db
            .load_layer_collection(
                &another_collection,
                LayerCollectionListOptions {
                    offset: 0,
                    limit: 20,
                },
            )
            .await
            .unwrap()
            .items
            .len();
        assert_eq!(
            number_of_layer_in_collection,
            0 /* both layers were deleted */
        );

        db.load_layer(&layer_in_two_collections).await.unwrap();
    }

    #[ge_context::test]
    #[allow(clippy::too_many_lines)]
    async fn it_deletes_dataset(app_ctx: PostgresContext<NoTls>) {
        let loading_info = OgrSourceDataset {
            file_name: PathBuf::from("test.csv"),
            layer_name: "test.csv".to_owned(),
            data_type: Some(VectorDataType::MultiPoint),
            time: OgrSourceDatasetTimeType::Start {
                start_field: "start".to_owned(),
                start_format: OgrSourceTimeFormat::Auto,
                duration: OgrSourceDurationSpec::Zero,
            },
            default_geometry: None,
            columns: Some(OgrSourceColumnSpec {
                format_specifics: Some(FormatSpecifics::Csv {
                    header: CsvHeader::Auto,
                }),
                x: "x".to_owned(),
                y: None,
                int: vec![],
                float: vec![],
                text: vec![],
                bool: vec![],
                datetime: vec![],
                rename: None,
            }),
            force_ogr_time_filter: false,
            force_ogr_spatial_filter: false,
            on_error: OgrSourceErrorSpec::Ignore,
            sql_query: None,
            attribute_query: None,
            cache_ttl: CacheTtlSeconds::default(),
        };

        let meta_data = MetaDataDefinition::OgrMetaData(StaticMetaData::<
            OgrSourceDataset,
            VectorResultDescriptor,
            VectorQueryRectangle,
        > {
            loading_info: loading_info.clone(),
            result_descriptor: VectorResultDescriptor {
                data_type: VectorDataType::MultiPoint,
                spatial_reference: SpatialReference::epsg_4326().into(),
                columns: [(
                    "foo".to_owned(),
                    VectorColumnInfo {
                        data_type: FeatureDataType::Float,
                        measurement: Measurement::Unitless,
                    },
                )]
                .into_iter()
                .collect(),
                time: None,
                bbox: None,
            },
            phantom: Default::default(),
        });

        let session = app_ctx.create_anonymous_session().await.unwrap();

        let dataset_name = DatasetName::new(Some(session.user.id.to_string()), "my_dataset");

        let db = app_ctx.session_context(session.clone()).db();
        let dataset_id = db
            .add_dataset(
                AddDataset {
                    name: Some(dataset_name),
                    display_name: "Ogr Test".to_owned(),
                    description: "desc".to_owned(),
                    source_operator: "OgrSource".to_owned(),
                    symbology: None,
                    provenance: Some(vec![Provenance {
                        citation: "citation".to_owned(),
                        license: "license".to_owned(),
                        uri: "uri".to_owned(),
                    }]),
                    tags: Some(vec!["upload".to_owned(), "test".to_owned()]),
                },
                meta_data,
            )
            .await
            .unwrap()
            .id;

        assert!(db.load_dataset(&dataset_id).await.is_ok());

        db.delete_dataset(dataset_id).await.unwrap();

        assert!(db.load_dataset(&dataset_id).await.is_err());
    }

    #[ge_context::test]
    #[allow(clippy::too_many_lines)]
    async fn it_deletes_admin_dataset(app_ctx: PostgresContext<NoTls>) {
        let dataset_name = DatasetName::new(None, "my_dataset");

        let loading_info = OgrSourceDataset {
            file_name: PathBuf::from("test.csv"),
            layer_name: "test.csv".to_owned(),
            data_type: Some(VectorDataType::MultiPoint),
            time: OgrSourceDatasetTimeType::Start {
                start_field: "start".to_owned(),
                start_format: OgrSourceTimeFormat::Auto,
                duration: OgrSourceDurationSpec::Zero,
            },
            default_geometry: None,
            columns: Some(OgrSourceColumnSpec {
                format_specifics: Some(FormatSpecifics::Csv {
                    header: CsvHeader::Auto,
                }),
                x: "x".to_owned(),
                y: None,
                int: vec![],
                float: vec![],
                text: vec![],
                bool: vec![],
                datetime: vec![],
                rename: None,
            }),
            force_ogr_time_filter: false,
            force_ogr_spatial_filter: false,
            on_error: OgrSourceErrorSpec::Ignore,
            sql_query: None,
            attribute_query: None,
            cache_ttl: CacheTtlSeconds::default(),
        };

        let meta_data = MetaDataDefinition::OgrMetaData(StaticMetaData::<
            OgrSourceDataset,
            VectorResultDescriptor,
            VectorQueryRectangle,
        > {
            loading_info: loading_info.clone(),
            result_descriptor: VectorResultDescriptor {
                data_type: VectorDataType::MultiPoint,
                spatial_reference: SpatialReference::epsg_4326().into(),
                columns: [(
                    "foo".to_owned(),
                    VectorColumnInfo {
                        data_type: FeatureDataType::Float,
                        measurement: Measurement::Unitless,
                    },
                )]
                .into_iter()
                .collect(),
                time: None,
                bbox: None,
            },
            phantom: Default::default(),
        });

        let session = admin_login(&app_ctx).await;

        let db = app_ctx.session_context(session).db();
        let dataset_id = db
            .add_dataset(
                AddDataset {
                    name: Some(dataset_name),
                    display_name: "Ogr Test".to_owned(),
                    description: "desc".to_owned(),
                    source_operator: "OgrSource".to_owned(),
                    symbology: None,
                    provenance: Some(vec![Provenance {
                        citation: "citation".to_owned(),
                        license: "license".to_owned(),
                        uri: "uri".to_owned(),
                    }]),
                    tags: Some(vec!["upload".to_owned(), "test".to_owned()]),
                },
                meta_data,
            )
            .await
            .unwrap()
            .id;

        assert!(db.load_dataset(&dataset_id).await.is_ok());

        db.delete_dataset(dataset_id).await.unwrap();

        assert!(db.load_dataset(&dataset_id).await.is_err());
    }

    #[ge_context::test]
    async fn test_missing_layer_dataset_in_collection_listing(app_ctx: PostgresContext<NoTls>) {
        let session = admin_login(&app_ctx).await;
        let db = app_ctx.session_context(session).db();

        let root_collection_id = &db.get_root_layer_collection_id().await.unwrap();

        let top_collection_id = db
            .add_layer_collection(
                AddLayerCollection {
                    name: "top collection".to_string(),
                    description: "description".to_string(),
                    properties: Default::default(),
                },
                root_collection_id,
            )
            .await
            .unwrap();

        let faux_layer = LayerId("faux".to_string());

        // this should fail
        db.add_layer_to_collection(&faux_layer, &top_collection_id)
            .await
            .unwrap_err();

        let root_collection_layers = db
            .load_layer_collection(
                &top_collection_id,
                LayerCollectionListOptions {
                    offset: 0,
                    limit: 20,
                },
            )
            .await
            .unwrap();

        assert_eq!(
            root_collection_layers,
            LayerCollection {
                id: ProviderLayerCollectionId {
                    provider_id: DataProviderId(
                        "ce5e84db-cbf9-48a2-9a32-d4b7cc56ea74".try_into().unwrap()
                    ),
                    collection_id: top_collection_id.clone(),
                },
                name: "top collection".to_string(),
                description: "description".to_string(),
                items: vec![],
                entry_label: None,
                properties: vec![],
            }
        );
    }

    #[allow(clippy::too_many_lines)]
    #[ge_context::test]
    async fn it_restricts_layer_permissions(app_ctx: PostgresContext<NoTls>) {
        let admin_session = admin_login(&app_ctx).await;
        let session1 = app_ctx.create_anonymous_session().await.unwrap();

        let admin_db = app_ctx.session_context(admin_session.clone()).db();
        let db1 = app_ctx.session_context(session1.clone()).db();

        let root = admin_db.get_root_layer_collection_id().await.unwrap();

        // add new collection as admin
        let new_collection_id = admin_db
            .add_layer_collection(
                AddLayerCollection {
                    name: "admin collection".to_string(),
                    description: String::new(),
                    properties: Default::default(),
                },
                &root,
            )
            .await
            .unwrap();

        // load as regular user, not visible
        let collection = db1
            .load_layer_collection(
                &root,
                LayerCollectionListOptions {
                    offset: 0,
                    limit: 10,
                },
            )
            .await
            .unwrap();
        assert!(!collection.items.iter().any(|c| match c {
            CollectionItem::Collection(c) => c.id.collection_id == new_collection_id,
            CollectionItem::Layer(_) => false,
        }));

        // give user read permission
        admin_db
            .add_permission(
                session1.user.id.into(),
                new_collection_id.clone(),
                Permission::Read,
            )
            .await
            .unwrap();

        // now visible
        let collection = db1
            .load_layer_collection(
                &root,
                LayerCollectionListOptions {
                    offset: 0,
                    limit: 10,
                },
            )
            .await
            .unwrap();

        assert!(collection.items.iter().any(|c| match c {
            CollectionItem::Collection(c) => c.id.collection_id == new_collection_id,
            CollectionItem::Layer(_) => false,
        }));
    }

    #[allow(clippy::too_many_lines)]
    #[ge_context::test]
    async fn it_handles_user_roles(app_ctx: PostgresContext<NoTls>) {
        let admin_session = admin_login(&app_ctx).await;
        let user_id = app_ctx
            .register_user(UserRegistration {
                email: "foo@example.com".to_string(),
                password: "secret123".to_string(),
                real_name: "Foo Bar".to_string(),
            })
            .await
            .unwrap();

        let admin_db = app_ctx.session_context(admin_session.clone()).db();

        // create a new role
        let role_id = admin_db.add_role("foo").await.unwrap();

        let user_session = app_ctx
            .login(UserCredentials {
                email: "foo@example.com".to_string(),
                password: "secret123".to_string(),
            })
            .await
            .unwrap();

        // user does not have the role yet

        assert!(!user_session.roles.contains(&role_id));

        //user can query their role descriptions (user role and registered user)
        assert_eq!(user_session.roles.len(), 2);

        let expected_user_role_description = RoleDescription {
            role: Role {
                id: RoleId::from(user_id),
                name: "foo@example.com".to_string(),
            },
            individual: true,
        };
        let expected_registered_role_description = RoleDescription {
            role: Role {
                id: Role::registered_user_role_id(),
                name: "user".to_string(),
            },
            individual: false,
        };

        let user_role_descriptions = app_ctx
            .session_context(user_session.clone())
            .db()
            .get_role_descriptions(&user_id)
            .await
            .unwrap();
        assert_eq!(
            vec![
                expected_user_role_description.clone(),
                expected_registered_role_description.clone(),
            ],
            user_role_descriptions
        );

        // we assign the role to the user
        admin_db.assign_role(&role_id, &user_id).await.unwrap();

        let user_session = app_ctx
            .login(UserCredentials {
                email: "foo@example.com".to_string(),
                password: "secret123".to_string(),
            })
            .await
            .unwrap();

        // should be present now
        assert!(user_session.roles.contains(&role_id));

        //user can query their role descriptions (now an additional foo role)
        let expected_foo_role_description = RoleDescription {
            role: Role {
                id: role_id,
                name: "foo".to_string(),
            },
            individual: false,
        };

        let user_role_descriptions = app_ctx
            .session_context(user_session.clone())
            .db()
            .get_role_descriptions(&user_id)
            .await
            .unwrap();
        assert_eq!(
            vec![
                expected_foo_role_description,
                expected_user_role_description.clone(),
                expected_registered_role_description.clone(),
            ],
            user_role_descriptions
        );

        // we revoke it
        admin_db.revoke_role(&role_id, &user_id).await.unwrap();

        let user_session = app_ctx
            .login(UserCredentials {
                email: "foo@example.com".to_string(),
                password: "secret123".to_string(),
            })
            .await
            .unwrap();

        // the role is gone now
        assert!(!user_session.roles.contains(&role_id));

        //user can query their role descriptions (user role and registered user)
        let user_role_descriptions = app_ctx
            .session_context(user_session.clone())
            .db()
            .get_role_descriptions(&user_id)
            .await
            .unwrap();
        assert_eq!(
            vec![
                expected_user_role_description.clone(),
                expected_registered_role_description.clone(),
            ],
            user_role_descriptions
        );

        // assign it again and then delete the whole role, should not be present at user

        admin_db.assign_role(&role_id, &user_id).await.unwrap();

        admin_db.remove_role(&role_id).await.unwrap();

        let user_session = app_ctx
            .login(UserCredentials {
                email: "foo@example.com".to_string(),
                password: "secret123".to_string(),
            })
            .await
            .unwrap();

        assert!(!user_session.roles.contains(&role_id));

        //user can query their role descriptions (user role and registered user)
        let user_role_descriptions = app_ctx
            .session_context(user_session.clone())
            .db()
            .get_role_descriptions(&user_id)
            .await
            .unwrap();
        assert_eq!(
            vec![
                expected_user_role_description,
                expected_registered_role_description.clone(),
            ],
            user_role_descriptions
        );
    }

    #[allow(clippy::too_many_lines)]
    #[ge_context::test]
    async fn it_updates_project_layer_symbology(app_ctx: PostgresContext<NoTls>) {
        let session = app_ctx.create_anonymous_session().await.unwrap();

        let (_, workflow_id) = register_ndvi_workflow_helper(&app_ctx).await;

        let db = app_ctx.session_context(session.clone()).db();

        let create_project: CreateProject = serde_json::from_value(json!({
            "name": "Default",
            "description": "Default project",
            "bounds": {
                "boundingBox": {
                    "lowerLeftCoordinate": {
                        "x": -180,
                        "y": -90
                    },
                    "upperRightCoordinate": {
                        "x": 180,
                        "y": 90
                    }
                },
                "spatialReference": "EPSG:4326",
                "timeInterval": {
                    "start": 1_396_353_600_000i64,
                    "end": 1_396_353_600_000i64
                }
            },
            "timeStep": {
                "step": 1,
                "granularity": "months"
            }
        }))
        .unwrap();

        let project_id = db.create_project(create_project).await.unwrap();

        let update: UpdateProject = serde_json::from_value(json!({
            "id": project_id.to_string(),
            "layers": [{
                "name": "NDVI",
                "workflow": workflow_id.to_string(),
                "visibility": {
                    "data": true,
                    "legend": false
                },
                "symbology": {
                    "type": "raster",
                    "opacity": 1,
                    "rasterColorizer": {
                        "type": "singleBand",
                        "band": 0,
                        "bandColorizer": {
                            "type": "linearGradient",
                            "breakpoints": [{
                                "value": 1,
                                "color": [0, 0, 0, 255]
                            }, {
                                "value": 255,
                                "color": [255, 255, 255, 255]
                            }],
                            "noDataColor": [0, 0, 0, 0],
                            "overColor": [255, 255, 255, 127],
                            "underColor": [255, 255, 255, 127]
                        }
                    }
                }
            }]
        }))
        .unwrap();

        db.update_project(update).await.unwrap();

        let update: UpdateProject = serde_json::from_value(json!({
            "id": project_id.to_string(),
            "layers": [{
                "name": "NDVI",
                "workflow": workflow_id.to_string(),
                "visibility": {
                    "data": true,
                    "legend": false
                },
                "symbology": {
                    "type": "raster",
                    "opacity": 1,
                    "rasterColorizer": {
                        "type": "singleBand",
                        "band": 0,
                        "bandColorizer": {
                        "type": "linearGradient",
                            "breakpoints": [{
                                "value": 1,
                                "color": [0, 0, 4, 255]
                            }, {
                                "value": 17.866_666_666_666_667,
                                "color": [11, 9, 36, 255]
                            }, {
                                "value": 34.733_333_333_333_334,
                                "color": [32, 17, 75, 255]
                            }, {
                                "value": 51.6,
                                "color": [59, 15, 112, 255]
                            }, {
                                "value": 68.466_666_666_666_67,
                                "color": [87, 21, 126, 255]
                            }, {
                                "value": 85.333_333_333_333_33,
                                "color": [114, 31, 129, 255]
                            }, {
                                "value": 102.199_999_999_999_99,
                                "color": [140, 41, 129, 255]
                            }, {
                                "value": 119.066_666_666_666_65,
                                "color": [168, 50, 125, 255]
                            }, {
                                "value": 135.933_333_333_333_34,
                                "color": [196, 60, 117, 255]
                            }, {
                                "value": 152.799_999_999_999_98,
                                "color": [222, 73, 104, 255]
                            }, {
                                "value": 169.666_666_666_666_66,
                                "color": [241, 96, 93, 255]
                            }, {
                                "value": 186.533_333_333_333_33,
                                "color": [250, 127, 94, 255]
                            }, {
                                "value": 203.399_999_999_999_98,
                                "color": [254, 159, 109, 255]
                            }, {
                                "value": 220.266_666_666_666_65,
                                "color": [254, 191, 132, 255]
                            }, {
                                "value": 237.133_333_333_333_3,
                                "color": [253, 222, 160, 255]
                            }, {
                                "value": 254,
                                "color": [252, 253, 191, 255]
                            }],
                            "noDataColor": [0, 0, 0, 0],
                            "overColor": [255, 255, 255, 127],
                            "underColor": [255, 255, 255, 127]
                        }
                    }
                }
            }]
        }))
        .unwrap();

        db.update_project(update).await.unwrap();

        let update: UpdateProject = serde_json::from_value(json!({
            "id": project_id.to_string(),
            "layers": [{
                "name": "NDVI",
                "workflow": workflow_id.to_string(),
                "visibility": {
                    "data": true,
                    "legend": false
                },
                "symbology": {
                    "type": "raster",
                    "opacity": 1,
                    "rasterColorizer": {
                        "type": "singleBand",
                        "band": 0,
                        "bandColorizer": {
                            "type": "linearGradient",
                            "breakpoints": [{
                                "value": 1,
                                "color": [0, 0, 4, 255]
                            }, {
                                "value": 17.866_666_666_666_667,
                                "color": [11, 9, 36, 255]
                            }, {
                                "value": 34.733_333_333_333_334,
                                "color": [32, 17, 75, 255]
                            }, {
                                "value": 51.6,
                                "color": [59, 15, 112, 255]
                            }, {
                                "value": 68.466_666_666_666_67,
                                "color": [87, 21, 126, 255]
                            }, {
                                "value": 85.333_333_333_333_33,
                                "color": [114, 31, 129, 255]
                            }, {
                                "value": 102.199_999_999_999_99,
                                "color": [140, 41, 129, 255]
                            }, {
                                "value": 119.066_666_666_666_65,
                                "color": [168, 50, 125, 255]
                            }, {
                                "value": 135.933_333_333_333_34,
                                "color": [196, 60, 117, 255]
                            }, {
                                "value": 152.799_999_999_999_98,
                                "color": [222, 73, 104, 255]
                            }, {
                                "value": 169.666_666_666_666_66,
                                "color": [241, 96, 93, 255]
                            }, {
                                "value": 186.533_333_333_333_33,
                                "color": [250, 127, 94, 255]
                            }, {
                                "value": 203.399_999_999_999_98,
                                "color": [254, 159, 109, 255]
                            }, {
                                "value": 220.266_666_666_666_65,
                                "color": [254, 191, 132, 255]
                            }, {
                                "value": 237.133_333_333_333_3,
                                "color": [253, 222, 160, 255]
                            }, {
                                "value": 254,
                                "color": [252, 253, 191, 255]
                            }],
                            "noDataColor": [0, 0, 0, 0],
                            "overColor": [255, 255, 255, 127],
                            "underColor": [255, 255, 255, 127]
                        }
                    }
                }
            }]
        }))
        .unwrap();

        db.update_project(update).await.unwrap();

        let update: UpdateProject = serde_json::from_value(json!({
            "id": project_id.to_string(),
            "layers": [{
                "name": "NDVI",
                "workflow": workflow_id.to_string(),
                "visibility": {
                    "data": true,
                    "legend": false
                },
                "symbology": {
                    "type": "raster",
                    "opacity": 1,
                    "rasterColorizer": {
                        "type": "singleBand",
                        "band": 0,
                        "bandColorizer": {
                            "type": "linearGradient",
                            "breakpoints": [{
                                "value": 1,
                                "color": [0, 0, 4, 255]
                            }, {
                                "value": 17.933_333_333_333_334,
                                "color": [11, 9, 36, 255]
                            }, {
                                "value": 34.866_666_666_666_67,
                                "color": [32, 17, 75, 255]
                            }, {
                                "value": 51.800_000_000_000_004,
                                "color": [59, 15, 112, 255]
                            }, {
                                "value": 68.733_333_333_333_33,
                                "color": [87, 21, 126, 255]
                            }, {
                                "value": 85.666_666_666_666_66,
                                "color": [114, 31, 129, 255]
                            }, {
                                "value": 102.6,
                                "color": [140, 41, 129, 255]
                            }, {
                                "value": 119.533_333_333_333_32,
                                "color": [168, 50, 125, 255]
                            }, {
                                "value": 136.466_666_666_666_67,
                                "color": [196, 60, 117, 255]
                            }, {
                                "value": 153.4,
                                "color": [222, 73, 104, 255]
                            }, {
                                "value": 170.333_333_333_333_31,
                                "color": [241, 96, 93, 255]
                            }, {
                                "value": 187.266_666_666_666_65,
                                "color": [250, 127, 94, 255]
                            }, {
                                "value": 204.2,
                                "color": [254, 159, 109, 255]
                            }, {
                                "value": 221.133_333_333_333_33,
                                "color": [254, 191, 132, 255]
                            }, {
                                "value": 238.066_666_666_666_63,
                                "color": [253, 222, 160, 255]
                            }, {
                                "value": 255,
                                "color": [252, 253, 191, 255]
                            }],
                            "noDataColor": [0, 0, 0, 0],
                            "overColor": [255, 255, 255, 127],
                            "underColor": [255, 255, 255, 127]
                        }
                    }
                }
            }]
        }))
        .unwrap();

        // run two updates concurrently
        let (r0, r1) = join!(db.update_project(update.clone()), db.update_project(update));

        assert!(r0.is_ok());
        assert!(r1.is_ok());
    }

    #[ge_context::test]
    #[allow(clippy::too_many_lines)]
    async fn it_resolves_dataset_names_to_ids(app_ctx: PostgresContext<NoTls>) {
        let admin_session = UserSession::admin_session();
        let db = app_ctx.session_context(admin_session.clone()).db();

        let loading_info = OgrSourceDataset {
            file_name: PathBuf::from("test.csv"),
            layer_name: "test.csv".to_owned(),
            data_type: Some(VectorDataType::MultiPoint),
            time: OgrSourceDatasetTimeType::Start {
                start_field: "start".to_owned(),
                start_format: OgrSourceTimeFormat::Auto,
                duration: OgrSourceDurationSpec::Zero,
            },
            default_geometry: None,
            columns: Some(OgrSourceColumnSpec {
                format_specifics: Some(FormatSpecifics::Csv {
                    header: CsvHeader::Auto,
                }),
                x: "x".to_owned(),
                y: None,
                int: vec![],
                float: vec![],
                text: vec![],
                bool: vec![],
                datetime: vec![],
                rename: None,
            }),
            force_ogr_time_filter: false,
            force_ogr_spatial_filter: false,
            on_error: OgrSourceErrorSpec::Ignore,
            sql_query: None,
            attribute_query: None,
            cache_ttl: CacheTtlSeconds::default(),
        };

<<<<<<< HEAD
        assert_sql_type(
            &pool,
            "StringPair",
            [StringPair::from(("foo".to_string(), "bar".to_string()))],
        )
        .await;

        assert_sql_type(
            &pool,
            "GdalDatasetParameters",
            [GdalDatasetParameters {
                file_path: "text".into(),
                rasterband_channel: 1,
                geo_transform: GdalDatasetGeoTransform {
                    origin_coordinate: Coordinate2D::new(0.0f64, 0.5),
                    x_pixel_size: 1.0,
                    y_pixel_size: 2.0,
                },
                width: 42,
                height: 23,
                file_not_found_handling: FileNotFoundHandling::NoData,
                no_data_value: Some(42.0),
                properties_mapping: Some(vec![GdalMetadataMapping {
                    source_key: RasterPropertiesKey {
                        domain: None,
                        key: "foo".to_string(),
                    },
                    target_key: RasterPropertiesKey {
                        domain: Some("bar".to_string()),
                        key: "foo".to_string(),
                    },
                    target_type: RasterPropertiesEntryType::String,
                }]),
                gdal_open_options: Some(vec!["foo".to_string(), "bar".to_string()]),
                gdal_config_options: Some(vec![("foo".to_string(), "bar".to_string())]),
                allow_alphaband_as_mask: false,
                retry: Some(GdalRetryOptions { max_retries: 3 }),
            }],
        )
        .await;

        assert_sql_type(
            &pool,
            "GdalMetaDataRegular",
            [GdalMetaDataRegular {
                result_descriptor: RasterResultDescriptor {
                    data_type: RasterDataType::U8,
                    spatial_reference: SpatialReference::epsg_4326().into(),
                    time: TimeInterval::new_unchecked(0, 1).into(),
                    spatial_grid: SpatialGridDescriptor::source_from_parts(
                        GeoTransform::new(Coordinate2D::new(0., 0.), 1., -1.),
                        GridBoundingBox2D::new([0, 0], [1, 1]).unwrap(),
                    ),
                    bands: RasterBandDescriptors::new(vec![RasterBandDescriptor::new(
                        "band".into(),
                        Measurement::Continuous(ContinuousMeasurement {
                            measurement: "Temperature".to_string(),
                            unit: Some("°C".to_string()),
                        }),
                    )])
                    .unwrap(),
                },
                params: GdalDatasetParameters {
                    file_path: "text".into(),
                    rasterband_channel: 1,
                    geo_transform: GdalDatasetGeoTransform {
                        origin_coordinate: Coordinate2D::new(0.0f64, 0.5),
                        x_pixel_size: 1.0,
                        y_pixel_size: 2.0,
                    },
                    width: 42,
                    height: 23,
                    file_not_found_handling: FileNotFoundHandling::NoData,
                    no_data_value: Some(42.0),
                    properties_mapping: Some(vec![GdalMetadataMapping {
                        source_key: RasterPropertiesKey {
                            domain: None,
                            key: "foo".to_string(),
                        },
                        target_key: RasterPropertiesKey {
                            domain: Some("bar".to_string()),
                            key: "foo".to_string(),
                        },
                        target_type: RasterPropertiesEntryType::String,
                    }]),
                    gdal_open_options: Some(vec!["foo".to_string(), "bar".to_string()]),
                    gdal_config_options: Some(vec![("foo".to_string(), "bar".to_string())]),
                    allow_alphaband_as_mask: false,
                    retry: Some(GdalRetryOptions { max_retries: 3 }),
                },
                time_placeholders: [(
                    "foo".to_string(),
                    GdalSourceTimePlaceholder {
                        format: geoengine_datatypes::primitives::DateTimeParseFormat::unix(),
                        reference: TimeReference::Start,
                    },
                )]
                .into(),
                data_time: TimeInterval::new_unchecked(0, 1),
                step: TimeStep {
                    granularity: TimeGranularity::Millis,
                    step: 1,
                },
                cache_ttl: CacheTtlSeconds::max(),
            }],
        )
        .await;

        assert_sql_type(
            &pool,
            "GdalMetaDataStatic",
            [GdalMetaDataStatic {
                time: Some(TimeInterval::new_unchecked(0, 1)),
                result_descriptor: RasterResultDescriptor {
                    data_type: RasterDataType::U8,
                    spatial_reference: SpatialReference::epsg_4326().into(),
                    time: TimeInterval::new_unchecked(0, 1).into(),
                    spatial_grid: SpatialGridDescriptor::source_from_parts(
                        GeoTransform::new(Coordinate2D::new(0., 0.), 1., -1.),
                        GridBoundingBox2D::new([0, 0], [1, 1]).unwrap(),
                    ),
                    bands: RasterBandDescriptors::new(vec![RasterBandDescriptor::new(
                        "band".into(),
                        Measurement::Continuous(ContinuousMeasurement {
                            measurement: "Temperature".to_string(),
                            unit: Some("°C".to_string()),
                        }),
                    )])
                    .unwrap(),
                },
                params: GdalDatasetParameters {
                    file_path: "text".into(),
                    rasterband_channel: 1,
                    geo_transform: GdalDatasetGeoTransform {
                        origin_coordinate: Coordinate2D::new(0.0f64, 0.5),
                        x_pixel_size: 1.0,
                        y_pixel_size: 2.0,
                    },
                    width: 42,
                    height: 23,
                    file_not_found_handling: FileNotFoundHandling::NoData,
                    no_data_value: Some(42.0),
                    properties_mapping: Some(vec![GdalMetadataMapping {
                        source_key: RasterPropertiesKey {
                            domain: None,
                            key: "foo".to_string(),
                        },
                        target_key: RasterPropertiesKey {
                            domain: Some("bar".to_string()),
                            key: "foo".to_string(),
                        },
                        target_type: RasterPropertiesEntryType::String,
                    }]),
                    gdal_open_options: Some(vec!["foo".to_string(), "bar".to_string()]),
                    gdal_config_options: Some(vec![("foo".to_string(), "bar".to_string())]),
                    allow_alphaband_as_mask: false,
                    retry: Some(GdalRetryOptions { max_retries: 3 }),
                },
                cache_ttl: CacheTtlSeconds::max(),
            }],
        )
        .await;

        assert_sql_type(
            &pool,
            "GdalMetadataNetCdfCf",
            [GdalMetadataNetCdfCf {
                result_descriptor: RasterResultDescriptor {
                    data_type: RasterDataType::U8,
                    spatial_reference: SpatialReference::epsg_4326().into(),
                    time: TimeInterval::new_unchecked(0, 1).into(),
                    spatial_grid: SpatialGridDescriptor::source_from_parts(
                        GeoTransform::new(Coordinate2D::new(0., 0.), 1., -1.),
                        GridBoundingBox2D::new([0, 0], [1, 1]).unwrap(),
                    ),
                    bands: RasterBandDescriptors::new(vec![RasterBandDescriptor::new(
                        "band".into(),
                        Measurement::Continuous(ContinuousMeasurement {
                            measurement: "Temperature".to_string(),
                            unit: Some("°C".to_string()),
                        }),
                    )])
                    .unwrap(),
=======
        let meta_data = MetaDataDefinition::OgrMetaData(StaticMetaData::<
            OgrSourceDataset,
            VectorResultDescriptor,
            VectorQueryRectangle,
        > {
            loading_info: loading_info.clone(),
            result_descriptor: VectorResultDescriptor {
                data_type: VectorDataType::MultiPoint,
                spatial_reference: SpatialReference::epsg_4326().into(),
                columns: [(
                    "foo".to_owned(),
                    VectorColumnInfo {
                        data_type: FeatureDataType::Float,
                        measurement: Measurement::Unitless,
                    },
                )]
                .into_iter()
                .collect(),
                time: None,
                bbox: None,
            },
            phantom: Default::default(),
        });

        let DatasetIdAndName {
            id: dataset_id1,
            name: dataset_name1,
        } = db
            .add_dataset(
                AddDataset {
                    name: Some(DatasetName::new(None, "my_dataset".to_owned())),
                    display_name: "Ogr Test".to_owned(),
                    description: "desc".to_owned(),
                    source_operator: "OgrSource".to_owned(),
                    symbology: None,
                    provenance: Some(vec![Provenance {
                        citation: "citation".to_owned(),
                        license: "license".to_owned(),
                        uri: "uri".to_owned(),
                    }]),
                    tags: Some(vec!["upload".to_owned(), "test".to_owned()]),
>>>>>>> 22fe2f6b
                },
                meta_data.clone(),
            )
            .await
            .unwrap();

        let DatasetIdAndName {
            id: dataset_id2,
            name: dataset_name2,
        } = db
            .add_dataset(
                AddDataset {
                    name: Some(DatasetName::new(
                        Some(admin_session.user.id.to_string()),
                        "my_dataset".to_owned(),
                    )),
                    display_name: "Ogr Test".to_owned(),
                    description: "desc".to_owned(),
                    source_operator: "OgrSource".to_owned(),
                    symbology: None,
                    provenance: Some(vec![Provenance {
                        citation: "citation".to_owned(),
                        license: "license".to_owned(),
                        uri: "uri".to_owned(),
                    }]),
<<<<<<< HEAD
                    gdal_open_options: Some(vec!["foo".to_string(), "bar".to_string()]),
                    gdal_config_options: Some(vec![("foo".to_string(), "bar".to_string())]),
                    allow_alphaband_as_mask: false,
                    retry: Some(GdalRetryOptions { max_retries: 3 }),
                },
                start: TimeInstance::from_millis(0).unwrap(),
                end: TimeInstance::from_millis(1000).unwrap(),
                cache_ttl: CacheTtlSeconds::max(),
                step: TimeStep {
                    granularity: TimeGranularity::Millis,
                    step: 1,
                },
                band_offset: 3,
            }],
        )
        .await;

        assert_sql_type(
            &pool,
            "GdalMetaDataList",
            [GdalMetaDataList {
                result_descriptor: RasterResultDescriptor {
                    data_type: RasterDataType::U8,
                    spatial_reference: SpatialReference::epsg_4326().into(),
                    time: TimeInterval::new_unchecked(0, 1).into(),
                    spatial_grid: SpatialGridDescriptor::source_from_parts(
                        GeoTransform::new(Coordinate2D::new(0., 0.), 1., -1.),
                        GridBoundingBox2D::new([0, 0], [1, 1]).unwrap(),
                    ),
                    bands: RasterBandDescriptors::new(vec![RasterBandDescriptor::new(
                        "band".into(),
                        Measurement::Continuous(ContinuousMeasurement {
                            measurement: "Temperature".to_string(),
                            unit: Some("°C".to_string()),
                        }),
                    )])
                    .unwrap(),
                },
                params: vec![GdalLoadingInfoTemporalSlice {
                    time: TimeInterval::new_unchecked(0, 1),
                    params: Some(GdalDatasetParameters {
                        file_path: "text".into(),
                        rasterband_channel: 1,
                        geo_transform: GdalDatasetGeoTransform {
                            origin_coordinate: Coordinate2D::new(0.0f64, 0.5),
                            x_pixel_size: 1.0,
                            y_pixel_size: 2.0,
                        },
                        width: 42,
                        height: 23,
                        file_not_found_handling: FileNotFoundHandling::NoData,
                        no_data_value: Some(42.0),
                        properties_mapping: Some(vec![GdalMetadataMapping {
                            source_key: RasterPropertiesKey {
                                domain: None,
                                key: "foo".to_string(),
                            },
                            target_key: RasterPropertiesKey {
                                domain: Some("bar".to_string()),
                                key: "foo".to_string(),
                            },
                            target_type: RasterPropertiesEntryType::String,
                        }]),
                        gdal_open_options: Some(vec!["foo".to_string(), "bar".to_string()]),
                        gdal_config_options: Some(vec![("foo".to_string(), "bar".to_string())]),
                        allow_alphaband_as_mask: false,
                        retry: Some(GdalRetryOptions { max_retries: 3 }),
                    }),
                    cache_ttl: CacheTtlSeconds::max(),
                }],
            }],
        )
        .await;

        assert_sql_type(
            &pool,
            "MetaDataDefinition",
            [
                MetaDataDefinition::MockMetaData(StaticMetaData::<
                    MockDatasetDataSourceLoadingInfo,
                    VectorResultDescriptor,
                    VectorQueryRectangle,
                > {
                    loading_info: MockDatasetDataSourceLoadingInfo {
                        points: vec![Coordinate2D::new(0.0f64, 0.5), Coordinate2D::new(2., 1.0)],
                    },
                    result_descriptor: VectorResultDescriptor {
                        data_type: VectorDataType::MultiPoint,
                        spatial_reference: SpatialReferenceOption::SpatialReference(
                            SpatialReference::epsg_4326(),
                        ),
                        columns: [(
                            "foo".to_string(),
                            VectorColumnInfo {
                                data_type: FeatureDataType::Int,
                                measurement: Measurement::Unitless,
                            },
                        )]
                        .into(),
                        time: Some(TimeInterval::default()),
                        bbox: Some(
                            BoundingBox2D::new(
                                Coordinate2D::new(0.0f64, 0.5),
                                Coordinate2D::new(2., 1.0),
                            )
                            .unwrap(),
                        ),
                    },
                    phantom: PhantomData,
                }),
                MetaDataDefinition::OgrMetaData(StaticMetaData::<
                    OgrSourceDataset,
                    VectorResultDescriptor,
                    VectorQueryRectangle,
                > {
                    loading_info: OgrSourceDataset {
                        file_name: "test".into(),
                        layer_name: "test".to_string(),
                        data_type: Some(VectorDataType::MultiPoint),
                        time: OgrSourceDatasetTimeType::Start {
                            start_field: "start".to_string(),
                            start_format: OgrSourceTimeFormat::Auto,
                            duration: OgrSourceDurationSpec::Zero,
                        },
                        default_geometry: Some(TypedGeometry::MultiPoint(
                            MultiPoint::new(vec![
                                Coordinate2D::new(0.0f64, 0.5),
                                Coordinate2D::new(2., 1.0),
                            ])
                            .unwrap(),
                        )),
                        columns: Some(OgrSourceColumnSpec {
                            format_specifics: Some(FormatSpecifics::Csv {
                                header: CsvHeader::Auto,
                            }),
                            x: "x".to_string(),
                            y: Some("y".to_string()),
                            int: vec!["int".to_string()],
                            float: vec!["float".to_string()],
                            text: vec!["text".to_string()],
                            bool: vec!["bool".to_string()],
                            datetime: vec!["datetime".to_string()],
                            rename: Some(
                                [
                                    ("xx".to_string(), "xx_renamed".to_string()),
                                    ("yx".to_string(), "yy_renamed".to_string()),
                                ]
                                .into(),
                            ),
                        }),
                        force_ogr_time_filter: false,
                        force_ogr_spatial_filter: true,
                        on_error: OgrSourceErrorSpec::Abort,
                        sql_query: None,
                        attribute_query: Some("foo = 'bar'".to_string()),
                        cache_ttl: CacheTtlSeconds::new(5),
                    },
                    result_descriptor: VectorResultDescriptor {
                        data_type: VectorDataType::MultiPoint,
                        spatial_reference: SpatialReferenceOption::SpatialReference(
                            SpatialReference::epsg_4326(),
                        ),
                        columns: [(
                            "foo".to_string(),
                            VectorColumnInfo {
                                data_type: FeatureDataType::Int,
                                measurement: Measurement::Unitless,
                            },
                        )]
                        .into(),
                        time: Some(TimeInterval::default()),
                        bbox: Some(
                            BoundingBox2D::new(
                                Coordinate2D::new(0.0f64, 0.5),
                                Coordinate2D::new(2., 1.0),
                            )
                            .unwrap(),
                        ),
                    },
                    phantom: PhantomData,
                }),
                MetaDataDefinition::GdalMetaDataRegular(GdalMetaDataRegular {
                    result_descriptor: RasterResultDescriptor {
                        data_type: RasterDataType::U8,
                        spatial_reference: SpatialReference::epsg_4326().into(),
                        time: TimeInterval::new_unchecked(0, 1).into(),
                        spatial_grid: SpatialGridDescriptor::source_from_parts(
                            GeoTransform::new(Coordinate2D::new(0., 0.), 1., -1.),
                            GridBoundingBox2D::new([0, 0], [1, 1]).unwrap(),
                        ),
                        bands: RasterBandDescriptors::new(vec![RasterBandDescriptor::new(
                            "band".into(),
                            Measurement::Continuous(ContinuousMeasurement {
                                measurement: "Temperature".to_string(),
                                unit: Some("°C".to_string()),
                            }),
                        )])
                        .unwrap(),
                    },
                    params: GdalDatasetParameters {
                        file_path: "text".into(),
                        rasterband_channel: 1,
                        geo_transform: GdalDatasetGeoTransform {
                            origin_coordinate: Coordinate2D::new(0.0f64, 0.5),
                            x_pixel_size: 1.0,
                            y_pixel_size: 2.0,
                        },
                        width: 42,
                        height: 23,
                        file_not_found_handling: FileNotFoundHandling::NoData,
                        no_data_value: Some(42.0),
                        properties_mapping: Some(vec![GdalMetadataMapping {
                            source_key: RasterPropertiesKey {
                                domain: None,
                                key: "foo".to_string(),
                            },
                            target_key: RasterPropertiesKey {
                                domain: Some("bar".to_string()),
                                key: "foo".to_string(),
                            },
                            target_type: RasterPropertiesEntryType::String,
                        }]),
                        gdal_open_options: Some(vec!["foo".to_string(), "bar".to_string()]),
                        gdal_config_options: Some(vec![("foo".to_string(), "bar".to_string())]),
                        allow_alphaband_as_mask: false,
                        retry: Some(GdalRetryOptions { max_retries: 3 }),
                    },
                    time_placeholders: [(
                        "foo".to_string(),
                        GdalSourceTimePlaceholder {
                            format: DateTimeParseFormat::unix(),
                            reference: TimeReference::Start,
                        },
                    )]
                    .into(),
                    data_time: TimeInterval::new_unchecked(0, 1),
                    step: TimeStep {
                        granularity: TimeGranularity::Millis,
                        step: 1,
                    },
                    cache_ttl: CacheTtlSeconds::max(),
                }),
                MetaDataDefinition::GdalStatic(GdalMetaDataStatic {
                    time: Some(TimeInterval::new_unchecked(0, 1)),
                    result_descriptor: RasterResultDescriptor {
                        data_type: RasterDataType::U8,
                        spatial_reference: SpatialReference::epsg_4326().into(),
                        time: TimeInterval::new_unchecked(0, 1).into(),
                        spatial_grid: SpatialGridDescriptor::source_from_parts(
                            GeoTransform::new(Coordinate2D::new(0., 0.), 1., -1.),
                            GridBoundingBox2D::new([0, 0], [1, 1]).unwrap(),
                        ),
                        bands: RasterBandDescriptors::new(vec![RasterBandDescriptor::new(
                            "band".into(),
                            Measurement::Continuous(ContinuousMeasurement {
                                measurement: "Temperature".to_string(),
                                unit: Some("°C".to_string()),
                            }),
                        )])
                        .unwrap(),
                    },
                    params: GdalDatasetParameters {
                        file_path: "text".into(),
                        rasterband_channel: 1,
                        geo_transform: GdalDatasetGeoTransform {
                            origin_coordinate: Coordinate2D::new(0.0f64, 0.5),
                            x_pixel_size: 1.0,
                            y_pixel_size: 2.0,
                        },
                        width: 42,
                        height: 23,
                        file_not_found_handling: FileNotFoundHandling::NoData,
                        no_data_value: Some(42.0),
                        properties_mapping: Some(vec![GdalMetadataMapping {
                            source_key: RasterPropertiesKey {
                                domain: None,
                                key: "foo".to_string(),
                            },
                            target_key: RasterPropertiesKey {
                                domain: Some("bar".to_string()),
                                key: "foo".to_string(),
                            },
                            target_type: RasterPropertiesEntryType::String,
                        }]),
                        gdal_open_options: Some(vec!["foo".to_string(), "bar".to_string()]),
                        gdal_config_options: Some(vec![("foo".to_string(), "bar".to_string())]),
                        allow_alphaband_as_mask: false,
                        retry: Some(GdalRetryOptions { max_retries: 3 }),
                    },
                    cache_ttl: CacheTtlSeconds::max(),
                }),
                MetaDataDefinition::GdalMetadataNetCdfCf(GdalMetadataNetCdfCf {
                    result_descriptor: RasterResultDescriptor {
                        data_type: RasterDataType::U8,
                        spatial_reference: SpatialReference::epsg_4326().into(),
                        time: TimeInterval::new_unchecked(0, 1).into(),
                        spatial_grid: SpatialGridDescriptor::source_from_parts(
                            GeoTransform::new(Coordinate2D::new(0., 0.), 1., -1.),
                            GridBoundingBox2D::new([0, 0], [1, 1]).unwrap(),
                        ),
                        bands: RasterBandDescriptors::new(vec![RasterBandDescriptor::new(
                            "band".into(),
                            Measurement::Continuous(ContinuousMeasurement {
                                measurement: "Temperature".to_string(),
                                unit: Some("°C".to_string()),
                            }),
                        )])
                        .unwrap(),
                    },
                    params: GdalDatasetParameters {
                        file_path: "text".into(),
                        rasterband_channel: 1,
                        geo_transform: GdalDatasetGeoTransform {
                            origin_coordinate: Coordinate2D::new(0.0f64, 0.5),
                            x_pixel_size: 1.0,
                            y_pixel_size: 2.0,
                        },
                        width: 42,
                        height: 23,
                        file_not_found_handling: FileNotFoundHandling::NoData,
                        no_data_value: Some(42.0),
                        properties_mapping: Some(vec![GdalMetadataMapping {
                            source_key: RasterPropertiesKey {
                                domain: None,
                                key: "foo".to_string(),
                            },
                            target_key: RasterPropertiesKey {
                                domain: Some("bar".to_string()),
                                key: "foo".to_string(),
                            },
                            target_type: RasterPropertiesEntryType::String,
                        }]),
                        gdal_open_options: Some(vec!["foo".to_string(), "bar".to_string()]),
                        gdal_config_options: Some(vec![("foo".to_string(), "bar".to_string())]),
                        allow_alphaband_as_mask: false,
                        retry: Some(GdalRetryOptions { max_retries: 3 }),
                    },
                    start: TimeInstance::from_millis(0).unwrap(),
                    end: TimeInstance::from_millis(1000).unwrap(),
                    cache_ttl: CacheTtlSeconds::max(),
                    step: TimeStep {
                        granularity: TimeGranularity::Millis,
                        step: 1,
                    },
                    band_offset: 3,
                }),
                MetaDataDefinition::GdalMetaDataList(GdalMetaDataList {
                    result_descriptor: RasterResultDescriptor {
                        data_type: RasterDataType::U8,
                        spatial_reference: SpatialReference::epsg_4326().into(),
                        time: TimeInterval::new_unchecked(0, 1).into(),
                        spatial_grid: SpatialGridDescriptor::source_from_parts(
                            GeoTransform::new(Coordinate2D::new(0., 0.), 1., -1.),
                            GridBoundingBox2D::new_min_max(0, 0, 1, 1).unwrap(),
                        ),
                        bands: RasterBandDescriptors::new(vec![RasterBandDescriptor::new(
                            "band".into(),
                            Measurement::Continuous(ContinuousMeasurement {
                                measurement: "Temperature".to_string(),
                                unit: Some("°C".to_string()),
                            }),
                        )])
                        .unwrap(),
                    },
                    params: vec![GdalLoadingInfoTemporalSlice {
                        time: TimeInterval::new_unchecked(0, 1),
                        params: Some(GdalDatasetParameters {
                            file_path: "text".into(),
                            rasterband_channel: 1,
                            geo_transform: GdalDatasetGeoTransform {
                                origin_coordinate: Coordinate2D::new(0.0f64, 0.5),
                                x_pixel_size: 1.0,
                                y_pixel_size: 2.0,
                            },
                            width: 42,
                            height: 23,
                            file_not_found_handling: FileNotFoundHandling::NoData,
                            no_data_value: Some(42.0),
                            properties_mapping: Some(vec![GdalMetadataMapping {
                                source_key: RasterPropertiesKey {
                                    domain: None,
                                    key: "foo".to_string(),
                                },
                                target_key: RasterPropertiesKey {
                                    domain: Some("bar".to_string()),
                                    key: "foo".to_string(),
                                },
                                target_type: RasterPropertiesEntryType::String,
                            }]),
                            gdal_open_options: Some(vec!["foo".to_string(), "bar".to_string()]),
                            gdal_config_options: Some(vec![("foo".to_string(), "bar".to_string())]),
                            allow_alphaband_as_mask: false,
                            retry: None,
                        }),
                        cache_ttl: CacheTtlSeconds::max(),
                    }],
                }),
            ],
        )
        .await;

        assert_sql_type(
            &pool,
            "bytea",
            [U96::from(
                arr![u8; 13, 227, 191, 247, 123, 193, 214, 165, 185, 37, 101, 24],
            )],
        )
        .await;
=======
                    tags: Some(vec!["upload".to_owned(), "test".to_owned()]),
                },
                meta_data,
            )
            .await
            .unwrap();

        assert_eq!(
            db.resolve_dataset_name_to_id(&dataset_name1)
                .await
                .unwrap()
                .unwrap(),
            dataset_id1
        );
        assert_eq!(
            db.resolve_dataset_name_to_id(&dataset_name2)
                .await
                .unwrap()
                .unwrap(),
            dataset_id2
        );
    }

    #[ge_context::test]
    #[allow(clippy::too_many_lines)]
    async fn it_bulk_updates_quota(app_ctx: PostgresContext<NoTls>) {
        let admin_session = UserSession::admin_session();
        let db = app_ctx.session_context(admin_session.clone()).db();

        let user1 = app_ctx
            .register_user(UserRegistration {
                email: "user1@example.com".into(),
                password: "12345678".into(),
                real_name: "User1".into(),
            })
            .await
            .unwrap();

        let user2 = app_ctx
            .register_user(UserRegistration {
                email: "user2@example.com".into(),
                password: "12345678".into(),
                real_name: "User2".into(),
            })
            .await
            .unwrap();

        // single item in bulk
        db.bulk_increment_quota_used([(user1, 1)]).await.unwrap();

        assert_eq!(db.quota_used_by_user(&user1).await.unwrap(), 1);

        // multiple items in bulk
        db.bulk_increment_quota_used([(user1, 1), (user2, 3)])
            .await
            .unwrap();
>>>>>>> 22fe2f6b

        assert_eq!(db.quota_used_by_user(&user1).await.unwrap(), 2);
        assert_eq!(db.quota_used_by_user(&user2).await.unwrap(), 3);
    }

    async fn it_handles_oidc_tokens(app_ctx: PostgresContext<NoTls>) {
        let external_user_claims = UserClaims {
            external_id: SubjectIdentifier::new("Foo bar Id".into()),
            email: "foo@bar.de".into(),
            real_name: "Foo Bar".into(),
        };
        let tokens = OidcTokens {
            access: AccessToken::new("FIRST_ACCESS_TOKEN".into()),
            refresh: Some(RefreshToken::new("FIRST_REFRESH_TOKEN".into())),
            expires_in: Duration::seconds(2),
        };

        let login_result = app_ctx
            .login_external(external_user_claims.clone(), tokens)
            .await;
        assert!(login_result.is_ok());

        let session_id = login_result.unwrap().id;

        let access_token = app_ctx.get_access_token(session_id).await.unwrap();

        assert_eq!(
            "FIRST_ACCESS_TOKEN".to_string(),
            access_token.secret().to_owned()
        );

        //Access token duration oidc_login_refresh is 2 sec, i.e., session times out after 2 sec.
        tokio::time::sleep(std::time::Duration::from_secs(5)).await;

        let access_token = app_ctx.get_access_token(session_id).await.unwrap();

        assert_eq!(
            "SECOND_ACCESS_TOKEN".to_string(),
            access_token.secret().to_owned()
        );
    }

    pub fn oidc_only_refresh() -> (Server, impl Fn() -> OidcManager) {
        let mock_refresh_server_config = MockRefreshServerConfig {
            expected_discoveries: 1,
            token_duration: std::time::Duration::from_secs(2),
            creates_first_token: false,
            first_access_token: "FIRST_ACCESS_TOKEN".to_string(),
            first_refresh_token: "FIRST_REFRESH_TOKEN".to_string(),
            second_access_token: "SECOND_ACCESS_TOKEN".to_string(),
            second_refresh_token: "SECOND_REFRESH_TOKEN".to_string(),
            client_side_password: None,
        };

        let (server, oidc_manager) = mock_refresh_server(mock_refresh_server_config);

        (server, move || {
            OidcManager::from_oidc_with_static_tokens(oidc_manager.clone())
        })
    }

    #[ge_context::test(oidc_db = "oidc_only_refresh")]
    async fn it_handles_oidc_tokens_without_encryption(app_ctx: PostgresContext<NoTls>) {
        it_handles_oidc_tokens(app_ctx).await;
    }

    pub fn oidc_only_refresh_with_encryption() -> (Server, impl Fn() -> OidcManager) {
        let mock_refresh_server_config = MockRefreshServerConfig {
            expected_discoveries: 1,
            token_duration: std::time::Duration::from_secs(2),
            creates_first_token: false,
            first_access_token: "FIRST_ACCESS_TOKEN".to_string(),
            first_refresh_token: "FIRST_REFRESH_TOKEN".to_string(),
            second_access_token: "SECOND_ACCESS_TOKEN".to_string(),
            second_refresh_token: "SECOND_REFRESH_TOKEN".to_string(),
            client_side_password: Some("password123".to_string()),
        };

        let (server, oidc_manager) = mock_refresh_server(mock_refresh_server_config);

        (server, move || {
            OidcManager::from_oidc_with_static_tokens(oidc_manager.clone())
        })
    }

    #[ge_context::test(oidc_db = "oidc_only_refresh_with_encryption")]
    async fn it_handles_oidc_tokens_with_encryption(app_ctx: PostgresContext<NoTls>) {
        it_handles_oidc_tokens(app_ctx).await;
    }

    #[ge_context::test]
    #[allow(clippy::too_many_lines)]
    async fn it_resolves_ml_model_names_to_ids(app_ctx: PostgresContext<NoTls>) {
        let admin_session = UserSession::admin_session();
        let db = app_ctx.session_context(admin_session.clone()).db();

        let upload_id = UploadId::new();
        let upload = Upload {
            id: upload_id,
            files: vec![],
        };
        db.create_upload(upload).await.unwrap();

        let model = MlModel {
            description: "No real model here".to_owned(),
            display_name: "my unreal model".to_owned(),
            metadata: MlModelMetadata {
                file_name: "myUnrealmodel.onnx".to_owned(),
                input_type: ApiRasterDataType::F32,
                num_input_bands: 17,
                output_type: ApiRasterDataType::F64,
            },
            name: MlModelName::new(None, "myUnrealModel"),
            upload: upload_id,
        };

        let MlModelIdAndName {
            id: model_id,
            name: model_name,
        } = db.add_model(model).await.unwrap();

        assert_eq!(
            db.resolve_model_name_to_id(&model_name)
                .await
                .unwrap()
                .unwrap(),
            model_id
        );
    }
}<|MERGE_RESOLUTION|>--- conflicted
+++ resolved
@@ -463,90 +463,80 @@
 #[cfg(test)]
 mod tests {
     use super::*;
-    use crate::api::model::datatypes::RasterDataType as ApiRasterDataType;
-    use crate::config::QuotaTrackingMode;
-    use crate::datasets::external::netcdfcf::NetCdfCfDataProviderDefinition;
-    use crate::datasets::listing::{DatasetListOptions, DatasetListing, ProvenanceOutput};
-    use crate::datasets::listing::{DatasetProvider, Provenance};
-    use crate::datasets::storage::{DatasetStore, MetaDataDefinition};
-    use crate::datasets::upload::{FileId, UploadId};
-    use crate::datasets::upload::{FileUpload, Upload, UploadDb};
-    use crate::datasets::{AddDataset, DatasetIdAndName};
-    use crate::ge_context;
-    use crate::layers::add_from_directory::UNSORTED_COLLECTION_ID;
-    use crate::layers::layer::{
-        AddLayer, AddLayerCollection, CollectionItem, LayerCollection, LayerCollectionListOptions,
-        LayerCollectionListing, LayerListing, ProviderLayerCollectionId, ProviderLayerId,
+    use crate::{
+        api::model::datatypes::RasterDataType as ApiRasterDataType,
+        config::QuotaTrackingMode,
+        datasets::{
+            external::netcdfcf::NetCdfCfDataProviderDefinition,
+            listing::{
+                DatasetListOptions, DatasetListing, DatasetProvider, Provenance, ProvenanceOutput,
+            },
+            storage::{DatasetStore, MetaDataDefinition},
+            upload::{FileId, FileUpload, Upload, UploadDb, UploadId},
+            AddDataset, DatasetIdAndName,
+        },
+        ge_context,
+        layers::{
+            add_from_directory::UNSORTED_COLLECTION_ID,
+            layer::{
+                AddLayer, AddLayerCollection, CollectionItem, LayerCollection,
+                LayerCollectionListOptions, LayerCollectionListing, LayerListing,
+                ProviderLayerCollectionId, ProviderLayerId,
+            },
+            listing::{LayerCollectionId, LayerCollectionProvider, SearchParameters, SearchType},
+            storage::{
+                LayerDb, LayerProviderDb, LayerProviderListing, LayerProviderListingOptions,
+                INTERNAL_PROVIDER_ID,
+            },
+        },
+        machine_learning::{MlModel, MlModelDb, MlModelIdAndName, MlModelMetadata},
+        permissions::{Permission, PermissionDb, Role, RoleDescription, RoleId},
+        projects::{
+            CreateProject, LayerUpdate, LoadVersion, OrderBy, Plot, PlotUpdate, PointSymbology,
+            ProjectDb, ProjectId, ProjectLayer, ProjectListOptions, ProjectListing, STRectangle,
+            UpdateProject,
+        },
+        users::{
+            OidcTokens, RoleDb, SessionTokenStore, UserClaims, UserCredentials, UserDb, UserId,
+            UserRegistration,
+        },
+        util::tests::{
+            admin_login,
+            mock_oidc::{mock_refresh_server, MockRefreshServerConfig},
+            register_ndvi_workflow_helper, MockQuotaTracking,
+        },
+        workflows::{registry::WorkflowRegistry, workflow::Workflow},
     };
-    use crate::layers::listing::{
-        LayerCollectionId, LayerCollectionProvider, SearchParameters, SearchType,
-    };
-    use crate::layers::storage::{
-        LayerDb, LayerProviderDb, LayerProviderListing, LayerProviderListingOptions,
-        INTERNAL_PROVIDER_ID,
-    };
-    use crate::machine_learning::{MlModel, MlModelDb, MlModelIdAndName, MlModelMetadata};
-    use crate::permissions::{Permission, PermissionDb, Role, RoleDescription, RoleId};
-    use crate::projects::{
-        CreateProject, LayerUpdate, LoadVersion, OrderBy, Plot, PlotUpdate, PointSymbology,
-        ProjectDb, ProjectId, ProjectLayer, ProjectListOptions, ProjectListing, STRectangle,
-        UpdateProject,
-    };
-    use crate::users::{OidcTokens, SessionTokenStore};
-    use crate::users::{RoleDb, UserClaims, UserCredentials, UserDb, UserId, UserRegistration};
-    use crate::util::tests::mock_oidc::{mock_refresh_server, MockRefreshServerConfig};
-    use crate::util::tests::{admin_login, register_ndvi_workflow_helper, MockQuotaTracking};
-    use crate::workflows::registry::WorkflowRegistry;
-    use crate::workflows::workflow::Workflow;
     use bb8_postgres::tokio_postgres::NoTls;
     use futures::join;
-    use geoengine_datatypes::collections::VectorDataType;
-    use geoengine_datatypes::dataset::{DataProviderId, LayerId};
-    use geoengine_datatypes::primitives::{
-<<<<<<< HEAD
-        BoundingBox2D, ClassificationMeasurement, ColumnSelection, ContinuousMeasurement,
-        Coordinate2D, DateTimeParseFormat, FeatureDataType, MultiLineString, MultiPoint,
-        MultiPolygon, NoGeometry, RasterQueryRectangle, SpatialPartition2D, SpatialResolution,
-        TimeGranularity, TimeInstance, TimeInterval, TimeStep, TypedGeometry, VectorQueryRectangle,
+    use geoengine_datatypes::{
+        collections::VectorDataType,
+        dataset::{DataProviderId, LayerId},
+        primitives::{
+            BoundingBox2D, CacheTtlSeconds, ColumnSelection, Coordinate2D, DateTime, Duration, FeatureDataType, Measurement, RasterQueryRectangle, TimeGranularity, TimeInstance, TimeInterval, TimeStep, VectorQueryRectangle
+        },
+        raster::{GeoTransform, GridBoundingBox2D, RasterDataType},
+        spatial_reference::{SpatialReference, SpatialReferenceOption},
+        test_data,
+        util::Identifier,
     };
-    use geoengine_datatypes::primitives::{CacheTtlSeconds, Measurement};
-    use geoengine_datatypes::raster::{
-        GeoTransform, GridBoundingBox2D, RasterDataType, RasterPropertiesEntryType,
-        RasterPropertiesKey,
-=======
-        BoundingBox2D, Coordinate2D, DateTime, Duration, FeatureDataType, Measurement,
-        RasterQueryRectangle, SpatialResolution, TimeGranularity, TimeInstance, TimeInterval,
-        TimeStep, VectorQueryRectangle,
->>>>>>> 22fe2f6b
+    use geoengine_operators::{
+        engine::{
+            MetaData, MetaDataProvider, MultipleRasterOrSingleVectorSource, PlotOperator,
+            RasterBandDescriptors, RasterResultDescriptor, StaticMetaData, TypedOperator,
+            TypedResultDescriptor, VectorColumnInfo, VectorOperator, VectorResultDescriptor,
+        },
+        mock::{MockPointSource, MockPointSourceParams},
+        plot::{Statistics, StatisticsParams},
+        source::{
+            CsvHeader, FileNotFoundHandling, FormatSpecifics, GdalDatasetGeoTransform,
+            GdalDatasetParameters, GdalLoadingInfo, GdalMetaDataList, GdalMetaDataRegular,
+            GdalMetaDataStatic, GdalMetadataNetCdfCf, OgrSourceColumnSpec, OgrSourceDataset,
+            OgrSourceDatasetTimeType, OgrSourceDurationSpec, OgrSourceErrorSpec,
+            OgrSourceTimeFormat,
+        },
+        util::input::MultiRasterOrVectorOperator::Raster,
     };
-    use geoengine_datatypes::primitives::{CacheTtlSeconds, ColumnSelection};
-    use geoengine_datatypes::raster::RasterDataType;
-    use geoengine_datatypes::spatial_reference::{SpatialReference, SpatialReferenceOption};
-    use geoengine_datatypes::test_data;
-    use geoengine_datatypes::util::Identifier;
-    use geoengine_operators::engine::{
-        MetaData, MetaDataProvider, MultipleRasterOrSingleVectorSource, PlotOperator,
-<<<<<<< HEAD
-        PlotResultDescriptor, RasterBandDescriptor, RasterBandDescriptors, RasterResultDescriptor,
-        SpatialGridDescriptor, StaticMetaData, TypedOperator, TypedResultDescriptor,
-        VectorColumnInfo, VectorOperator, VectorResultDescriptor,
-    };
-    use geoengine_operators::mock::{
-        MockDatasetDataSourceLoadingInfo, MockPointSource, MockPointSourceParams,
-=======
-        RasterBandDescriptors, RasterResultDescriptor, StaticMetaData, TypedOperator,
-        TypedResultDescriptor, VectorColumnInfo, VectorOperator, VectorResultDescriptor,
->>>>>>> 22fe2f6b
-    };
-    use geoengine_operators::mock::{MockPointSource, MockPointSourceParams};
-    use geoengine_operators::plot::{Statistics, StatisticsParams};
-    use geoengine_operators::source::{
-        CsvHeader, FileNotFoundHandling, FormatSpecifics, GdalDatasetGeoTransform,
-        GdalDatasetParameters, GdalLoadingInfo, GdalMetaDataList, GdalMetaDataRegular,
-        GdalMetaDataStatic, GdalMetadataNetCdfCf, OgrSourceColumnSpec, OgrSourceDataset,
-        OgrSourceDatasetTimeType, OgrSourceDurationSpec, OgrSourceErrorSpec, OgrSourceTimeFormat,
-    };
-    use geoengine_operators::util::input::MultiRasterOrVectorOperator::Raster;
     use httptest::Server;
     use oauth2::{AccessToken, RefreshToken};
     use openidconnect::SubjectIdentifier;
@@ -876,125 +866,111 @@
         }
     }
 
-<<<<<<< HEAD
+    async fn user_reg_login(app_ctx: &PostgresContext<NoTls>) -> UserId {
+        let user_registration = UserRegistration {
+            email: "foo@example.com".into(),
+            password: "secret123".into(),
+            real_name: "Foo Bar".into(),
+        };
+
+        let user_id = app_ctx.register_user(user_registration).await.unwrap();
+
+        let credentials = UserCredentials {
+            email: "foo@example.com".into(),
+            password: "secret123".into(),
+        };
+
+        let session = app_ctx.login(credentials).await.unwrap();
+
+        let db = app_ctx.session_context(session.clone()).db();
+
+        app_ctx.session_by_id(session.id).await.unwrap();
+
+        db.logout().await.unwrap();
+
+        assert!(app_ctx.session_by_id(session.id).await.is_err());
+
+        user_id
+    }
+
+    async fn external_user_login_twice(app_ctx: &PostgresContext<NoTls>) -> UserSession {
+        let external_user_claims = UserClaims {
+            external_id: SubjectIdentifier::new("Foo bar Id".into()),
+            email: "foo@bar.de".into(),
+            real_name: "Foo Bar".into(),
+        };
+        let duration = Duration::minutes(30);
+
+        let login_result = app_ctx
+            .login_external(external_user_claims.clone(), tokens_from_duration(duration))
+            .await;
+        assert!(login_result.is_ok());
+
+        let session_1 = login_result.unwrap();
+        let user_id = session_1.user.id; //TODO: Not a deterministic test.
+
+        let db1 = app_ctx.session_context(session_1.clone()).db();
+
+        assert!(session_1.user.email.is_some());
+        assert_eq!(session_1.user.email.unwrap(), "foo@bar.de");
+        assert!(session_1.user.real_name.is_some());
+        assert_eq!(session_1.user.real_name.unwrap(), "Foo Bar");
+
+        let expected_duration = session_1.created + duration;
+        assert_eq!(session_1.valid_until, expected_duration);
+
+        assert!(app_ctx.session_by_id(session_1.id).await.is_ok());
+
+        assert!(db1.logout().await.is_ok());
+
+        assert!(app_ctx.session_by_id(session_1.id).await.is_err());
+
+        let duration = Duration::minutes(10);
+        let login_result = app_ctx
+            .login_external(external_user_claims.clone(), tokens_from_duration(duration))
+            .await;
+        assert!(login_result.is_ok());
+
+        let session_2 = login_result.unwrap();
+        let result = session_2.clone();
+
+        assert!(session_2.user.email.is_some()); //TODO: Technically, user details could change for each login. For simplicity, this is not covered yet.
+        assert_eq!(session_2.user.email.unwrap(), "foo@bar.de");
+        assert!(session_2.user.real_name.is_some());
+        assert_eq!(session_2.user.real_name.unwrap(), "Foo Bar");
+        assert_eq!(session_2.user.id, user_id);
+
+        let expected_duration = session_2.created + duration;
+        assert_eq!(session_2.valid_until, expected_duration);
+
+        assert!(app_ctx.session_by_id(session_2.id).await.is_ok());
+
+        result
+    }
+
+    async fn anonymous(app_ctx: &PostgresContext<NoTls>) {
+        let now: DateTime = chrono::offset::Utc::now().into();
+        let session = app_ctx.create_anonymous_session().await.unwrap();
+        let then: DateTime = chrono::offset::Utc::now().into();
+
+        assert!(session.created >= now && session.created <= then);
+        assert!(session.valid_until > session.created);
+
+        let session = app_ctx.session_by_id(session.id).await.unwrap();
+
+        let db = app_ctx.session_context(session.clone()).db();
+
+        db.logout().await.unwrap();
+
+        assert!(app_ctx.session_by_id(session.id).await.is_err());
+    }
+
     #[ge_context::test]
     async fn it_persists_workflows(app_ctx: PostgresContext<NoTls>) {
         let workflow = Workflow {
             operator: TypedOperator::Vector(
                 MockPointSource {
                     params: MockPointSourceParams::new(vec![Coordinate2D::new(1., 2.); 3]),
-                }
-                .boxed(),
-            ),
-=======
-    async fn user_reg_login(app_ctx: &PostgresContext<NoTls>) -> UserId {
-        let user_registration = UserRegistration {
-            email: "foo@example.com".into(),
-            password: "secret123".into(),
-            real_name: "Foo Bar".into(),
->>>>>>> 22fe2f6b
-        };
-
-        let user_id = app_ctx.register_user(user_registration).await.unwrap();
-
-        let credentials = UserCredentials {
-            email: "foo@example.com".into(),
-            password: "secret123".into(),
-        };
-
-        let session = app_ctx.login(credentials).await.unwrap();
-
-        let db = app_ctx.session_context(session.clone()).db();
-
-        app_ctx.session_by_id(session.id).await.unwrap();
-
-        db.logout().await.unwrap();
-
-        assert!(app_ctx.session_by_id(session.id).await.is_err());
-
-        user_id
-    }
-
-    async fn external_user_login_twice(app_ctx: &PostgresContext<NoTls>) -> UserSession {
-        let external_user_claims = UserClaims {
-            external_id: SubjectIdentifier::new("Foo bar Id".into()),
-            email: "foo@bar.de".into(),
-            real_name: "Foo Bar".into(),
-        };
-        let duration = Duration::minutes(30);
-
-        let login_result = app_ctx
-            .login_external(external_user_claims.clone(), tokens_from_duration(duration))
-            .await;
-        assert!(login_result.is_ok());
-
-        let session_1 = login_result.unwrap();
-        let user_id = session_1.user.id; //TODO: Not a deterministic test.
-
-        let db1 = app_ctx.session_context(session_1.clone()).db();
-
-        assert!(session_1.user.email.is_some());
-        assert_eq!(session_1.user.email.unwrap(), "foo@bar.de");
-        assert!(session_1.user.real_name.is_some());
-        assert_eq!(session_1.user.real_name.unwrap(), "Foo Bar");
-
-        let expected_duration = session_1.created + duration;
-        assert_eq!(session_1.valid_until, expected_duration);
-
-        assert!(app_ctx.session_by_id(session_1.id).await.is_ok());
-
-        assert!(db1.logout().await.is_ok());
-
-        assert!(app_ctx.session_by_id(session_1.id).await.is_err());
-
-        let duration = Duration::minutes(10);
-        let login_result = app_ctx
-            .login_external(external_user_claims.clone(), tokens_from_duration(duration))
-            .await;
-        assert!(login_result.is_ok());
-
-        let session_2 = login_result.unwrap();
-        let result = session_2.clone();
-
-        assert!(session_2.user.email.is_some()); //TODO: Technically, user details could change for each login. For simplicity, this is not covered yet.
-        assert_eq!(session_2.user.email.unwrap(), "foo@bar.de");
-        assert!(session_2.user.real_name.is_some());
-        assert_eq!(session_2.user.real_name.unwrap(), "Foo Bar");
-        assert_eq!(session_2.user.id, user_id);
-
-        let expected_duration = session_2.created + duration;
-        assert_eq!(session_2.valid_until, expected_duration);
-
-        assert!(app_ctx.session_by_id(session_2.id).await.is_ok());
-
-        result
-    }
-
-    async fn anonymous(app_ctx: &PostgresContext<NoTls>) {
-        let now: DateTime = chrono::offset::Utc::now().into();
-        let session = app_ctx.create_anonymous_session().await.unwrap();
-        let then: DateTime = chrono::offset::Utc::now().into();
-
-        assert!(session.created >= now && session.created <= then);
-        assert!(session.valid_until > session.created);
-
-        let session = app_ctx.session_by_id(session.id).await.unwrap();
-
-        let db = app_ctx.session_context(session.clone()).db();
-
-        db.logout().await.unwrap();
-
-        assert!(app_ctx.session_by_id(session.id).await.is_err());
-    }
-
-    #[ge_context::test]
-    async fn it_persists_workflows(app_ctx: PostgresContext<NoTls>) {
-        let workflow = Workflow {
-            operator: TypedOperator::Vector(
-                MockPointSource {
-                    params: MockPointSourceParams {
-                        points: vec![Coordinate2D::new(1., 2.); 3],
-                    },
                 }
                 .boxed(),
             ),
@@ -1266,22 +1242,7 @@
             bbox: None,
         };
 
-<<<<<<< HEAD
-        let raster_descriptor = RasterResultDescriptor {
-            data_type: RasterDataType::U8,
-            spatial_reference: SpatialReferenceOption::Unreferenced,
-            time: None,
-            spatial_grid: geoengine_operators::engine::SpatialGridDescriptor::source_from_parts(
-                GeoTransform::new(Coordinate2D::new(0., 0.), 1., -1.),
-                GridBoundingBox2D::new([0, 0], [1, 1]).unwrap(),
-            ),
-            bands: RasterBandDescriptors::new_single_band(),
-        };
-
-        let vector_ds = AddDataset {
-=======
         let ds = AddDataset {
->>>>>>> 22fe2f6b
             name: None,
             display_name: "OgrDataset".to_string(),
             description: "My Ogr dataset".to_string(),
@@ -1457,22 +1418,12 @@
         let db1 = app_ctx.session_context(session1.clone()).db();
         let db2 = app_ctx.session_context(session2.clone()).db();
 
-<<<<<<< HEAD
-        let workflow = Workflow {
-            operator: TypedOperator::Vector(
-                MockPointSource {
-                    params: MockPointSourceParams::new(vec![Coordinate2D::new(1., 2.); 3]),
-                }
-                .boxed(),
-            ),
-=======
         let descriptor = VectorResultDescriptor {
             data_type: VectorDataType::Data,
             spatial_reference: SpatialReferenceOption::Unreferenced,
             columns: Default::default(),
             time: None,
             bbox: None,
->>>>>>> 22fe2f6b
         };
 
         let ds = AddDataset {
@@ -1594,12 +1545,6 @@
 
         let db = app_ctx.session_context(session.clone()).db();
 
-<<<<<<< HEAD
-        let workflow = Workflow {
-            operator: TypedOperator::Vector(
-                MockPointSource {
-                    params: MockPointSourceParams::new(vec![Coordinate2D::new(1., 2.); 3]),
-=======
         let vector_descriptor = VectorResultDescriptor {
             data_type: VectorDataType::Data,
             spatial_reference: SpatialReferenceOption::Unreferenced,
@@ -1612,8 +1557,10 @@
             data_type: RasterDataType::U8,
             spatial_reference: SpatialReferenceOption::Unreferenced,
             time: None,
-            bbox: None,
-            resolution: None,
+            spatial_grid: geoengine_operators::engine::SpatialGridDescriptor::source_from_parts(
+                GeoTransform::new(Coordinate2D::new(0., 0.), 1., -1.),
+                GridBoundingBox2D::new([0, 0], [1, 1]).unwrap(),
+            ),
             bands: RasterBandDescriptors::new_single_band(),
         };
 
@@ -1805,10 +1752,7 @@
         let workflow = Workflow {
             operator: TypedOperator::Vector(
                 MockPointSource {
-                    params: MockPointSourceParams {
-                        points: vec![Coordinate2D::new(1., 2.); 3],
-                    },
->>>>>>> 22fe2f6b
+                    params: MockPointSourceParams::new(vec![Coordinate2D::new(1., 2.); 3]),
                 }
                 .boxed(),
             ),
@@ -2001,9 +1945,7 @@
         let workflow = Workflow {
             operator: TypedOperator::Vector(
                 MockPointSource {
-                    params: MockPointSourceParams {
-                        points: vec![Coordinate2D::new(1., 2.); 3],
-                    },
+                    params: MockPointSourceParams::new(vec![Coordinate2D::new(1., 2.); 3]),
                 }
                 .boxed(),
             ),
@@ -2348,7 +2290,10 @@
         let workflow = Workflow {
             operator: TypedOperator::Vector(
                 MockPointSource {
-                    params: MockPointSourceParams::new(vec![Coordinate2D::new(1., 2.); 3]),
+                    params: MockPointSourceParams {
+                        points: vec![Coordinate2D::new(1., 2.); 3],
+                        spatial_bounds: geoengine_operators::mock::SpatialBoundsDerive::Derive,
+                    },
                 }
                 .boxed(),
             ),
@@ -2474,161 +2419,6 @@
             .await
             .unwrap();
 
-<<<<<<< HEAD
-        assert_eq!(collection1_filtered_prefix2, vec!["Layer2".to_string(),]);
-    }
-
-    #[allow(clippy::too_many_lines)]
-    #[ge_context::test]
-    async fn it_reports_search_capabilities(app_ctx: PostgresContext<NoTls>) {
-        let session = app_ctx.default_session().await.unwrap();
-
-        let layer_db = app_ctx.session_context(session).db();
-
-        let capabilities = layer_db.capabilities().search;
-
-        let root_collection_id = layer_db.get_root_layer_collection_id().await.unwrap();
-
-        if capabilities.search_types.fulltext {
-            assert!(layer_db
-                .search(
-                    &root_collection_id,
-                    SearchParameters {
-                        search_type: SearchType::Fulltext,
-                        search_string: String::new(),
-                        limit: 10,
-                        offset: 0,
-                    },
-                )
-                .await
-                .is_ok());
-
-            if capabilities.autocomplete {
-                assert!(layer_db
-                    .autocomplete_search(
-                        &root_collection_id,
-                        SearchParameters {
-                            search_type: SearchType::Fulltext,
-                            search_string: String::new(),
-                            limit: 10,
-                            offset: 0,
-                        },
-                    )
-                    .await
-                    .is_ok());
-            } else {
-                assert!(layer_db
-                    .autocomplete_search(
-                        &root_collection_id,
-                        SearchParameters {
-                            search_type: SearchType::Fulltext,
-                            search_string: String::new(),
-                            limit: 10,
-                            offset: 0,
-                        },
-                    )
-                    .await
-                    .is_err());
-            }
-        }
-        if capabilities.search_types.prefix {
-            assert!(layer_db
-                .search(
-                    &root_collection_id,
-                    SearchParameters {
-                        search_type: SearchType::Prefix,
-                        search_string: String::new(),
-                        limit: 10,
-                        offset: 0,
-                    },
-                )
-                .await
-                .is_ok());
-
-            if capabilities.autocomplete {
-                assert!(layer_db
-                    .autocomplete_search(
-                        &root_collection_id,
-                        SearchParameters {
-                            search_type: SearchType::Prefix,
-                            search_string: String::new(),
-                            limit: 10,
-                            offset: 0,
-                        },
-                    )
-                    .await
-                    .is_ok());
-            } else {
-                assert!(layer_db
-                    .autocomplete_search(
-                        &root_collection_id,
-                        SearchParameters {
-                            search_type: SearchType::Prefix,
-                            search_string: String::new(),
-                            limit: 10,
-                            offset: 0,
-                        },
-                    )
-                    .await
-                    .is_err());
-            }
-        }
-    }
-
-    #[allow(clippy::too_many_lines)]
-    #[ge_context::test]
-    async fn it_removes_layer_collections(app_ctx: PostgresContext<NoTls>) {
-        let session = app_ctx.default_session().await.unwrap();
-
-        let layer_db = app_ctx.session_context(session).db();
-
-        let layer = AddLayer {
-            name: "layer".to_string(),
-            description: "description".to_string(),
-            workflow: Workflow {
-                operator: TypedOperator::Vector(
-                    MockPointSource {
-                        params: MockPointSourceParams::new(vec![Coordinate2D::new(1., 2.); 3]),
-                    }
-                    .boxed(),
-                ),
-            },
-            symbology: None,
-            metadata: Default::default(),
-            properties: Default::default(),
-        };
-
-        let root_collection = &layer_db.get_root_layer_collection_id().await.unwrap();
-
-        let collection = AddLayerCollection {
-            name: "top collection".to_string(),
-            description: "description".to_string(),
-            properties: Default::default(),
-        };
-
-        let top_c_id = layer_db
-            .add_layer_collection(collection, root_collection)
-            .await
-            .unwrap();
-
-        let l_id = layer_db.add_layer(layer, &top_c_id).await.unwrap();
-
-        let collection = AddLayerCollection {
-            name: "empty collection".to_string(),
-            description: "description".to_string(),
-            properties: Default::default(),
-        };
-
-        let empty_c_id = layer_db
-            .add_layer_collection(collection, &top_c_id)
-            .await
-            .unwrap();
-
-        let items = layer_db
-            .load_layer_collection(
-                &top_c_id,
-                LayerCollectionListOptions {
-=======
         // Ensure admin sees everything we added
         let admin_root_collection_all = admin_layer_db
             .search(
@@ -2637,7 +2427,6 @@
                     search_type: SearchType::Fulltext,
                     search_string: String::new(),
                     limit: 10,
->>>>>>> 22fe2f6b
                     offset: 0,
                 },
             )
@@ -2944,27 +2733,6 @@
             .await
             .unwrap();
 
-<<<<<<< HEAD
-        let layer_id = db
-            .add_layer(
-                AddLayer {
-                    name: "layer".to_string(),
-                    description: "description".to_string(),
-                    workflow: Workflow {
-                        operator: TypedOperator::Vector(
-                            MockPointSource {
-                                params: MockPointSourceParams::new(vec![
-                                    Coordinate2D::new(1., 2.);
-                                    3
-                                ]),
-                            }
-                            .boxed(),
-                        ),
-                    },
-                    symbology: None,
-                    metadata: Default::default(),
-                    properties: Default::default(),
-=======
         assert_eq!(
             collection1_filtered_prefix,
             LayerCollection {
@@ -2988,7 +2756,6 @@
                     search_string: "Lay".to_string(),
                     limit: 10,
                     offset: 0,
->>>>>>> 22fe2f6b
                 },
             )
             .await
@@ -3028,9 +2795,7 @@
         let workflow = Workflow {
             operator: TypedOperator::Vector(
                 MockPointSource {
-                    params: MockPointSourceParams {
-                        points: vec![Coordinate2D::new(1., 2.); 3],
-                    },
+                    params: MockPointSourceParams::new(vec![Coordinate2D::new(1., 2.); 3]),
                 }
                 .boxed(),
             ),
@@ -3068,24 +2833,8 @@
         let _layer2 = layer_db
             .add_layer(
                 AddLayer {
-<<<<<<< HEAD
-                    name: "layer 1".to_string(),
-                    description: "description".to_string(),
-                    workflow: Workflow {
-                        operator: TypedOperator::Vector(
-                            MockPointSource {
-                                params: MockPointSourceParams::new(vec![
-                                    Coordinate2D::new(1., 2.);
-                                    3
-                                ]),
-                            }
-                            .boxed(),
-                        ),
-                    },
-=======
                     name: "Layer2".to_string(),
                     description: "Layer 2".to_string(),
->>>>>>> 22fe2f6b
                     symbology: None,
                     workflow: workflow.clone(),
                     metadata: Default::default(),
@@ -3096,32 +2845,11 @@
             .await
             .unwrap();
 
-<<<<<<< HEAD
-        let layer_in_two_collections = db
-            .add_layer(
-                AddLayer {
-                    name: "layer 2".to_string(),
-                    description: "description".to_string(),
-                    workflow: Workflow {
-                        operator: TypedOperator::Vector(
-                            MockPointSource {
-                                params: MockPointSourceParams::new(vec![
-                                    Coordinate2D::new(1., 2.);
-                                    3
-                                ]),
-                            }
-                            .boxed(),
-                        ),
-                    },
-                    symbology: None,
-                    metadata: Default::default(),
-=======
         let _collection2_id = layer_db
             .add_layer_collection(
                 AddLayerCollection {
                     name: "Collection2".to_string(),
                     description: "Collection 2".to_string(),
->>>>>>> 22fe2f6b
                     properties: Default::default(),
                 },
                 &collection1_id,
@@ -3249,6 +2977,7 @@
                 MockPointSource {
                     params: MockPointSourceParams {
                         points: vec![Coordinate2D::new(1., 2.); 3],
+                        spatial_bounds: geoengine_operators::mock::SpatialBoundsDerive::Derive,
                     },
                 }
                 .boxed(),
@@ -3638,97 +3367,6 @@
         tracking.mock_work_unit_done();
         tracking.mock_work_unit_done();
 
-<<<<<<< HEAD
-        assert_sql_type(
-            &pool,
-            "VectorResultDescriptor",
-            [VectorResultDescriptor {
-                data_type: VectorDataType::MultiPoint,
-                spatial_reference: SpatialReferenceOption::SpatialReference(
-                    SpatialReference::epsg_4326(),
-                ),
-                columns: [(
-                    "foo".to_string(),
-                    VectorColumnInfo {
-                        data_type: FeatureDataType::Int,
-                        measurement: Measurement::Unitless,
-                    },
-                )]
-                .into(),
-                time: Some(TimeInterval::default()),
-                bbox: Some(
-                    BoundingBox2D::new(Coordinate2D::new(0.0f64, 0.5), Coordinate2D::new(2., 1.0))
-                        .unwrap(),
-                ),
-            }],
-        )
-        .await;
-
-        assert_sql_type(
-            &pool,
-            "RasterResultDescriptor",
-            [RasterResultDescriptor {
-                data_type: RasterDataType::U8,
-                spatial_reference: SpatialReferenceOption::SpatialReference(
-                    SpatialReference::epsg_4326(),
-                ),
-                time: Some(TimeInterval::default()),
-                spatial_grid: geoengine_operators::engine::SpatialGridDescriptor::source_from_parts(
-                    GeoTransform::new(Coordinate2D::new(0., 0.), 1., -1.),
-                    GridBoundingBox2D::new([0, 0], [1, 1]).unwrap(),
-                ),
-                bands: RasterBandDescriptors::new_single_band(),
-            }],
-        )
-        .await;
-
-        assert_sql_type(
-            &pool,
-            "ResultDescriptor",
-            [
-                TypedResultDescriptor::Vector(VectorResultDescriptor {
-                    data_type: VectorDataType::MultiPoint,
-                    spatial_reference: SpatialReferenceOption::SpatialReference(
-                        SpatialReference::epsg_4326(),
-                    ),
-                    columns: [(
-                        "foo".to_string(),
-                        VectorColumnInfo {
-                            data_type: FeatureDataType::Int,
-                            measurement: Measurement::Unitless,
-                        },
-                    )]
-                    .into(),
-                    time: Some(TimeInterval::default()),
-                    bbox: Some(
-                        BoundingBox2D::new(
-                            Coordinate2D::new(0.0f64, 0.5),
-                            Coordinate2D::new(2., 1.0),
-                        )
-                        .unwrap(),
-                    ),
-                }),
-                TypedResultDescriptor::Raster(RasterResultDescriptor {
-                    data_type: RasterDataType::U8,
-                    spatial_reference: SpatialReferenceOption::SpatialReference(
-                        SpatialReference::epsg_4326(),
-                    ),
-                    time: Some(TimeInterval::default()),
-                    spatial_grid: SpatialGridDescriptor::source_from_parts(
-                        GeoTransform::new(Coordinate2D::new(0., 0.), 1., -1.),
-                        GridBoundingBox2D::new([0, 0], [1, 1]).unwrap(),
-                    ),
-                    bands: RasterBandDescriptors::new_single_band(),
-                }),
-                TypedResultDescriptor::Plot(PlotResultDescriptor {
-                    spatial_reference: SpatialReferenceOption::Unreferenced,
-                    time: None,
-                    bbox: None,
-                }),
-            ],
-        )
-        .await;
-=======
         let db = app_ctx.session_context(session).db();
 
         // wait for quota to be recorded
@@ -3736,7 +3374,6 @@
         for _ in 0..10 {
             let used = db.quota_used().await.unwrap();
             tokio::time::sleep(std::time::Duration::from_millis(100)).await;
->>>>>>> 22fe2f6b
 
             if used == 2 {
                 success = true;
@@ -3863,9 +3500,7 @@
             workflow: Workflow {
                 operator: TypedOperator::Vector(
                     MockPointSource {
-                        params: MockPointSourceParams {
-                            points: vec![Coordinate2D::new(1., 2.); 3],
-                        },
+                        params: MockPointSourceParams::new(vec![Coordinate2D::new(1., 2.); 3]),
                     }
                     .boxed(),
                 ),
@@ -4058,9 +3693,10 @@
                     workflow: Workflow {
                         operator: TypedOperator::Vector(
                             MockPointSource {
-                                params: MockPointSourceParams {
-                                    points: vec![Coordinate2D::new(1., 2.); 3],
-                                },
+                                params: MockPointSourceParams::new(vec![
+                                    Coordinate2D::new(1., 2.);
+                                    3
+                                ]),
                             }
                             .boxed(),
                         ),
@@ -4127,9 +3763,10 @@
                     workflow: Workflow {
                         operator: TypedOperator::Vector(
                             MockPointSource {
-                                params: MockPointSourceParams {
-                                    points: vec![Coordinate2D::new(1., 2.); 3],
-                                },
+                                params: MockPointSourceParams::new(vec![
+                                    Coordinate2D::new(1., 2.);
+                                    3
+                                ]),
                             }
                             .boxed(),
                         ),
@@ -4151,9 +3788,10 @@
                     workflow: Workflow {
                         operator: TypedOperator::Vector(
                             MockPointSource {
-                                params: MockPointSourceParams {
-                                    points: vec![Coordinate2D::new(1., 2.); 3],
-                                },
+                                params: MockPointSourceParams::new(vec![
+                                    Coordinate2D::new(1., 2.);
+                                    3
+                                ]),
                             }
                             .boxed(),
                         ),
@@ -5040,191 +4678,6 @@
             cache_ttl: CacheTtlSeconds::default(),
         };
 
-<<<<<<< HEAD
-        assert_sql_type(
-            &pool,
-            "StringPair",
-            [StringPair::from(("foo".to_string(), "bar".to_string()))],
-        )
-        .await;
-
-        assert_sql_type(
-            &pool,
-            "GdalDatasetParameters",
-            [GdalDatasetParameters {
-                file_path: "text".into(),
-                rasterband_channel: 1,
-                geo_transform: GdalDatasetGeoTransform {
-                    origin_coordinate: Coordinate2D::new(0.0f64, 0.5),
-                    x_pixel_size: 1.0,
-                    y_pixel_size: 2.0,
-                },
-                width: 42,
-                height: 23,
-                file_not_found_handling: FileNotFoundHandling::NoData,
-                no_data_value: Some(42.0),
-                properties_mapping: Some(vec![GdalMetadataMapping {
-                    source_key: RasterPropertiesKey {
-                        domain: None,
-                        key: "foo".to_string(),
-                    },
-                    target_key: RasterPropertiesKey {
-                        domain: Some("bar".to_string()),
-                        key: "foo".to_string(),
-                    },
-                    target_type: RasterPropertiesEntryType::String,
-                }]),
-                gdal_open_options: Some(vec!["foo".to_string(), "bar".to_string()]),
-                gdal_config_options: Some(vec![("foo".to_string(), "bar".to_string())]),
-                allow_alphaband_as_mask: false,
-                retry: Some(GdalRetryOptions { max_retries: 3 }),
-            }],
-        )
-        .await;
-
-        assert_sql_type(
-            &pool,
-            "GdalMetaDataRegular",
-            [GdalMetaDataRegular {
-                result_descriptor: RasterResultDescriptor {
-                    data_type: RasterDataType::U8,
-                    spatial_reference: SpatialReference::epsg_4326().into(),
-                    time: TimeInterval::new_unchecked(0, 1).into(),
-                    spatial_grid: SpatialGridDescriptor::source_from_parts(
-                        GeoTransform::new(Coordinate2D::new(0., 0.), 1., -1.),
-                        GridBoundingBox2D::new([0, 0], [1, 1]).unwrap(),
-                    ),
-                    bands: RasterBandDescriptors::new(vec![RasterBandDescriptor::new(
-                        "band".into(),
-                        Measurement::Continuous(ContinuousMeasurement {
-                            measurement: "Temperature".to_string(),
-                            unit: Some("°C".to_string()),
-                        }),
-                    )])
-                    .unwrap(),
-                },
-                params: GdalDatasetParameters {
-                    file_path: "text".into(),
-                    rasterband_channel: 1,
-                    geo_transform: GdalDatasetGeoTransform {
-                        origin_coordinate: Coordinate2D::new(0.0f64, 0.5),
-                        x_pixel_size: 1.0,
-                        y_pixel_size: 2.0,
-                    },
-                    width: 42,
-                    height: 23,
-                    file_not_found_handling: FileNotFoundHandling::NoData,
-                    no_data_value: Some(42.0),
-                    properties_mapping: Some(vec![GdalMetadataMapping {
-                        source_key: RasterPropertiesKey {
-                            domain: None,
-                            key: "foo".to_string(),
-                        },
-                        target_key: RasterPropertiesKey {
-                            domain: Some("bar".to_string()),
-                            key: "foo".to_string(),
-                        },
-                        target_type: RasterPropertiesEntryType::String,
-                    }]),
-                    gdal_open_options: Some(vec!["foo".to_string(), "bar".to_string()]),
-                    gdal_config_options: Some(vec![("foo".to_string(), "bar".to_string())]),
-                    allow_alphaband_as_mask: false,
-                    retry: Some(GdalRetryOptions { max_retries: 3 }),
-                },
-                time_placeholders: [(
-                    "foo".to_string(),
-                    GdalSourceTimePlaceholder {
-                        format: geoengine_datatypes::primitives::DateTimeParseFormat::unix(),
-                        reference: TimeReference::Start,
-                    },
-                )]
-                .into(),
-                data_time: TimeInterval::new_unchecked(0, 1),
-                step: TimeStep {
-                    granularity: TimeGranularity::Millis,
-                    step: 1,
-                },
-                cache_ttl: CacheTtlSeconds::max(),
-            }],
-        )
-        .await;
-
-        assert_sql_type(
-            &pool,
-            "GdalMetaDataStatic",
-            [GdalMetaDataStatic {
-                time: Some(TimeInterval::new_unchecked(0, 1)),
-                result_descriptor: RasterResultDescriptor {
-                    data_type: RasterDataType::U8,
-                    spatial_reference: SpatialReference::epsg_4326().into(),
-                    time: TimeInterval::new_unchecked(0, 1).into(),
-                    spatial_grid: SpatialGridDescriptor::source_from_parts(
-                        GeoTransform::new(Coordinate2D::new(0., 0.), 1., -1.),
-                        GridBoundingBox2D::new([0, 0], [1, 1]).unwrap(),
-                    ),
-                    bands: RasterBandDescriptors::new(vec![RasterBandDescriptor::new(
-                        "band".into(),
-                        Measurement::Continuous(ContinuousMeasurement {
-                            measurement: "Temperature".to_string(),
-                            unit: Some("°C".to_string()),
-                        }),
-                    )])
-                    .unwrap(),
-                },
-                params: GdalDatasetParameters {
-                    file_path: "text".into(),
-                    rasterband_channel: 1,
-                    geo_transform: GdalDatasetGeoTransform {
-                        origin_coordinate: Coordinate2D::new(0.0f64, 0.5),
-                        x_pixel_size: 1.0,
-                        y_pixel_size: 2.0,
-                    },
-                    width: 42,
-                    height: 23,
-                    file_not_found_handling: FileNotFoundHandling::NoData,
-                    no_data_value: Some(42.0),
-                    properties_mapping: Some(vec![GdalMetadataMapping {
-                        source_key: RasterPropertiesKey {
-                            domain: None,
-                            key: "foo".to_string(),
-                        },
-                        target_key: RasterPropertiesKey {
-                            domain: Some("bar".to_string()),
-                            key: "foo".to_string(),
-                        },
-                        target_type: RasterPropertiesEntryType::String,
-                    }]),
-                    gdal_open_options: Some(vec!["foo".to_string(), "bar".to_string()]),
-                    gdal_config_options: Some(vec![("foo".to_string(), "bar".to_string())]),
-                    allow_alphaband_as_mask: false,
-                    retry: Some(GdalRetryOptions { max_retries: 3 }),
-                },
-                cache_ttl: CacheTtlSeconds::max(),
-            }],
-        )
-        .await;
-
-        assert_sql_type(
-            &pool,
-            "GdalMetadataNetCdfCf",
-            [GdalMetadataNetCdfCf {
-                result_descriptor: RasterResultDescriptor {
-                    data_type: RasterDataType::U8,
-                    spatial_reference: SpatialReference::epsg_4326().into(),
-                    time: TimeInterval::new_unchecked(0, 1).into(),
-                    spatial_grid: SpatialGridDescriptor::source_from_parts(
-                        GeoTransform::new(Coordinate2D::new(0., 0.), 1., -1.),
-                        GridBoundingBox2D::new([0, 0], [1, 1]).unwrap(),
-                    ),
-                    bands: RasterBandDescriptors::new(vec![RasterBandDescriptor::new(
-                        "band".into(),
-                        Measurement::Continuous(ContinuousMeasurement {
-                            measurement: "Temperature".to_string(),
-                            unit: Some("°C".to_string()),
-                        }),
-                    )])
-                    .unwrap(),
-=======
         let meta_data = MetaDataDefinition::OgrMetaData(StaticMetaData::<
             OgrSourceDataset,
             VectorResultDescriptor,
@@ -5266,7 +4719,6 @@
                         uri: "uri".to_owned(),
                     }]),
                     tags: Some(vec!["upload".to_owned(), "test".to_owned()]),
->>>>>>> 22fe2f6b
                 },
                 meta_data.clone(),
             )
@@ -5292,417 +4744,6 @@
                         license: "license".to_owned(),
                         uri: "uri".to_owned(),
                     }]),
-<<<<<<< HEAD
-                    gdal_open_options: Some(vec!["foo".to_string(), "bar".to_string()]),
-                    gdal_config_options: Some(vec![("foo".to_string(), "bar".to_string())]),
-                    allow_alphaband_as_mask: false,
-                    retry: Some(GdalRetryOptions { max_retries: 3 }),
-                },
-                start: TimeInstance::from_millis(0).unwrap(),
-                end: TimeInstance::from_millis(1000).unwrap(),
-                cache_ttl: CacheTtlSeconds::max(),
-                step: TimeStep {
-                    granularity: TimeGranularity::Millis,
-                    step: 1,
-                },
-                band_offset: 3,
-            }],
-        )
-        .await;
-
-        assert_sql_type(
-            &pool,
-            "GdalMetaDataList",
-            [GdalMetaDataList {
-                result_descriptor: RasterResultDescriptor {
-                    data_type: RasterDataType::U8,
-                    spatial_reference: SpatialReference::epsg_4326().into(),
-                    time: TimeInterval::new_unchecked(0, 1).into(),
-                    spatial_grid: SpatialGridDescriptor::source_from_parts(
-                        GeoTransform::new(Coordinate2D::new(0., 0.), 1., -1.),
-                        GridBoundingBox2D::new([0, 0], [1, 1]).unwrap(),
-                    ),
-                    bands: RasterBandDescriptors::new(vec![RasterBandDescriptor::new(
-                        "band".into(),
-                        Measurement::Continuous(ContinuousMeasurement {
-                            measurement: "Temperature".to_string(),
-                            unit: Some("°C".to_string()),
-                        }),
-                    )])
-                    .unwrap(),
-                },
-                params: vec![GdalLoadingInfoTemporalSlice {
-                    time: TimeInterval::new_unchecked(0, 1),
-                    params: Some(GdalDatasetParameters {
-                        file_path: "text".into(),
-                        rasterband_channel: 1,
-                        geo_transform: GdalDatasetGeoTransform {
-                            origin_coordinate: Coordinate2D::new(0.0f64, 0.5),
-                            x_pixel_size: 1.0,
-                            y_pixel_size: 2.0,
-                        },
-                        width: 42,
-                        height: 23,
-                        file_not_found_handling: FileNotFoundHandling::NoData,
-                        no_data_value: Some(42.0),
-                        properties_mapping: Some(vec![GdalMetadataMapping {
-                            source_key: RasterPropertiesKey {
-                                domain: None,
-                                key: "foo".to_string(),
-                            },
-                            target_key: RasterPropertiesKey {
-                                domain: Some("bar".to_string()),
-                                key: "foo".to_string(),
-                            },
-                            target_type: RasterPropertiesEntryType::String,
-                        }]),
-                        gdal_open_options: Some(vec!["foo".to_string(), "bar".to_string()]),
-                        gdal_config_options: Some(vec![("foo".to_string(), "bar".to_string())]),
-                        allow_alphaband_as_mask: false,
-                        retry: Some(GdalRetryOptions { max_retries: 3 }),
-                    }),
-                    cache_ttl: CacheTtlSeconds::max(),
-                }],
-            }],
-        )
-        .await;
-
-        assert_sql_type(
-            &pool,
-            "MetaDataDefinition",
-            [
-                MetaDataDefinition::MockMetaData(StaticMetaData::<
-                    MockDatasetDataSourceLoadingInfo,
-                    VectorResultDescriptor,
-                    VectorQueryRectangle,
-                > {
-                    loading_info: MockDatasetDataSourceLoadingInfo {
-                        points: vec![Coordinate2D::new(0.0f64, 0.5), Coordinate2D::new(2., 1.0)],
-                    },
-                    result_descriptor: VectorResultDescriptor {
-                        data_type: VectorDataType::MultiPoint,
-                        spatial_reference: SpatialReferenceOption::SpatialReference(
-                            SpatialReference::epsg_4326(),
-                        ),
-                        columns: [(
-                            "foo".to_string(),
-                            VectorColumnInfo {
-                                data_type: FeatureDataType::Int,
-                                measurement: Measurement::Unitless,
-                            },
-                        )]
-                        .into(),
-                        time: Some(TimeInterval::default()),
-                        bbox: Some(
-                            BoundingBox2D::new(
-                                Coordinate2D::new(0.0f64, 0.5),
-                                Coordinate2D::new(2., 1.0),
-                            )
-                            .unwrap(),
-                        ),
-                    },
-                    phantom: PhantomData,
-                }),
-                MetaDataDefinition::OgrMetaData(StaticMetaData::<
-                    OgrSourceDataset,
-                    VectorResultDescriptor,
-                    VectorQueryRectangle,
-                > {
-                    loading_info: OgrSourceDataset {
-                        file_name: "test".into(),
-                        layer_name: "test".to_string(),
-                        data_type: Some(VectorDataType::MultiPoint),
-                        time: OgrSourceDatasetTimeType::Start {
-                            start_field: "start".to_string(),
-                            start_format: OgrSourceTimeFormat::Auto,
-                            duration: OgrSourceDurationSpec::Zero,
-                        },
-                        default_geometry: Some(TypedGeometry::MultiPoint(
-                            MultiPoint::new(vec![
-                                Coordinate2D::new(0.0f64, 0.5),
-                                Coordinate2D::new(2., 1.0),
-                            ])
-                            .unwrap(),
-                        )),
-                        columns: Some(OgrSourceColumnSpec {
-                            format_specifics: Some(FormatSpecifics::Csv {
-                                header: CsvHeader::Auto,
-                            }),
-                            x: "x".to_string(),
-                            y: Some("y".to_string()),
-                            int: vec!["int".to_string()],
-                            float: vec!["float".to_string()],
-                            text: vec!["text".to_string()],
-                            bool: vec!["bool".to_string()],
-                            datetime: vec!["datetime".to_string()],
-                            rename: Some(
-                                [
-                                    ("xx".to_string(), "xx_renamed".to_string()),
-                                    ("yx".to_string(), "yy_renamed".to_string()),
-                                ]
-                                .into(),
-                            ),
-                        }),
-                        force_ogr_time_filter: false,
-                        force_ogr_spatial_filter: true,
-                        on_error: OgrSourceErrorSpec::Abort,
-                        sql_query: None,
-                        attribute_query: Some("foo = 'bar'".to_string()),
-                        cache_ttl: CacheTtlSeconds::new(5),
-                    },
-                    result_descriptor: VectorResultDescriptor {
-                        data_type: VectorDataType::MultiPoint,
-                        spatial_reference: SpatialReferenceOption::SpatialReference(
-                            SpatialReference::epsg_4326(),
-                        ),
-                        columns: [(
-                            "foo".to_string(),
-                            VectorColumnInfo {
-                                data_type: FeatureDataType::Int,
-                                measurement: Measurement::Unitless,
-                            },
-                        )]
-                        .into(),
-                        time: Some(TimeInterval::default()),
-                        bbox: Some(
-                            BoundingBox2D::new(
-                                Coordinate2D::new(0.0f64, 0.5),
-                                Coordinate2D::new(2., 1.0),
-                            )
-                            .unwrap(),
-                        ),
-                    },
-                    phantom: PhantomData,
-                }),
-                MetaDataDefinition::GdalMetaDataRegular(GdalMetaDataRegular {
-                    result_descriptor: RasterResultDescriptor {
-                        data_type: RasterDataType::U8,
-                        spatial_reference: SpatialReference::epsg_4326().into(),
-                        time: TimeInterval::new_unchecked(0, 1).into(),
-                        spatial_grid: SpatialGridDescriptor::source_from_parts(
-                            GeoTransform::new(Coordinate2D::new(0., 0.), 1., -1.),
-                            GridBoundingBox2D::new([0, 0], [1, 1]).unwrap(),
-                        ),
-                        bands: RasterBandDescriptors::new(vec![RasterBandDescriptor::new(
-                            "band".into(),
-                            Measurement::Continuous(ContinuousMeasurement {
-                                measurement: "Temperature".to_string(),
-                                unit: Some("°C".to_string()),
-                            }),
-                        )])
-                        .unwrap(),
-                    },
-                    params: GdalDatasetParameters {
-                        file_path: "text".into(),
-                        rasterband_channel: 1,
-                        geo_transform: GdalDatasetGeoTransform {
-                            origin_coordinate: Coordinate2D::new(0.0f64, 0.5),
-                            x_pixel_size: 1.0,
-                            y_pixel_size: 2.0,
-                        },
-                        width: 42,
-                        height: 23,
-                        file_not_found_handling: FileNotFoundHandling::NoData,
-                        no_data_value: Some(42.0),
-                        properties_mapping: Some(vec![GdalMetadataMapping {
-                            source_key: RasterPropertiesKey {
-                                domain: None,
-                                key: "foo".to_string(),
-                            },
-                            target_key: RasterPropertiesKey {
-                                domain: Some("bar".to_string()),
-                                key: "foo".to_string(),
-                            },
-                            target_type: RasterPropertiesEntryType::String,
-                        }]),
-                        gdal_open_options: Some(vec!["foo".to_string(), "bar".to_string()]),
-                        gdal_config_options: Some(vec![("foo".to_string(), "bar".to_string())]),
-                        allow_alphaband_as_mask: false,
-                        retry: Some(GdalRetryOptions { max_retries: 3 }),
-                    },
-                    time_placeholders: [(
-                        "foo".to_string(),
-                        GdalSourceTimePlaceholder {
-                            format: DateTimeParseFormat::unix(),
-                            reference: TimeReference::Start,
-                        },
-                    )]
-                    .into(),
-                    data_time: TimeInterval::new_unchecked(0, 1),
-                    step: TimeStep {
-                        granularity: TimeGranularity::Millis,
-                        step: 1,
-                    },
-                    cache_ttl: CacheTtlSeconds::max(),
-                }),
-                MetaDataDefinition::GdalStatic(GdalMetaDataStatic {
-                    time: Some(TimeInterval::new_unchecked(0, 1)),
-                    result_descriptor: RasterResultDescriptor {
-                        data_type: RasterDataType::U8,
-                        spatial_reference: SpatialReference::epsg_4326().into(),
-                        time: TimeInterval::new_unchecked(0, 1).into(),
-                        spatial_grid: SpatialGridDescriptor::source_from_parts(
-                            GeoTransform::new(Coordinate2D::new(0., 0.), 1., -1.),
-                            GridBoundingBox2D::new([0, 0], [1, 1]).unwrap(),
-                        ),
-                        bands: RasterBandDescriptors::new(vec![RasterBandDescriptor::new(
-                            "band".into(),
-                            Measurement::Continuous(ContinuousMeasurement {
-                                measurement: "Temperature".to_string(),
-                                unit: Some("°C".to_string()),
-                            }),
-                        )])
-                        .unwrap(),
-                    },
-                    params: GdalDatasetParameters {
-                        file_path: "text".into(),
-                        rasterband_channel: 1,
-                        geo_transform: GdalDatasetGeoTransform {
-                            origin_coordinate: Coordinate2D::new(0.0f64, 0.5),
-                            x_pixel_size: 1.0,
-                            y_pixel_size: 2.0,
-                        },
-                        width: 42,
-                        height: 23,
-                        file_not_found_handling: FileNotFoundHandling::NoData,
-                        no_data_value: Some(42.0),
-                        properties_mapping: Some(vec![GdalMetadataMapping {
-                            source_key: RasterPropertiesKey {
-                                domain: None,
-                                key: "foo".to_string(),
-                            },
-                            target_key: RasterPropertiesKey {
-                                domain: Some("bar".to_string()),
-                                key: "foo".to_string(),
-                            },
-                            target_type: RasterPropertiesEntryType::String,
-                        }]),
-                        gdal_open_options: Some(vec!["foo".to_string(), "bar".to_string()]),
-                        gdal_config_options: Some(vec![("foo".to_string(), "bar".to_string())]),
-                        allow_alphaband_as_mask: false,
-                        retry: Some(GdalRetryOptions { max_retries: 3 }),
-                    },
-                    cache_ttl: CacheTtlSeconds::max(),
-                }),
-                MetaDataDefinition::GdalMetadataNetCdfCf(GdalMetadataNetCdfCf {
-                    result_descriptor: RasterResultDescriptor {
-                        data_type: RasterDataType::U8,
-                        spatial_reference: SpatialReference::epsg_4326().into(),
-                        time: TimeInterval::new_unchecked(0, 1).into(),
-                        spatial_grid: SpatialGridDescriptor::source_from_parts(
-                            GeoTransform::new(Coordinate2D::new(0., 0.), 1., -1.),
-                            GridBoundingBox2D::new([0, 0], [1, 1]).unwrap(),
-                        ),
-                        bands: RasterBandDescriptors::new(vec![RasterBandDescriptor::new(
-                            "band".into(),
-                            Measurement::Continuous(ContinuousMeasurement {
-                                measurement: "Temperature".to_string(),
-                                unit: Some("°C".to_string()),
-                            }),
-                        )])
-                        .unwrap(),
-                    },
-                    params: GdalDatasetParameters {
-                        file_path: "text".into(),
-                        rasterband_channel: 1,
-                        geo_transform: GdalDatasetGeoTransform {
-                            origin_coordinate: Coordinate2D::new(0.0f64, 0.5),
-                            x_pixel_size: 1.0,
-                            y_pixel_size: 2.0,
-                        },
-                        width: 42,
-                        height: 23,
-                        file_not_found_handling: FileNotFoundHandling::NoData,
-                        no_data_value: Some(42.0),
-                        properties_mapping: Some(vec![GdalMetadataMapping {
-                            source_key: RasterPropertiesKey {
-                                domain: None,
-                                key: "foo".to_string(),
-                            },
-                            target_key: RasterPropertiesKey {
-                                domain: Some("bar".to_string()),
-                                key: "foo".to_string(),
-                            },
-                            target_type: RasterPropertiesEntryType::String,
-                        }]),
-                        gdal_open_options: Some(vec!["foo".to_string(), "bar".to_string()]),
-                        gdal_config_options: Some(vec![("foo".to_string(), "bar".to_string())]),
-                        allow_alphaband_as_mask: false,
-                        retry: Some(GdalRetryOptions { max_retries: 3 }),
-                    },
-                    start: TimeInstance::from_millis(0).unwrap(),
-                    end: TimeInstance::from_millis(1000).unwrap(),
-                    cache_ttl: CacheTtlSeconds::max(),
-                    step: TimeStep {
-                        granularity: TimeGranularity::Millis,
-                        step: 1,
-                    },
-                    band_offset: 3,
-                }),
-                MetaDataDefinition::GdalMetaDataList(GdalMetaDataList {
-                    result_descriptor: RasterResultDescriptor {
-                        data_type: RasterDataType::U8,
-                        spatial_reference: SpatialReference::epsg_4326().into(),
-                        time: TimeInterval::new_unchecked(0, 1).into(),
-                        spatial_grid: SpatialGridDescriptor::source_from_parts(
-                            GeoTransform::new(Coordinate2D::new(0., 0.), 1., -1.),
-                            GridBoundingBox2D::new_min_max(0, 0, 1, 1).unwrap(),
-                        ),
-                        bands: RasterBandDescriptors::new(vec![RasterBandDescriptor::new(
-                            "band".into(),
-                            Measurement::Continuous(ContinuousMeasurement {
-                                measurement: "Temperature".to_string(),
-                                unit: Some("°C".to_string()),
-                            }),
-                        )])
-                        .unwrap(),
-                    },
-                    params: vec![GdalLoadingInfoTemporalSlice {
-                        time: TimeInterval::new_unchecked(0, 1),
-                        params: Some(GdalDatasetParameters {
-                            file_path: "text".into(),
-                            rasterband_channel: 1,
-                            geo_transform: GdalDatasetGeoTransform {
-                                origin_coordinate: Coordinate2D::new(0.0f64, 0.5),
-                                x_pixel_size: 1.0,
-                                y_pixel_size: 2.0,
-                            },
-                            width: 42,
-                            height: 23,
-                            file_not_found_handling: FileNotFoundHandling::NoData,
-                            no_data_value: Some(42.0),
-                            properties_mapping: Some(vec![GdalMetadataMapping {
-                                source_key: RasterPropertiesKey {
-                                    domain: None,
-                                    key: "foo".to_string(),
-                                },
-                                target_key: RasterPropertiesKey {
-                                    domain: Some("bar".to_string()),
-                                    key: "foo".to_string(),
-                                },
-                                target_type: RasterPropertiesEntryType::String,
-                            }]),
-                            gdal_open_options: Some(vec!["foo".to_string(), "bar".to_string()]),
-                            gdal_config_options: Some(vec![("foo".to_string(), "bar".to_string())]),
-                            allow_alphaband_as_mask: false,
-                            retry: None,
-                        }),
-                        cache_ttl: CacheTtlSeconds::max(),
-                    }],
-                }),
-            ],
-        )
-        .await;
-
-        assert_sql_type(
-            &pool,
-            "bytea",
-            [U96::from(
-                arr![u8; 13, 227, 191, 247, 123, 193, 214, 165, 185, 37, 101, 24],
-            )],
-        )
-        .await;
-=======
                     tags: Some(vec!["upload".to_owned(), "test".to_owned()]),
                 },
                 meta_data,
@@ -5759,7 +4800,6 @@
         db.bulk_increment_quota_used([(user1, 1), (user2, 3)])
             .await
             .unwrap();
->>>>>>> 22fe2f6b
 
         assert_eq!(db.quota_used_by_user(&user1).await.unwrap(), 2);
         assert_eq!(db.quota_used_by_user(&user2).await.unwrap(), 3);
