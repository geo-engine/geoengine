--- conflicted
+++ resolved
@@ -502,7 +502,8 @@
     };
     use geoengine_datatypes::primitives::{CacheTtlSeconds, Measurement};
     use geoengine_datatypes::raster::{
-        RasterDataType, RasterPropertiesEntryType, RasterPropertiesKey,
+        GeoTransform, GridBoundingBox2D, RasterDataType, RasterPropertiesEntryType,
+        RasterPropertiesKey,
     };
     use geoengine_datatypes::spatial_reference::{SpatialReference, SpatialReferenceOption};
     use geoengine_datatypes::test_data;
@@ -894,15 +895,12 @@
 
         assert_eq!(
             meta_data
-                .loading_info(VectorQueryRectangle {
-                    spatial_bounds: BoundingBox2D::new_unchecked(
-                        (-180., -90.).into(),
-                        (180., 90.).into()
-                    ),
-                    time_interval: TimeInterval::default(),
-                    spatial_resolution: SpatialResolution::zero_point_one(),
-                    attributes: ColumnSelection::all()
-                })
+                .loading_info(VectorQueryRectangle::with_bounds_and_resolution(
+                    BoundingBox2D::new_unchecked((-180., -90.).into(), (180., 90.).into()),
+                    TimeInterval::default(),
+                    SpatialResolution::zero_point_one(),
+                    ColumnSelection::all()
+                ))
                 .await
                 .unwrap(),
             loading_info
@@ -929,23 +927,7 @@
 
         let upload = db.load_upload(id).await.unwrap();
 
-<<<<<<< HEAD
-            assert_eq!(
-                meta_data
-                    .loading_info(VectorQueryRectangle::with_bounds_and_resolution(
-                        BoundingBox2D::new_unchecked((-180., -90.).into(), (180., 90.).into()),
-                        TimeInterval::default(),
-                        SpatialResolution::zero_point_one(),
-                    ))
-                    .await
-                    .unwrap(),
-                loading_info
-            );
-        })
-        .await;
-=======
         assert_eq!(upload, input);
->>>>>>> 9ebde23d
     }
 
     #[allow(clippy::too_many_lines)]
@@ -1016,8 +998,8 @@
             data_type: RasterDataType::U8,
             spatial_reference: SpatialReferenceOption::Unreferenced,
             time: None,
-            bbox: None,
-            resolution: None,
+            geo_transform: GeoTransform::new(Coordinate2D::new(0., 0.), 1., -1.),
+            pixel_bounds: GridBoundingBox2D::new_min_max(0, 0, 1, 1).unwrap(),
             bands: RasterBandDescriptors::new_single_band(),
         };
 
@@ -2763,14 +2745,8 @@
                     SpatialReference::epsg_4326(),
                 ),
                 time: Some(TimeInterval::default()),
-                bbox: Some(
-                    SpatialPartition2D::new(
-                        Coordinate2D::new(0.0f64, 1.),
-                        Coordinate2D::new(2., 0.5),
-                    )
-                    .unwrap(),
-                ),
-                resolution: Some(SpatialResolution { x: 1.2, y: 2.3 }),
+                geo_transform: GeoTransform::new(Coordinate2D::new(0., 0.), 1., -1.),
+                pixel_bounds: GridBoundingBox2D::new_min_max(0, 0, 1, 1).unwrap(),
                 bands: RasterBandDescriptors::new_single_band(),
             }],
         )
@@ -2808,14 +2784,8 @@
                         SpatialReference::epsg_4326(),
                     ),
                     time: Some(TimeInterval::default()),
-                    bbox: Some(
-                        SpatialPartition2D::new(
-                            Coordinate2D::new(0.0f64, 1.),
-                            Coordinate2D::new(2., 0.5),
-                        )
-                        .unwrap(),
-                    ),
-                    resolution: Some(SpatialResolution { x: 1.2, y: 2.3 }),
+                    geo_transform: GeoTransform::new(Coordinate2D::new(0., 0.), 1., -1.),
+                    pixel_bounds: GridBoundingBox2D::new_min_max(0, 0, 1, 1).unwrap(),
                     bands: RasterBandDescriptors::new_single_band(),
                 }),
                 TypedResultDescriptor::Plot(PlotResultDescriptor {
@@ -3289,14 +3259,8 @@
                     data_type: RasterDataType::U8,
                     spatial_reference: SpatialReference::epsg_4326().into(),
                     time: TimeInterval::new_unchecked(0, 1).into(),
-                    bbox: Some(
-                        SpatialPartition2D::new(
-                            Coordinate2D::new(0.0f64, 1.),
-                            Coordinate2D::new(2., 0.5),
-                        )
-                        .unwrap(),
-                    ),
-                    resolution: Some(SpatialResolution::zero_point_one()),
+                    geo_transform: GeoTransform::new(Coordinate2D::new(0., 0.), 1., -1.),
+                    pixel_bounds: GridBoundingBox2D::new_min_max(0, 0, 1, 1).unwrap(),
                     bands: RasterBandDescriptors::new(vec![RasterBandDescriptor::new(
                         "band".into(),
                         Measurement::Continuous(ContinuousMeasurement {
@@ -3361,14 +3325,8 @@
                     data_type: RasterDataType::U8,
                     spatial_reference: SpatialReference::epsg_4326().into(),
                     time: TimeInterval::new_unchecked(0, 1).into(),
-                    bbox: Some(
-                        SpatialPartition2D::new(
-                            Coordinate2D::new(0.0f64, 1.),
-                            Coordinate2D::new(2., 0.5),
-                        )
-                        .unwrap(),
-                    ),
-                    resolution: Some(SpatialResolution::zero_point_one()),
+                    geo_transform: GeoTransform::new(Coordinate2D::new(0., 0.), 1., -1.),
+                    pixel_bounds: GridBoundingBox2D::new_min_max(0, 0, 1, 1).unwrap(),
                     bands: RasterBandDescriptors::new(vec![RasterBandDescriptor::new(
                         "band".into(),
                         Measurement::Continuous(ContinuousMeasurement {
@@ -3419,14 +3377,8 @@
                     data_type: RasterDataType::U8,
                     spatial_reference: SpatialReference::epsg_4326().into(),
                     time: TimeInterval::new_unchecked(0, 1).into(),
-                    bbox: Some(
-                        SpatialPartition2D::new(
-                            Coordinate2D::new(0.0f64, 1.),
-                            Coordinate2D::new(2., 0.5),
-                        )
-                        .unwrap(),
-                    ),
-                    resolution: Some(SpatialResolution::zero_point_one()),
+                    geo_transform: GeoTransform::new(Coordinate2D::new(0., 0.), 1., -1.),
+                    pixel_bounds: GridBoundingBox2D::new_min_max(0, 0, 1, 1).unwrap(),
                     bands: RasterBandDescriptors::new(vec![RasterBandDescriptor::new(
                         "band".into(),
                         Measurement::Continuous(ContinuousMeasurement {
@@ -3484,14 +3436,8 @@
                     data_type: RasterDataType::U8,
                     spatial_reference: SpatialReference::epsg_4326().into(),
                     time: TimeInterval::new_unchecked(0, 1).into(),
-                    bbox: Some(
-                        SpatialPartition2D::new(
-                            Coordinate2D::new(0.0f64, 1.),
-                            Coordinate2D::new(2., 0.5),
-                        )
-                        .unwrap(),
-                    ),
-                    resolution: Some(SpatialResolution::zero_point_one()),
+                    geo_transform: GeoTransform::new(Coordinate2D::new(0., 0.), 1., -1.),
+                    pixel_bounds: GridBoundingBox2D::new_min_max(0, 0, 1, 1).unwrap(),
                     bands: RasterBandDescriptors::new(vec![RasterBandDescriptor::new(
                         "band".into(),
                         Measurement::Continuous(ContinuousMeasurement {
@@ -3649,14 +3595,8 @@
                         data_type: RasterDataType::U8,
                         spatial_reference: SpatialReference::epsg_4326().into(),
                         time: TimeInterval::new_unchecked(0, 1).into(),
-                        bbox: Some(
-                            SpatialPartition2D::new(
-                                Coordinate2D::new(0.0f64, 1.),
-                                Coordinate2D::new(2., 0.5),
-                            )
-                            .unwrap(),
-                        ),
-                        resolution: Some(SpatialResolution::zero_point_one()),
+                        geo_transform: GeoTransform::new(Coordinate2D::new(0., 0.), 1., -1.),
+                        pixel_bounds: GridBoundingBox2D::new_min_max(0, 0, 1, 1).unwrap(),
                         bands: RasterBandDescriptors::new(vec![RasterBandDescriptor::new(
                             "band".into(),
                             Measurement::Continuous(ContinuousMeasurement {
@@ -3715,14 +3655,8 @@
                         data_type: RasterDataType::U8,
                         spatial_reference: SpatialReference::epsg_4326().into(),
                         time: TimeInterval::new_unchecked(0, 1).into(),
-                        bbox: Some(
-                            SpatialPartition2D::new(
-                                Coordinate2D::new(0.0f64, 1.),
-                                Coordinate2D::new(2., 0.5),
-                            )
-                            .unwrap(),
-                        ),
-                        resolution: Some(SpatialResolution::zero_point_one()),
+                        geo_transform: GeoTransform::new(Coordinate2D::new(0., 0.), 1., -1.),
+                        pixel_bounds: GridBoundingBox2D::new_min_max(0, 0, 1, 1).unwrap(),
                         bands: RasterBandDescriptors::new(vec![RasterBandDescriptor::new(
                             "band".into(),
                             Measurement::Continuous(ContinuousMeasurement {
@@ -3767,14 +3701,8 @@
                         data_type: RasterDataType::U8,
                         spatial_reference: SpatialReference::epsg_4326().into(),
                         time: TimeInterval::new_unchecked(0, 1).into(),
-                        bbox: Some(
-                            SpatialPartition2D::new(
-                                Coordinate2D::new(0.0f64, 1.),
-                                Coordinate2D::new(2., 0.5),
-                            )
-                            .unwrap(),
-                        ),
-                        resolution: Some(SpatialResolution::zero_point_one()),
+                        geo_transform: GeoTransform::new(Coordinate2D::new(0., 0.), 1., -1.),
+                        pixel_bounds: GridBoundingBox2D::new_min_max(0, 0, 1, 1).unwrap(),
                         bands: RasterBandDescriptors::new(vec![RasterBandDescriptor::new(
                             "band".into(),
                             Measurement::Continuous(ContinuousMeasurement {
@@ -3826,14 +3754,8 @@
                         data_type: RasterDataType::U8,
                         spatial_reference: SpatialReference::epsg_4326().into(),
                         time: TimeInterval::new_unchecked(0, 1).into(),
-                        bbox: Some(
-                            SpatialPartition2D::new(
-                                Coordinate2D::new(0.0f64, 1.),
-                                Coordinate2D::new(2., 0.5),
-                            )
-                            .unwrap(),
-                        ),
-                        resolution: Some(SpatialResolution::zero_point_one()),
+                        geo_transform: GeoTransform::new(Coordinate2D::new(0., 0.), 1., -1.),
+                        pixel_bounds: GridBoundingBox2D::new_min_max(0, 0, 1, 1).unwrap(),
                         bands: RasterBandDescriptors::new(vec![RasterBandDescriptor::new(
                             "band".into(),
                             Measurement::Continuous(ContinuousMeasurement {
