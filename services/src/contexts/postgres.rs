use crate::error::{self, Result};
use crate::{
    projects::postgres_projectdb::PostgresProjectDB, users::postgres_userdb::PostgresUserDB,
    users::session::Session, workflows::postgres_workflow_registry::PostgresWorkflowRegistry,
};
use async_trait::async_trait;
use bb8_postgres::{
    bb8::Pool,
    bb8::PooledConnection,
    tokio_postgres::{error::SqlState, tls::MakeTlsConnect, tls::TlsConnect, Config, Socket},
    PostgresConnectionManager,
};
use std::sync::Arc;
use tokio::sync::{RwLock, RwLockReadGuard, RwLockWriteGuard};

use super::{Context, DB};
use crate::contexts::{ExecutionContextImpl, QueryContextImpl};
use crate::datasets::postgres::PostgresDataSetDB;
use crate::projects::project::{ProjectId, ProjectPermission};
use crate::users::user::UserId;
use geoengine_operators::concurrency::ThreadPool;

/// A context with references to Postgres backends of the dbs. Automatically migrates schema on instantiation
#[derive(Clone)]
pub struct PostgresContext<Tls>
where
    Tls: MakeTlsConnect<Socket> + Clone + Send + Sync + 'static,
    <Tls as MakeTlsConnect<Socket>>::Stream: Send + Sync,
    <Tls as MakeTlsConnect<Socket>>::TlsConnect: Send,
    <<Tls as MakeTlsConnect<Socket>>::TlsConnect as TlsConnect<Socket>>::Future: Send,
{
    user_db: DB<PostgresUserDB<Tls>>,
    project_db: DB<PostgresProjectDB<Tls>>,
    workflow_registry: DB<PostgresWorkflowRegistry<Tls>>,
    session: Option<Session>,
    data_set_db: DB<PostgresDataSetDB>,
    thread_pool: Arc<ThreadPool>,
}

impl<Tls> PostgresContext<Tls>
where
    Tls: MakeTlsConnect<Socket> + Clone + Send + Sync + 'static,
    <Tls as MakeTlsConnect<Socket>>::Stream: Send + Sync,
    <Tls as MakeTlsConnect<Socket>>::TlsConnect: Send,
    <<Tls as MakeTlsConnect<Socket>>::TlsConnect as TlsConnect<Socket>>::Future: Send,
{
    pub async fn new(config: Config, tls: Tls) -> Result<Self> {
        let pg_mgr = PostgresConnectionManager::new(config, tls);

        let pool = Pool::builder().build(pg_mgr).await?;

        Self::update_schema(pool.get().await?).await?;

        Ok(Self {
            user_db: Arc::new(RwLock::new(PostgresUserDB::new(pool.clone()))),
            project_db: Arc::new(RwLock::new(PostgresProjectDB::new(pool.clone()))),
            workflow_registry: Arc::new(RwLock::new(PostgresWorkflowRegistry::new(pool.clone()))),
            session: None,
            data_set_db: Arc::new(RwLock::new(PostgresDataSetDB::new())),
            thread_pool: Arc::new(ThreadPool::new(1)), // TODO: determine number of threads
        })
    }

    async fn schema_version(
        conn: &PooledConnection<'_, PostgresConnectionManager<Tls>>,
    ) -> Result<i32> {
        let stmt = match conn.prepare("SELECT version from version").await {
            Ok(stmt) => stmt,
            Err(e) => {
                if let Some(code) = e.code() {
                    if *code == SqlState::UNDEFINED_TABLE {
                        // TODO: log
                        eprintln!("UserDB: Uninitialized schema");
                        return Ok(0);
                    }
                }
                return Err(error::Error::TokioPostgres { source: e });
            }
        };

        let row = conn.query_one(&stmt, &[]).await?;

        Ok(row.get(0))
    }

    async fn update_schema(
        conn: PooledConnection<'_, PostgresConnectionManager<Tls>>,
    ) -> Result<()> {
        let mut version = Self::schema_version(&conn).await?;

        loop {
            match version {
                0 => {
                    conn.batch_execute(
                        r#"
                        CREATE TABLE version (
                            version INT
                        );
                        INSERT INTO version VALUES (1);

                        CREATE TABLE users (
                            id UUID PRIMARY KEY,
                            email character varying (256) UNIQUE,
                            password_hash character varying (256),
                            real_name character varying (256),
                            active boolean NOT NULL
                            CONSTRAINT users_anonymous_ck CHECK (
                               (email IS NULL AND password_hash IS NULL AND real_name IS NULL) OR 
                               (email IS NOT NULL AND password_hash IS NOT NULL AND 
                                real_name IS NOT NULL) 
                            )
                        );

                        CREATE TYPE "SpatialReferenceAuthority" AS ENUM (
                            'Epsg', 'SrOrg', 'Iau2000', 'Esri'
                        );

                        CREATE TYPE "SpatialReference" AS (
                            authority "SpatialReferenceAuthority", 
                            code OID
                        );

                        CREATE TYPE "Coordinate2D" AS (
                            x double precision, 
                            y double precision
                        );

                        CREATE TYPE "BoundingBox2D" AS (
                            lower_left_coordinate "Coordinate2D", 
                            upper_right_coordinate "Coordinate2D"
                        );

                        CREATE TYPE "TimeInterval" AS (                                                      
                            start timestamp with time zone,
                            "end" timestamp with time zone
                        );

                        CREATE TYPE "STRectangle" AS (
                            spatial_reference "SpatialReference",
                            bounding_box "BoundingBox2D",
                            time_interval "TimeInterval"
                        );

                        CREATE TABLE projects (
                            id UUID PRIMARY KEY
                        );        
                        
                        CREATE TABLE sessions (
                            id UUID PRIMARY KEY,
                            user_id UUID REFERENCES users(id),
                            created timestamp with time zone NOT NULL,
                            valid_until timestamp with time zone NOT NULL,
                            project_id UUID REFERENCES projects(id) ON DELETE SET NULL,
                            view "STRectangle"
                        );                

                        CREATE TABLE project_versions (
                            id UUID PRIMARY KEY,
                            project_id UUID REFERENCES projects(id) ON DELETE CASCADE NOT NULL,
                            name character varying (256) NOT NULL,
                            description text NOT NULL,
                            bounds "STRectangle" NOT NULL,
                            changed timestamp with time zone,
                            author_user_id UUID REFERENCES users(id) NOT NULL,
                            latest boolean
                        );

                        CREATE INDEX project_version_latest_idx 
                        ON project_versions (project_id, latest DESC, changed DESC, author_user_id DESC);

                        CREATE TYPE "LayerType" AS ENUM ('Raster', 'Vector');

                        CREATE TABLE project_version_layers (
                            layer_index integer NOT NULL,
                            project_id UUID REFERENCES projects(id) ON DELETE CASCADE NOT NULL,
                            project_version_id UUID REFERENCES project_versions(id) ON DELETE CASCADE NOT NULL,                            
                            layer_type "LayerType" NOT NULL,
                            name character varying (256) NOT NULL,
                            workflow_id UUID NOT NULL, -- TODO: REFERENCES workflows(id)
                            raster_colorizer json,
                            PRIMARY KEY (project_id, layer_index)            
                        );

                        CREATE TYPE "ProjectPermission" AS ENUM ('Read', 'Write', 'Owner');

                        CREATE TABLE user_project_permissions (
                            user_id UUID REFERENCES users(id) NOT NULL,
                            project_id UUID REFERENCES projects(id) ON DELETE CASCADE NOT NULL,
                            permission "ProjectPermission" NOT NULL,
                            PRIMARY KEY (user_id, project_id)
                        );

                        CREATE TABLE workflows (
                            id UUID PRIMARY KEY,
                            workflow json NOT NULL
                        );
                        "#,
                    )
                    .await?;
                    // TODO log
                    eprintln!("Updated user database to schema version {}", version + 1);
                }
                // 1 => {
                // next version
                // conn.batch_execute(
                //     "\
                //     ALTER TABLE users ...
                //
                //     UPDATE version SET version = 2;\
                //     ",
                // )
                // .await?;
                // eprintln!("Updated user database to schema version {}", version + 1);
                // }
                _ => return Ok(()),
            }
            version += 1;
        }
    }

    pub(crate) async fn check_user_project_permission(
        conn: &PooledConnection<'_, PostgresConnectionManager<Tls>>,
        user: UserId,
        project: ProjectId,
        permissions: &[ProjectPermission],
    ) -> Result<()> {
        let stmt = conn
            .prepare(
                "
                SELECT TRUE
                FROM user_project_permissions
                WHERE user_id = $1 AND project_id = $2 AND permission = ANY ($3);",
            )
            .await?;

        conn.query_one(&stmt, &[&user, &project, &permissions])
            .await
            .map_err(|_error| error::Error::ProjectDBUnauthorized)?;

        Ok(())
    }
}

#[async_trait]
impl<Tls> Context for PostgresContext<Tls>
where
    Tls: MakeTlsConnect<Socket> + Clone + Send + Sync + 'static,
    <Tls as MakeTlsConnect<Socket>>::Stream: Send + Sync,
    <Tls as MakeTlsConnect<Socket>>::TlsConnect: Send,
    <<Tls as MakeTlsConnect<Socket>>::TlsConnect as TlsConnect<Socket>>::Future: Send,
{
    type UserDB = PostgresUserDB<Tls>;
    type ProjectDB = PostgresProjectDB<Tls>;
    type WorkflowRegistry = PostgresWorkflowRegistry<Tls>;
    type DataSetDB = PostgresDataSetDB;
    type QueryContext = QueryContextImpl<PostgresDataSetDB>;
    type ExecutionContext = ExecutionContextImpl<PostgresDataSetDB>;

    fn user_db(&self) -> DB<Self::UserDB> {
        self.user_db.clone()
    }
    async fn user_db_ref(&self) -> RwLockReadGuard<'_, Self::UserDB> {
        self.user_db.read().await
    }
    async fn user_db_ref_mut(&self) -> RwLockWriteGuard<'_, Self::UserDB> {
        self.user_db.write().await
    }

    fn project_db(&self) -> DB<Self::ProjectDB> {
        self.project_db.clone()
    }
    async fn project_db_ref(&self) -> RwLockReadGuard<'_, Self::ProjectDB> {
        self.project_db.read().await
    }
    async fn project_db_ref_mut(&self) -> RwLockWriteGuard<'_, Self::ProjectDB> {
        self.project_db.write().await
    }

    fn workflow_registry(&self) -> DB<Self::WorkflowRegistry> {
        self.workflow_registry.clone()
    }
    async fn workflow_registry_ref(&self) -> RwLockReadGuard<'_, Self::WorkflowRegistry> {
        self.workflow_registry.read().await
    }
    async fn workflow_registry_ref_mut(&self) -> RwLockWriteGuard<'_, Self::WorkflowRegistry> {
        self.workflow_registry.write().await
    }

    fn data_set_db(&self) -> DB<Self::DataSetDB> {
        todo!()
    }

    async fn data_set_db_ref(&self) -> RwLockReadGuard<'_, Self::DataSetDB> {
        todo!()
    }

    async fn data_set_db_ref_mut(&self) -> RwLockWriteGuard<'_, Self::DataSetDB> {
        todo!()
    }

    fn session(&self) -> Result<&Session> {
        self.session
            .as_ref()
            .ok_or(error::Error::SessionNotInitialized)
    }

    fn set_session(&mut self, session: Session) {
        self.session = Some(session)
    }

    fn query_context(&self) -> Self::QueryContext {
        todo!()
    }

    fn execution_context(&self) -> Self::ExecutionContext {
        ExecutionContextImpl::<PostgresDataSetDB> {
            data_set_db: self.data_set_db.clone(),
            thread_pool: self.thread_pool.clone(),
        }
    }
}

#[cfg(test)]
mod tests {
    use super::*;
    use crate::projects::project::{
        CreateProject, Layer, LayerInfo, LayerUpdate, LoadVersion, OrderBy, ProjectFilter,
        ProjectId, ProjectListOptions, ProjectListing, ProjectPermission, STRectangle,
        UpdateProject, UserProjectPermission, VectorInfo,
    };
    use crate::projects::projectdb::ProjectDB;
    use crate::users::user::{UserCredentials, UserId, UserRegistration};
    use crate::users::userdb::UserDB;
    use crate::util::user_input::UserInput;
    use crate::workflows::registry::WorkflowRegistry;
    use crate::workflows::workflow::Workflow;
    use bb8_postgres::tokio_postgres;
    use bb8_postgres::tokio_postgres::NoTls;
    use geoengine_datatypes::primitives::Coordinate2D;
    use geoengine_datatypes::spatial_reference::{SpatialReference, SpatialReferenceOption};
    use geoengine_operators::engine::{TypedOperator, VectorOperator};
    use geoengine_operators::mock::{MockPointSource, MockPointSourceParams};
    use std::str::FromStr;

<<<<<<< HEAD
    #[ignore] // TODO: remove if postgres is configurable
=======
>>>>>>> bd5de6fa
    #[tokio::test]
    async fn test() {
        // TODO: load from test config
        let config = tokio_postgres::config::Config::from_str(
            "postgresql://geoengine:geoengine@localhost:5432",
        )
        .unwrap();

        let ctx = PostgresContext::new(config, tokio_postgres::NoTls)
            .await
            .unwrap();

        anonymous(&ctx).await;

        let user_id = user_reg_login(&ctx).await;

        create_projects(&ctx, user_id).await;

        let projects = list_projects(&ctx, user_id).await;

        set_session(&ctx, &projects).await;

        let project_id = projects[0].id;

        update_projects(&ctx, user_id, project_id).await;

        add_permission(&ctx, user_id, project_id).await;

        delete_project(ctx, user_id, project_id).await;
    }

    async fn set_session(ctx: &PostgresContext<NoTls>, projects: &[ProjectListing]) {
        let credentials = UserCredentials {
            email: "foo@bar.de".into(),
            password: "secret123".into(),
        };

        let session = ctx
            .user_db_ref_mut()
            .await
            .login(credentials)
            .await
            .unwrap();

        ctx.user_db_ref_mut()
            .await
            .set_session_project(&session, projects[0].id)
            .await
            .unwrap();
        assert_eq!(
            ctx.user_db_ref()
                .await
                .session(session.id)
                .await
                .unwrap()
                .project,
            Some(projects[0].id)
        );

        let rect = STRectangle::new_unchecked(SpatialReference::wgs84(), 0., 1., 2., 3., 1, 2);
        ctx.user_db_ref_mut()
            .await
            .set_session_view(&session, rect.clone())
            .await
            .unwrap();
        assert_eq!(
            ctx.user_db_ref()
                .await
                .session(session.id)
                .await
                .unwrap()
                .view,
            Some(rect)
        );
    }

    async fn delete_project(ctx: PostgresContext<NoTls>, user_id: UserId, project_id: ProjectId) {
        ctx.project_db_ref_mut()
            .await
            .delete(user_id, project_id)
            .await
            .unwrap();

        assert!(ctx
            .project_db_ref()
            .await
            .load_latest(user_id, project_id)
            .await
            .is_err());
    }

    async fn add_permission(ctx: &PostgresContext<NoTls>, user_id: UserId, project_id: ProjectId) {
        assert_eq!(
            ctx.project_db_ref()
                .await
                .list_permissions(user_id, project_id)
                .await
                .unwrap()
                .len(),
            1
        );

        let user2 = ctx
            .user_db_ref_mut()
            .await
            .register(
                UserRegistration {
                    email: "user2@example.com".into(),
                    password: "12345678".into(),
                    real_name: "User2".into(),
                }
                .validated()
                .unwrap(),
            )
            .await
            .unwrap();

        ctx.project_db_ref_mut()
            .await
            .add_permission(
                user_id,
                UserProjectPermission {
                    user: user2,
                    project: project_id,
                    permission: ProjectPermission::Read,
                },
            )
            .await
            .unwrap();

        assert_eq!(
            ctx.project_db_ref()
                .await
                .list_permissions(user_id, project_id)
                .await
                .unwrap()
                .len(),
            2
        );
    }

    async fn update_projects(ctx: &PostgresContext<NoTls>, user_id: UserId, project_id: ProjectId) {
        let project = ctx
            .project_db_ref_mut()
            .await
            .load(user_id, project_id, LoadVersion::Latest)
            .await
            .unwrap();

        let workflow_id = ctx
            .workflow_registry_ref_mut()
            .await
            .register(Workflow {
                operator: TypedOperator::Vector(
                    MockPointSource {
                        params: MockPointSourceParams {
                            points: vec![Coordinate2D::new(1., 2.); 3],
                        },
                    }
                    .boxed(),
                ),
            })
            .await
            .unwrap();

        assert!(ctx
            .workflow_registry_ref()
            .await
            .load(&workflow_id)
            .await
            .is_ok());

        let update = UpdateProject {
            id: project.id,
            name: Some("Test9 Updated".into()),
            description: None,
            layers: Some(vec![LayerUpdate::UpdateOrInsert(Layer {
                workflow: workflow_id,
                name: "TestLayer".into(),
                info: LayerInfo::Vector(VectorInfo {}),
            })]),
            bounds: None,
        };
        ctx.project_db_ref_mut()
            .await
            .update(user_id, update.validated().unwrap())
            .await
            .unwrap();

        let versions = ctx
            .project_db_ref()
            .await
            .versions(user_id, project_id)
            .await
            .unwrap();
        assert_eq!(versions.len(), 2);
    }

    async fn list_projects(ctx: &PostgresContext<NoTls>, user_id: UserId) -> Vec<ProjectListing> {
        let options = ProjectListOptions {
            permissions: vec![
                ProjectPermission::Owner,
                ProjectPermission::Write,
                ProjectPermission::Read,
            ],
            filter: ProjectFilter::None,
            order: OrderBy::NameDesc,
            offset: 0,
            limit: 2,
        }
        .validated()
        .unwrap();
        let projects = ctx
            .project_db_ref_mut()
            .await
            .list(user_id, options)
            .await
            .unwrap();

        assert_eq!(projects.len(), 2);
        assert_eq!(projects[0].name, "Test9");
        assert_eq!(projects[1].name, "Test8");
        projects
    }

    async fn create_projects(ctx: &PostgresContext<NoTls>, user_id: UserId) {
        for i in 0..10 {
            let create = CreateProject {
                name: format!("Test{}", i),
                description: format!("Test{}", 10 - i),
                bounds: STRectangle::new(
                    SpatialReferenceOption::Unreferenced,
                    0.,
                    0.,
                    1.,
                    1.,
                    0,
                    1,
                )
                .unwrap(),
            }
            .validated()
            .unwrap();
            ctx.project_db_ref_mut()
                .await
                .create(user_id, create)
                .await
                .unwrap();
        }
    }

    async fn user_reg_login(ctx: &PostgresContext<NoTls>) -> UserId {
        let user_db = ctx.user_db();
        let mut db = user_db.write().await;

        let user_registration = UserRegistration {
            email: "foo@bar.de".into(),
            password: "secret123".into(),
            real_name: "Foo Bar".into(),
        }
        .validated()
        .unwrap();

        let user_id = db.register(user_registration).await.unwrap();

        let credentials = UserCredentials {
            email: "foo@bar.de".into(),
            password: "secret123".into(),
        };

        let session = db.login(credentials).await.unwrap();

        db.session(session.id).await.unwrap();

        db.logout(session.id).await.unwrap();

        assert!(db.session(session.id).await.is_err());

        user_id
    }

    async fn anonymous(ctx: &PostgresContext<NoTls>) {
        let user_db = ctx.user_db();
        let mut db = user_db.write().await;

        let session = db.anonymous().await.unwrap();

        let session = db.session(session.id).await.unwrap();

        db.logout(session.id).await.unwrap();

        assert!(db.session(session.id).await.is_err());
    }
}<|MERGE_RESOLUTION|>--- conflicted
+++ resolved
@@ -56,7 +56,7 @@
             project_db: Arc::new(RwLock::new(PostgresProjectDB::new(pool.clone()))),
             workflow_registry: Arc::new(RwLock::new(PostgresWorkflowRegistry::new(pool.clone()))),
             session: None,
-            data_set_db: Arc::new(RwLock::new(PostgresDataSetDB::new())),
+            data_set_db: Arc::new(RwLock::new(PostgresDataSetDB {})),
             thread_pool: Arc::new(ThreadPool::new(1)), // TODO: determine number of threads
         })
     }
@@ -342,10 +342,6 @@
     use geoengine_operators::mock::{MockPointSource, MockPointSourceParams};
     use std::str::FromStr;
 
-<<<<<<< HEAD
-    #[ignore] // TODO: remove if postgres is configurable
-=======
->>>>>>> bd5de6fa
     #[tokio::test]
     async fn test() {
         // TODO: load from test config
