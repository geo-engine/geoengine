use crate::api::model::datatypes::DatasetName;
use crate::contexts::{ApplicationContext, QueryContextImpl, SessionId, SimpleSession};
use crate::contexts::{GeoEngineDb, SessionContext};
use crate::datasets::add_from_directory::{
    add_datasets_from_directory, add_providers_from_directory,
};
use crate::datasets::upload::{Volume, Volumes};
use crate::error::{self, Error, Result};
use crate::layers::add_from_directory::{
    add_layer_collections_from_directory, add_layers_from_directory, UNSORTED_COLLECTION_ID,
};
use crate::layers::storage::INTERNAL_LAYER_DB_ROOT_COLLECTION_ID;

use crate::projects::{ProjectId, STRectangle};
use crate::tasks::{SimpleTaskManager, SimpleTaskManagerBackend, SimpleTaskManagerContext};
use async_trait::async_trait;
use bb8_postgres::{
    bb8::Pool,
    bb8::PooledConnection,
    tokio_postgres::{error::SqlState, tls::MakeTlsConnect, tls::TlsConnect, Config, Socket},
    PostgresConnectionManager,
};
use geoengine_datatypes::raster::TilingSpecification;
use geoengine_operators::engine::ChunkByteSize;
use geoengine_operators::util::create_rayon_thread_pool;
use log::{debug, info};
use rayon::ThreadPool;
use std::path::PathBuf;
use std::sync::Arc;

use super::{ExecutionContextImpl, Session, SimpleApplicationContext};

// TODO: distinguish user-facing errors from system-facing error messages

/// A context with references to Postgres backends of the database.
#[derive(Clone)]
pub struct PostgresContext<Tls>
where
    Tls: MakeTlsConnect<Socket> + Clone + Send + Sync + 'static,
    <Tls as MakeTlsConnect<Socket>>::Stream: Send + Sync,
    <Tls as MakeTlsConnect<Socket>>::TlsConnect: Send,
    <<Tls as MakeTlsConnect<Socket>>::TlsConnect as TlsConnect<Socket>>::Future: Send,
{
    default_session_id: SessionId,
    thread_pool: Arc<ThreadPool>,
    exe_ctx_tiling_spec: TilingSpecification,
    query_ctx_chunk_size: ChunkByteSize,
    task_manager: Arc<SimpleTaskManagerBackend>,
    pool: Pool<PostgresConnectionManager<Tls>>,
    volumes: Volumes,
}

impl<Tls> PostgresContext<Tls>
where
    Tls: MakeTlsConnect<Socket> + Clone + Send + Sync + 'static,
    <Tls as MakeTlsConnect<Socket>>::Stream: Send + Sync,
    <Tls as MakeTlsConnect<Socket>>::TlsConnect: Send,
    <<Tls as MakeTlsConnect<Socket>>::TlsConnect as TlsConnect<Socket>>::Future: Send,
{
    pub async fn new_with_context_spec(
        config: Config,
        tls: Tls,
        exe_ctx_tiling_spec: TilingSpecification,
        query_ctx_chunk_size: ChunkByteSize,
    ) -> Result<Self> {
        let pg_mgr = PostgresConnectionManager::new(config, tls);

        let pool = Pool::builder().build(pg_mgr).await?;
        let created_schema = Self::create_schema(pool.get().await?).await?;

        let session = if created_schema {
            let session = SimpleSession::default();
            Self::create_default_session(pool.get().await?, session.id()).await?;
            session
        } else {
            Self::load_default_session(pool.get().await?).await?
        };

        Ok(PostgresContext {
            default_session_id: session.id(),
            task_manager: Default::default(),
            thread_pool: create_rayon_thread_pool(0),
            exe_ctx_tiling_spec,
            query_ctx_chunk_size,
            pool,
            volumes: Default::default(),
        })
    }

    // TODO: check if the datasets exist already and don't output warnings when skipping them
    #[allow(clippy::too_many_arguments)]
    pub async fn new_with_data(
        config: Config,
        tls: Tls,
        dataset_defs_path: PathBuf,
        provider_defs_path: PathBuf,
        layer_defs_path: PathBuf,
        layer_collection_defs_path: PathBuf,
        exe_ctx_tiling_spec: TilingSpecification,
        query_ctx_chunk_size: ChunkByteSize,
    ) -> Result<Self> {
        let pg_mgr = PostgresConnectionManager::new(config, tls);

        let pool = Pool::builder().build(pg_mgr).await?;
        let created_schema = Self::create_schema(pool.get().await?).await?;

        let session = if created_schema {
            let session = SimpleSession::default();
            Self::create_default_session(pool.get().await?, session.id()).await?;
            session
        } else {
            Self::load_default_session(pool.get().await?).await?
        };

        let app_ctx = PostgresContext {
            default_session_id: session.id(),
            task_manager: Default::default(),
            thread_pool: create_rayon_thread_pool(0),
            exe_ctx_tiling_spec,
            query_ctx_chunk_size,
            pool,
            volumes: Default::default(),
        };

        if created_schema {
            info!("Populating database with initial data...");

            let ctx = app_ctx.session_context(session);

            let mut db = ctx.db();
            add_layers_from_directory(&mut db, layer_defs_path).await;
            add_layer_collections_from_directory(&mut db, layer_collection_defs_path).await;

            add_datasets_from_directory(&mut db, dataset_defs_path).await;

            add_providers_from_directory(&mut db, provider_defs_path, &[]).await;
        }

        Ok(app_ctx)
    }

    async fn is_schema_initialized(
        conn: &PooledConnection<'_, PostgresConnectionManager<Tls>>,
    ) -> Result<bool> {
        let stmt = match conn.prepare("SELECT TRUE from geoengine;").await {
            Ok(stmt) => stmt,
            Err(e) => {
                if let Some(code) = e.code() {
                    if *code == SqlState::UNDEFINED_TABLE {
                        info!("Initializing schema.");
                        return Ok(false);
                    }
                }
                return Err(error::Error::TokioPostgres { source: e });
            }
        };

        let _row = conn.query(&stmt, &[]).await?;

        Ok(true)
    }

    #[allow(clippy::too_many_lines)]
    /// Creates the database schema. Returns true if the schema was created, false if it already existed.
    pub(crate) async fn create_schema(
        mut conn: PooledConnection<'_, PostgresConnectionManager<Tls>>,
    ) -> Result<bool> {
        if Self::is_schema_initialized(&conn).await? {
            return Ok(false);
        }

        let tx = conn.build_transaction().start().await?;

        tx.batch_execute(include_str!("schema.sql")).await?;

        let stmt = tx
            .prepare(
                r#"
            INSERT INTO layer_collections (
                id,
                name,
                description,
                properties
            ) VALUES (
                $1,
                'Layers',
                'All available Geo Engine layers',
                ARRAY[]::"PropertyType"[]
            );"#,
            )
            .await?;

        tx.execute(&stmt, &[&INTERNAL_LAYER_DB_ROOT_COLLECTION_ID])
            .await?;

        let stmt = tx
            .prepare(
                r#"INSERT INTO layer_collections (
                id,
                name,
                description,
                properties
            ) VALUES (
                $1,
                'Unsorted',
                'Unsorted Layers',
                ARRAY[]::"PropertyType"[]
            );"#,
            )
            .await?;

        tx.execute(&stmt, &[&UNSORTED_COLLECTION_ID]).await?;

        let stmt = tx
            .prepare(
                r#"
            INSERT INTO collection_children (parent, child) 
            VALUES ($1, $2);"#,
            )
            .await?;

        tx.execute(
            &stmt,
            &[
                &INTERNAL_LAYER_DB_ROOT_COLLECTION_ID,
                &UNSORTED_COLLECTION_ID,
            ],
        )
        .await?;

        tx.commit().await?;

        debug!("Created database schema");

        Ok(true)
    }

    async fn create_default_session(
        conn: PooledConnection<'_, PostgresConnectionManager<Tls>>,
        session_id: SessionId,
    ) -> Result<()> {
        let stmt = conn
            .prepare("INSERT INTO sessions (id, project_id, view) VALUES ($1, NULL ,NULL);")
            .await?;

        conn.execute(&stmt, &[&session_id]).await?;

        Ok(())
    }
    async fn load_default_session(
        conn: PooledConnection<'_, PostgresConnectionManager<Tls>>,
    ) -> Result<SimpleSession> {
        let stmt = conn
            .prepare("SELECT id, project_id, view FROM sessions LIMIT 1;")
            .await?;

        let row = conn.query_one(&stmt, &[]).await?;

        Ok(SimpleSession::new(row.get(0), row.get(1), row.get(2)))
    }
}

#[async_trait]
impl<Tls> SimpleApplicationContext for PostgresContext<Tls>
where
    Tls: MakeTlsConnect<Socket> + Clone + Send + Sync + 'static,
    <Tls as MakeTlsConnect<Socket>>::Stream: Send + Sync,
    <Tls as MakeTlsConnect<Socket>>::TlsConnect: Send,
    <<Tls as MakeTlsConnect<Socket>>::TlsConnect as TlsConnect<Socket>>::Future: Send,
{
    async fn default_session_id(&self) -> SessionId {
        self.default_session_id
    }

    async fn default_session(&self) -> Result<SimpleSession> {
        Self::load_default_session(self.pool.get().await?).await
    }

    async fn update_default_session_project(&self, project: ProjectId) -> Result<()> {
        let conn = self.pool.get().await?;

        let stmt = conn
            .prepare("UPDATE sessions SET project_id = $1 WHERE id = $2;")
            .await?;

        conn.execute(&stmt, &[&project, &self.default_session_id])
            .await?;

        Ok(())
    }

    async fn update_default_session_view(&self, view: STRectangle) -> Result<()> {
        let conn = self.pool.get().await?;

        let stmt = conn
            .prepare("UPDATE sessions SET view = $1 WHERE id = $2;")
            .await?;

        conn.execute(&stmt, &[&view, &self.default_session_id])
            .await?;

        Ok(())
    }

    async fn default_session_context(&self) -> Result<Self::SessionContext> {
        Ok(self.session_context(self.session_by_id(self.default_session_id).await?))
    }
}

#[async_trait]
impl<Tls> ApplicationContext for PostgresContext<Tls>
where
    Tls: MakeTlsConnect<Socket> + Clone + Send + Sync + 'static,
    <Tls as MakeTlsConnect<Socket>>::Stream: Send + Sync,
    <Tls as MakeTlsConnect<Socket>>::TlsConnect: Send,
    <<Tls as MakeTlsConnect<Socket>>::TlsConnect as TlsConnect<Socket>>::Future: Send,
{
    type SessionContext = PostgresSessionContext<Tls>;
    type Session = SimpleSession;

    fn session_context(&self, session: Self::Session) -> Self::SessionContext {
        PostgresSessionContext {
            session,
            context: self.clone(),
        }
    }

    async fn session_by_id(&self, session_id: SessionId) -> Result<Self::Session> {
        let mut conn = self.pool.get().await?;

        let tx = conn.build_transaction().start().await?;

        let stmt = tx
            .prepare(
                "
            SELECT           
                project_id,
                view
            FROM sessions
            WHERE id = $1;",
            )
            .await?;

        let row = tx
            .query_one(&stmt, &[&session_id])
            .await
            .map_err(|_error| error::Error::InvalidSession)?;

        Ok(SimpleSession::new(session_id, row.get(0), row.get(1)))
    }
}

#[derive(Clone)]
pub struct PostgresSessionContext<Tls>
where
    Tls: MakeTlsConnect<Socket> + Clone + Send + Sync + 'static,
    <Tls as MakeTlsConnect<Socket>>::Stream: Send + Sync,
    <Tls as MakeTlsConnect<Socket>>::TlsConnect: Send,
    <<Tls as MakeTlsConnect<Socket>>::TlsConnect as TlsConnect<Socket>>::Future: Send,
{
    session: SimpleSession,
    context: PostgresContext<Tls>,
}

#[async_trait]
impl<Tls> SessionContext for PostgresSessionContext<Tls>
where
    Tls: MakeTlsConnect<Socket> + Clone + Send + Sync + 'static,
    <Tls as MakeTlsConnect<Socket>>::Stream: Send + Sync,
    <Tls as MakeTlsConnect<Socket>>::TlsConnect: Send,
    <<Tls as MakeTlsConnect<Socket>>::TlsConnect as TlsConnect<Socket>>::Future: Send,
{
    type Session = SimpleSession;
    type GeoEngineDB = PostgresDb<Tls>;

    type TaskContext = SimpleTaskManagerContext;
    type TaskManager = SimpleTaskManager; // this does not persist across restarts
    type QueryContext = QueryContextImpl;
    type ExecutionContext = ExecutionContextImpl<Self::GeoEngineDB>;

    fn db(&self) -> Self::GeoEngineDB {
        PostgresDb::new(self.context.pool.clone())
    }

    fn tasks(&self) -> Self::TaskManager {
        SimpleTaskManager::new(self.context.task_manager.clone())
    }

    fn query_context(&self) -> Result<Self::QueryContext> {
        Ok(QueryContextImpl::new(
            self.context.query_ctx_chunk_size,
            self.context.thread_pool.clone(),
        ))
    }

    fn execution_context(&self) -> Result<Self::ExecutionContext> {
        Ok(ExecutionContextImpl::<PostgresDb<Tls>>::new(
            self.db(),
            self.context.thread_pool.clone(),
            self.context.exe_ctx_tiling_spec,
        ))
    }

    fn volumes(&self) -> Result<Vec<Volume>> {
        Ok(self.context.volumes.volumes.clone())
    }

    fn session(&self) -> &Self::Session {
        &self.session
    }
}

pub struct PostgresDb<Tls>
where
    Tls: MakeTlsConnect<Socket> + Clone + Send + Sync + 'static,
    <Tls as MakeTlsConnect<Socket>>::Stream: Send + Sync,
    <Tls as MakeTlsConnect<Socket>>::TlsConnect: Send,
    <<Tls as MakeTlsConnect<Socket>>::TlsConnect as TlsConnect<Socket>>::Future: Send,
{
    pub(crate) conn_pool: Pool<PostgresConnectionManager<Tls>>,
}

impl<Tls> PostgresDb<Tls>
where
    Tls: MakeTlsConnect<Socket> + Clone + Send + Sync + 'static,
    <Tls as MakeTlsConnect<Socket>>::Stream: Send + Sync,
    <Tls as MakeTlsConnect<Socket>>::TlsConnect: Send,
    <<Tls as MakeTlsConnect<Socket>>::TlsConnect as TlsConnect<Socket>>::Future: Send,
{
    pub fn new(conn_pool: Pool<PostgresConnectionManager<Tls>>) -> Self {
        Self { conn_pool }
    }

    /// Check whether the namepsace of the given dataset is allowed for insertion
    /// Check whether the namepsace of the given dataset is allowed for insertion
    pub(crate) fn check_namespace(id: &DatasetName) -> Result<()> {
        // due to a lack of users, etc., we only allow one namespace for now
        if id.namespace.is_none() {
            Ok(())
        } else {
            Err(Error::InvalidDatasetIdNamespace)
        }
    }
}

impl<Tls> GeoEngineDb for PostgresDb<Tls>
where
    Tls: MakeTlsConnect<Socket> + Clone + Send + Sync + 'static,
    <Tls as MakeTlsConnect<Socket>>::Stream: Send + Sync,
    <Tls as MakeTlsConnect<Socket>>::TlsConnect: Send,
    <<Tls as MakeTlsConnect<Socket>>::TlsConnect as TlsConnect<Socket>>::Future: Send,
{
}

#[cfg(test)]
mod tests {
    use std::collections::HashMap;
    use std::str::FromStr;

    use super::*;
    use crate::api::model::datatypes::{
        Breakpoint, ClassificationMeasurement, Colorizer, ContinuousMeasurement, DataProviderId,
        DatasetName, DefaultColors, LayerId, LinearGradient, LogarithmicGradient, Measurement,
        NotNanF64, OverUnderColors, Palette, RgbaColor, SpatialPartition2D,
    };
    use crate::api::model::operators::PlotResultDescriptor;
    use crate::api::model::responses::datasets::DatasetIdAndName;
    use crate::api::model::services::AddDataset;
    use crate::api::model::{ColorizerTypeDbType, HashMapTextTextDbType};
    use crate::datasets::external::mock::{MockCollection, MockExternalLayerProviderDefinition};
    use crate::datasets::listing::{DatasetListOptions, DatasetListing, ProvenanceOutput};
    use crate::datasets::listing::{DatasetProvider, Provenance};
    use crate::datasets::storage::{DatasetStore, MetaDataDefinition};
    use crate::datasets::upload::{FileId, UploadId};
    use crate::datasets::upload::{FileUpload, Upload, UploadDb};
    use crate::layers::layer::{
        AddLayer, AddLayerCollection, CollectionItem, LayerCollection, LayerCollectionListOptions,
        LayerCollectionListing, LayerListing, ProviderLayerCollectionId, ProviderLayerId,
    };
    use crate::layers::listing::{LayerCollectionId, LayerCollectionProvider};
    use crate::layers::storage::{
        LayerDb, LayerProviderDb, LayerProviderListing, LayerProviderListingOptions,
        INTERNAL_PROVIDER_ID,
    };
    use crate::projects::{
        ColorParam, CreateProject, DerivedColor, DerivedNumber, LayerUpdate, LineSymbology,
        LoadVersion, NumberParam, OrderBy, Plot, PlotUpdate, PointSymbology, PolygonSymbology,
        ProjectDb, ProjectFilter, ProjectId, ProjectLayer, ProjectListOptions, ProjectListing,
        RasterSymbology, STRectangle, StrokeParam, Symbology, TextSymbology, UpdateProject,
    };
    use crate::util::tests::register_ndvi_workflow_helper;
    use crate::util::tests::with_temp_context;
    use crate::workflows::registry::WorkflowRegistry;
    use crate::workflows::workflow::Workflow;
    use bb8_postgres::tokio_postgres::NoTls;
    use futures::join;
    use geoengine_datatypes::collections::VectorDataType;
    use geoengine_datatypes::primitives::CacheTtlSeconds;
    use geoengine_datatypes::primitives::{
        BoundingBox2D, Coordinate2D, FeatureDataType, RasterQueryRectangle, SpatialResolution,
        TimeGranularity, TimeInstance, TimeInterval, TimeStep, VectorQueryRectangle,
    };
    use geoengine_datatypes::raster::RasterDataType;
    use geoengine_datatypes::spatial_reference::{SpatialReference, SpatialReferenceOption};
    use geoengine_operators::engine::{
        MetaData, MetaDataProvider, MultipleRasterOrSingleVectorSource, PlotOperator,
        RasterResultDescriptor, StaticMetaData, TypedOperator, TypedResultDescriptor,
        VectorColumnInfo, VectorOperator, VectorResultDescriptor,
    };
    use geoengine_operators::mock::{MockPointSource, MockPointSourceParams};
    use geoengine_operators::plot::{Statistics, StatisticsParams};
    use geoengine_operators::source::{
        CsvHeader, FileNotFoundHandling, FormatSpecifics, GdalDatasetGeoTransform,
        GdalDatasetParameters, GdalLoadingInfo, GdalMetaDataList, GdalMetaDataRegular,
        GdalMetaDataStatic, GdalMetadataNetCdfCf, OgrSourceColumnSpec, OgrSourceDataset,
        OgrSourceDatasetTimeType, OgrSourceDurationSpec, OgrSourceErrorSpec, OgrSourceTimeFormat,
    };
    use geoengine_operators::util::input::MultiRasterOrVectorOperator::Raster;
    use ordered_float::NotNan;
    use serde_json::json;

    #[tokio::test(flavor = "multi_thread", worker_threads = 1)]
    async fn test() {
        with_temp_context(|app_ctx, _| async move {
            let session = app_ctx.default_session().await.unwrap();

            create_projects(&app_ctx, &session).await;

            let projects = list_projects(&app_ctx, &session).await;

            let project_id = projects[0].id;

            update_projects(&app_ctx, &session, project_id).await;

            delete_project(&app_ctx, &session, project_id).await;
        })
        .await;
    }

    async fn delete_project(
        app_ctx: &PostgresContext<NoTls>,
        session: &SimpleSession,
        project_id: ProjectId,
    ) {
        let db = app_ctx.session_context(session.clone()).db();

        db.delete_project(project_id).await.unwrap();

        assert!(db.load_project(project_id).await.is_err());
    }

    #[allow(clippy::too_many_lines)]
    async fn update_projects(
        app_ctx: &PostgresContext<NoTls>,
        session: &SimpleSession,
        project_id: ProjectId,
    ) {
        let db = app_ctx.session_context(session.clone()).db();

        let project = db
            .load_project_version(project_id, LoadVersion::Latest)
            .await
            .unwrap();

        let layer_workflow_id = db
            .register_workflow(Workflow {
                operator: TypedOperator::Vector(
                    MockPointSource {
                        params: MockPointSourceParams {
                            points: vec![Coordinate2D::new(1., 2.); 3],
                        },
                    }
                    .boxed(),
                ),
            })
            .await
            .unwrap();

        assert!(db.load_workflow(&layer_workflow_id).await.is_ok());

        let plot_workflow_id = db
            .register_workflow(Workflow {
                operator: Statistics {
                    params: StatisticsParams {
                        column_names: vec![],
                    },
                    sources: MultipleRasterOrSingleVectorSource {
                        source: Raster(vec![]),
                    },
                }
                .boxed()
                .into(),
            })
            .await
            .unwrap();

        assert!(db.load_workflow(&plot_workflow_id).await.is_ok());

        // add a plot
        let update = UpdateProject {
            id: project.id,
            name: Some("Test9 Updated".into()),
            description: None,
            layers: Some(vec![LayerUpdate::UpdateOrInsert(ProjectLayer {
                workflow: layer_workflow_id,
                name: "TestLayer".into(),
                symbology: PointSymbology::default().into(),
                visibility: Default::default(),
            })]),
            plots: Some(vec![PlotUpdate::UpdateOrInsert(Plot {
                workflow: plot_workflow_id,
                name: "Test Plot".into(),
            })]),
            bounds: None,
            time_step: None,
        };
        db.update_project(update).await.unwrap();

        let versions = db.list_project_versions(project_id).await.unwrap();
        assert_eq!(versions.len(), 2);

        // add second plot
        let update = UpdateProject {
            id: project.id,
            name: Some("Test9 Updated".into()),
            description: None,
            layers: Some(vec![LayerUpdate::UpdateOrInsert(ProjectLayer {
                workflow: layer_workflow_id,
                name: "TestLayer".into(),
                symbology: PointSymbology::default().into(),
                visibility: Default::default(),
            })]),
            plots: Some(vec![
                PlotUpdate::UpdateOrInsert(Plot {
                    workflow: plot_workflow_id,
                    name: "Test Plot".into(),
                }),
                PlotUpdate::UpdateOrInsert(Plot {
                    workflow: plot_workflow_id,
                    name: "Test Plot".into(),
                }),
            ]),
            bounds: None,
            time_step: None,
        };
        db.update_project(update).await.unwrap();

        let versions = db.list_project_versions(project_id).await.unwrap();
        assert_eq!(versions.len(), 3);

        // delete plots
        let update = UpdateProject {
            id: project.id,
            name: None,
            description: None,
            layers: None,
            plots: Some(vec![]),
            bounds: None,
            time_step: None,
        };
        db.update_project(update).await.unwrap();

        let versions = db.list_project_versions(project_id).await.unwrap();
        assert_eq!(versions.len(), 4);
    }

    async fn list_projects(
        app_ctx: &PostgresContext<NoTls>,
        session: &SimpleSession,
    ) -> Vec<ProjectListing> {
        let options = ProjectListOptions {
            filter: ProjectFilter::None,
            order: OrderBy::NameDesc,
            offset: 0,
            limit: 2,
        };

        let db = app_ctx.session_context(session.clone()).db();

        let projects = db.list_projects(options).await.unwrap();

        assert_eq!(projects.len(), 2);
        assert_eq!(projects[0].name, "Test9");
        assert_eq!(projects[1].name, "Test8");
        projects
    }

    async fn create_projects(app_ctx: &PostgresContext<NoTls>, session: &SimpleSession) {
        let db = app_ctx.session_context(session.clone()).db();

        for i in 0..10 {
            let create = CreateProject {
                name: format!("Test{i}"),
                description: format!("Test{}", 10 - i),
                bounds: STRectangle::new(
                    SpatialReferenceOption::Unreferenced,
                    0.,
                    0.,
                    1.,
                    1.,
                    0,
                    1,
                )
                .unwrap(),
                time_step: None,
            };
            db.create_project(create).await.unwrap();
        }
    }

    #[tokio::test(flavor = "multi_thread", worker_threads = 1)]
    async fn it_persists_workflows() {
        with_temp_context(|app_ctx, _pg_config| async move {
            let workflow = Workflow {
                operator: TypedOperator::Vector(
                    MockPointSource {
                        params: MockPointSourceParams {
                            points: vec![Coordinate2D::new(1., 2.); 3],
                        },
                    }
                    .boxed(),
                ),
            };

            let session = app_ctx.default_session().await.unwrap();
        let ctx = app_ctx.session_context(session);

            let db = ctx
                .db();
            let id = db
                .register_workflow(workflow)
                .await
                .unwrap();

            drop(ctx);

            let workflow = db.load_workflow(&id).await.unwrap();

            let json = serde_json::to_string(&workflow).unwrap();
            assert_eq!(json, r#"{"type":"Vector","operator":{"type":"MockPointSource","params":{"points":[{"x":1.0,"y":2.0},{"x":1.0,"y":2.0},{"x":1.0,"y":2.0}]}}}"#);
        })
        .await;
    }

    #[allow(clippy::too_many_lines)]
    #[tokio::test(flavor = "multi_thread", worker_threads = 1)]
    async fn it_persists_datasets() {
        with_temp_context(|app_ctx, _| async move {
            let loading_info = OgrSourceDataset {
                file_name: PathBuf::from("test.csv"),
                layer_name: "test.csv".to_owned(),
                data_type: Some(VectorDataType::MultiPoint),
                time: OgrSourceDatasetTimeType::Start {
                    start_field: "start".to_owned(),
                    start_format: OgrSourceTimeFormat::Auto,
                    duration: OgrSourceDurationSpec::Zero,
                },
                default_geometry: None,
                columns: Some(OgrSourceColumnSpec {
                    format_specifics: Some(FormatSpecifics::Csv {
                        header: CsvHeader::Auto,
                    }),
                    x: "x".to_owned(),
                    y: None,
                    int: vec![],
                    float: vec![],
                    text: vec![],
                    bool: vec![],
                    datetime: vec![],
                    rename: None,
                }),
                force_ogr_time_filter: false,
                force_ogr_spatial_filter: false,
                on_error: OgrSourceErrorSpec::Ignore,
                sql_query: None,
                attribute_query: None,
                cache_ttl: CacheTtlSeconds::default(),
            };

            let meta_data = MetaDataDefinition::OgrMetaData(StaticMetaData::<
                OgrSourceDataset,
                VectorResultDescriptor,
                VectorQueryRectangle,
            > {
                loading_info: loading_info.clone(),
                result_descriptor: VectorResultDescriptor {
                    data_type: VectorDataType::MultiPoint,
                    spatial_reference: SpatialReference::epsg_4326().into(),
                    columns: [(
                        "foo".to_owned(),
                        VectorColumnInfo {
                            data_type: FeatureDataType::Float,
                            measurement: Measurement::Unitless.into(),
                        },
                    )]
                    .into_iter()
                    .collect(),
                    time: None,
                    bbox: None,
                },
                phantom: Default::default(),
            });

            let session = app_ctx.default_session().await.unwrap();

            let dataset_name = DatasetName::new(None, "my_dataset");

            let db = app_ctx.session_context(session.clone()).db();
            let wrap = db.wrap_meta_data(meta_data);
            let DatasetIdAndName {
                id: dataset_id,
                name: dataset_name,
            } = db
                .add_dataset(
                    AddDataset {
                        name: Some(dataset_name.clone()),
                        display_name: "Ogr Test".to_owned(),
                        description: "desc".to_owned(),
                        source_operator: "OgrSource".to_owned(),
                        symbology: None,
                        provenance: Some(vec![Provenance {
                            citation: "citation".to_owned(),
                            license: "license".to_owned(),
                            uri: "uri".to_owned(),
                        }]),
                    },
                    wrap,
                )
                .await
                .unwrap();

            let datasets = db
                .list_datasets(DatasetListOptions {
                    filter: None,
                    order: crate::datasets::listing::OrderBy::NameAsc,
                    offset: 0,
                    limit: 10,
                })
                .await
                .unwrap();

            assert_eq!(datasets.len(), 1);

            assert_eq!(
                datasets[0],
                DatasetListing {
                    id: dataset_id,
                    name: dataset_name,
                    display_name: "Ogr Test".to_owned(),
                    description: "desc".to_owned(),
                    source_operator: "OgrSource".to_owned(),
                    symbology: None,
                    tags: vec![],
                    result_descriptor: TypedResultDescriptor::Vector(VectorResultDescriptor {
                        data_type: VectorDataType::MultiPoint,
                        spatial_reference: SpatialReference::epsg_4326().into(),
                        columns: [(
                            "foo".to_owned(),
                            VectorColumnInfo {
                                data_type: FeatureDataType::Float,
                                measurement: Measurement::Unitless.into()
                            }
                        )]
                        .into_iter()
                        .collect(),
                        time: None,
                        bbox: None,
                    })
                    .into(),
                },
            );

            let provenance = db.load_provenance(&dataset_id).await.unwrap();

            assert_eq!(
                provenance,
                ProvenanceOutput {
                    data: dataset_id.into(),
                    provenance: Some(vec![Provenance {
                        citation: "citation".to_owned(),
                        license: "license".to_owned(),
                        uri: "uri".to_owned(),
                    }])
                }
            );

            let meta_data: Box<dyn MetaData<OgrSourceDataset, _, _>> =
                db.meta_data(&dataset_id.into()).await.unwrap();

            assert_eq!(
                meta_data
                    .loading_info(VectorQueryRectangle {
                        spatial_bounds: BoundingBox2D::new_unchecked(
                            (-180., -90.).into(),
                            (180., 90.).into()
                        ),
                        time_interval: TimeInterval::default(),
                        spatial_resolution: SpatialResolution::zero_point_one(),
                    })
                    .await
                    .unwrap(),
                loading_info
            );
        })
        .await;
    }

    #[tokio::test(flavor = "multi_thread", worker_threads = 1)]
    async fn it_persists_uploads() {
        with_temp_context(|app_ctx, _| async move {
            let id = UploadId::from_str("2de18cd8-4a38-4111-a445-e3734bc18a80").unwrap();
            let input = Upload {
                id,
                files: vec![FileUpload {
                    id: FileId::from_str("e80afab0-831d-4d40-95d6-1e4dfd277e72").unwrap(),
                    name: "test.csv".to_owned(),
                    byte_size: 1337,
                }],
            };

            let session = app_ctx.default_session().await.unwrap();

            let db = app_ctx.session_context(session.clone()).db();

            db.create_upload(input.clone()).await.unwrap();

            let upload = db.load_upload(id).await.unwrap();

            assert_eq!(upload, input);
        })
        .await;
    }

    #[allow(clippy::too_many_lines)]
    #[tokio::test(flavor = "multi_thread", worker_threads = 1)]
    async fn it_persists_layer_providers() {
        with_temp_context(|app_ctx, _| async move {
            let db = app_ctx.default_session_context().await.unwrap().db();

            let provider_id =
                DataProviderId::from_str("7b20c8d7-d754-4f8f-ad44-dddd25df22d2").unwrap();

            let loading_info = OgrSourceDataset {
                file_name: PathBuf::from("test.csv"),
                layer_name: "test.csv".to_owned(),
                data_type: Some(VectorDataType::MultiPoint),
                time: OgrSourceDatasetTimeType::Start {
                    start_field: "start".to_owned(),
                    start_format: OgrSourceTimeFormat::Auto,
                    duration: OgrSourceDurationSpec::Zero,
                },
                default_geometry: None,
                columns: Some(OgrSourceColumnSpec {
                    format_specifics: Some(FormatSpecifics::Csv {
                        header: CsvHeader::Auto,
                    }),
                    x: "x".to_owned(),
                    y: None,
                    int: vec![],
                    float: vec![],
                    text: vec![],
                    bool: vec![],
                    datetime: vec![],
                    rename: None,
                }),
                force_ogr_time_filter: false,
                force_ogr_spatial_filter: false,
                on_error: OgrSourceErrorSpec::Ignore,
                sql_query: None,
                attribute_query: None,
                cache_ttl: CacheTtlSeconds::default(),
            };

            let meta_data = MetaDataDefinition::OgrMetaData(StaticMetaData::<
                OgrSourceDataset,
                VectorResultDescriptor,
                VectorQueryRectangle,
            > {
                loading_info: loading_info.clone(),
                result_descriptor: VectorResultDescriptor {
                    data_type: VectorDataType::MultiPoint,
                    spatial_reference: SpatialReference::epsg_4326().into(),
                    columns: [(
                        "foo".to_owned(),
                        VectorColumnInfo {
                            data_type: FeatureDataType::Float,
                            measurement: Measurement::Unitless.into(),
                        },
                    )]
                    .into_iter()
                    .collect(),
                    time: None,
                    bbox: None,
                },
                phantom: Default::default(),
            });

            let provider = MockExternalLayerProviderDefinition {
                id: provider_id,
                root_collection: MockCollection {
                    id: LayerCollectionId("b5f82c7c-9133-4ac1-b4ae-8faac3b9a6df".to_owned()),
                    name: "Mock Collection A".to_owned(),
                    description: "Some description".to_owned(),
                    collections: vec![MockCollection {
                        id: LayerCollectionId("21466897-37a1-4666-913a-50b5244699ad".to_owned()),
                        name: "Mock Collection B".to_owned(),
                        description: "Some description".to_owned(),
                        collections: vec![],
                        layers: vec![],
                    }],
                    layers: vec![],
                },
                data: [("myData".to_owned(), meta_data)].into_iter().collect(),
            };

            db.add_layer_provider(Box::new(provider)).await.unwrap();

            let providers = db
                .list_layer_providers(LayerProviderListingOptions {
                    offset: 0,
                    limit: 10,
                })
                .await
                .unwrap();

            assert_eq!(providers.len(), 1);

            assert_eq!(
                providers[0],
                LayerProviderListing {
                    id: provider_id,
                    name: "MockName".to_owned(),
                    description: "MockType".to_owned(),
                }
            );

            let provider = db.load_layer_provider(provider_id).await.unwrap();

            let datasets = provider
                .load_layer_collection(
                    &provider.get_root_layer_collection_id().await.unwrap(),
                    LayerCollectionListOptions {
                        offset: 0,
                        limit: 10,
                    },
                )
                .await
                .unwrap();

            assert_eq!(datasets.items.len(), 1);
        })
        .await;
    }

    #[allow(clippy::too_many_lines)]
    #[tokio::test(flavor = "multi_thread", worker_threads = 1)]
    async fn it_loads_all_meta_data_types() {
        with_temp_context(|app_ctx, _| async move {
            let session = app_ctx.default_session().await.unwrap();

            let db = app_ctx.session_context(session.clone()).db();

            let vector_descriptor = VectorResultDescriptor {
                data_type: VectorDataType::Data,
                spatial_reference: SpatialReferenceOption::Unreferenced,
                columns: Default::default(),
                time: None,
                bbox: None,
            };

            let raster_descriptor = RasterResultDescriptor {
                data_type: RasterDataType::U8,
                spatial_reference: SpatialReferenceOption::Unreferenced,
                measurement: Default::default(),
                time: None,
                bbox: None,
                resolution: None,
            };

            let vector_ds = AddDataset {
                name: None,
                display_name: "OgrDataset".to_string(),
                description: "My Ogr dataset".to_string(),
                source_operator: "OgrSource".to_string(),
                symbology: None,
                provenance: None,
            };

            let raster_ds = AddDataset {
                name: None,
                display_name: "GdalDataset".to_string(),
                description: "My Gdal dataset".to_string(),
                source_operator: "GdalSource".to_string(),
                symbology: None,
                provenance: None,
            };

            let gdal_params = GdalDatasetParameters {
                file_path: Default::default(),
                rasterband_channel: 0,
                geo_transform: GdalDatasetGeoTransform {
                    origin_coordinate: Default::default(),
                    x_pixel_size: 0.0,
                    y_pixel_size: 0.0,
                },
                width: 0,
                height: 0,
                file_not_found_handling: FileNotFoundHandling::NoData,
                no_data_value: None,
                properties_mapping: None,
                gdal_open_options: None,
                gdal_config_options: None,
                allow_alphaband_as_mask: false,
                retry: None,
            };

            let meta = StaticMetaData {
                loading_info: OgrSourceDataset {
                    file_name: Default::default(),
                    layer_name: String::new(),
                    data_type: None,
                    time: Default::default(),
                    default_geometry: None,
                    columns: None,
                    force_ogr_time_filter: false,
                    force_ogr_spatial_filter: false,
                    on_error: OgrSourceErrorSpec::Ignore,
                    sql_query: None,
                    attribute_query: None,
                    cache_ttl: CacheTtlSeconds::default(),
                },
                result_descriptor: vector_descriptor.clone(),
                phantom: Default::default(),
            };

            let meta = db.wrap_meta_data(MetaDataDefinition::OgrMetaData(meta));

            let id = db.add_dataset(vector_ds, meta).await.unwrap().id;

            let meta: geoengine_operators::util::Result<
                Box<dyn MetaData<OgrSourceDataset, VectorResultDescriptor, VectorQueryRectangle>>,
            > = db.meta_data(&id.into()).await;

            assert!(meta.is_ok());

            let meta = GdalMetaDataRegular {
                result_descriptor: raster_descriptor.clone(),
                params: gdal_params.clone(),
                time_placeholders: Default::default(),
                data_time: Default::default(),
                step: TimeStep {
                    granularity: TimeGranularity::Millis,
                    step: 0,
                },
                cache_ttl: CacheTtlSeconds::default(),
            };

            let meta = db.wrap_meta_data(MetaDataDefinition::GdalMetaDataRegular(meta));

            let id = db.add_dataset(raster_ds.clone(), meta).await.unwrap().id;

            let meta: geoengine_operators::util::Result<
                Box<dyn MetaData<GdalLoadingInfo, RasterResultDescriptor, RasterQueryRectangle>>,
            > = db.meta_data(&id.into()).await;

            assert!(meta.is_ok());

            let meta = GdalMetaDataStatic {
                time: None,
                params: gdal_params.clone(),
                result_descriptor: raster_descriptor.clone(),
                cache_ttl: CacheTtlSeconds::default(),
            };

            let meta = db.wrap_meta_data(MetaDataDefinition::GdalStatic(meta));

            let id = db.add_dataset(raster_ds.clone(), meta).await.unwrap().id;

            let meta: geoengine_operators::util::Result<
                Box<dyn MetaData<GdalLoadingInfo, RasterResultDescriptor, RasterQueryRectangle>>,
            > = db.meta_data(&id.into()).await;

            assert!(meta.is_ok());

            let meta = GdalMetaDataList {
                result_descriptor: raster_descriptor.clone(),
                params: vec![],
            };

            let meta = db.wrap_meta_data(MetaDataDefinition::GdalMetaDataList(meta));

            let id = db.add_dataset(raster_ds.clone(), meta).await.unwrap().id;

            let meta: geoengine_operators::util::Result<
                Box<dyn MetaData<GdalLoadingInfo, RasterResultDescriptor, RasterQueryRectangle>>,
            > = db.meta_data(&id.into()).await;

            assert!(meta.is_ok());

            let meta = GdalMetadataNetCdfCf {
                result_descriptor: raster_descriptor.clone(),
                params: gdal_params.clone(),
                start: TimeInstance::MIN,
                end: TimeInstance::MAX,
                step: TimeStep {
                    granularity: TimeGranularity::Millis,
                    step: 0,
                },
                band_offset: 0,
                cache_ttl: CacheTtlSeconds::default(),
            };

            let meta = db.wrap_meta_data(MetaDataDefinition::GdalMetadataNetCdfCf(meta));

            let id = db.add_dataset(raster_ds.clone(), meta).await.unwrap().id;

            let meta: geoengine_operators::util::Result<
                Box<dyn MetaData<GdalLoadingInfo, RasterResultDescriptor, RasterQueryRectangle>>,
            > = db.meta_data(&id.into()).await;

            assert!(meta.is_ok());
        })
        .await;
    }

    #[allow(clippy::too_many_lines)]
    #[tokio::test(flavor = "multi_thread", worker_threads = 1)]
    async fn it_collects_layers() {
        with_temp_context(|app_ctx, _| async move {
            let session = app_ctx.default_session().await.unwrap();

            let layer_db = app_ctx.session_context(session).db();

            let workflow = Workflow {
                operator: TypedOperator::Vector(
                    MockPointSource {
                        params: MockPointSourceParams {
                            points: vec![Coordinate2D::new(1., 2.); 3],
                        },
                    }
                    .boxed(),
                ),
            };

            let root_collection_id = layer_db.get_root_layer_collection_id().await.unwrap();

            let layer1 = layer_db
                .add_layer(
                    AddLayer {
                        name: "Layer1".to_string(),
                        description: "Layer 1".to_string(),
                        symbology: None,
                        workflow: workflow.clone(),
                        metadata: [("meta".to_string(), "datum".to_string())].into(),
                        properties: vec![("proper".to_string(), "tee".to_string()).into()],
                    },
                    &root_collection_id,
                )
                .await
                .unwrap();

            assert_eq!(
                layer_db.load_layer(&layer1).await.unwrap(),
                crate::layers::layer::Layer {
                    id: ProviderLayerId {
                        provider_id: INTERNAL_PROVIDER_ID,
                        layer_id: layer1.clone(),
                    },
                    name: "Layer1".to_string(),
                    description: "Layer 1".to_string(),
                    symbology: None,
                    workflow: workflow.clone(),
                    metadata: [("meta".to_string(), "datum".to_string())].into(),
                    properties: vec![("proper".to_string(), "tee".to_string()).into()],
                }
            );

            let collection1_id = layer_db
                .add_layer_collection(
                    AddLayerCollection {
                        name: "Collection1".to_string(),
                        description: "Collection 1".to_string(),
                        properties: Default::default(),
                    },
                    &root_collection_id,
                )
                .await
                .unwrap();

            let layer2 = layer_db
                .add_layer(
                    AddLayer {
                        name: "Layer2".to_string(),
                        description: "Layer 2".to_string(),
                        symbology: None,
                        workflow: workflow.clone(),
                        metadata: Default::default(),
                        properties: Default::default(),
                    },
                    &collection1_id,
                )
                .await
                .unwrap();

            let collection2_id = layer_db
                .add_layer_collection(
                    AddLayerCollection {
                        name: "Collection2".to_string(),
                        description: "Collection 2".to_string(),
                        properties: Default::default(),
                    },
                    &collection1_id,
                )
                .await
                .unwrap();

            layer_db
                .add_collection_to_parent(&collection2_id, &collection1_id)
                .await
                .unwrap();

            let root_collection = layer_db
                .load_layer_collection(
                    &root_collection_id,
                    LayerCollectionListOptions {
                        offset: 0,
                        limit: 20,
                    },
                )
                .await
                .unwrap();

            assert_eq!(
                root_collection,
                LayerCollection {
                    id: ProviderLayerCollectionId {
                        provider_id: INTERNAL_PROVIDER_ID,
                        collection_id: root_collection_id,
                    },
                    name: "Layers".to_string(),
                    description: "All available Geo Engine layers".to_string(),
                    items: vec![
                        CollectionItem::Collection(LayerCollectionListing {
                            id: ProviderLayerCollectionId {
                                provider_id: INTERNAL_PROVIDER_ID,
                                collection_id: collection1_id.clone(),
                            },
                            name: "Collection1".to_string(),
                            description: "Collection 1".to_string(),
                            properties: Default::default(),
                        }),
                        CollectionItem::Collection(LayerCollectionListing {
                            id: ProviderLayerCollectionId {
                                provider_id: INTERNAL_PROVIDER_ID,
                                collection_id: LayerCollectionId(
                                    UNSORTED_COLLECTION_ID.to_string()
                                ),
                            },
                            name: "Unsorted".to_string(),
                            description: "Unsorted Layers".to_string(),
                            properties: Default::default(),
                        }),
                        CollectionItem::Layer(LayerListing {
                            id: ProviderLayerId {
                                provider_id: INTERNAL_PROVIDER_ID,
                                layer_id: layer1,
                            },
                            name: "Layer1".to_string(),
                            description: "Layer 1".to_string(),
                            properties: vec![("proper".to_string(), "tee".to_string()).into()],
                        })
                    ],
                    entry_label: None,
                    properties: vec![],
                }
            );

            let collection1 = layer_db
                .load_layer_collection(
                    &collection1_id,
                    LayerCollectionListOptions {
                        offset: 0,
                        limit: 20,
                    },
                )
                .await
                .unwrap();

            assert_eq!(
                collection1,
                LayerCollection {
                    id: ProviderLayerCollectionId {
                        provider_id: INTERNAL_PROVIDER_ID,
                        collection_id: collection1_id,
                    },
                    name: "Collection1".to_string(),
                    description: "Collection 1".to_string(),
                    items: vec![
                        CollectionItem::Collection(LayerCollectionListing {
                            id: ProviderLayerCollectionId {
                                provider_id: INTERNAL_PROVIDER_ID,
                                collection_id: collection2_id,
                            },
                            name: "Collection2".to_string(),
                            description: "Collection 2".to_string(),
                            properties: Default::default(),
                        }),
                        CollectionItem::Layer(LayerListing {
                            id: ProviderLayerId {
                                provider_id: INTERNAL_PROVIDER_ID,
                                layer_id: layer2,
                            },
                            name: "Layer2".to_string(),
                            description: "Layer 2".to_string(),
                            properties: vec![],
                        })
                    ],
                    entry_label: None,
                    properties: vec![],
                }
            );
        })
        .await;
    }

    #[allow(clippy::too_many_lines)]
    #[tokio::test(flavor = "multi_thread", worker_threads = 1)]
    async fn it_removes_layer_collections() {
        with_temp_context(|app_ctx, _| async move {
            let session = app_ctx.default_session().await.unwrap();

            let layer_db = app_ctx.session_context(session).db();

            let layer = AddLayer {
                name: "layer".to_string(),
                description: "description".to_string(),
                workflow: Workflow {
                    operator: TypedOperator::Vector(
                        MockPointSource {
                            params: MockPointSourceParams {
                                points: vec![Coordinate2D::new(1., 2.); 3],
                            },
                        }
                        .boxed(),
                    ),
                },
                symbology: None,
                metadata: Default::default(),
                properties: Default::default(),
            };

            let root_collection = &layer_db.get_root_layer_collection_id().await.unwrap();

            let collection = AddLayerCollection {
                name: "top collection".to_string(),
                description: "description".to_string(),
                properties: Default::default(),
            };

            let top_c_id = layer_db
                .add_layer_collection(collection, root_collection)
                .await
                .unwrap();

            let l_id = layer_db.add_layer(layer, &top_c_id).await.unwrap();

            let collection = AddLayerCollection {
                name: "empty collection".to_string(),
                description: "description".to_string(),
                properties: Default::default(),
            };

            let empty_c_id = layer_db
                .add_layer_collection(collection, &top_c_id)
                .await
                .unwrap();

            let items = layer_db
                .load_layer_collection(
                    &top_c_id,
                    LayerCollectionListOptions {
                        offset: 0,
                        limit: 20,
                    },
                )
                .await
                .unwrap();

            assert_eq!(
                items,
                LayerCollection {
                    id: ProviderLayerCollectionId {
                        provider_id: INTERNAL_PROVIDER_ID,
                        collection_id: top_c_id.clone(),
                    },
                    name: "top collection".to_string(),
                    description: "description".to_string(),
                    items: vec![
                        CollectionItem::Collection(LayerCollectionListing {
                            id: ProviderLayerCollectionId {
                                provider_id: INTERNAL_PROVIDER_ID,
                                collection_id: empty_c_id.clone(),
                            },
                            name: "empty collection".to_string(),
                            description: "description".to_string(),
                            properties: Default::default(),
                        }),
                        CollectionItem::Layer(LayerListing {
                            id: ProviderLayerId {
                                provider_id: INTERNAL_PROVIDER_ID,
                                layer_id: l_id.clone(),
                            },
                            name: "layer".to_string(),
                            description: "description".to_string(),
                            properties: vec![],
                        })
                    ],
                    entry_label: None,
                    properties: vec![],
                }
            );

            // remove empty collection
            layer_db.remove_layer_collection(&empty_c_id).await.unwrap();

            let items = layer_db
                .load_layer_collection(
                    &top_c_id,
                    LayerCollectionListOptions {
                        offset: 0,
                        limit: 20,
                    },
                )
                .await
                .unwrap();

            assert_eq!(
                items,
                LayerCollection {
                    id: ProviderLayerCollectionId {
                        provider_id: INTERNAL_PROVIDER_ID,
                        collection_id: top_c_id.clone(),
                    },
                    name: "top collection".to_string(),
                    description: "description".to_string(),
                    items: vec![CollectionItem::Layer(LayerListing {
                        id: ProviderLayerId {
                            provider_id: INTERNAL_PROVIDER_ID,
                            layer_id: l_id.clone(),
                        },
                        name: "layer".to_string(),
                        description: "description".to_string(),
                        properties: vec![],
                    })],
                    entry_label: None,
                    properties: vec![],
                }
            );

            // remove top (not root) collection
            layer_db.remove_layer_collection(&top_c_id).await.unwrap();

            layer_db
                .load_layer_collection(
                    &top_c_id,
                    LayerCollectionListOptions {
                        offset: 0,
                        limit: 20,
                    },
                )
                .await
                .unwrap_err();

            // should be deleted automatically
            layer_db.load_layer(&l_id).await.unwrap_err();

            // it is not allowed to remove the root collection
            layer_db
                .remove_layer_collection(root_collection)
                .await
                .unwrap_err();
            layer_db
                .load_layer_collection(
                    root_collection,
                    LayerCollectionListOptions {
                        offset: 0,
                        limit: 20,
                    },
                )
                .await
                .unwrap();
        })
        .await;
    }

    #[tokio::test(flavor = "multi_thread", worker_threads = 1)]
    #[allow(clippy::too_many_lines)]
    async fn it_removes_collections_from_collections() {
        with_temp_context(|app_ctx, _| async move {
            let session = app_ctx.default_session().await.unwrap();

            let db = app_ctx.session_context(session).db();

            let root_collection_id = &db.get_root_layer_collection_id().await.unwrap();

            let mid_collection_id = db
                .add_layer_collection(
                    AddLayerCollection {
                        name: "mid collection".to_string(),
                        description: "description".to_string(),
                        properties: Default::default(),
                    },
                    root_collection_id,
                )
                .await
                .unwrap();

            let bottom_collection_id = db
                .add_layer_collection(
                    AddLayerCollection {
                        name: "bottom collection".to_string(),
                        description: "description".to_string(),
                        properties: Default::default(),
                    },
                    &mid_collection_id,
                )
                .await
                .unwrap();

            let layer_id = db
                .add_layer(
                    AddLayer {
                        name: "layer".to_string(),
                        description: "description".to_string(),
                        workflow: Workflow {
                            operator: TypedOperator::Vector(
                                MockPointSource {
                                    params: MockPointSourceParams {
                                        points: vec![Coordinate2D::new(1., 2.); 3],
                                    },
                                }
                                .boxed(),
                            ),
                        },
                        symbology: None,
                        metadata: Default::default(),
                        properties: Default::default(),
                    },
                    &mid_collection_id,
                )
                .await
                .unwrap();

            // removing the mid collection…
            db.remove_layer_collection_from_parent(&mid_collection_id, root_collection_id)
                .await
                .unwrap();

            // …should remove itself
            db.load_layer_collection(&mid_collection_id, LayerCollectionListOptions::default())
                .await
                .unwrap_err();

            // …should remove the bottom collection
            db.load_layer_collection(&bottom_collection_id, LayerCollectionListOptions::default())
                .await
                .unwrap_err();

            // … and should remove the layer of the bottom collection
            db.load_layer(&layer_id).await.unwrap_err();

            // the root collection is still there
            db.load_layer_collection(root_collection_id, LayerCollectionListOptions::default())
                .await
                .unwrap();
        })
        .await;
    }

    #[tokio::test(flavor = "multi_thread", worker_threads = 1)]
    #[allow(clippy::too_many_lines)]
    async fn it_removes_layers_from_collections() {
        with_temp_context(|app_ctx, _| async move {
            let session = app_ctx.default_session().await.unwrap();

            let db = app_ctx.session_context(session).db();

            let root_collection = &db.get_root_layer_collection_id().await.unwrap();

            let another_collection = db
                .add_layer_collection(
                    AddLayerCollection {
                        name: "top collection".to_string(),
                        description: "description".to_string(),
                        properties: Default::default(),
                    },
                    root_collection,
                )
                .await
                .unwrap();

            let layer_in_one_collection = db
                .add_layer(
                    AddLayer {
                        name: "layer 1".to_string(),
                        description: "description".to_string(),
                        workflow: Workflow {
                            operator: TypedOperator::Vector(
                                MockPointSource {
                                    params: MockPointSourceParams {
                                        points: vec![Coordinate2D::new(1., 2.); 3],
                                    },
                                }
                                .boxed(),
                            ),
                        },
                        symbology: None,
                        metadata: Default::default(),
                        properties: Default::default(),
                    },
                    &another_collection,
                )
                .await
                .unwrap();

            let layer_in_two_collections = db
                .add_layer(
                    AddLayer {
                        name: "layer 2".to_string(),
                        description: "description".to_string(),
                        workflow: Workflow {
                            operator: TypedOperator::Vector(
                                MockPointSource {
                                    params: MockPointSourceParams {
                                        points: vec![Coordinate2D::new(1., 2.); 3],
                                    },
                                }
                                .boxed(),
                            ),
                        },
                        symbology: None,
                        metadata: Default::default(),
                        properties: Default::default(),
                    },
                    &another_collection,
                )
                .await
                .unwrap();

            db.add_layer_to_collection(&layer_in_two_collections, root_collection)
                .await
                .unwrap();

            // remove first layer --> should be deleted entirely

            db.remove_layer_from_collection(&layer_in_one_collection, &another_collection)
                .await
                .unwrap();

            let number_of_layer_in_collection = db
                .load_layer_collection(
                    &another_collection,
                    LayerCollectionListOptions {
                        offset: 0,
                        limit: 20,
                    },
                )
                .await
                .unwrap()
                .items
                .len();
            assert_eq!(
                number_of_layer_in_collection,
                1 /* only the other collection should be here */
            );

            db.load_layer(&layer_in_one_collection).await.unwrap_err();

            // remove second layer --> should only be gone in collection

            db.remove_layer_from_collection(&layer_in_two_collections, &another_collection)
                .await
                .unwrap();

            let number_of_layer_in_collection = db
                .load_layer_collection(
                    &another_collection,
                    LayerCollectionListOptions {
                        offset: 0,
                        limit: 20,
                    },
                )
                .await
                .unwrap()
                .items
                .len();
            assert_eq!(
                number_of_layer_in_collection,
                0 /* both layers were deleted */
            );

            db.load_layer(&layer_in_two_collections).await.unwrap();
        })
        .await;
    }

    #[tokio::test(flavor = "multi_thread", worker_threads = 1)]
    #[allow(clippy::too_many_lines)]
    async fn it_deletes_dataset() {
        with_temp_context(|app_ctx, _| async move {
            let loading_info = OgrSourceDataset {
                file_name: PathBuf::from("test.csv"),
                layer_name: "test.csv".to_owned(),
                data_type: Some(VectorDataType::MultiPoint),
                time: OgrSourceDatasetTimeType::Start {
                    start_field: "start".to_owned(),
                    start_format: OgrSourceTimeFormat::Auto,
                    duration: OgrSourceDurationSpec::Zero,
                },
                default_geometry: None,
                columns: Some(OgrSourceColumnSpec {
                    format_specifics: Some(FormatSpecifics::Csv {
                        header: CsvHeader::Auto,
                    }),
                    x: "x".to_owned(),
                    y: None,
                    int: vec![],
                    float: vec![],
                    text: vec![],
                    bool: vec![],
                    datetime: vec![],
                    rename: None,
                }),
                force_ogr_time_filter: false,
                force_ogr_spatial_filter: false,
                on_error: OgrSourceErrorSpec::Ignore,
                sql_query: None,
                attribute_query: None,
                cache_ttl: CacheTtlSeconds::default(),
            };

            let meta_data = MetaDataDefinition::OgrMetaData(StaticMetaData::<
                OgrSourceDataset,
                VectorResultDescriptor,
                VectorQueryRectangle,
            > {
                loading_info: loading_info.clone(),
                result_descriptor: VectorResultDescriptor {
                    data_type: VectorDataType::MultiPoint,
                    spatial_reference: SpatialReference::epsg_4326().into(),
                    columns: [(
                        "foo".to_owned(),
                        VectorColumnInfo {
                            data_type: FeatureDataType::Float,
                            measurement: Measurement::Unitless.into(),
                        },
                    )]
                    .into_iter()
                    .collect(),
                    time: None,
                    bbox: None,
                },
                phantom: Default::default(),
            });

            let session = app_ctx.default_session().await.unwrap();

            let dataset_name = DatasetName::new(None, "my_dataset");

            let db = app_ctx.session_context(session.clone()).db();
            let wrap = db.wrap_meta_data(meta_data);
            let dataset_id = db
                .add_dataset(
                    AddDataset {
                        name: Some(dataset_name),
                        display_name: "Ogr Test".to_owned(),
                        description: "desc".to_owned(),
                        source_operator: "OgrSource".to_owned(),
                        symbology: None,
                        provenance: Some(vec![Provenance {
                            citation: "citation".to_owned(),
                            license: "license".to_owned(),
                            uri: "uri".to_owned(),
                        }]),
                    },
                    wrap,
                )
                .await
                .unwrap()
                .id;

            assert!(db.load_dataset(&dataset_id).await.is_ok());

            db.delete_dataset(dataset_id).await.unwrap();

            assert!(db.load_dataset(&dataset_id).await.is_err());
        })
        .await;
    }

    #[tokio::test(flavor = "multi_thread", worker_threads = 1)]
    #[allow(clippy::too_many_lines)]
    async fn it_deletes_admin_dataset() {
        with_temp_context(|app_ctx, _| async move {
            let dataset_name = DatasetName::new(None, "my_dataset");

            let loading_info = OgrSourceDataset {
                file_name: PathBuf::from("test.csv"),
                layer_name: "test.csv".to_owned(),
                data_type: Some(VectorDataType::MultiPoint),
                time: OgrSourceDatasetTimeType::Start {
                    start_field: "start".to_owned(),
                    start_format: OgrSourceTimeFormat::Auto,
                    duration: OgrSourceDurationSpec::Zero,
                },
                default_geometry: None,
                columns: Some(OgrSourceColumnSpec {
                    format_specifics: Some(FormatSpecifics::Csv {
                        header: CsvHeader::Auto,
                    }),
                    x: "x".to_owned(),
                    y: None,
                    int: vec![],
                    float: vec![],
                    text: vec![],
                    bool: vec![],
                    datetime: vec![],
                    rename: None,
                }),
                force_ogr_time_filter: false,
                force_ogr_spatial_filter: false,
                on_error: OgrSourceErrorSpec::Ignore,
                sql_query: None,
                attribute_query: None,
                cache_ttl: CacheTtlSeconds::default(),
            };

            let meta_data = MetaDataDefinition::OgrMetaData(StaticMetaData::<
                OgrSourceDataset,
                VectorResultDescriptor,
                VectorQueryRectangle,
            > {
                loading_info: loading_info.clone(),
                result_descriptor: VectorResultDescriptor {
                    data_type: VectorDataType::MultiPoint,
                    spatial_reference: SpatialReference::epsg_4326().into(),
                    columns: [(
                        "foo".to_owned(),
                        VectorColumnInfo {
                            data_type: FeatureDataType::Float,
                            measurement: Measurement::Unitless.into(),
                        },
                    )]
                    .into_iter()
                    .collect(),
                    time: None,
                    bbox: None,
                },
                phantom: Default::default(),
            });

            let session = app_ctx.default_session().await.unwrap();

            let db = app_ctx.session_context(session).db();
            let wrap = db.wrap_meta_data(meta_data);
            let dataset_id = db
                .add_dataset(
                    AddDataset {
                        name: Some(dataset_name),
                        display_name: "Ogr Test".to_owned(),
                        description: "desc".to_owned(),
                        source_operator: "OgrSource".to_owned(),
                        symbology: None,
                        provenance: Some(vec![Provenance {
                            citation: "citation".to_owned(),
                            license: "license".to_owned(),
                            uri: "uri".to_owned(),
                        }]),
                    },
                    wrap,
                )
                .await
                .unwrap()
                .id;

            assert!(db.load_dataset(&dataset_id).await.is_ok());

            db.delete_dataset(dataset_id).await.unwrap();

            assert!(db.load_dataset(&dataset_id).await.is_err());
        })
        .await;
    }

    #[tokio::test(flavor = "multi_thread", worker_threads = 1)]
    async fn test_missing_layer_dataset_in_collection_listing() {
        with_temp_context(|app_ctx, _| async move {
            let session = app_ctx.default_session().await.unwrap();
            let db = app_ctx.session_context(session).db();

            let root_collection_id = &db.get_root_layer_collection_id().await.unwrap();

            let top_collection_id = db
                .add_layer_collection(
                    AddLayerCollection {
                        name: "top collection".to_string(),
                        description: "description".to_string(),
                        properties: Default::default(),
                    },
                    root_collection_id,
                )
                .await
                .unwrap();

            let faux_layer = LayerId("faux".to_string());

            // this should fail
            db.add_layer_to_collection(&faux_layer, &top_collection_id)
                .await
                .unwrap_err();

            let root_collection_layers = db
                .load_layer_collection(
                    &top_collection_id,
                    LayerCollectionListOptions {
                        offset: 0,
                        limit: 20,
                    },
                )
                .await
                .unwrap();

            assert_eq!(
                root_collection_layers,
                LayerCollection {
                    id: ProviderLayerCollectionId {
                        provider_id: DataProviderId(
                            "ce5e84db-cbf9-48a2-9a32-d4b7cc56ea74".try_into().unwrap()
                        ),
                        collection_id: top_collection_id.clone(),
                    },
                    name: "top collection".to_string(),
                    description: "description".to_string(),
                    items: vec![],
                    entry_label: None,
                    properties: vec![],
                }
            );
        })
        .await;
    }

    #[allow(clippy::too_many_lines)]
    #[tokio::test(flavor = "multi_thread", worker_threads = 1)]
    async fn it_updates_project_layer_symbology() {
        with_temp_context(|app_ctx, _| async move {
            let session = app_ctx.default_session().await.unwrap();

            let (_, workflow_id) = register_ndvi_workflow_helper(&app_ctx).await;

            let db = app_ctx.session_context(session.clone()).db();

            let create_project: CreateProject = serde_json::from_value(json!({
                "name": "Default",
                "description": "Default project",
                "bounds": {
                    "boundingBox": {
                        "lowerLeftCoordinate": {
                            "x": -180,
                            "y": -90
                        },
                        "upperRightCoordinate": {
                            "x": 180,
                            "y": 90
                        }
                    },
                    "spatialReference": "EPSG:4326",
                    "timeInterval": {
                        "start": 1_396_353_600_000i64,
                        "end": 1_396_353_600_000i64
                    }
                },
                "timeStep": {
                    "step": 1,
                    "granularity": "months"
                }
            }))
            .unwrap();

            let project_id = db.create_project(create_project).await.unwrap();

            let update: UpdateProject = serde_json::from_value(json!({
                "id": project_id.to_string(),
                "layers": [{
                    "name": "NDVI",
                    "workflow": workflow_id.to_string(),
                    "visibility": {
                        "data": true,
                        "legend": false
                    },
                    "symbology": {
                        "type": "raster",
                        "opacity": 1,
                        "colorizer": {
                            "type": "linearGradient",
                            "breakpoints": [{
                                "value": 1,
                                "color": [0, 0, 0, 255]
                            }, {
                                "value": 255,
                                "color": [255, 255, 255, 255]
                            }],
                            "noDataColor": [0, 0, 0, 0],
                            "overColor": [255, 255, 255, 127],
                            "underColor": [255, 255, 255, 127]
                        }
                    }
                }]
            }))
            .unwrap();

            db.update_project(update).await.unwrap();

            let update: UpdateProject = serde_json::from_value(json!({
                "id": project_id.to_string(),
                "layers": [{
                    "name": "NDVI",
                    "workflow": workflow_id.to_string(),
                    "visibility": {
                        "data": true,
                        "legend": false
                    },
                    "symbology": {
                        "type": "raster",
                        "opacity": 1,
                        "colorizer": {
                            "type": "linearGradient",
                            "breakpoints": [{
                                "value": 1,
                                "color": [0, 0, 4, 255]
                            }, {
                                "value": 17.866_666_666_666_667,
                                "color": [11, 9, 36, 255]
                            }, {
                                "value": 34.733_333_333_333_334,
                                "color": [32, 17, 75, 255]
                            }, {
                                "value": 51.6,
                                "color": [59, 15, 112, 255]
                            }, {
                                "value": 68.466_666_666_666_67,
                                "color": [87, 21, 126, 255]
                            }, {
                                "value": 85.333_333_333_333_33,
                                "color": [114, 31, 129, 255]
                            }, {
                                "value": 102.199_999_999_999_99,
                                "color": [140, 41, 129, 255]
                            }, {
                                "value": 119.066_666_666_666_65,
                                "color": [168, 50, 125, 255]
                            }, {
                                "value": 135.933_333_333_333_34,
                                "color": [196, 60, 117, 255]
                            }, {
                                "value": 152.799_999_999_999_98,
                                "color": [222, 73, 104, 255]
                            }, {
                                "value": 169.666_666_666_666_66,
                                "color": [241, 96, 93, 255]
                            }, {
                                "value": 186.533_333_333_333_33,
                                "color": [250, 127, 94, 255]
                            }, {
                                "value": 203.399_999_999_999_98,
                                "color": [254, 159, 109, 255]
                            }, {
                                "value": 220.266_666_666_666_65,
                                "color": [254, 191, 132, 255]
                            }, {
                                "value": 237.133_333_333_333_3,
                                "color": [253, 222, 160, 255]
                            }, {
                                "value": 254,
                                "color": [252, 253, 191, 255]
                            }],
                            "noDataColor": [0, 0, 0, 0],
                            "overColor": [255, 255, 255, 127],
                            "underColor": [255, 255, 255, 127]
                        }
                    }
                }]
            }))
            .unwrap();

            db.update_project(update).await.unwrap();

            let update: UpdateProject = serde_json::from_value(json!({
                "id": project_id.to_string(),
                "layers": [{
                    "name": "NDVI",
                    "workflow": workflow_id.to_string(),
                    "visibility": {
                        "data": true,
                        "legend": false
                    },
                    "symbology": {
                        "type": "raster",
                        "opacity": 1,
                        "colorizer": {
                            "type": "linearGradient",
                            "breakpoints": [{
                                "value": 1,
                                "color": [0, 0, 4, 255]
                            }, {
                                "value": 17.866_666_666_666_667,
                                "color": [11, 9, 36, 255]
                            }, {
                                "value": 34.733_333_333_333_334,
                                "color": [32, 17, 75, 255]
                            }, {
                                "value": 51.6,
                                "color": [59, 15, 112, 255]
                            }, {
                                "value": 68.466_666_666_666_67,
                                "color": [87, 21, 126, 255]
                            }, {
                                "value": 85.333_333_333_333_33,
                                "color": [114, 31, 129, 255]
                            }, {
                                "value": 102.199_999_999_999_99,
                                "color": [140, 41, 129, 255]
                            }, {
                                "value": 119.066_666_666_666_65,
                                "color": [168, 50, 125, 255]
                            }, {
                                "value": 135.933_333_333_333_34,
                                "color": [196, 60, 117, 255]
                            }, {
                                "value": 152.799_999_999_999_98,
                                "color": [222, 73, 104, 255]
                            }, {
                                "value": 169.666_666_666_666_66,
                                "color": [241, 96, 93, 255]
                            }, {
                                "value": 186.533_333_333_333_33,
                                "color": [250, 127, 94, 255]
                            }, {
                                "value": 203.399_999_999_999_98,
                                "color": [254, 159, 109, 255]
                            }, {
                                "value": 220.266_666_666_666_65,
                                "color": [254, 191, 132, 255]
                            }, {
                                "value": 237.133_333_333_333_3,
                                "color": [253, 222, 160, 255]
                            }, {
                                "value": 254,
                                "color": [252, 253, 191, 255]
                            }],
                            "noDataColor": [0, 0, 0, 0],
                            "overColor": [255, 255, 255, 127],
                            "underColor": [255, 255, 255, 127]
                        }
                    }
                }]
            }))
            .unwrap();

            db.update_project(update).await.unwrap();

            let update: UpdateProject = serde_json::from_value(json!({
                "id": project_id.to_string(),
                "layers": [{
                    "name": "NDVI",
                    "workflow": workflow_id.to_string(),
                    "visibility": {
                        "data": true,
                        "legend": false
                    },
                    "symbology": {
                        "type": "raster",
                        "opacity": 1,
                        "colorizer": {
                            "type": "linearGradient",
                            "breakpoints": [{
                                "value": 1,
                                "color": [0, 0, 4, 255]
                            }, {
                                "value": 17.933_333_333_333_334,
                                "color": [11, 9, 36, 255]
                            }, {
                                "value": 34.866_666_666_666_67,
                                "color": [32, 17, 75, 255]
                            }, {
                                "value": 51.800_000_000_000_004,
                                "color": [59, 15, 112, 255]
                            }, {
                                "value": 68.733_333_333_333_33,
                                "color": [87, 21, 126, 255]
                            }, {
                                "value": 85.666_666_666_666_66,
                                "color": [114, 31, 129, 255]
                            }, {
                                "value": 102.6,
                                "color": [140, 41, 129, 255]
                            }, {
                                "value": 119.533_333_333_333_32,
                                "color": [168, 50, 125, 255]
                            }, {
                                "value": 136.466_666_666_666_67,
                                "color": [196, 60, 117, 255]
                            }, {
                                "value": 153.4,
                                "color": [222, 73, 104, 255]
                            }, {
                                "value": 170.333_333_333_333_31,
                                "color": [241, 96, 93, 255]
                            }, {
                                "value": 187.266_666_666_666_65,
                                "color": [250, 127, 94, 255]
                            }, {
                                "value": 204.2,
                                "color": [254, 159, 109, 255]
                            }, {
                                "value": 221.133_333_333_333_33,
                                "color": [254, 191, 132, 255]
                            }, {
                                "value": 238.066_666_666_666_63,
                                "color": [253, 222, 160, 255]
                            }, {
                                "value": 255,
                                "color": [252, 253, 191, 255]
                            }],
                            "noDataColor": [0, 0, 0, 0],
                            "overColor": [255, 255, 255, 127],
                            "underColor": [255, 255, 255, 127]
                        }
                    }
                }]
            }))
            .unwrap();

            let update = update;

            // run two updates concurrently
            let (r0, r1) = join!(db.update_project(update.clone()), db.update_project(update));

            assert!(r0.is_ok());
            assert!(r1.is_ok());
        })
        .await;
    }

    #[tokio::test(flavor = "multi_thread", worker_threads = 1)]
    #[allow(clippy::too_many_lines)]
    async fn it_resolves_dataset_names_to_ids() {
        with_temp_context(|app_ctx, _| async move {
            let session = app_ctx.default_session().await.unwrap();
            let db = app_ctx.session_context(session.clone()).db();

            let loading_info = OgrSourceDataset {
                file_name: PathBuf::from("test.csv"),
                layer_name: "test.csv".to_owned(),
                data_type: Some(VectorDataType::MultiPoint),
                time: OgrSourceDatasetTimeType::Start {
                    start_field: "start".to_owned(),
                    start_format: OgrSourceTimeFormat::Auto,
                    duration: OgrSourceDurationSpec::Zero,
                },
                default_geometry: None,
                columns: Some(OgrSourceColumnSpec {
                    format_specifics: Some(FormatSpecifics::Csv {
                        header: CsvHeader::Auto,
                    }),
                    x: "x".to_owned(),
                    y: None,
                    int: vec![],
                    float: vec![],
                    text: vec![],
                    bool: vec![],
                    datetime: vec![],
                    rename: None,
                }),
                force_ogr_time_filter: false,
                force_ogr_spatial_filter: false,
                on_error: OgrSourceErrorSpec::Ignore,
                sql_query: None,
                attribute_query: None,
                cache_ttl: CacheTtlSeconds::default(),
            };

            let meta_data = MetaDataDefinition::OgrMetaData(StaticMetaData::<
                OgrSourceDataset,
                VectorResultDescriptor,
                VectorQueryRectangle,
            > {
                loading_info: loading_info.clone(),
                result_descriptor: VectorResultDescriptor {
                    data_type: VectorDataType::MultiPoint,
                    spatial_reference: SpatialReference::epsg_4326().into(),
                    columns: [(
                        "foo".to_owned(),
                        VectorColumnInfo {
                            data_type: FeatureDataType::Float,
                            measurement: Measurement::Unitless.into(),
                        },
                    )]
                    .into_iter()
                    .collect(),
                    time: None,
                    bbox: None,
                },
                phantom: Default::default(),
            });

            let DatasetIdAndName {
                id: dataset_id1,
                name: dataset_name1,
            } = db
                .add_dataset(
                    AddDataset {
                        name: Some(DatasetName::new(None, "my_dataset".to_owned())),
                        display_name: "Ogr Test".to_owned(),
                        description: "desc".to_owned(),
                        source_operator: "OgrSource".to_owned(),
                        symbology: None,
                        provenance: Some(vec![Provenance {
                            citation: "citation".to_owned(),
                            license: "license".to_owned(),
                            uri: "uri".to_owned(),
                        }]),
                    },
                    db.wrap_meta_data(meta_data.clone()),
                )
                .await
                .unwrap();

            assert_eq!(
                db.resolve_dataset_name_to_id(&dataset_name1).await.unwrap(),
                dataset_id1
            );
        })
        .await;
    }

    #[tokio::test(flavor = "multi_thread", worker_threads = 1)]
    #[allow(clippy::too_many_lines)]
    async fn test_postgres_type_serialization() {
        pub async fn test_type<T>(
            conn: &PooledConnection<'_, PostgresConnectionManager<tokio_postgres::NoTls>>,
            sql_type: &str,
            checks: impl IntoIterator<Item = T>,
        ) where
            T: PartialEq + postgres_types::FromSqlOwned + postgres_types::ToSql + Sync,
        {
            const UNQUOTED: [&str; 1] = ["double precision"];

            // don't quote built-in types
            let quote = if UNQUOTED.contains(&sql_type) || sql_type.contains('[') {
                ""
            } else {
                "\""
            };

            for value in checks {
                let stmt = conn
                    .prepare(&format!("SELECT $1::{quote}{sql_type}{quote}"))
                    .await
                    .unwrap();
                let result: T = conn.query_one(&stmt, &[&value]).await.unwrap().get(0);

                assert_eq!(value, result);
            }
        }

        with_temp_context(|app_ctx, _| async move {
            let pool = app_ctx.pool.get().await.unwrap();

            test_type(&pool, "RgbaColor", [RgbaColor([0, 1, 2, 3])]).await;

            test_type(
                &pool,
                "double precision",
                [NotNanF64::from(NotNan::<f64>::new(1.0).unwrap())],
            )
            .await;

            test_type(
                &pool,
                "Breakpoint",
                [Breakpoint {
                    value: NotNan::<f64>::new(1.0).unwrap().into(),
                    color: RgbaColor([0, 0, 0, 0]),
                }],
            )
            .await;

            test_type(
                &pool,
                "DefaultColors",
                [
                    DefaultColors::DefaultColor {
                        default_color: RgbaColor([0, 10, 20, 30]),
                    },
                    DefaultColors::OverUnder(OverUnderColors {
                        over_color: RgbaColor([1, 2, 3, 4]),
                        under_color: RgbaColor([5, 6, 7, 8]),
                    }),
                ],
            )
            .await;

            test_type(
                &pool,
                "ColorizerType",
                [
                    ColorizerTypeDbType::LinearGradient,
                    ColorizerTypeDbType::LogarithmicGradient,
                    ColorizerTypeDbType::Palette,
                    ColorizerTypeDbType::Rgba,
                ],
            )
            .await;

            test_type(
                &pool,
                "Colorizer",
                [
                    Colorizer::LinearGradient(LinearGradient {
                        breakpoints: vec![
                            Breakpoint {
                                value: NotNan::<f64>::new(-10.0).unwrap().into(),
                                color: RgbaColor([0, 0, 0, 0]),
                            },
                            Breakpoint {
                                value: NotNan::<f64>::new(2.0).unwrap().into(),
                                color: RgbaColor([255, 0, 0, 255]),
                            },
                        ],
                        no_data_color: RgbaColor([0, 10, 20, 30]),
                        color_fields: DefaultColors::OverUnder(OverUnderColors {
                            over_color: RgbaColor([1, 2, 3, 4]),
                            under_color: RgbaColor([5, 6, 7, 8]),
                        }),
                    }),
                    Colorizer::LogarithmicGradient(LogarithmicGradient {
                        breakpoints: vec![
                            Breakpoint {
                                value: NotNan::<f64>::new(1.0).unwrap().into(),
                                color: RgbaColor([0, 0, 0, 0]),
                            },
                            Breakpoint {
                                value: NotNan::<f64>::new(2.0).unwrap().into(),
                                color: RgbaColor([255, 0, 0, 255]),
                            },
                        ],
                        no_data_color: RgbaColor([0, 10, 20, 30]),
                        color_fields: DefaultColors::OverUnder(OverUnderColors {
                            over_color: RgbaColor([1, 2, 3, 4]),
                            under_color: RgbaColor([5, 6, 7, 8]),
                        }),
                    }),
                    Colorizer::Palette {
                        colors: Palette(
                            [
                                (NotNan::<f64>::new(1.0).unwrap(), RgbaColor([0, 0, 0, 0])),
                                (
                                    NotNan::<f64>::new(2.0).unwrap(),
                                    RgbaColor([255, 0, 0, 255]),
                                ),
                                (NotNan::<f64>::new(3.0).unwrap(), RgbaColor([0, 10, 20, 30])),
                            ]
                            .into(),
                        ),
                        no_data_color: RgbaColor([1, 2, 3, 4]),
                        default_color: RgbaColor([5, 6, 7, 8]),
                    },
                    Colorizer::Rgba,
                ],
            )
            .await;

            test_type(
                &pool,
                "ColorParam",
                [
                    ColorParam::Static {
                        color: RgbaColor([0, 10, 20, 30]).into(),
                    },
                    ColorParam::Derived(DerivedColor {
                        attribute: "foobar".to_string(),
                        colorizer: Colorizer::Rgba,
                    }),
                ],
            )
            .await;

            test_type(
                &pool,
                "NumberParam",
                [
                    NumberParam::Static { value: 42 },
                    NumberParam::Derived(DerivedNumber {
                        attribute: "foobar".to_string(),
                        factor: 1.0,
                        default_value: 42.,
                    }),
                ],
            )
            .await;

            test_type(
                &pool,
                "StrokeParam",
                [StrokeParam {
                    width: NumberParam::Static { value: 42 },
                    color: ColorParam::Static {
                        color: RgbaColor([0, 10, 20, 30]).into(),
                    },
                }],
            )
            .await;

            test_type(
                &pool,
                "TextSymbology",
                [TextSymbology {
                    attribute: "attribute".to_string(),
                    fill_color: ColorParam::Static {
                        color: RgbaColor([0, 10, 20, 30]).into(),
                    },
                    stroke: StrokeParam {
                        width: NumberParam::Static { value: 42 },
                        color: ColorParam::Static {
                            color: RgbaColor([0, 10, 20, 30]).into(),
                        },
                    },
                }],
            )
            .await;

            test_type(
                &pool,
                "Symbology",
                [
                    Symbology::Point(PointSymbology {
                        fill_color: ColorParam::Static {
                            color: RgbaColor([0, 10, 20, 30]).into(),
                        },
                        stroke: StrokeParam {
                            width: NumberParam::Static { value: 42 },
                            color: ColorParam::Static {
                                color: RgbaColor([0, 10, 20, 30]).into(),
                            },
                        },
                        radius: NumberParam::Static { value: 42 },
                        text: Some(TextSymbology {
                            attribute: "attribute".to_string(),
                            fill_color: ColorParam::Static {
                                color: RgbaColor([0, 10, 20, 30]).into(),
                            },
                            stroke: StrokeParam {
                                width: NumberParam::Static { value: 42 },
                                color: ColorParam::Static {
                                    color: RgbaColor([0, 10, 20, 30]).into(),
                                },
                            },
                        }),
                    }),
                    Symbology::Line(LineSymbology {
                        stroke: StrokeParam {
                            width: NumberParam::Static { value: 42 },
                            color: ColorParam::Static {
                                color: RgbaColor([0, 10, 20, 30]).into(),
                            },
                        },
                        text: Some(TextSymbology {
                            attribute: "attribute".to_string(),
                            fill_color: ColorParam::Static {
                                color: RgbaColor([0, 10, 20, 30]).into(),
                            },
                            stroke: StrokeParam {
                                width: NumberParam::Static { value: 42 },
                                color: ColorParam::Static {
                                    color: RgbaColor([0, 10, 20, 30]).into(),
                                },
                            },
                        }),
                        auto_simplified: true,
                    }),
                    Symbology::Polygon(PolygonSymbology {
                        fill_color: ColorParam::Static {
                            color: RgbaColor([0, 10, 20, 30]).into(),
                        },
                        stroke: StrokeParam {
                            width: NumberParam::Static { value: 42 },
                            color: ColorParam::Static {
                                color: RgbaColor([0, 10, 20, 30]).into(),
                            },
                        },
                        text: Some(TextSymbology {
                            attribute: "attribute".to_string(),
                            fill_color: ColorParam::Static {
                                color: RgbaColor([0, 10, 20, 30]).into(),
                            },
                            stroke: StrokeParam {
                                width: NumberParam::Static { value: 42 },
                                color: ColorParam::Static {
                                    color: RgbaColor([0, 10, 20, 30]).into(),
                                },
                            },
                        }),
                        auto_simplified: true,
                    }),
                    Symbology::Raster(RasterSymbology {
                        opacity: 1.0,
                        colorizer: Colorizer::LinearGradient(LinearGradient {
                            breakpoints: vec![
                                Breakpoint {
                                    value: NotNan::<f64>::new(-10.0).unwrap().into(),
                                    color: RgbaColor([0, 0, 0, 0]),
                                },
                                Breakpoint {
                                    value: NotNan::<f64>::new(2.0).unwrap().into(),
                                    color: RgbaColor([255, 0, 0, 255]),
                                },
                            ],
                            no_data_color: RgbaColor([0, 10, 20, 30]),
                            color_fields: DefaultColors::OverUnder(OverUnderColors {
                                over_color: RgbaColor([1, 2, 3, 4]),
                                under_color: RgbaColor([5, 6, 7, 8]),
                            }),
                        }),
                    }),
                ],
            )
            .await;

            test_type(
                &pool,
<<<<<<< HEAD
                "\"TextTextKeyValue\"[]",
                [HashMapTextTextDbType::from(
                    &HashMap::<String, String>::from([
                        ("foo".to_string(), "bar".to_string()),
                        ("baz".to_string(), "fuu".to_string()),
                    ]),
                )],
            )
            .await;
=======
                "RasterDataType",
                [
                    crate::api::model::datatypes::RasterDataType::U8,
                    crate::api::model::datatypes::RasterDataType::U16,
                    crate::api::model::datatypes::RasterDataType::U32,
                    crate::api::model::datatypes::RasterDataType::U64,
                    crate::api::model::datatypes::RasterDataType::I8,
                    crate::api::model::datatypes::RasterDataType::I16,
                    crate::api::model::datatypes::RasterDataType::I32,
                    crate::api::model::datatypes::RasterDataType::I64,
                    crate::api::model::datatypes::RasterDataType::F32,
                    crate::api::model::datatypes::RasterDataType::F64,
                ],
            )
            .await;

            test_type(
                &pool,
                "Measurement",
                [
                    Measurement::Unitless,
                    Measurement::Continuous(ContinuousMeasurement {
                        measurement: "Temperature".to_string(),
                        unit: Some("°C".to_string()),
                    }),
                    Measurement::Classification(ClassificationMeasurement {
                        measurement: "Color".to_string(),
                        classes: [(1, "Grayscale".to_string()), (2, "Colorful".to_string())].into(),
                    }),
                ],
            )
            .await;

            test_type(
                &pool,
                "Coordinate2D",
                [crate::api::model::datatypes::Coordinate2D::from(
                    Coordinate2D::new(0.0f64, 1.),
                )],
            )
            .await;

            test_type(
                &pool,
                "SpatialPartition2D",
                [crate::api::model::datatypes::SpatialPartition2D {
                    upper_left_coordinate: Coordinate2D::new(0.0f64, 1.).into(),
                    lower_right_coordinate: Coordinate2D::new(2., 0.5).into(),
                }],
            )
            .await;

            test_type(
                &pool,
                "BoundingBox2D",
                [crate::api::model::datatypes::BoundingBox2D {
                    lower_left_coordinate: Coordinate2D::new(0.0f64, 0.5).into(),
                    upper_right_coordinate: Coordinate2D::new(2., 1.0).into(),
                }],
            )
            .await;

            test_type(
                &pool,
                "SpatialResolution",
                [crate::api::model::datatypes::SpatialResolution { x: 1.2, y: 2.3 }],
            )
            .await;

            test_type(
                &pool,
                "VectorDataType",
                [
                    crate::api::model::datatypes::VectorDataType::Data,
                    crate::api::model::datatypes::VectorDataType::MultiPoint,
                    crate::api::model::datatypes::VectorDataType::MultiLineString,
                    crate::api::model::datatypes::VectorDataType::MultiPolygon,
                ],
            )
            .await;

            test_type(
                &pool,
                "FeatureDataType",
                [
                    crate::api::model::datatypes::FeatureDataType::Category,
                    crate::api::model::datatypes::FeatureDataType::Int,
                    crate::api::model::datatypes::FeatureDataType::Float,
                    crate::api::model::datatypes::FeatureDataType::Text,
                    crate::api::model::datatypes::FeatureDataType::Bool,
                    crate::api::model::datatypes::FeatureDataType::DateTime,
                ],
            )
            .await;

            test_type(
                &pool,
                "TimeInterval",
                [crate::api::model::datatypes::TimeInterval::from(
                    TimeInterval::default(),
                )],
            )
            .await;

            test_type(
                &pool,
                "SpatialReference",
                [
                    crate::api::model::datatypes::SpatialReferenceOption::Unreferenced,
                    crate::api::model::datatypes::SpatialReferenceOption::SpatialReference(
                        SpatialReference::epsg_4326().into(),
                    ),
                ],
            )
            .await;

            test_type(
                &pool,
                "PlotResultDescriptor",
                [PlotResultDescriptor {
                    spatial_reference: SpatialReferenceOption::Unreferenced.into(),
                    time: None,
                    bbox: None,
                }],
            )
            .await;

            test_type(
                &pool,
                "VectorResultDescriptor",
                [crate::api::model::operators::VectorResultDescriptor {
                    data_type: VectorDataType::MultiPoint.into(),
                    spatial_reference: SpatialReferenceOption::SpatialReference(
                        SpatialReference::epsg_4326(),
                    )
                    .into(),
                    columns: [(
                        "foo".to_string(),
                        VectorColumnInfo {
                            data_type: FeatureDataType::Int,
                            measurement: Measurement::Unitless.into(),
                        }
                        .into(),
                    )]
                    .into(),
                    time: Some(TimeInterval::default().into()),
                    bbox: Some(
                        BoundingBox2D::new(
                            Coordinate2D::new(0.0f64, 0.5),
                            Coordinate2D::new(2., 1.0),
                        )
                        .unwrap()
                        .into(),
                    ),
                }],
            )
            .await;

            test_type(
                &pool,
                "RasterResultDescriptor",
                [crate::api::model::operators::RasterResultDescriptor {
                    data_type: RasterDataType::U8.into(),
                    spatial_reference: SpatialReferenceOption::SpatialReference(
                        SpatialReference::epsg_4326(),
                    )
                    .into(),
                    measurement: Measurement::Unitless,
                    time: Some(TimeInterval::default().into()),
                    bbox: Some(SpatialPartition2D {
                        upper_left_coordinate: Coordinate2D::new(0.0f64, 1.).into(),
                        lower_right_coordinate: Coordinate2D::new(2., 0.5).into(),
                    }),
                    resolution: Some(SpatialResolution { x: 1.2, y: 2.3 }.into()),
                }],
            )
            .await;

            test_type(
                &pool,
                "ResultDescriptor",
                [
                    crate::api::model::operators::TypedResultDescriptor::Vector(
                        VectorResultDescriptor {
                            data_type: VectorDataType::MultiPoint,
                            spatial_reference: SpatialReferenceOption::SpatialReference(
                                SpatialReference::epsg_4326(),
                            ),
                            columns: [(
                                "foo".to_string(),
                                VectorColumnInfo {
                                    data_type: FeatureDataType::Int,
                                    measurement: Measurement::Unitless.into(),
                                },
                            )]
                            .into(),
                            time: Some(TimeInterval::default()),
                            bbox: Some(
                                BoundingBox2D::new(
                                    Coordinate2D::new(0.0f64, 0.5),
                                    Coordinate2D::new(2., 1.0),
                                )
                                .unwrap(),
                            ),
                        }
                        .into(),
                    ),
                    crate::api::model::operators::TypedResultDescriptor::Raster(
                        crate::api::model::operators::RasterResultDescriptor {
                            data_type: RasterDataType::U8.into(),
                            spatial_reference: SpatialReferenceOption::SpatialReference(
                                SpatialReference::epsg_4326(),
                            )
                            .into(),
                            measurement: Measurement::Unitless,
                            time: Some(TimeInterval::default().into()),
                            bbox: Some(SpatialPartition2D {
                                upper_left_coordinate: Coordinate2D::new(0.0f64, 1.).into(),
                                lower_right_coordinate: Coordinate2D::new(2., 0.5).into(),
                            }),
                            resolution: Some(SpatialResolution { x: 1.2, y: 2.3 }.into()),
                        },
                    ),
                    crate::api::model::operators::TypedResultDescriptor::Plot(
                        PlotResultDescriptor {
                            spatial_reference: SpatialReferenceOption::Unreferenced.into(),
                            time: None,
                            bbox: None,
                        },
                    ),
                ],
            )
            .await;
>>>>>>> 3f2a7056
        })
        .await;
    }
}<|MERGE_RESOLUTION|>--- conflicted
+++ resolved
@@ -2739,17 +2739,6 @@
 
             test_type(
                 &pool,
-<<<<<<< HEAD
-                "\"TextTextKeyValue\"[]",
-                [HashMapTextTextDbType::from(
-                    &HashMap::<String, String>::from([
-                        ("foo".to_string(), "bar".to_string()),
-                        ("baz".to_string(), "fuu".to_string()),
-                    ]),
-                )],
-            )
-            .await;
-=======
                 "RasterDataType",
                 [
                     crate::api::model::datatypes::RasterDataType::U8,
@@ -2983,7 +2972,18 @@
                 ],
             )
             .await;
->>>>>>> 3f2a7056
+
+            test_type(
+                &pool,
+                "\"TextTextKeyValue\"[]",
+                [HashMapTextTextDbType::from(
+                    &HashMap::<String, String>::from([
+                        ("foo".to_string(), "bar".to_string()),
+                        ("baz".to_string(), "fuu".to_string()),
+                    ]),
+                )],
+            )
+            .await;
         })
         .await;
     }
