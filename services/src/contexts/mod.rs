use crate::api::model::services::Volume;
use crate::datasets::external::netcdfcf::NetCdfCfProviderDb;
use crate::datasets::storage::DatasetDb;
use crate::error::Result;
use crate::layers::listing::LayerCollectionProvider;
use crate::layers::storage::{LayerDb, LayerProviderDb};
use crate::machine_learning::MlModelDb;
use crate::tasks::{TaskContext, TaskManager};
use crate::{projects::ProjectDb, workflows::registry::WorkflowRegistry};
use async_trait::async_trait;
use geoengine_datatypes::dataset::{DataId, DataProviderId, ExternalDataId, LayerId, NamedData};
use geoengine_datatypes::machine_learning::{MlModelMetadata, MlModelName};
use geoengine_datatypes::primitives::{RasterQueryRectangle, VectorQueryRectangle};
use geoengine_datatypes::raster::TilingSpecification;
use geoengine_operators::cache::shared_cache::SharedCache;
use geoengine_operators::engine::{
    ChunkByteSize, CreateSpan, ExecutionContext, InitializedPlotOperator,
    InitializedVectorOperator, MetaData, MetaDataProvider, QueryAbortRegistration,
    QueryAbortTrigger, QueryContext, RasterResultDescriptor, VectorResultDescriptor,
    WorkflowOperatorPath,
};
use geoengine_operators::meta::quota::{QuotaChecker, QuotaTracking};
use geoengine_operators::mock::MockDatasetDataSourceLoadingInfo;
use geoengine_operators::source::{GdalLoadingInfo, OgrSourceDataset};
use rayon::ThreadPool;
use std::str::FromStr;
use std::sync::Arc;
use tokio::sync::RwLock;

pub use migrations::{
    initialize_database, migrate_database, migration_0000_initial::Migration0000Initial,
    CurrentSchemaMigration, DatabaseVersion, Migration, Migration0001RasterStacks,
    Migration0002DatasetListingProvider, Migration0003GbifConfig,
    Migration0004DatasetListingProviderPrio, Migration0005GbifColumnSelection,
    Migration0006EbvProvider, Migration0007OwnerRole, Migration0008BandNames,
    Migration0009OidcTokens, Migration0010S2StacTimeBuffers, Migration0011RemoveXgb,
    Migration0012MlModelDb, MigrationResult,
};
pub use postgres::{PostgresContext, PostgresDb, PostgresSessionContext};
pub use session::{MockableSession, Session, SessionId, SimpleSession};
pub use simple_context::SimpleApplicationContext;

mod db_types;
pub(crate) mod migrations;
mod postgres;
mod session;
mod simple_context;

pub type Db<T> = Arc<RwLock<T>>;

/// The application context bundles shared resources.
/// It is passed to API handlers and allows creating a session context that provides access to resources.
#[async_trait]
pub trait ApplicationContext: 'static + Send + Sync + Clone {
    type SessionContext: SessionContext;
    type Session: Session + Clone;

    /// Create a new session context for the given session.
    fn session_context(&self, session: Self::Session) -> Self::SessionContext;

    /// Load a session by its id
    async fn session_by_id(&self, session_id: SessionId) -> Result<Self::Session>;
}

/// The session context bundles resources that are specific to a session.
#[async_trait]
pub trait SessionContext: 'static + Send + Sync + Clone {
    type Session: Session + Clone;
    type GeoEngineDB: GeoEngineDb;
    type QueryContext: QueryContext;
    type ExecutionContext: ExecutionContext;
    type TaskContext: TaskContext;
    type TaskManager: TaskManager<Self::TaskContext>;

    /// Get the db for accessing resources
    fn db(&self) -> Self::GeoEngineDB;

    /// Get the task manager for accessing tasks
    fn tasks(&self) -> Self::TaskManager;

    /// Create a new query context for executing queries on processors
    fn query_context(&self) -> Result<Self::QueryContext>;

    /// Create a new execution context initializing operators
    fn execution_context(&self) -> Result<Self::ExecutionContext>;

    /// Get the list of available data volumes
    fn volumes(&self) -> Result<Vec<Volume>>;

    /// Get the current session
    fn session(&self) -> &Self::Session;
}

/// The trait for accessing all resources
pub trait GeoEngineDb:
    DatasetDb
    + LayerDb
    + LayerProviderDb
    + LayerCollectionProvider
    + ProjectDb
    + WorkflowRegistry
    + NetCdfCfProviderDb
    + MlModelDb
    + std::fmt::Debug
{
}

pub struct QueryContextImpl {
    chunk_byte_size: ChunkByteSize,
    tiling_specification: TilingSpecification,
    thread_pool: Arc<ThreadPool>,
    cache: Option<Arc<SharedCache>>,
    quota_tracking: Option<QuotaTracking>,
    quota_checker: Option<QuotaChecker>,
    abort_registration: QueryAbortRegistration,
    abort_trigger: Option<QueryAbortTrigger>,
}

impl QueryContextImpl {
    pub fn new(
        chunk_byte_size: ChunkByteSize,
        tiling_specification: TilingSpecification,
        thread_pool: Arc<ThreadPool>,
    ) -> Self {
        let (abort_registration, abort_trigger) = QueryAbortRegistration::new();
        QueryContextImpl {
            chunk_byte_size,
            tiling_specification,
            thread_pool,
            cache: None,
            quota_tracking: None,
            quota_checker: None,
            abort_registration,
            abort_trigger: Some(abort_trigger),
        }
    }

    pub fn new_with_extensions(
        chunk_byte_size: ChunkByteSize,
        tiling_specification: TilingSpecification,
        thread_pool: Arc<ThreadPool>,
        cache: Option<Arc<SharedCache>>,
        quota_tracking: Option<QuotaTracking>,
        quota_checker: Option<QuotaChecker>,
    ) -> Self {
        let (abort_registration, abort_trigger) = QueryAbortRegistration::new();
        QueryContextImpl {
            chunk_byte_size,
            tiling_specification,
            thread_pool,
            cache,
            quota_checker,
            quota_tracking,
            abort_registration,
            abort_trigger: Some(abort_trigger),
        }
    }
}

impl QueryContext for QueryContextImpl {
    fn chunk_byte_size(&self) -> ChunkByteSize {
        self.chunk_byte_size
    }

    fn thread_pool(&self) -> &Arc<ThreadPool> {
        &self.thread_pool
    }

    fn abort_registration(&self) -> &QueryAbortRegistration {
        &self.abort_registration
    }

    fn abort_trigger(&mut self) -> geoengine_operators::util::Result<QueryAbortTrigger> {
        self.abort_trigger
            .take()
            .ok_or(geoengine_operators::error::Error::AbortTriggerAlreadyUsed)
    }

<<<<<<< HEAD
    fn tiling_specification(&self) -> TilingSpecification {
        self.tiling_specification
=======
    fn quota_tracking(&self) -> Option<&geoengine_operators::meta::quota::QuotaTracking> {
        self.quota_tracking.as_ref()
    }

    fn quota_checker(&self) -> Option<&geoengine_operators::meta::quota::QuotaChecker> {
        self.quota_checker.as_ref()
    }

    fn cache(&self) -> Option<Arc<geoengine_operators::cache::shared_cache::SharedCache>> {
        self.cache.clone()
>>>>>>> 36805336
    }
}

pub struct ExecutionContextImpl<D>
where
    D: DatasetDb + LayerProviderDb + MlModelDb,
{
    db: D,
    thread_pool: Arc<ThreadPool>,
    tiling_specification: TilingSpecification,
}

impl<D> ExecutionContextImpl<D>
where
    D: DatasetDb + LayerProviderDb + MlModelDb,
{
    pub fn new(
        db: D,
        thread_pool: Arc<ThreadPool>,
        tiling_specification: TilingSpecification,
    ) -> Self {
        Self {
            db,
            thread_pool,
            tiling_specification,
        }
    }
}

#[async_trait::async_trait]
impl<D> ExecutionContext for ExecutionContextImpl<D>
where
    D: DatasetDb
        + MetaDataProvider<
            MockDatasetDataSourceLoadingInfo,
            VectorResultDescriptor,
            VectorQueryRectangle,
        > + MetaDataProvider<OgrSourceDataset, VectorResultDescriptor, VectorQueryRectangle>
        + MetaDataProvider<GdalLoadingInfo, RasterResultDescriptor, RasterQueryRectangle>
        + LayerProviderDb
        + MlModelDb,
{
    fn thread_pool(&self) -> &Arc<ThreadPool> {
        &self.thread_pool
    }

    fn tiling_specification(&self) -> TilingSpecification {
        self.tiling_specification
    }

    fn wrap_initialized_raster_operator(
        &self,
        op: Box<dyn geoengine_operators::engine::InitializedRasterOperator>,
        _span: CreateSpan,
        _path: WorkflowOperatorPath,
    ) -> Box<dyn geoengine_operators::engine::InitializedRasterOperator> {
        op
    }

    fn wrap_initialized_vector_operator(
        &self,
        op: Box<dyn InitializedVectorOperator>,
        _span: CreateSpan,
        _path: WorkflowOperatorPath,
    ) -> Box<dyn InitializedVectorOperator> {
        op
    }

    fn wrap_initialized_plot_operator(
        &self,
        op: Box<dyn InitializedPlotOperator>,
        _span: CreateSpan,
        _path: WorkflowOperatorPath,
    ) -> Box<dyn InitializedPlotOperator> {
        op
    }

    async fn resolve_named_data(
        &self,
        data: &NamedData,
    ) -> Result<DataId, geoengine_operators::error::Error> {
        if let Some(provider) = &data.provider {
            // TODO: resolve provider name to provider id
            let provider_id = DataProviderId::from_str(provider)?;

            let data_id = ExternalDataId {
                provider_id,
                layer_id: LayerId(data.name.clone()),
            };

            return Ok(data_id.into());
        }

        let dataset_id = self
            .db
            .resolve_dataset_name_to_id(&data.into())
            .await
            .map_err(
                |source| geoengine_operators::error::Error::CannotResolveDatasetName {
                    name: data.clone(),
                    source: Box::new(source),
                },
            )?;

        // handle the case where the dataset name is not known
        let dataset_id = dataset_id
            .ok_or(geoengine_operators::error::Error::UnknownDatasetName { name: data.clone() })?;

        Ok(dataset_id.into())
    }

    async fn ml_model_metadata(
        &self,
        name: &MlModelName,
    ) -> Result<MlModelMetadata, geoengine_operators::error::Error> {
        self.db
            .load_model(&(name.clone().into()))
            .await
            .map_err(
                |source| geoengine_operators::error::Error::CannotResolveMlModelName {
                    name: name.clone(),
                    source: Box::new(source),
                },
            )?
            .metadata_for_operator()
            .map_err(
                |source| geoengine_operators::error::Error::LoadingMlMetadataFailed {
                    source: Box::new(source),
                },
            )
    }
}

// TODO: use macro(?) for delegating meta_data function to DatasetDB to avoid redundant code
#[async_trait]
impl<D>
    MetaDataProvider<MockDatasetDataSourceLoadingInfo, VectorResultDescriptor, VectorQueryRectangle>
    for ExecutionContextImpl<D>
where
    D: DatasetDb
        + MetaDataProvider<
            MockDatasetDataSourceLoadingInfo,
            VectorResultDescriptor,
            VectorQueryRectangle,
        > + LayerProviderDb
        + MlModelDb,
{
    async fn meta_data(
        &self,
        data_id: &DataId,
    ) -> Result<
        Box<
            dyn MetaData<
                MockDatasetDataSourceLoadingInfo,
                VectorResultDescriptor,
                VectorQueryRectangle,
            >,
        >,
        geoengine_operators::error::Error,
    > {
        match data_id {
            DataId::Internal { dataset_id: _ } => {
                self.db.meta_data(&data_id.clone()).await.map_err(|e| {
                    geoengine_operators::error::Error::LoadingInfo {
                        source: Box::new(e),
                    }
                })
            }
            DataId::External(external) => {
                self.db
                    .load_layer_provider(external.provider_id)
                    .await
                    .map_err(|e| geoengine_operators::error::Error::DatasetMetaData {
                        source: Box::new(e),
                    })?
                    .meta_data(data_id)
                    .await
            }
        }
    }
}

// TODO: use macro(?) for delegating meta_data function to DatasetDB to avoid redundant code
#[async_trait]
impl<D> MetaDataProvider<OgrSourceDataset, VectorResultDescriptor, VectorQueryRectangle>
    for ExecutionContextImpl<D>
where
    D: DatasetDb
        + MetaDataProvider<OgrSourceDataset, VectorResultDescriptor, VectorQueryRectangle>
        + LayerProviderDb
        + MlModelDb,
{
    async fn meta_data(
        &self,
        data_id: &DataId,
    ) -> Result<
        Box<dyn MetaData<OgrSourceDataset, VectorResultDescriptor, VectorQueryRectangle>>,
        geoengine_operators::error::Error,
    > {
        match data_id {
            DataId::Internal { dataset_id: _ } => {
                self.db.meta_data(&data_id.clone()).await.map_err(|e| {
                    geoengine_operators::error::Error::LoadingInfo {
                        source: Box::new(e),
                    }
                })
            }
            DataId::External(external) => {
                self.db
                    .load_layer_provider(external.provider_id)
                    .await
                    .map_err(|e| geoengine_operators::error::Error::DatasetMetaData {
                        source: Box::new(e),
                    })?
                    .meta_data(data_id)
                    .await
            }
        }
    }
}

// TODO: use macro(?) for delegating meta_data function to DatasetDB to avoid redundant code
#[async_trait]
impl<D> MetaDataProvider<GdalLoadingInfo, RasterResultDescriptor, RasterQueryRectangle>
    for ExecutionContextImpl<D>
where
    D: DatasetDb
        + MetaDataProvider<GdalLoadingInfo, RasterResultDescriptor, RasterQueryRectangle>
        + LayerProviderDb
        + MlModelDb,
{
    async fn meta_data(
        &self,
        data_id: &DataId,
    ) -> Result<
        Box<dyn MetaData<GdalLoadingInfo, RasterResultDescriptor, RasterQueryRectangle>>,
        geoengine_operators::error::Error,
    > {
        match data_id {
            DataId::Internal { dataset_id: _ } => {
                self.db.meta_data(&data_id.clone()).await.map_err(|e| {
                    geoengine_operators::error::Error::LoadingInfo {
                        source: Box::new(e),
                    }
                })
            }
            DataId::External(external) => {
                self.db
                    .load_layer_provider(external.provider_id)
                    .await
                    .map_err(|e| geoengine_operators::error::Error::DatasetMetaData {
                        source: Box::new(e),
                    })?
                    .meta_data(data_id)
                    .await
            }
        }
    }
}<|MERGE_RESOLUTION|>--- conflicted
+++ resolved
@@ -176,10 +176,10 @@
             .ok_or(geoengine_operators::error::Error::AbortTriggerAlreadyUsed)
     }
 
-<<<<<<< HEAD
     fn tiling_specification(&self) -> TilingSpecification {
         self.tiling_specification
-=======
+    }
+
     fn quota_tracking(&self) -> Option<&geoengine_operators::meta::quota::QuotaTracking> {
         self.quota_tracking.as_ref()
     }
@@ -190,7 +190,6 @@
 
     fn cache(&self) -> Option<Arc<geoengine_operators::cache::shared_cache::SharedCache>> {
         self.cache.clone()
->>>>>>> 36805336
     }
 }
 
