pub use crate::contexts::migrations::{
    current_schema::CurrentSchemaMigration, migration_0000_initial::Migration0000Initial,
    migration_0001_raster_stacks::Migration0001RasterStacks,
    migration_0002_dataset_listing_provider::Migration0002DatasetListingProvider,
    migration_0003_gbif_config::Migration0003GbifConfig,
    migration_0004_dataset_listing_provider_prio::Migration0004DatasetListingProviderPrio,
    migration_0005_gbif_column_selection::Migration0005GbifColumnSelection,
    migration_0006_ebv_provider::Migration0006EbvProvider,
    migration_0007_owner_role::Migration0007OwnerRole,
    migration_0008_band_names::Migration0008BandNames,
<<<<<<< HEAD
    migration_0009_s2_stack_time_buffers::Migration0009S2StacTimeBuffers,
=======
    migration_0009_oidc_tokens::Migration0009OidcTokens,
>>>>>>> 2f6189a4
};
pub use database_migration::{
    initialize_database, migrate_database, DatabaseVersion, Migration, MigrationResult,
};

mod current_schema;
mod database_migration;
pub mod migration_0000_initial;
pub mod migration_0001_raster_stacks;
pub mod migration_0002_dataset_listing_provider;
pub mod migration_0003_gbif_config;
pub mod migration_0004_dataset_listing_provider_prio;
pub mod migration_0005_gbif_column_selection;
mod migration_0006_ebv_provider;
pub mod migration_0007_owner_role;
pub mod migration_0008_band_names;
<<<<<<< HEAD
pub mod migration_0009_s2_stack_time_buffers;
=======
pub mod migration_0009_oidc_tokens;
>>>>>>> 2f6189a4

#[cfg(test)]
mod schema_info;

#[cfg(test)]
pub(crate) use schema_info::{assert_migration_schema_eq, AssertSchemaEqPopulationConfig};

/// All migrations that are available. The migrations are applied in the order they are defined here, starting from the current version of the database.
///
/// NEW MIGRATIONS HAVE TO BE REGISTERED HERE!
///
pub fn all_migrations() -> Vec<Box<dyn Migration>> {
    vec![
        Box::new(Migration0000Initial),
        Box::new(Migration0001RasterStacks),
        Box::new(Migration0002DatasetListingProvider),
        Box::new(Migration0003GbifConfig),
        Box::new(Migration0004DatasetListingProviderPrio),
        Box::new(Migration0005GbifColumnSelection),
        Box::new(Migration0006EbvProvider),
        Box::new(Migration0007OwnerRole),
        Box::new(Migration0008BandNames),
<<<<<<< HEAD
        Box::new(Migration0009S2StacTimeBuffers),
=======
        Box::new(Migration0009OidcTokens),
>>>>>>> 2f6189a4
    ]
}

#[cfg(test)]
mod tests {
    use super::*;

    #[tokio::test]
    async fn migrations_lead_to_ground_truth_schema() {
        assert_migration_schema_eq(
            &all_migrations(),
            include_str!("current_schema.sql"),
            AssertSchemaEqPopulationConfig {
                has_views: false,
                has_parameters: false,
                ..Default::default()
            },
        )
        .await;
    }

    #[test]
    fn versions_follow_schema() {
        for migration in all_migrations() {
            let version = migration.version();
            let (version_number, _version_name) = version.split_once('_').unwrap();
            assert_eq!(
                version_number.len(),
                4,
                "Version number {version_number} has to be 4 digits"
            );
            assert!(
                version_number.chars().all(char::is_numeric),
                "Version number {version_number} has to be numeric"
            );
        }
    }
}<|MERGE_RESOLUTION|>--- conflicted
+++ resolved
@@ -8,11 +8,8 @@
     migration_0006_ebv_provider::Migration0006EbvProvider,
     migration_0007_owner_role::Migration0007OwnerRole,
     migration_0008_band_names::Migration0008BandNames,
-<<<<<<< HEAD
-    migration_0009_s2_stack_time_buffers::Migration0009S2StacTimeBuffers,
-=======
     migration_0009_oidc_tokens::Migration0009OidcTokens,
->>>>>>> 2f6189a4
+    migration_0010_s2_stack_time_buffers::Migration0010S2StacTimeBuffers,
 };
 pub use database_migration::{
     initialize_database, migrate_database, DatabaseVersion, Migration, MigrationResult,
@@ -29,11 +26,8 @@
 mod migration_0006_ebv_provider;
 pub mod migration_0007_owner_role;
 pub mod migration_0008_band_names;
-<<<<<<< HEAD
-pub mod migration_0009_s2_stack_time_buffers;
-=======
 pub mod migration_0009_oidc_tokens;
->>>>>>> 2f6189a4
+pub mod migration_0010_s2_stack_time_buffers;
 
 #[cfg(test)]
 mod schema_info;
@@ -55,12 +49,9 @@
         Box::new(Migration0005GbifColumnSelection),
         Box::new(Migration0006EbvProvider),
         Box::new(Migration0007OwnerRole),
-        Box::new(Migration0008BandNames),
-<<<<<<< HEAD
-        Box::new(Migration0009S2StacTimeBuffers),
-=======
+        Box::new(Migration0008BandNames),        
         Box::new(Migration0009OidcTokens),
->>>>>>> 2f6189a4
+        Box::new(Migration0010S2StacTimeBuffers),
     ]
 }
 
