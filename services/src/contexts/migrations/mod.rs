use crate::contexts::migrations::migration_0019_ml_model_no_data::Migration0019MlModelNoData;
pub use crate::contexts::migrations::{
    current_schema::CurrentSchemaMigration, migration_0015_log_quota::Migration0015LogQuota,
    migration_0016_merge_providers::Migration0016MergeProviders,
    migration_0017_ml_model_tensor_shape::Migration0017MlModelTensorShape,
    migration_0018_wildlive_connector::Migration0018WildliveConnector,
    migration_0020_provider_permissions::Migration0020ProviderPermissions,
};
pub use database_migration::{
    DatabaseVersion, Migration, MigrationResult, initialize_database, migrate_database,
};

mod current_schema;
mod database_migration;
mod migration_0015_log_quota;
mod migration_0016_merge_providers;
mod migration_0017_ml_model_tensor_shape;
mod migration_0018_wildlive_connector;
mod migration_0019_ml_model_no_data;
<<<<<<< HEAD
mod migration_0020_raster_result_desc;
=======
mod migration_0020_provider_permissions;
>>>>>>> a67f76af

#[cfg(test)]
mod schema_info;

use migration_0020_raster_result_desc::Migration0020RasterResultDesc;
#[cfg(test)]
pub(crate) use schema_info::{AssertSchemaEqPopulationConfig, assert_migration_schema_eq};

/// All migrations that are available. The migrations are applied in the order they are defined here, starting from the current version of the database.
///
/// NEW MIGRATIONS HAVE TO BE REGISTERED HERE!
///
pub fn all_migrations() -> Vec<Box<dyn Migration>> {
    vec![
        Box::new(Migration0015LogQuota), // cf. [`migration_0015_log_quota.rs`] why we start at `0015`
        Box::new(Migration0016MergeProviders),
        Box::new(Migration0017MlModelTensorShape),
        Box::new(Migration0018WildliveConnector),
        Box::new(Migration0019MlModelNoData),
<<<<<<< HEAD
        Box::new(Migration0020RasterResultDesc),
=======
        Box::new(Migration0020ProviderPermissions),
>>>>>>> a67f76af
    ]
}

#[cfg(test)]
/// Returns an iterator over all migrations that are in the range from `from` to `to`, inclusive.
///
/// # Panics
/// - If the `from` version is not found in the migrations.
/// - If the `to` version is not found in the migrations.
/// - If the `from` version is after the `to` version.
///
fn migrations_by_range(from: &str, to: &str) -> Vec<Box<dyn Migration>> {
    let migrations = all_migrations();
    let from_index = migrations
        .iter()
        .position(|m| m.version() == from)
        .expect("Migration with the given 'from' version not found");
    let to_index = migrations
        .iter()
        .position(|m| m.version() == to)
        .expect("Migration with the given 'to' version not found");
    assert!(
        from_index <= to_index,
        "The 'from' version must not be after the 'to' version"
    );
    migrations
        .into_iter()
        .skip(from_index)
        .take(to_index - from_index + 1)
        .collect()
}

#[cfg(test)]
mod tests {
    use super::*;

    #[tokio::test]
    #[serial_test::serial]
    async fn migrations_lead_to_ground_truth_schema() {
        assert_migration_schema_eq(
            &all_migrations(),
            include_str!("current_schema.sql"),
            AssertSchemaEqPopulationConfig {
                has_parameters: false,
                ..Default::default()
            },
        )
        .await;
    }

    #[test]
    fn versions_follow_schema() {
        for migration in all_migrations() {
            let version = migration.version();
            let (version_number, _version_name) = version.split_once('_').unwrap();
            assert_eq!(
                version_number.len(),
                4,
                "Version number {version_number} has to be 4 digits"
            );
            assert!(
                version_number.chars().all(char::is_numeric),
                "Version number {version_number} has to be numeric"
            );
        }
    }
}<|MERGE_RESOLUTION|>--- conflicted
+++ resolved
@@ -5,6 +5,7 @@
     migration_0017_ml_model_tensor_shape::Migration0017MlModelTensorShape,
     migration_0018_wildlive_connector::Migration0018WildliveConnector,
     migration_0020_provider_permissions::Migration0020ProviderPermissions,
+    migration_0030_raster_result_desc::Migration0030RasterResultDesc
 };
 pub use database_migration::{
     DatabaseVersion, Migration, MigrationResult, initialize_database, migrate_database,
@@ -17,16 +18,13 @@
 mod migration_0017_ml_model_tensor_shape;
 mod migration_0018_wildlive_connector;
 mod migration_0019_ml_model_no_data;
-<<<<<<< HEAD
-mod migration_0020_raster_result_desc;
-=======
+mod migration_0030_raster_result_desc;
 mod migration_0020_provider_permissions;
->>>>>>> a67f76af
 
 #[cfg(test)]
 mod schema_info;
 
-use migration_0020_raster_result_desc::Migration0020RasterResultDesc;
+
 #[cfg(test)]
 pub(crate) use schema_info::{AssertSchemaEqPopulationConfig, assert_migration_schema_eq};
 
@@ -41,11 +39,8 @@
         Box::new(Migration0017MlModelTensorShape),
         Box::new(Migration0018WildliveConnector),
         Box::new(Migration0019MlModelNoData),
-<<<<<<< HEAD
-        Box::new(Migration0020RasterResultDesc),
-=======
         Box::new(Migration0020ProviderPermissions),
->>>>>>> a67f76af
+        Box::new(Migration0030RasterResultDesc),
     ]
 }
 
