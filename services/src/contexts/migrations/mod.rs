--- conflicted
+++ resolved
@@ -11,12 +11,9 @@
     migration_0009_oidc_tokens::Migration0009OidcTokens,
     migration_0010_s2_stack_time_buffers::Migration0010S2StacTimeBuffers,
     migration_0011_remove_xgb::Migration0011RemoveXgb,
-<<<<<<< HEAD
+    migration_0012_ml_model_db::Migration0012MlModelDb,
     migration_0012_multiband_colorizer::Migration0012MultibandColorizer,
-=======
-    migration_0012_ml_model_db::Migration0012MlModelDb,
     migration_0013_copernicus_provider::Migration0013CopernicusProvider,
->>>>>>> 53df4e47
 };
 pub use database_migration::{
     initialize_database, migrate_database, DatabaseVersion, Migration, MigrationResult,
@@ -36,12 +33,9 @@
 pub mod migration_0009_oidc_tokens;
 pub mod migration_0010_s2_stack_time_buffers;
 pub mod migration_0011_remove_xgb;
-<<<<<<< HEAD
+pub mod migration_0012_ml_model_db;
 mod migration_0012_multiband_colorizer;
-=======
-pub mod migration_0012_ml_model_db;
 pub mod migration_0013_copernicus_provider;
->>>>>>> 53df4e47
 
 #[cfg(test)]
 mod schema_info;
@@ -67,12 +61,9 @@
         Box::new(Migration0009OidcTokens),
         Box::new(Migration0010S2StacTimeBuffers),
         Box::new(Migration0011RemoveXgb),
-<<<<<<< HEAD
-        Box::new(Migration0012MultibandColorizer),
-=======
         Box::new(Migration0012MlModelDb),
         Box::new(Migration0013CopernicusProvider),
->>>>>>> 53df4e47
+        Box::new(Migration0012MultibandColorizer),
     ]
 }
 
