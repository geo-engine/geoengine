--- conflicted
+++ resolved
@@ -15,11 +15,8 @@
 mod migration_0016_merge_providers;
 mod migration_0017_ml_model_tensor_shape;
 mod migration_0018_wildlive_connector;
-<<<<<<< HEAD
+mod migration_0019_ml_model_no_data;
 mod migration_0019_raster_result_desc;
-=======
-mod migration_0019_ml_model_no_data;
->>>>>>> 954e779f
 
 #[cfg(test)]
 mod schema_info;
@@ -38,11 +35,8 @@
         Box::new(Migration0016MergeProviders),
         Box::new(Migration0017MlModelTensorShape),
         Box::new(Migration0018WildliveConnector),
-<<<<<<< HEAD
+        Box::new(Migration0019MlModelNoData),
         Box::new(Migration0019RasterResultDesc),
-=======
-        Box::new(Migration0019MlModelNoData),
->>>>>>> 954e779f
     ]
 }
 
