use crate::contexts::migrations::migration_0019_ml_model_no_data::Migration0019MlModelNoData;
pub use crate::contexts::migrations::{
    current_schema::CurrentSchemaMigration, migration_0015_log_quota::Migration0015LogQuota,
    migration_0016_merge_providers::Migration0016MergeProviders,
    migration_0017_ml_model_tensor_shape::Migration0017MlModelTensorShape,
    migration_0018_wildlive_connector::Migration0018WildliveConnector,
    migration_0019_provider_permissions::Migration0019ProviderPermissions,
};
pub use database_migration::{
    DatabaseVersion, Migration, MigrationResult, initialize_database, migrate_database,
};

mod current_schema;
mod database_migration;
mod migration_0015_log_quota;
mod migration_0016_merge_providers;
mod migration_0017_ml_model_tensor_shape;
mod migration_0018_wildlive_connector;
<<<<<<< HEAD
mod migration_0019_provider_permissions;
=======
mod migration_0019_ml_model_no_data;
>>>>>>> 9fcd0e8d

#[cfg(test)]
mod schema_info;

#[cfg(test)]
pub(crate) use schema_info::{AssertSchemaEqPopulationConfig, assert_migration_schema_eq};

/// All migrations that are available. The migrations are applied in the order they are defined here, starting from the current version of the database.
///
/// NEW MIGRATIONS HAVE TO BE REGISTERED HERE!
///
pub fn all_migrations() -> Vec<Box<dyn Migration>> {
    vec![
        Box::new(Migration0015LogQuota), // cf. [`migration_0015_log_quota.rs`] why we start at `0015`
        Box::new(Migration0016MergeProviders),
        Box::new(Migration0017MlModelTensorShape),
        Box::new(Migration0018WildliveConnector),
<<<<<<< HEAD
        Box::new(Migration0019ProviderPermissions),
=======
        Box::new(Migration0019MlModelNoData),
>>>>>>> 9fcd0e8d
    ]
}

#[cfg(test)]
/// Returns an iterator over all migrations that are in the range from `from` to `to`, inclusive.
///
/// # Panics
/// - If the `from` version is not found in the migrations.
/// - If the `to` version is not found in the migrations.
/// - If the `from` version is after the `to` version.
///
fn migrations_by_range(from: &str, to: &str) -> Vec<Box<dyn Migration>> {
    let migrations = all_migrations();
    let from_index = migrations
        .iter()
        .position(|m| m.version() == from)
        .expect("Migration with the given 'from' version not found");
    let to_index = migrations
        .iter()
        .position(|m| m.version() == to)
        .expect("Migration with the given 'to' version not found");
    assert!(
        from_index <= to_index,
        "The 'from' version must not be after the 'to' version"
    );
    migrations
        .into_iter()
        .skip(from_index)
        .take(to_index - from_index + 1)
        .collect()
}

#[cfg(test)]
mod tests {
    use super::*;

    #[tokio::test]
    #[serial_test::serial]
    async fn migrations_lead_to_ground_truth_schema() {
        assert_migration_schema_eq(
            &all_migrations(),
            include_str!("current_schema.sql"),
            AssertSchemaEqPopulationConfig {
                has_parameters: false,
                ..Default::default()
            },
        )
        .await;
    }

    #[test]
    fn versions_follow_schema() {
        for migration in all_migrations() {
            let version = migration.version();
            let (version_number, _version_name) = version.split_once('_').unwrap();
            assert_eq!(
                version_number.len(),
                4,
                "Version number {version_number} has to be 4 digits"
            );
            assert!(
                version_number.chars().all(char::is_numeric),
                "Version number {version_number} has to be numeric"
            );
        }
    }
}<|MERGE_RESOLUTION|>--- conflicted
+++ resolved
@@ -4,7 +4,7 @@
     migration_0016_merge_providers::Migration0016MergeProviders,
     migration_0017_ml_model_tensor_shape::Migration0017MlModelTensorShape,
     migration_0018_wildlive_connector::Migration0018WildliveConnector,
-    migration_0019_provider_permissions::Migration0019ProviderPermissions,
+    migration_0020_provider_permissions::Migration0020ProviderPermissions,
 };
 pub use database_migration::{
     DatabaseVersion, Migration, MigrationResult, initialize_database, migrate_database,
@@ -16,11 +16,8 @@
 mod migration_0016_merge_providers;
 mod migration_0017_ml_model_tensor_shape;
 mod migration_0018_wildlive_connector;
-<<<<<<< HEAD
-mod migration_0019_provider_permissions;
-=======
 mod migration_0019_ml_model_no_data;
->>>>>>> 9fcd0e8d
+mod migration_0020_provider_permissions;
 
 #[cfg(test)]
 mod schema_info;
@@ -38,11 +35,8 @@
         Box::new(Migration0016MergeProviders),
         Box::new(Migration0017MlModelTensorShape),
         Box::new(Migration0018WildliveConnector),
-<<<<<<< HEAD
-        Box::new(Migration0019ProviderPermissions),
-=======
         Box::new(Migration0019MlModelNoData),
->>>>>>> 9fcd0e8d
+        Box::new(Migration0020ProviderPermissions),
     ]
 }
 
