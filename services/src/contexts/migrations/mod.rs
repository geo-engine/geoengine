--- conflicted
+++ resolved
@@ -1,25 +1,7 @@
 pub use crate::contexts::migrations::{
-<<<<<<< HEAD
-    current_schema::CurrentSchemaMigration, migration_0000_initial::Migration0000Initial,
-    migration_0001_raster_stacks::Migration0001RasterStacks,
-    migration_0002_dataset_listing_provider::Migration0002DatasetListingProvider,
-    migration_0003_gbif_config::Migration0003GbifConfig,
-    migration_0004_dataset_listing_provider_prio::Migration0004DatasetListingProviderPrio,
-    migration_0005_gbif_column_selection::Migration0005GbifColumnSelection,
-    migration_0006_ebv_provider::Migration0006EbvProvider,
-    migration_0007_owner_role::Migration0007OwnerRole,
-    migration_0008_band_names::Migration0008BandNames,
-    migration_0009_oidc_tokens::Migration0009OidcTokens,
-    migration_0010_s2_stack_time_buffers::Migration0010S2StacTimeBuffers,
-    migration_0011_remove_xgb::Migration0011RemoveXgb,
-    migration_0012_ml_model_db::Migration0012MlModelDb,
-    migration_0013_copernicus_provider::Migration0013CopernicusProvider,
-    migration_0014_multiband_colorizer::Migration0014MultibandColorizer,
+    current_schema::CurrentSchemaMigration, migration_0015_log_quota::Migration0015LogQuota,
     migration_0015_ml_model_tensor_shape::Migration0015MlModelTensorShape,
-=======
-    current_schema::CurrentSchemaMigration, migration_0015_log_quota::Migration0015LogQuota,
     migration_0016_merge_providers::Migration0016MergeProviders,
->>>>>>> 22fe2f6b
 };
 pub use database_migration::{
     initialize_database, migrate_database, DatabaseVersion, Migration, MigrationResult,
@@ -27,27 +9,9 @@
 
 mod current_schema;
 mod database_migration;
-<<<<<<< HEAD
-pub mod migration_0000_initial;
-pub mod migration_0001_raster_stacks;
-pub mod migration_0002_dataset_listing_provider;
-pub mod migration_0003_gbif_config;
-pub mod migration_0004_dataset_listing_provider_prio;
-pub mod migration_0005_gbif_column_selection;
-mod migration_0006_ebv_provider;
-pub mod migration_0007_owner_role;
-pub mod migration_0008_band_names;
-pub mod migration_0009_oidc_tokens;
-pub mod migration_0010_s2_stack_time_buffers;
-pub mod migration_0011_remove_xgb;
-pub mod migration_0012_ml_model_db;
-pub mod migration_0013_copernicus_provider;
-pub mod migration_0014_multiband_colorizer;
-pub mod migration_0015_ml_model_tensor_shape;
-=======
 mod migration_0015_log_quota;
+mod migration_0015_ml_model_tensor_shape;
 mod migration_0016_merge_providers;
->>>>>>> 22fe2f6b
 
 #[cfg(test)]
 mod schema_info;
@@ -61,27 +25,9 @@
 ///
 pub fn all_migrations() -> Vec<Box<dyn Migration>> {
     vec![
-<<<<<<< HEAD
-        Box::new(Migration0000Initial),
-        Box::new(Migration0001RasterStacks),
-        Box::new(Migration0002DatasetListingProvider),
-        Box::new(Migration0003GbifConfig),
-        Box::new(Migration0004DatasetListingProviderPrio),
-        Box::new(Migration0005GbifColumnSelection),
-        Box::new(Migration0006EbvProvider),
-        Box::new(Migration0007OwnerRole),
-        Box::new(Migration0008BandNames),
-        Box::new(Migration0009OidcTokens),
-        Box::new(Migration0010S2StacTimeBuffers),
-        Box::new(Migration0011RemoveXgb),
-        Box::new(Migration0012MlModelDb),
-        Box::new(Migration0013CopernicusProvider),
-        Box::new(Migration0014MultibandColorizer),
-        Box::new(Migration0015MlModelTensorShape),
-=======
         Box::new(Migration0015LogQuota), // cf. [`migration_0015_log_quota.rs`] why we start at `0015`
         Box::new(Migration0016MergeProviders),
->>>>>>> 22fe2f6b
+        Box::new(Migration0015MlModelTensorShape),
     ]
 }
 
