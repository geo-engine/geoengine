--- conflicted
+++ resolved
@@ -9,11 +9,8 @@
     migration_0007_owner_role::Migration0007OwnerRole,
     migration_0008_band_names::Migration0008BandNames,
     migration_0009_oidc_tokens::Migration0009OidcTokens,
-<<<<<<< HEAD
-    migration_0010_delete_uploaded_datasets::Migration0010DeleteUploadedDatasets,
-=======
+    migration_0010_delete_uploaded_datasets::Migration0011DeleteUploadedDatasets,
     migration_0010_s2_stack_time_buffers::Migration0010S2StacTimeBuffers,
->>>>>>> a0f6f20d
 };
 pub use database_migration::{
     initialize_database, migrate_database, DatabaseVersion, Migration, MigrationResult,
@@ -31,11 +28,8 @@
 pub mod migration_0007_owner_role;
 pub mod migration_0008_band_names;
 pub mod migration_0009_oidc_tokens;
-<<<<<<< HEAD
 pub mod migration_0010_delete_uploaded_datasets;
-=======
 pub mod migration_0010_s2_stack_time_buffers;
->>>>>>> a0f6f20d
 
 #[cfg(test)]
 mod schema_info;
@@ -59,11 +53,8 @@
         Box::new(Migration0007OwnerRole),
         Box::new(Migration0008BandNames),
         Box::new(Migration0009OidcTokens),
-<<<<<<< HEAD
-        Box::new(Migration0010DeleteUploadedDatasets),
-=======
         Box::new(Migration0010S2StacTimeBuffers),
->>>>>>> a0f6f20d
+        Box::new(Migration0011DeleteUploadedDatasets),
     ]
 }
 
