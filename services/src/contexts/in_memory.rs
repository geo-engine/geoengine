use std::path::PathBuf;
use std::sync::Arc;

use super::{ApplicationContext, Db, GeoEngineDb, SessionContext, SimpleSession};
use super::{Session, SimpleApplicationContext};
use crate::contexts::{ExecutionContextImpl, QueryContextImpl, SessionId};
use crate::datasets::in_memory::HashMapDatasetDbBackend;
use crate::datasets::upload::{Volume, Volumes};
use crate::error::Error;
use crate::layers::add_from_directory::{
    add_layer_collections_from_directory, add_layers_from_directory,
};
use crate::layers::storage::{HashMapLayerDb, HashMapLayerProviderDbBackend};
use crate::projects::hashmap_projectdb::HashMapProjectDbBackend;
use crate::tasks::{SimpleTaskManager, SimpleTaskManagerBackend, SimpleTaskManagerContext};
use crate::workflows::registry::HashMapRegistryBackend;
use crate::{
    datasets::add_from_directory::{add_datasets_from_directory, add_providers_from_directory},
    error::Result,
};
use async_trait::async_trait;
use geoengine_datatypes::raster::TilingSpecification;
use geoengine_datatypes::util::test::TestDefault;
use geoengine_operators::engine::ChunkByteSize;
use geoengine_operators::util::create_rayon_thread_pool;
use rayon::ThreadPool;
use tokio::sync::{RwLock, RwLockReadGuard, RwLockWriteGuard};

/// A context with references to in-memory versions of the individual databases.
#[derive(Clone)]
pub struct InMemoryContext {
    db: Arc<InMemoryDbBackend>,
    pub(crate) task_manager: Arc<SimpleTaskManagerBackend>,
    session: Db<SimpleSession>,
    thread_pool: Arc<ThreadPool>,
    exe_ctx_tiling_spec: TilingSpecification,
    query_ctx_chunk_size: ChunkByteSize,
    volumes: Volumes,
}

impl TestDefault for InMemoryContext {
    fn test_default() -> Self {
        Self {
            db: Default::default(),
            task_manager: Default::default(),
            session: Default::default(),
            thread_pool: create_rayon_thread_pool(0),
            exe_ctx_tiling_spec: TestDefault::test_default(),
            query_ctx_chunk_size: TestDefault::test_default(),
            volumes: Default::default(),
        }
    }
}

impl InMemoryContext {
    pub async fn new_with_data(
        dataset_defs_path: PathBuf,
        provider_defs_path: PathBuf,
        layer_defs_path: PathBuf,
        layer_collection_defs_path: PathBuf,
        exe_ctx_tiling_spec: TilingSpecification,
        query_ctx_chunk_size: ChunkByteSize,
    ) -> Self {
        let session = SimpleSession::default();

        let app_ctx = Self {
            db: Default::default(),
            task_manager: Default::default(),
            session: Arc::new(RwLock::new(session.clone())),
            exe_ctx_tiling_spec,
            query_ctx_chunk_size,
            thread_pool: create_rayon_thread_pool(0),
            volumes: Default::default(),
        };

        let ctx = app_ctx.session_context(session);

        let mut db = ctx.db();
        add_layers_from_directory(&mut db, layer_defs_path).await;
        add_layer_collections_from_directory(&mut db, layer_collection_defs_path).await;

        add_datasets_from_directory(&mut db, dataset_defs_path).await;

        add_providers_from_directory(&mut db, provider_defs_path, &[]).await;

        app_ctx
    }

    pub fn new_with_context_spec(
        exe_ctx_tiling_spec: TilingSpecification,
        query_ctx_chunk_size: ChunkByteSize,
    ) -> Self {
        Self {
            db: Default::default(),
            task_manager: Default::default(),
            session: Default::default(),
            exe_ctx_tiling_spec,
            query_ctx_chunk_size,
            thread_pool: create_rayon_thread_pool(0),
            volumes: Default::default(),
        }
    }
}

#[async_trait]
impl ApplicationContext for InMemoryContext {
    type SessionContext = InMemorySessionContext;
    type Session = SimpleSession;

    fn session_context(&self, session: Self::Session) -> Self::SessionContext {
        InMemorySessionContext {
            session,
            context: self.clone(),
        }
    }

    async fn session_by_id(&self, session_id: SessionId) -> Result<Self::Session> {
        let default_session = self.default_session_ref().await;

        if default_session.id() != session_id {
            return Err(Error::Authorization {
                source: Box::new(Error::InvalidSession),
            });
        }

        Ok(default_session.clone())
    }
}

#[derive(Clone)]
pub struct InMemorySessionContext {
    session: SimpleSession,
    context: InMemoryContext,
}

#[async_trait]
impl SessionContext for InMemorySessionContext {
    type Session = SimpleSession;
    type GeoEngineDB = InMemoryDb;
    type TaskContext = SimpleTaskManagerContext;
    type TaskManager = SimpleTaskManager;
    type QueryContext = QueryContextImpl;
    type ExecutionContext = ExecutionContextImpl<Self::GeoEngineDB>;

    fn db(&self) -> Self::GeoEngineDB {
        InMemoryDb::new(self.context.db.clone())
    }

    fn tasks(&self) -> Self::TaskManager {
        SimpleTaskManager::new(self.context.task_manager.clone())
    }

    fn query_context(&self) -> Result<Self::QueryContext> {
        Ok(QueryContextImpl::new(
            self.context.query_ctx_chunk_size,
            self.context.thread_pool.clone(),
        ))
    }

    fn execution_context(&self) -> Result<Self::ExecutionContext> {
        Ok(ExecutionContextImpl::<InMemoryDb>::new(
            self.db(),
            self.context.thread_pool.clone(),
            self.context.exe_ctx_tiling_spec,
        ))
    }

<<<<<<< HEAD
    async fn session_by_id(&self, session_id: SessionId) -> Result<Self::Session> {
        let default_session = self.default_session_ref().await;

        if default_session.id() != session_id {
            return Err(Error::Unauthorized {
                source: Box::new(Error::InvalidSession),
            });
        }

        Ok(default_session.clone())
=======
    fn volumes(&self) -> Result<Vec<Volume>> {
        Ok(self.context.volumes.volumes.clone())
>>>>>>> 92a56e76
    }

    fn session(&self) -> &Self::Session {
        &self.session
    }
}

#[async_trait]
impl SimpleApplicationContext for InMemoryContext {
    fn default_session(&self) -> Db<SimpleSession> {
        self.session.clone()
    }

    async fn default_session_ref(&self) -> RwLockReadGuard<SimpleSession> {
        self.session.read().await
    }

    async fn default_session_ref_mut(&self) -> RwLockWriteGuard<SimpleSession> {
        self.session.write().await
    }
}

#[derive(Default)]
pub struct InMemoryDbBackend {
    pub(crate) workflow_registry: RwLock<HashMapRegistryBackend>,
    pub(crate) dataset_db: RwLock<HashMapDatasetDbBackend>,
    pub(crate) project_db: RwLock<HashMapProjectDbBackend>,
    pub(crate) layer_db: HashMapLayerDb,
    pub(crate) layer_provider_db: RwLock<HashMapLayerProviderDbBackend>,
}

#[derive(Default, Clone)]
pub struct InMemoryDb {
    pub(crate) backend: Arc<InMemoryDbBackend>,
}

impl InMemoryDb {
    pub fn new(backend: Arc<InMemoryDbBackend>) -> Self {
        Self { backend }
    }
}

impl GeoEngineDb for InMemoryDb {}<|MERGE_RESOLUTION|>--- conflicted
+++ resolved
@@ -118,7 +118,7 @@
         let default_session = self.default_session_ref().await;
 
         if default_session.id() != session_id {
-            return Err(Error::Authorization {
+            return Err(Error::Unauthorized {
                 source: Box::new(Error::InvalidSession),
             });
         }
@@ -165,21 +165,8 @@
         ))
     }
 
-<<<<<<< HEAD
-    async fn session_by_id(&self, session_id: SessionId) -> Result<Self::Session> {
-        let default_session = self.default_session_ref().await;
-
-        if default_session.id() != session_id {
-            return Err(Error::Unauthorized {
-                source: Box::new(Error::InvalidSession),
-            });
-        }
-
-        Ok(default_session.clone())
-=======
     fn volumes(&self) -> Result<Vec<Volume>> {
         Ok(self.context.volumes.volumes.clone())
->>>>>>> 92a56e76
     }
 
     fn session(&self) -> &Self::Session {
