--- conflicted
+++ resolved
@@ -67,11 +67,7 @@
     }
 }
 
-<<<<<<< HEAD
-#[allow(clippy::unnecessary_wraps)]
-=======
 #[allow(clippy::unnecessary_wraps)] // TODO: remove line once implemented fully
->>>>>>> 8f7b3a88
 fn get_capabilities(_request: &GetCapabilities) -> Result<Box<dyn warp::Reply>, warp::Rejection> {
     // TODO: implement
     // TODO: inject correct url of the instance and return data for the default layer
@@ -247,11 +243,7 @@
     Ok(output_tile.to_png(request.width, request.height, &colorizer)?)
 }
 
-<<<<<<< HEAD
-#[allow(clippy::unnecessary_wraps)]
-=======
 #[allow(clippy::unnecessary_wraps)] // TODO: remove line once implemented fully
->>>>>>> 8f7b3a88
 fn get_legend_graphic<C: Context>(
     _request: &GetLegendGraphic,
     _ctx: &C,
