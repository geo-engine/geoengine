--- conflicted
+++ resolved
@@ -322,14 +322,13 @@
         let x_query_resolution = query_bbox.size_x() / f64::from(request.width);
         let y_query_resolution = query_bbox.size_y() / f64::from(request.height);
 
-        let query_rect = RasterQueryRectangle {
-            spatial_bounds: query_bbox,
-            time_interval: request.time.unwrap_or_else(default_time_from_config).into(),
-            spatial_resolution: SpatialResolution::new_unchecked(
-                x_query_resolution,
-                y_query_resolution,
-            ),
-        };
+        // FIXME: we query with a grid that is snapped to the grid origin. We COULD also query with the origin of the query OR the native origin of the workflow.
+        let query_rect = RasterQueryRectangle::with_partition_and_resolution_and_origin(
+            query_bbox,
+            SpatialResolution::new_unchecked(x_query_resolution, y_query_resolution),
+            execution_context.tiling_specification().origin_coordinate,
+            request.time.unwrap_or_else(default_time_from_config).into(),
+        );
 
         let query_ctx = ctx.query_context(session)?;
 
@@ -350,29 +349,6 @@
     }
 }
 
-<<<<<<< HEAD
-    // FIXME: we query with a grid that is snapped to the grid origin. We COULD also query with the origin of the query OR the native origin of the workflow.
-    let query_rect = RasterQueryRectangle::with_partition_and_resolution_and_origin(
-        query_bbox,
-        SpatialResolution::new_unchecked(x_query_resolution, y_query_resolution),
-        execution_context.tiling_specification().origin_coordinate,
-        request.time.unwrap_or_else(default_time_from_config).into(),
-    );
-
-    let query_ctx = ctx.query_context(session)?;
-
-    let colorizer = colorizer_from_style(&request.styles)?;
-
-    let image_bytes = call_on_generic_raster_processor!(
-        processor,
-        p =>
-            raster_stream_to_png_bytes(p, query_rect, query_ctx, request.width, request.height, request.time.map(Into::into), colorizer, conn_closed).await
-    ).map_err(error::Error::from)?;
-
-    Ok(HttpResponse::Ok()
-        .content_type(mime::IMAGE_PNG)
-        .body(image_bytes))
-=======
 fn handle_wms_error(
     exception_format: Option<GetMapExceptionFormat>,
     error: &Error,
@@ -397,7 +373,6 @@
             json!({"error": Into::<&str>::into(error).to_string(), "message": error.to_string() }),
         ),
     }
->>>>>>> 0763b176
 }
 
 pub struct MapResponse {}
