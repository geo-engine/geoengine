use actix_web::{web, FromRequest, HttpRequest, HttpResponse};
use futures::future::BoxFuture;
use geoengine_datatypes::primitives::VectorQueryRectangle;
use geoengine_operators::util::abortable_query_execution;
use reqwest::Url;
use serde::Deserialize;
use snafu::{ensure, ResultExt};
use utoipa::openapi::ArrayBuilder;
use utoipa::ToSchema;

use crate::api::model::datatypes::TimeInterval;
use crate::contexts::ApplicationContext;
use crate::error;
use crate::error::Result;
use crate::handlers::SessionContext;
use crate::ogc::util::{ogc_endpoint_url, OgcProtocol, OgcRequestGuard};
use crate::ogc::wfs::request::{GetCapabilities, GetFeature};
use crate::util::config;
use crate::util::config::get_config_element;
use crate::util::server::{connection_closed, not_implemented_handler};
use crate::workflows::registry::WorkflowRegistry;
use crate::workflows::workflow::{Workflow, WorkflowId};
use futures::StreamExt;
use geoengine_datatypes::collections::ToGeoJson;
use geoengine_datatypes::{
    collections::{FeatureCollection, MultiPointCollection},
    primitives::SpatialResolution,
};
use geoengine_datatypes::{
    primitives::{FeatureData, Geometry, MultiPoint},
    spatial_reference::SpatialReference,
};
use geoengine_operators::engine::{
    QueryContext, ResultDescriptor, TypedVectorQueryProcessor, VectorQueryProcessor,
};
use geoengine_operators::engine::{QueryProcessor, WorkflowOperatorPath};
use geoengine_operators::processing::{InitializedVectorReprojection, ReprojectionParams};
use serde_json::json;
use std::str::FromStr;
use std::time::Duration;

pub(crate) fn init_wfs_routes<C>(cfg: &mut web::ServiceConfig)
where
    C: ApplicationContext,
    C::Session: FromRequest,
{
    cfg.service(
        web::resource("/wfs/{workflow}")
            .route(
                web::get()
                    .guard(OgcRequestGuard::new("GetCapabilities"))
                    .to(wfs_capabilities_handler::<C>),
            )
            .route(
                web::get()
                    .guard(OgcRequestGuard::new("GetFeature"))
                    .to(wfs_feature_handler::<C>),
            )
            .route(web::get().to(not_implemented_handler)),
    );
}

/// Get WFS Capabilities
#[utoipa::path(
    tag = "OGC WFS",
    get,
    path = "/wfs/{workflow}?request=GetCapabilities",
    responses(
        (status = 200, description = "OK", content_type = "text/xml", body = String,
            // TODO: add example when utoipa supports more than just json examples
            // example = r#"
            // <?xml version="1.0" encoding="UTF-8"?>
            // <wfs:WFS_Capabilities version="2.0.0"
            // xmlns:xsi="http://www.w3.org/2001/XMLSchema-instance"
            // xmlns="http://www.opengis.net/wfs/2.0"
            // xmlns:wfs="http://www.opengis.net/wfs/2.0"
            // xmlns:ows="http://www.opengis.net/ows/1.1"
            // xmlns:xlink="http://www.w3.org/1999/xlink"
            // xmlns:xs="http://www.w3.org/2001/XMLSchema" xsi:schemaLocation="http://www.opengis.net/wfs/2.0 http://schemas.opengis.net/wfs/2.0/wfs.xsd"
            // xmlns:xml="http://www.w3.org/XML/1998/namespace">
            // <ows:ServiceIdentification>
            //   <ows:Title>Geo Engine</ows:Title>
            //   <ows:ServiceType>WFS</ows:ServiceType>
            //   <ows:ServiceTypeVersion>2.0.0</ows:ServiceTypeVersion>
            //   <ows:Fees>NONE</ows:Fees>
            //   <ows:AccessConstraints>NONE</ows:AccessConstraints>
            // </ows:ServiceIdentification>
            // <ows:ServiceProvider>
            //   <ows:ProviderName>Geo Engine</ows:ProviderName>
            //   <ows:ServiceContact>
            //     <ows:ContactInfo>
            //       <ows:Address>
            //         <ows:ElectronicMailAddress>info@geoengine.de</ows:ElectronicMailAddress>
            //       </ows:Address>
            //     </ows:ContactInfo>
            //   </ows:ServiceContact>
            // </ows:ServiceProvider>
            // <ows:OperationsMetadata>
            //   <ows:Operation name="GetCapabilities">
            //     <ows:DCP>
            //       <ows:HTTP>
            //         <ows:Get xlink:href="http://127.0.0.1:3030/api/wfs/93d6785e-5eea-4e0e-8074-e7f78733d988"/>
            //         <ows:Post xlink:href="http://127.0.0.1:3030/api/wfs/93d6785e-5eea-4e0e-8074-e7f78733d988"/>
            //       </ows:HTTP>
            //     </ows:DCP>
            //     <ows:Parameter name="AcceptVersions">
            //       <ows:AllowedValues>
            //         <ows:Value>2.0.0</ows:Value>
            //       </ows:AllowedValues>
            //     </ows:Parameter>
            //     <ows:Parameter name="AcceptFormats">
            //       <ows:AllowedValues>
            //         <ows:Value>text/xml</ows:Value>
            //       </ows:AllowedValues>
            //     </ows:Parameter>
            //   </ows:Operation>
            //   <ows:Operation name="GetFeature">
            //     <ows:DCP>
            //       <ows:HTTP>
            //         <ows:Get xlink:href="http://127.0.0.1:3030/api/wfs/93d6785e-5eea-4e0e-8074-e7f78733d988"/>
            //         <ows:Post xlink:href="http://127.0.0.1:3030/api/wfs/93d6785e-5eea-4e0e-8074-e7f78733d988"/>
            //       </ows:HTTP>
            //     </ows:DCP>
            //     <ows:Parameter name="resultType">
            //       <ows:AllowedValues>
            //         <ows:Value>results</ows:Value>
            //         <ows:Value>hits</ows:Value>
            //       </ows:AllowedValues>
            //     </ows:Parameter>
            //     <ows:Parameter name="outputFormat">
            //       <ows:AllowedValues>
            //         <ows:Value>application/json</ows:Value>
            //         <ows:Value>json</ows:Value>
            //       </ows:AllowedValues>
            //     </ows:Parameter>
            //     <ows:Constraint name="PagingIsTransactionSafe">
            //       <ows:NoValues/>
            //       <ows:DefaultValue>FALSE</ows:DefaultValue>
            //     </ows:Constraint>
            //   </ows:Operation>
            //   <ows:Constraint name="ImplementsBasicWFS">
            //     <ows:NoValues/>
            //     <ows:DefaultValue>TRUE</ows:DefaultValue>
            //   </ows:Constraint>
            // </ows:OperationsMetadata>
            // <FeatureTypeList>
            //   <FeatureType>
            //     <Name>93d6785e-5eea-4e0e-8074-e7f78733d988</Name>
            //     <Title>Wofklow 93d6785e-5eea-4e0e-8074-e7f78733d988</Title>
            //     <DefaultCRS>urn:ogc:def:crs:EPSG::4326</DefaultCRS>
            //     <ows:WGS84BoundingBox>
            //       <ows:LowerCorner>-90 -180</ows:LowerCorner>
            //       <ows:UpperCorner>90 180</ows:UpperCorner>
            //     </ows:WGS84BoundingBox>
            //   </FeatureType>
            // </FeatureTypeList>
            // </wfs:WFS_Capabilities>"#
        )
    ),
    params(
        ("workflow" = WorkflowId, description = "Workflow id"),
        GetCapabilities
    ),
    security(
        ("session_token" = [])
    )
)]
#[allow(clippy::too_many_lines)]
async fn wfs_capabilities_handler<C>(
    workflow_id: web::Path<WorkflowId>,
    _request: web::Query<GetCapabilities>,
    app_ctx: web::Data<C>,
    session: C::Session,
) -> Result<HttpResponse>
where
    C: ApplicationContext,
{
    let workflow_id = workflow_id.into_inner();
    let wfs_url = wfs_url(workflow_id)?;

    let ctx = app_ctx.session_context(session);

    let workflow = ctx.db().load_workflow(&workflow_id).await?;

    let exe_ctx = ctx.execution_context()?;
    let workflow_operator_path_root = WorkflowOperatorPath::initialize_root();

    let operator = workflow
        .operator
        .get_vector()
        .context(error::Operator)?
        .initialize(workflow_operator_path_root, &exe_ctx)
        .await
        .context(error::Operator)?;

    let result_descriptor = operator.result_descriptor();

    let spatial_reference: Option<SpatialReference> = result_descriptor.spatial_reference.into();
    let spatial_reference = spatial_reference.ok_or(error::Error::MissingSpatialReference)?;

    let response = format!(
        r#"<?xml version="1.0" encoding="UTF-8"?>
<wfs:WFS_Capabilities version="2.0.0"
    xmlns:xsi="http://www.w3.org/2001/XMLSchema-instance"
    xmlns="http://www.opengis.net/wfs/2.0"
    xmlns:wfs="http://www.opengis.net/wfs/2.0"
    xmlns:ows="http://www.opengis.net/ows/1.1"
    xmlns:xlink="http://www.w3.org/1999/xlink"
    xmlns:xs="http://www.w3.org/2001/XMLSchema" xsi:schemaLocation="http://www.opengis.net/wfs/2.0 http://schemas.opengis.net/wfs/2.0/wfs.xsd"
    xmlns:xml="http://www.w3.org/XML/1998/namespace">
    <ows:ServiceIdentification>
        <ows:Title>Geo Engine</ows:Title>     
        <ows:ServiceType>WFS</ows:ServiceType>
        <ows:ServiceTypeVersion>2.0.0</ows:ServiceTypeVersion>
        <ows:Fees>NONE</ows:Fees>
        <ows:AccessConstraints>NONE</ows:AccessConstraints>
    </ows:ServiceIdentification>
    <ows:ServiceProvider>
        <ows:ProviderName>Geo Engine</ows:ProviderName>    
		<ows:ServiceContact>
            <ows:ContactInfo>
                <ows:Address>
                    <ows:ElectronicMailAddress>info@geoengine.de</ows:ElectronicMailAddress>
                </ows:Address>
            </ows:ContactInfo>
        </ows:ServiceContact>		
    </ows:ServiceProvider>
    <ows:OperationsMetadata>
        <ows:Operation name="GetCapabilities">
            <ows:DCP>
                <ows:HTTP>
                    <ows:Get xlink:href="{wfs_url}"/>
                    <ows:Post xlink:href="{wfs_url}"/>
                </ows:HTTP>
            </ows:DCP>
            <ows:Parameter name="AcceptVersions">
                <ows:AllowedValues>
                    <ows:Value>2.0.0</ows:Value>
                </ows:AllowedValues>
            </ows:Parameter>
            <ows:Parameter name="AcceptFormats">
                <ows:AllowedValues>
                    <ows:Value>text/xml</ows:Value>
                </ows:AllowedValues>
            </ows:Parameter>
        </ows:Operation>  
        <ows:Operation name="GetFeature">
            <ows:DCP>
                <ows:HTTP>
                    <ows:Get xlink:href="{wfs_url}"/>
                    <ows:Post xlink:href="{wfs_url}"/>
                </ows:HTTP>
            </ows:DCP>
            <ows:Parameter name="resultType">
                <ows:AllowedValues>
                    <ows:Value>results</ows:Value>
                    <ows:Value>hits</ows:Value>
                </ows:AllowedValues>
            </ows:Parameter>
            <ows:Parameter name="outputFormat">
                <ows:AllowedValues>
                    <ows:Value>application/json</ows:Value>
                    <ows:Value>json</ows:Value>
                </ows:AllowedValues>
            </ows:Parameter>
            <ows:Constraint name="PagingIsTransactionSafe">
                <ows:NoValues/>
                <ows:DefaultValue>FALSE</ows:DefaultValue>
            </ows:Constraint>
        </ows:Operation>     
        <ows:Constraint name="ImplementsBasicWFS">
            <ows:NoValues/>
            <ows:DefaultValue>TRUE</ows:DefaultValue>
        </ows:Constraint>     
    </ows:OperationsMetadata>
    <FeatureTypeList>
        <FeatureType>
            <Name>{workflow}</Name>
            <Title>Workflow {workflow}</Title>
            <DefaultCRS>urn:ogc:def:crs:{srs_authority}::{srs_code}</DefaultCRS>
            <ows:WGS84BoundingBox>
                <ows:LowerCorner>-90 -180</ows:LowerCorner>
                <ows:UpperCorner>90 180</ows:UpperCorner>
            </ows:WGS84BoundingBox>
        </FeatureType>       
    </FeatureTypeList>
</wfs:WFS_Capabilities>"#,
        wfs_url = wfs_url,
        workflow = workflow_id,
        srs_authority = spatial_reference.authority(),
        srs_code = spatial_reference.code(),
    );

    Ok(HttpResponse::Ok()
        .content_type(mime::TEXT_HTML_UTF_8)
        .body(response))
}

fn wfs_url(workflow: WorkflowId) -> Result<Url> {
    let web_config = crate::util::config::get_config_element::<crate::util::config::Web>()?;
    let base = web_config.api_url()?;

    ogc_endpoint_url(&base, OgcProtocol::Wfs, workflow)
}

/// Get WCS Features
#[utoipa::path(
    tag = "OGC WFS",
    get,
    path = "/wfs/{workflow}?request=GetFeature",
    responses(
        (status = 200, description = "OK", body = GeoJson,
        example = json!(
        {
            "type": "FeatureCollection",
            "features": [
                {
                "type": "Feature",
                "geometry": {
                    "type": "Point",
                    "coordinates": [
                    0.0,
                    0.1
                    ]
                },
                "properties": {
                    "foo": 0
                },
                "when": {
                    "start": "1970-01-01T00:00:00+00:00",
                    "end": "1970-01-01T00:00:00.001+00:00",
                    "type": "Interval"
                }
                },
                {
                "type": "Feature",
                "geometry": {
                    "type": "Point",
                    "coordinates": [
                    1.0,
                    1.1
                    ]
                },
                "properties": {
                    "foo": null
                },
                "when": {
                    "start": "1970-01-01T00:00:00+00:00",
                    "end": "1970-01-01T00:00:00.001+00:00",
                    "type": "Interval"
                }
                },
                {
                "type": "Feature",
                "geometry": {
                    "type": "Point",
                    "coordinates": [
                    2.0,
                    3.1
                    ]
                },
                "properties": {
                    "foo": 2
                },
                "when": {
                    "start": "1970-01-01T00:00:00+00:00",
                    "end": "1970-01-01T00:00:00.001+00:00",
                    "type": "Interval"
                }
                },
                {
                "type": "Feature",
                "geometry": {
                    "type": "Point",
                    "coordinates": [
                    3.0,
                    3.1
                    ]
                },
                "properties": {
                    "foo": 3
                },
                "when": {
                    "start": "1970-01-01T00:00:00+00:00",
                    "end": "1970-01-01T00:00:00.001+00:00",
                    "type": "Interval"
                }
                },
                {
                "type": "Feature",
                "geometry": {
                    "type": "Point",
                    "coordinates": [
                    4.0,
                    4.1
                    ]
                },
                "properties": {
                    "foo": 4
                },
                "when": {
                    "start": "1970-01-01T00:00:00+00:00",
                    "end": "1970-01-01T00:00:00.001+00:00",
                    "type": "Interval"
                }
                }
            ]
        }
        )),
    ),
    params(
        ("workflow" = WorkflowId, description = "Workflow id"),
        GetFeature
    ),
    security(
        ("session_token" = [])
    )
)]
async fn wfs_feature_handler<C: ApplicationContext>(
    req: HttpRequest,
    endpoint: web::Path<WorkflowId>,
    request: web::Query<GetFeature>,
    app_ctx: web::Data<C>,
    session: C::Session,
) -> Result<HttpResponse> {
    let endpoint = endpoint.into_inner();
    let request = request.into_inner();

    let type_names = match request.typeNames.namespace.as_deref() {
        None => WorkflowId::from_str(&request.typeNames.feature_type)?,
        Some(_) => {
            return Err(error::Error::InvalidNamespace);
        }
    };

    ensure!(
        endpoint == type_names,
        error::WFSEndpointTypeNamesMissmatch {
            endpoint,
            type_names
        }
    );

    // TODO: validate request further

    if request.typeNames.feature_type == "93d6785e-5eea-4e0e-8074-e7f78733d988" {
        return get_feature_mock(&request);
    }

    let conn_closed = connection_closed(
        &req,
        config::get_config_element::<config::Wfs>()?
            .request_timeout_seconds
            .map(Duration::from_secs),
    );

    let ctx = app_ctx.session_context(session);

    let workflow: Workflow = ctx.db().load_workflow(&type_names).await?;

    let operator = workflow.operator.get_vector().context(error::Operator)?;

    let execution_context = ctx.execution_context()?;
    let workflow_operator_path_root = WorkflowOperatorPath::initialize_root();

    let initialized = operator
        .clone()
        .initialize(workflow_operator_path_root, &execution_context)
        .await
        .context(error::Operator)?;

    // handle request and workflow crs matching
    let workflow_spatial_ref: Option<SpatialReference> =
        initialized.result_descriptor().spatial_reference().into();
    let workflow_spatial_ref = workflow_spatial_ref.ok_or(error::Error::InvalidSpatialReference)?;

    // TODO: use a default spatial reference if it is not set?
    let request_spatial_ref: SpatialReference = request
        .srsName
        .ok_or(error::Error::InvalidSpatialReference)?;

    // perform reprojection if necessary
    let initialized = if request_spatial_ref == workflow_spatial_ref {
        initialized
    } else {
        log::debug!(
            "WFS query srs: {}, workflow srs: {} --> injecting reprojection",
            request_spatial_ref,
            workflow_spatial_ref
        );
        let ivp = InitializedVectorReprojection::try_new_with_input(
            ReprojectionParams {
                target_spatial_reference: request_spatial_ref,
            },
            initialized,
        )
        .context(error::Operator)?;

        Box::new(ivp)
    };

    let processor = initialized.query_processor().context(error::Operator)?;

    let query_rect = VectorQueryRectangle::with_bounds_and_resolution(
        request.bbox.bounds_naive()?,
        request.time.unwrap_or_else(default_time_from_config).into(),
        // TODO: find reasonable default
        request
            .queryResolution
            .map_or_else(SpatialResolution::zero_point_one, |r| r.0),
<<<<<<< HEAD
    );
    let query_ctx = ctx.query_context(session)?;
=======
    };
    let query_ctx = ctx.query_context()?;
>>>>>>> c02380b4

    let json = match processor {
        TypedVectorQueryProcessor::Data(p) => {
            vector_stream_to_geojson(p, query_rect, query_ctx, conn_closed).await
        }
        TypedVectorQueryProcessor::MultiPoint(p) => {
            vector_stream_to_geojson(p, query_rect, query_ctx, conn_closed).await
        }
        TypedVectorQueryProcessor::MultiLineString(p) => {
            vector_stream_to_geojson(p, query_rect, query_ctx, conn_closed).await
        }
        TypedVectorQueryProcessor::MultiPolygon(p) => {
            vector_stream_to_geojson(p, query_rect, query_ctx, conn_closed).await
        }
    }?;

    Ok(HttpResponse::Ok().json(json))
}

// Define GeoJson types purely for modelling the output of the WFS handler for OpenAPI
#[derive(Debug, Deserialize, ToSchema)]
pub struct GeoJson {
    #[serde(rename = "type")]
    pub collection_type: CollectionType,
    pub features: Vec<Feature>,
}

#[derive(Debug, Deserialize, ToSchema)]
pub enum CollectionType {
    FeatureCollection,
}

#[derive(Debug, Deserialize, ToSchema)]
pub struct Feature {
    #[serde(rename = "type")]
    pub feature_type: FeatureType,
    pub coordinates: Coordinates,
}

#[derive(Debug, Deserialize)]
pub struct Coordinates;

impl<'a> ToSchema<'a> for Coordinates {
    fn schema() -> (&'a str, utoipa::openapi::RefOr<utoipa::openapi::Schema>) {
        ("Coordinates", ArrayBuilder::new().into())
    }
}

#[derive(Debug, Deserialize, ToSchema)]
pub enum FeatureType {
    Point,
    MulitPoint,
    LineString,
    MultiLineString,
    Polygon,
    MultiPolygon,
}

async fn vector_stream_to_geojson<G, C: QueryContext + 'static>(
    processor: Box<dyn VectorQueryProcessor<VectorType = FeatureCollection<G>>>,
    query_rect: VectorQueryRectangle,
    mut query_ctx: C,
    conn_closed: BoxFuture<'_, ()>,
) -> Result<serde_json::Value>
where
    G: Geometry + 'static,
    for<'c> FeatureCollection<G>: ToGeoJson<'c>,
{
    let query_abort_trigger = query_ctx.abort_trigger()?;

    let features: Vec<serde_json::Value> = Vec::new();
    // TODO: more efficient merging of the partial feature collections
    let stream = processor.query(query_rect, &query_ctx).await?;

    let features: BoxFuture<geoengine_operators::util::Result<Vec<serde_json::Value>>> =
        Box::pin(stream.fold(
            geoengine_operators::util::Result::<Vec<serde_json::Value>>::Ok(features),
            |output, collection| async move {
                match (output, collection) {
                    (Ok(mut output), Ok(collection)) => {
                        // TODO: avoid parsing the generated json
                        let mut json: serde_json::Value =
                            serde_json::from_str(&collection.to_geo_json())
                                .expect("to_geojson is correct");
                        let more_features = json
                            .get_mut("features")
                            .expect("to_geojson is correct")
                            .as_array_mut()
                            .expect("to geojson is correct");

                        output.append(more_features);
                        Ok(output)
                    }
                    (Err(error), _) | (_, Err(error)) => Err(error),
                }
            },
        ));

    let features = abortable_query_execution(features, conn_closed, query_abort_trigger).await?;

    let mut output = json!({
        "type": "FeatureCollection"
    });

    output
        .as_object_mut()
        .expect("as defined")
        .insert("features".into(), serde_json::Value::Array(features));

    Ok(output)
}

#[allow(clippy::unnecessary_wraps)] // TODO: remove line once implemented fully
fn get_feature_mock(_request: &GetFeature) -> Result<HttpResponse> {
    let collection = MultiPointCollection::from_data(
        MultiPoint::many(vec![
            (0.0, 0.1),
            (1.0, 1.1),
            (2.0, 3.1),
            (3.0, 3.1),
            (4.0, 4.1),
        ])
        .unwrap(),
        vec![geoengine_datatypes::primitives::TimeInterval::new_unchecked(0, 1); 5],
        [(
            "foo".to_string(),
            FeatureData::NullableInt(vec![Some(0), None, Some(2), Some(3), Some(4)]),
        )]
        .iter()
        .cloned()
        .collect(),
    )
    .unwrap();

    Ok(HttpResponse::Ok()
        .content_type(mime::APPLICATION_JSON)
        .body(collection.to_geo_json()))
}

fn default_time_from_config() -> TimeInterval {
    get_config_element::<config::Wfs>()
        .ok()
        .and_then(|wfs| wfs.default_time)
        .map_or_else(
            || {
                get_config_element::<config::Ogc>()
                    .ok()
                    .and_then(|ogc| ogc.default_time)
                    .map_or_else(
                        || {
                            geoengine_datatypes::primitives::TimeInterval::new_instant(
                                geoengine_datatypes::primitives::TimeInstance::now(),
                            )
                            .expect("is a valid time interval")
                            .into()
                        },
                        |time| time.time_interval(),
                    )
            },
            |time| time.time_interval(),
        )
}

#[cfg(test)]
mod tests {
    use super::*;

    use crate::api::model::datatypes::{DataId, DatasetId};
    use crate::contexts::{Session, SimpleApplicationContext};
    use crate::datasets::storage::{DatasetDefinition, DatasetStore};
    use crate::handlers::ErrorResponse;
    use crate::util::tests::{check_allowed_http_methods, read_body_string, send_test_request};
    use crate::{contexts::InMemoryContext, workflows::workflow::Workflow};
    use actix_web::dev::ServiceResponse;
    use actix_web::http::header;
    use actix_web::{http::Method, test};
    use actix_web_httpauth::headers::authorization::Bearer;
    use geoengine_datatypes::raster::{GridShape2D, TilingSpecification};
    use geoengine_datatypes::test_data;
    use geoengine_datatypes::util::test::TestDefault;
    use geoengine_operators::engine::TypedOperator;
    use geoengine_operators::source::CsvSourceParameters;
    use geoengine_operators::source::{CsvGeometrySpecification, CsvSource, CsvTimeSpecification};
    use serde_json::json;
    use std::fs;
    use std::io::{Seek, SeekFrom, Write};
    use std::path::Path;
    use xml::ParserConfig;

    #[tokio::test]
    async fn mock_test() {
        let app_ctx = InMemoryContext::test_default();

        let ctx = app_ctx.default_session_context().await;
        let session_id = ctx.session().id();

        let req = test::TestRequest::get()
            .uri("/wfs/93d6785e-5eea-4e0e-8074-e7f78733d988?request=GetFeature&service=WFS&version=2.0.0&typeNames=93d6785e-5eea-4e0e-8074-e7f78733d988&bbox=1,2,3,4")
            .append_header((header::AUTHORIZATION, Bearer::new(session_id.to_string())));
        let res = send_test_request(req, app_ctx).await;
        assert_eq!(res.status(), 200);
        assert_eq!(
            read_body_string(res).await,
            json!({
                "type": "FeatureCollection",
                "features": [{
                        "type": "Feature",
                        "geometry": {
                            "type": "Point",
                            "coordinates": [0.0, 0.1]
                        },
                        "properties": {
                            "foo": 0
                        },
                        "when": {
                            "start": "1970-01-01T00:00:00+00:00",
                            "end": "1970-01-01T00:00:00.001+00:00",
                            "type": "Interval"
                        }
                    },
                    {
                        "type": "Feature",
                        "geometry": {
                            "type": "Point",
                            "coordinates": [1.0, 1.1]
                        },
                        "properties": {
                            "foo": null
                        },
                        "when": {
                            "start": "1970-01-01T00:00:00+00:00",
                            "end": "1970-01-01T00:00:00.001+00:00",
                            "type": "Interval"
                        }
                    }, {
                        "type": "Feature",
                        "geometry": {
                            "type": "Point",
                            "coordinates": [2.0, 3.1]
                        },
                        "properties": {
                            "foo": 2
                        },
                        "when": {
                            "start": "1970-01-01T00:00:00+00:00",
                            "end": "1970-01-01T00:00:00.001+00:00",
                            "type": "Interval"
                        }
                    }, {
                        "type": "Feature",
                        "geometry": {
                            "type": "Point",
                            "coordinates": [3.0, 3.1]
                        },
                        "properties": {
                            "foo": 3
                        },
                        "when": {
                            "start": "1970-01-01T00:00:00+00:00",
                            "end": "1970-01-01T00:00:00.001+00:00",
                            "type": "Interval"
                        }
                    }, {
                        "type": "Feature",
                        "geometry": {
                            "type": "Point",
                            "coordinates": [4.0, 4.1]
                        },
                        "properties": {
                            "foo": 4
                        },
                        "when": {
                            "start": "1970-01-01T00:00:00+00:00",
                            "end": "1970-01-01T00:00:00.001+00:00",
                            "type": "Interval"
                        }
                    }
                ]
            })
            .to_string()
        );
    }

    async fn get_capabilities_test_helper(method: Method) -> ServiceResponse {
        let mut temp_file = tempfile::NamedTempFile::new().unwrap();
        write!(
            temp_file,
            "
x;y
0;1
2;3
4;5
"
        )
        .unwrap();
        temp_file.seek(SeekFrom::Start(0)).unwrap();

        let app_ctx = InMemoryContext::test_default();

        let session = app_ctx.default_session_ref().await.clone();
        let session_id = session.id();

        let workflow = Workflow {
            operator: TypedOperator::Vector(Box::new(CsvSource {
                params: CsvSourceParameters {
                    file_path: temp_file.path().into(),
                    field_separator: ';',
                    geometry: CsvGeometrySpecification::XY {
                        x: "x".into(),
                        y: "y".into(),
                    },
                    time: CsvTimeSpecification::None,
                },
            })),
        };

        let workflow_id = app_ctx
            .session_context(session)
            .db()
            .register_workflow(workflow)
            .await
            .unwrap();

        let req = test::TestRequest::with_uri(&format!(
            "/wfs/{workflow_id}?request=GetCapabilities&service=WFS"
        ))
        .method(method)
        .append_header((header::AUTHORIZATION, Bearer::new(session_id.to_string())));
        send_test_request(req, app_ctx).await
    }

    #[tokio::test]
    async fn get_capabilities() {
        let res = get_capabilities_test_helper(Method::GET).await;

        assert_eq!(res.status(), 200);

        // TODO: validate against schema
        let body = test::read_body(res).await;
        let reader = ParserConfig::default().create_reader(body.as_ref());

        for event in reader {
            assert!(event.is_ok());
        }
    }

    #[tokio::test]
    async fn get_capabilities_invalid_method() {
        check_allowed_http_methods(get_capabilities_test_helper, &[Method::GET]).await;
    }

    async fn get_feature_registry_test_helper(method: Method) -> ServiceResponse {
        let mut temp_file = tempfile::NamedTempFile::new().unwrap();
        write!(
            temp_file,
            "
x;y
0;1
2;3
4;5
"
        )
        .unwrap();
        temp_file.seek(SeekFrom::Start(0)).unwrap();

        let app_ctx = InMemoryContext::test_default();

        let ctx = app_ctx.default_session_context().await;
        let session = app_ctx.default_session_ref().await.clone();
        let session_id = session.id();

        let workflow = Workflow {
            operator: TypedOperator::Vector(Box::new(CsvSource {
                params: CsvSourceParameters {
                    file_path: temp_file.path().into(),
                    field_separator: ';',
                    geometry: CsvGeometrySpecification::XY {
                        x: "x".into(),
                        y: "y".into(),
                    },
                    time: CsvTimeSpecification::None,
                },
            })),
        };

        let id = ctx.db().register_workflow(workflow.clone()).await.unwrap();

        let req = test::TestRequest::with_uri(&format!("/wfs/{id}?request=GetFeature&service=WFS&version=2.0.0&typeNames={id}&bbox=-90,-180,90,180&srsName=EPSG:4326", id = id.to_string())).method(method).append_header((header::AUTHORIZATION, Bearer::new(session_id.to_string())));
        send_test_request(req, app_ctx).await
    }

    #[tokio::test]
    async fn get_feature_registry() {
        let res = get_feature_registry_test_helper(Method::GET).await;

        assert_eq!(res.status(), 200);
        assert_eq!(
            read_body_string(res).await,
            json!({
                "type": "FeatureCollection",
                "features": [{
                    "type": "Feature",
                    "geometry": {
                        "type": "Point",
                        "coordinates": [0.0, 1.0]
                    },
                    "properties": {},
                    "when": {
                        "start": "-262144-01-01T00:00:00+00:00",
                        "end": "+262143-12-31T23:59:59.999+00:00",
                        "type": "Interval"
                    }
                }, {
                    "type": "Feature",
                    "geometry": {
                        "type": "Point",
                        "coordinates": [2.0, 3.0]
                    },
                    "properties": {},
                    "when": {
                        "start": "-262144-01-01T00:00:00+00:00",
                        "end": "+262143-12-31T23:59:59.999+00:00",
                        "type": "Interval"
                    }
                }, {
                    "type": "Feature",
                    "geometry": {
                        "type": "Point",
                        "coordinates": [4.0, 5.0]
                    },
                    "properties": {},
                    "when": {
                        "start": "-262144-01-01T00:00:00+00:00",
                        "end": "+262143-12-31T23:59:59.999+00:00",
                        "type": "Interval"
                    }
                }]
            })
            .to_string()
        );
    }

    #[tokio::test]
    async fn get_feature_registry_invalid_method() {
        check_allowed_http_methods(get_feature_registry_test_helper, &[Method::GET]).await;
    }

    #[tokio::test]
    async fn get_feature_registry_missing_fields() {
        let app_ctx = InMemoryContext::test_default();

        let ctx = app_ctx.default_session_context().await;
        let session_id = ctx.session().id();

        let req = test::TestRequest::get().uri(
            "/wfs/93d6785e-5eea-4e0e-8074-e7f78733d988?request=GetFeature&service=WFS&version=2.0.0&bbox=-90,-180,90,180&crs=EPSG:4326",
        ).append_header((header::AUTHORIZATION, Bearer::new(session_id.to_string())));
        let res = send_test_request(req, app_ctx).await;

        ErrorResponse::assert(
            res,
            400,
            "UnableToParseQueryString",
            "Unable to parse query string: missing field `typeNames`",
        )
        .await;
    }

    async fn get_feature_json_test_helper(method: Method) -> ServiceResponse {
        let mut temp_file = tempfile::NamedTempFile::new().unwrap();
        write!(
            temp_file,
            "
x;y
0;1
2;3
4;5
"
        )
        .unwrap();
        temp_file.seek(SeekFrom::Start(0)).unwrap();

        let app_ctx = InMemoryContext::test_default();

        let session = app_ctx.default_session_ref().await.clone();
        let session_id = session.id();

        let workflow = Workflow {
            operator: TypedOperator::Vector(Box::new(CsvSource {
                params: CsvSourceParameters {
                    file_path: temp_file.path().into(),
                    field_separator: ';',
                    geometry: CsvGeometrySpecification::XY {
                        x: "x".into(),
                        y: "y".into(),
                    },
                    time: CsvTimeSpecification::None,
                },
            })),
        };

        let workflow_id = app_ctx
            .session_context(session)
            .db()
            .register_workflow(workflow)
            .await
            .unwrap();

        let params = &[
            ("request", "GetFeature"),
            ("service", "WFS"),
            ("version", "2.0.0"),
            ("typeNames", &workflow_id.to_string()),
            ("bbox", "-90,-180,90,180"),
            ("srsName", "EPSG:4326"),
        ];
        let req = test::TestRequest::with_uri(&format!(
            "/wfs/{}?{}",
            workflow_id,
            &serde_urlencoded::to_string(params).unwrap()
        ))
        .method(method)
        .append_header((header::AUTHORIZATION, Bearer::new(session_id.to_string())));
        send_test_request(req, app_ctx).await
    }

    #[tokio::test]
    async fn get_feature_json() {
        let res = get_feature_json_test_helper(Method::GET).await;

        assert_eq!(res.status(), 200);
        assert_eq!(
            read_body_string(res).await,
            json!({
                "type": "FeatureCollection",
                "features": [{
                    "type": "Feature",
                    "geometry": {
                        "type": "Point",
                        "coordinates": [0.0, 1.0]
                    },
                    "properties": {},
                    "when": {
                        "start": "-262144-01-01T00:00:00+00:00",
                        "end": "+262143-12-31T23:59:59.999+00:00",
                        "type": "Interval"
                    }
                }, {
                    "type": "Feature",
                    "geometry": {
                        "type": "Point",
                        "coordinates": [2.0, 3.0]
                    },
                    "properties": {},
                    "when": {
                        "start": "-262144-01-01T00:00:00+00:00",
                        "end": "+262143-12-31T23:59:59.999+00:00",
                        "type": "Interval"
                    }
                }, {
                    "type": "Feature",
                    "geometry": {
                        "type": "Point",
                        "coordinates": [4.0, 5.0]
                    },
                    "properties": {},
                    "when": {
                        "start": "-262144-01-01T00:00:00+00:00",
                        "end": "+262143-12-31T23:59:59.999+00:00",
                        "type": "Interval"
                    }
                }]
            })
            .to_string()
        );
    }

    #[tokio::test]
    async fn get_feature_json_invalid_method() {
        check_allowed_http_methods(get_feature_json_test_helper, &[Method::GET]).await;
    }

    #[tokio::test]
    async fn get_feature_json_missing_fields() {
        let app_ctx = InMemoryContext::test_default();

        let ctx = app_ctx.default_session_context().await;
        let session_id = ctx.session().id();

        let params = &[
            ("request", "GetFeature"),
            ("service", "WFS"),
            ("version", "2.0.0"),
            ("bbox", "-90,-180,90,180"),
            ("crs", "EPSG:4326"),
        ];
        let req = test::TestRequest::get()
            .uri(&format!(
                "/wfs/93d6785e-5eea-4e0e-8074-e7f78733d988?{}",
                &serde_urlencoded::to_string(params).unwrap()
            ))
            .append_header((header::AUTHORIZATION, Bearer::new(session_id.to_string())));
        let res = send_test_request(req, app_ctx).await;

        ErrorResponse::assert(
            res,
            400,
            "UnableToParseQueryString",
            "Unable to parse query string: missing field `typeNames`",
        )
        .await;
    }

    async fn add_dataset_definition_to_datasets(
        app_ctx: &InMemoryContext,
        dataset_definition_path: &Path,
    ) -> DatasetId {
        let data = fs::read_to_string(dataset_definition_path).unwrap();
        let data = data.replace("test_data/", test_data!("./").to_str().unwrap());
        let def: DatasetDefinition = serde_json::from_str(&data).unwrap();

        let db = app_ctx.default_session_context().await.db();

        db.add_dataset(def.properties, Box::new(def.meta_data))
            .await
            .unwrap()
    }

    #[tokio::test]
    async fn raster_vector_join() {
        let exe_ctx_tiling_spec = TilingSpecification {
            origin_coordinate: (0., 0.).into(),
            tile_size_in_pixels: GridShape2D::new([600, 600]),
        };

        // override the pixel size since this test was designed for 600 x 600 pixel tiles
        let app_ctx = InMemoryContext::new_with_context_spec(
            exe_ctx_tiling_spec,
            TestDefault::test_default(),
        );

        let session = app_ctx.default_session_ref().await.clone();
        let session_id = session.id();

        let ndvi_id: DataId =
            add_dataset_definition_to_datasets(&app_ctx, test_data!("dataset_defs/ndvi.json"))
                .await
                .into();
        let ne_10m_ports_id: DataId = add_dataset_definition_to_datasets(
            &app_ctx,
            test_data!("dataset_defs/points_with_time.json"),
        )
        .await
        .into();

        let workflow = serde_json::json!({
            "type": "Vector",
            "operator": {
                "type": "RasterVectorJoin",
                "params": {
                    "names": [
                        "NDVI"
                    ],
                    "featureAggregation": "first",
                    "temporalAggregation": "first"
                },
                "sources": {
                    "vector": {
                        "type": "OgrSource",
                        "params": {
                            "data": ne_10m_ports_id,
                            "attributeProjection": null
                        }
                    },
                    "rasters": [{
                        "type": "GdalSource",
                        "params": {
                            "data": ndvi_id,
                        }
                    }],
                }
            }
        });

        let json = serde_json::to_string(&workflow).unwrap();

        let workflow = serde_json::from_str(&json).unwrap();

        let workflow_id = app_ctx
            .session_context(session)
            .db()
            .register_workflow(workflow)
            .await
            .unwrap();

        let params = &[
            ("request", "GetFeature"),
            ("service", "WFS"),
            ("version", "2.0.0"),
            ("typeNames", &workflow_id.to_string()),
            ("bbox", "-90,-180,90,180"),
            ("srsName", "EPSG:4326"),
            ("time", "2014-04-01T12:00:00.000Z/2014-04-01T12:00:00.000Z"),
        ];
        let req = test::TestRequest::get()
            .uri(&format!(
                "/wfs/{}?{}",
                workflow_id,
                &serde_urlencoded::to_string(params).unwrap()
            ))
            .append_header((header::AUTHORIZATION, Bearer::new(session_id.to_string())));
        let res = send_test_request(req, app_ctx).await;

        let body: serde_json::Value = test::read_body_json(res).await;

        assert_eq!(
            body,
            serde_json::json!({
                "type": "FeatureCollection",
                "features": [{
                    "type": "Feature",
                    "geometry": {
                        "type": "Point",
                        "coordinates": [12.843_159, 47.825_724]
                    },
                    "properties": {
                        "NDVI": 228
                    },
                    "when": {
                        "start": "2014-04-01T00:00:00+00:00",
                        "end": "2014-07-01T00:00:00+00:00",
                        "type": "Interval"
                    }
                }]
            })
        );
    }
}<|MERGE_RESOLUTION|>--- conflicted
+++ resolved
@@ -508,13 +508,8 @@
         request
             .queryResolution
             .map_or_else(SpatialResolution::zero_point_one, |r| r.0),
-<<<<<<< HEAD
     );
-    let query_ctx = ctx.query_context(session)?;
-=======
-    };
     let query_ctx = ctx.query_context()?;
->>>>>>> c02380b4
 
     let json = match processor {
         TypedVectorQueryProcessor::Data(p) => {
