use std::collections::HashMap;
use std::io::{Cursor, Write};
use std::sync::Arc;

use crate::api::model::datatypes::{DataId, TimeInterval};
use crate::contexts::ApplicationContext;
use crate::datasets::listing::{DatasetProvider, Provenance, ProvenanceOutput};
use crate::error::Result;
use crate::handlers::SessionContext;
use crate::layers::storage::LayerProviderDb;
use crate::ogc::util::{parse_bbox, parse_time};
use crate::util::parsing::{parse_spatial_partition, parse_spatial_resolution};
use crate::util::IdResponse;
use crate::workflows::registry::WorkflowRegistry;
use crate::workflows::workflow::{Workflow, WorkflowId};
use crate::workflows::{RasterWebsocketStreamHandler, VectorWebsocketStreamHandler};
use actix_web::{web, FromRequest, HttpRequest, HttpResponse, Responder};
use futures::future::join_all;
use geoengine_datatypes::error::{BoxedResultExt, ErrorSource};
use geoengine_datatypes::primitives::{
    BoundingBox2D, RasterQueryRectangle, SpatialPartition2D, SpatialResolution,
    VectorQueryRectangle,
};
use geoengine_operators::call_on_typed_operator;
use geoengine_operators::engine::{
    ExecutionContext, OperatorData, TypedOperator, TypedResultDescriptor, WorkflowOperatorPath,
};
use serde::{Deserialize, Serialize};
use utoipa::{IntoParams, ToSchema};

use crate::datasets::{schedule_raster_dataset_from_workflow_task, RasterDatasetFromWorkflow};
use crate::handlers::tasks::TaskResponse;
use crate::util::config::get_config_element;
use snafu::{ResultExt, Snafu};
use zip::{write::FileOptions, ZipWriter};

pub(crate) fn init_workflow_routes<C>(cfg: &mut web::ServiceConfig)
where
    C: ApplicationContext,
    C::Session: FromRequest,
{
    cfg.service(
        // TODO: rename to plural `workflows`
        web::scope("/workflow")
            .service(web::resource("").route(web::post().to(register_workflow_handler::<C>)))
            .service(
                web::scope("/{id}")
                    .service(web::resource("").route(web::get().to(load_workflow_handler::<C>)))
                    .service(
                        web::resource("/metadata")
                            .route(web::get().to(get_workflow_metadata_handler::<C>)),
                    )
                    .service(
                        web::resource("/provenance")
                            .route(web::get().to(get_workflow_provenance_handler::<C>)),
                    )
                    .service(
                        web::resource("/allMetadata/zip")
                            .route(web::get().to(get_workflow_all_metadata_zip_handler::<C>)),
                    )
                    .service(
                        web::resource("/rasterStream")
                            .route(web::get().to(raster_stream_websocket::<C>)),
                    )
                    .service(
                        web::resource("/vectorStream")
                            .route(web::get().to(vector_stream_websocket::<C>)),
                    ),
            ),
    )
    .service(
        web::resource("datasetFromWorkflow/{id}")
            .route(web::post().to(dataset_from_workflow_handler::<C>)),
    );
}

/// Registers a new Workflow.
#[utoipa::path(
    tag = "Workflows",
    post,
    path = "/workflow",
    request_body(content = Workflow, examples(
        ("MockPointSource" = (value = json!({
            "type": "Vector",
            "operator": {
                "type": "MockPointSource",
                    "params": {
                        "points": [
                            { "x": 0.0, "y": 0.1 },
                            { "x": 1.0, "y": 1.1 }
                        ]
                    }
                }
        }))),
        ("Statistics Plot" = (value = json!({
            "type": "Plot",
            "operator": {
                "type": "Statistics",
                "params": {},
                "sources": {
                    "source": {
                        "type": "OgrSource",
                        "params": {
                            "data": "ne_10m_ports",
                            "attributeProjection": null,
                            "attributeFilters": null
                        }
                    }
                }
            }
        }))))
    ),
    responses(
        (status = 200, response = crate::api::model::responses::IdResponse)
    ),
    security(
        ("session_token" = [])
    )
)]
async fn register_workflow_handler<C: ApplicationContext>(
    session: C::Session,
    app_ctx: web::Data<C>,
    workflow: web::Json<Workflow>,
) -> Result<impl Responder> {
    let ctx = app_ctx.session_context(session);

    let workflow = workflow.into_inner();

    // ensure the workflow is valid by initializing it
    let execution_context = ctx.execution_context()?;
    let workflow_operator_path_root = WorkflowOperatorPath::initialize_root();

    match workflow.clone().operator {
        TypedOperator::Vector(o) => {
            o.initialize(workflow_operator_path_root, &execution_context)
                .await
                .context(crate::error::Operator)?;
        }
        TypedOperator::Raster(o) => {
            o.initialize(workflow_operator_path_root, &execution_context)
                .await
                .context(crate::error::Operator)?;
        }
        TypedOperator::Plot(o) => {
            o.initialize(workflow_operator_path_root, &execution_context)
                .await
                .context(crate::error::Operator)?;
        }
    }

    let id = ctx.db().register_workflow(workflow).await?;
    Ok(web::Json(IdResponse::from(id)))
}

/// Retrieves an existing Workflow.
#[utoipa::path(
    tag = "Workflows",
    get,
    path = "/workflow/{id}",
    responses(
        (status = 200, description = "Workflow loaded from database", body = Workflow,
            example = json!({"type": "Vector", "operator": {"type": "MockPointSource", "params": {"points": [{"x": 0.0, "y": 0.1}, {"x": 1.0, "y": 1.1}]}}})
        )
    ),
    params(
        ("id" = WorkflowId, description = "Workflow id")
    ),
    security(
        ("session_token" = [])
    )
)]
async fn load_workflow_handler<C: ApplicationContext>(
    id: web::Path<WorkflowId>,
    session: C::Session,
    app_ctx: web::Data<C>,
) -> Result<impl Responder> {
    let wf = app_ctx
        .session_context(session)
        .db()
        .load_workflow(&id.into_inner())
        .await?;
    Ok(web::Json(wf))
}

/// Gets the metadata of a workflow
#[utoipa::path(
    tag = "Workflows",
    get,
    path = "/workflow/{id}/metadata",
    responses(
        (status = 200, description = "Metadata of loaded workflow", body = TypedResultDescriptor,
            example = json!({"type": "vector", "dataType": "MultiPoint", "spatialReference": "EPSG:4326", "columns": {}})
        )
    ),
    params(
        ("id" = WorkflowId, description = "Workflow id")
    ),
    security(
        ("session_token" = [])
    )
)]
async fn get_workflow_metadata_handler<C: ApplicationContext>(
    id: web::Path<WorkflowId>,
    session: C::Session,
    app_ctx: web::Data<C>,
) -> Result<impl Responder> {
    let ctx = app_ctx.session_context(session);

    let workflow = ctx.db().load_workflow(&id.into_inner()).await?;

    let execution_context = ctx.execution_context()?;

    let result_descriptor =
        workflow_metadata::<C::SessionContext>(workflow, execution_context).await?;

    Ok(web::Json(result_descriptor))
}

async fn workflow_metadata<C: SessionContext>(
    workflow: Workflow,
    execution_context: C::ExecutionContext,
) -> Result<TypedResultDescriptor> {
    // TODO: use cache here
    let workflow_operator_path_root = WorkflowOperatorPath::initialize_root();

    let result_descriptor: TypedResultDescriptor = call_on_typed_operator!(
        workflow.operator,
        operator => {
            let operator = operator
                .initialize(workflow_operator_path_root, &execution_context).await
                .context(crate::error::Operator)?;

            #[allow(clippy::clone_on_copy)]
            operator.result_descriptor().clone().into()
        }
    );

    Ok(result_descriptor)
}

/// Gets the provenance of all datasets used in a workflow.
#[utoipa::path(
    tag = "Workflows",
    get,
    path = "/workflow/{id}/provenance",
    responses(
        (status = 200, description = "Provenance of used datasets", body = [ProvenanceOutput],
            example = json!([{"dataset": {"type": "internal", "datasetId": "846a823a-6859-4b94-ab0a-c1de80f593d8"}, "provenance": {"citation": "Author, Dataset Tile", "license": "Some license", "uri": "http://example.org/"}}, {"dataset": {"type": "internal", "datasetId": "453cd398-f271-437b-9c3d-7f42213ea30a"}, "provenance": {"citation": "Another Author, Another Dataset Tile", "license": "Some other license", "uri": "http://example.org/"}}])
        )
    ),
    params(
        ("id" = WorkflowId, description = "Workflow id")
    ),
    security(
        ("session_token" = [])
    )
)]
async fn get_workflow_provenance_handler<C: ApplicationContext>(
    id: web::Path<WorkflowId>,
    session: C::Session,
    app_ctx: web::Data<C>,
) -> Result<impl Responder> {
    let ctx = app_ctx.session_context(session);

    let workflow: Workflow = ctx.db().load_workflow(&id.into_inner()).await?;

    let provenance = workflow_provenance(&workflow, &ctx).await?;

    Ok(web::Json(provenance))
}

#[derive(Serialize)]
struct ProvenanceEntry {
    provenance: Provenance,
    data: Vec<DataId>,
}

async fn workflow_provenance<C: SessionContext>(
    workflow: &Workflow,
    ctx: &C,
) -> Result<Vec<ProvenanceEntry>> {
    let db = ctx.db();
    let execution_ctx = ctx.execution_context()?;

    let data_names = workflow.operator.data_names();
    let mut datasets = Vec::<DataId>::with_capacity(data_names.len());
    for data_name in data_names {
        let data_id = execution_ctx.resolve_named_data(&data_name).await?;
        datasets.push(data_id.into());
    }

    let provenance: Vec<_> = datasets
        .iter()
        .map(|id| resolve_provenance::<C>(&db, id))
        .collect();
    let provenance: Result<Vec<_>> = join_all(provenance).await.into_iter().collect();

    // Filter duplicate DataIds and missing Provenance
    let provenance: HashMap<DataId, Vec<Provenance>> = provenance?
        .into_iter()
        .filter_map(|p| {
            if let Some(provenance) = p.provenance {
                Some((p.data, provenance))
            } else {
                None
            }
        })
        .collect();

    // Group DataIds by Provenance
    let mut result: HashMap<Provenance, Vec<DataId>> = HashMap::new();
    for (data, provenances) in provenance {
        for item in provenances {
            result.entry(item).or_default().push(data.clone());
        }
    }
    let result = result
        .into_iter()
        .map(|(provenance, data)| ProvenanceEntry { provenance, data })
        .collect();

    Ok(result)
}

/// Gets a ZIP archive of the worklow, its provenance and the output metadata.
///
/// # Example
///
/// ```text
/// GET /workflow/cee25e8c-18a0-5f1b-a504-0bc30de21e06/all_metadata/zip
/// Authorization: Bearer e9da345c-b1df-464b-901c-0335a0419227
/// ```
/// Response:
/// <zip archive>
/// ```
async fn get_workflow_all_metadata_zip_handler<C: ApplicationContext>(
    id: web::Path<WorkflowId>,
    session: C::Session,
    app_ctx: web::Data<C>,
) -> Result<impl Responder> {
    let ctx = app_ctx.session_context(session);

    let id = id.into_inner();

    let workflow = ctx.db().load_workflow(&id).await?;

    let (metadata, provenance) = futures::try_join!(
        workflow_metadata::<C::SessionContext>(workflow.clone(), ctx.execution_context()?),
        workflow_provenance(&workflow, &ctx),
    )?;

    let output = crate::util::spawn_blocking(move || {
        let mut output = Vec::new();

        let zip_options =
            FileOptions::default().compression_method(zip::CompressionMethod::Deflated);
        let mut zip_writer = ZipWriter::new(Cursor::new(&mut output));

        let workflow_filename = "workflow.json";
        zip_writer
            .start_file(workflow_filename, zip_options)
            .boxed_context(error::CannotAddDataToZipFile {
                item: workflow_filename,
            })?;
        zip_writer
            .write_all(serde_json::to_string_pretty(&workflow)?.as_bytes())
            .boxed_context(error::CannotAddDataToZipFile {
                item: workflow_filename,
            })?;

        let metadata_filename = "metadata.json";
        zip_writer
            .start_file(metadata_filename, zip_options)
            .boxed_context(error::CannotAddDataToZipFile {
                item: metadata_filename,
            })?;
        zip_writer
            .write_all(serde_json::to_string_pretty(&metadata)?.as_bytes())
            .boxed_context(error::CannotAddDataToZipFile {
                item: metadata_filename,
            })?;

        let citation_filename = "citation.json";
        zip_writer
            .start_file(citation_filename, zip_options)
            .boxed_context(error::CannotAddDataToZipFile {
                item: citation_filename,
            })?;
        zip_writer
            .write_all(serde_json::to_string_pretty(&provenance)?.as_bytes())
            .boxed_context(error::CannotAddDataToZipFile {
                item: citation_filename,
            })?;

        zip_writer
            .finish()
            .boxed_context(error::CannotFinishZipFile)?;
        drop(zip_writer);

        Result::<Vec<u8>>::Ok(output)
    })
    .await??;

    let response = HttpResponse::Ok()
        .content_type("application/zip")
        .insert_header((
            "content-disposition",
            format!("attachment; filename=\"metadata_{id}.zip\""),
        ))
        .body(web::Bytes::from(output));

    Ok(response)
}

async fn resolve_provenance<C: SessionContext>(
    db: &C::GeoEngineDB,
    id: &DataId,
) -> Result<ProvenanceOutput> {
    match id {
        DataId::Internal { dataset_id } => db.load_provenance(dataset_id).await,
        DataId::External(e) => {
            db.load_layer_provider(e.provider_id)
                .await?
                .provenance(id)
                .await
        }
    }
}

/// Create a task for creating a new dataset from the result of the workflow given by its `id` and the dataset parameters in the request body.
/// Returns the id of the created task
#[utoipa::path(
    tag = "Workflows",
    post,
    path = "/datasetFromWorkflow/{id}",
    request_body = RasterDatasetFromWorkflow,
    responses(
        (status = 200, description = "Id of created task", body = TaskResponse,
            example = json!({"taskId": "7f8a4cfe-76ab-4972-b347-b197e5ef0f3c"})
        )
    ),
    params(
        ("id" = WorkflowId, description = "Workflow id")
    ),
    security(
        ("session_token" = [])
    )
)]
async fn dataset_from_workflow_handler<C: ApplicationContext>(
    id: web::Path<WorkflowId>,
    session: C::Session,
    app_ctx: web::Data<C>,
    info: web::Json<RasterDatasetFromWorkflow>,
) -> Result<web::Json<TaskResponse>> {
    let ctx = Arc::new(app_ctx.session_context(session));

    let id = id.into_inner();
    let workflow = ctx.db().load_workflow(&id).await?;
    let compression_num_threads =
        get_config_element::<crate::util::config::Gdal>()?.compression_num_threads;

    let task_id = schedule_raster_dataset_from_workflow_task(
        format!("workflow {id}"),
        workflow,
        ctx,
        info.into_inner(),
        compression_num_threads,
    )
    .await?;

    Ok(web::Json(TaskResponse::new(task_id)))
}

/// The query parameters for `raster_stream_websocket`.
#[derive(Copy, Clone, Debug, PartialEq, Deserialize, IntoParams)]
#[serde(rename_all = "camelCase")]
pub struct RasterStreamWebsocketQuery {
    #[serde(deserialize_with = "parse_spatial_partition")]
    pub spatial_bounds: SpatialPartition2D,
    #[serde(deserialize_with = "parse_time")]
    pub time_interval: TimeInterval,
    #[serde(deserialize_with = "parse_spatial_resolution")]
    pub spatial_resolution: SpatialResolution,
    pub result_type: RasterStreamWebsocketResultType,
}

/// The stream result type for `raster_stream_websocket`.
#[derive(Copy, Clone, Debug, PartialEq, Serialize, Deserialize, ToSchema)]
#[serde(rename_all = "camelCase")]
pub enum RasterStreamWebsocketResultType {
    Arrow,
}

/// Query a workflow raster result as a stream of tiles via a websocket connection.
#[utoipa::path(
    tag = "Workflows",
    get,
    path = "/workflow/{id}/rasterStream",
    responses(
        (
            status = 101,
            description = "Upgrade to websocket connection",
            example = json!({
                "connection": "upgrade",
                "upgrade": "websocket",
                "sec-websocket-accept": "c31quXa8jR1ISUyecRy0pTdNLXk",
                "date": "Mon, 13 Feb 2023 12:10:15 GMT",
            })
        )
    ),
    params(
        ("id" = WorkflowId, description = "Workflow id"),
        RasterStreamWebsocketQuery,
    ),
    security(
        ("session_token" = [])
    )
)]
async fn raster_stream_websocket<C: ApplicationContext>(
    app_ctx: web::Data<C>,
    session: C::Session,
    id: web::Path<WorkflowId>,
    query: web::Query<RasterStreamWebsocketQuery>,
    request: HttpRequest,
    stream: web::Payload,
) -> Result<HttpResponse> {
    let ctx = app_ctx.session_context(session);

    let workflow = ctx.db().load_workflow(&id.into_inner()).await?;

    let operator = workflow
        .operator
        .get_raster()
        .boxed_context(error::WorkflowMustBeOfTypeRaster)?;

    let query_rectangle = RasterQueryRectangle {
        spatial_bounds: query.spatial_bounds,
        time_interval: query.time_interval.into(),
        spatial_resolution: query.spatial_resolution,
    };

    // this is the only result type for now
    debug_assert!(matches!(
        query.result_type,
        RasterStreamWebsocketResultType::Arrow
    ));

    let stream_handler = RasterWebsocketStreamHandler::new::<C::SessionContext>(
        operator,
        query_rectangle,
        ctx.execution_context()?,
        ctx.query_context()?,
    )
    .await?;

    match actix_web_actors::ws::start(stream_handler, &request, stream) {
        Ok(websocket) => Ok(websocket),
        Err(e) => Ok(e.error_response()),
    }
}

/// The query parameters for `raster_stream_websocket`.
#[derive(Copy, Clone, Debug, PartialEq, Deserialize, IntoParams)]
#[serde(rename_all = "camelCase")]
pub struct VectorStreamWebsocketQuery {
    #[serde(deserialize_with = "parse_bbox")]
    pub spatial_bounds: BoundingBox2D,
    #[serde(deserialize_with = "parse_time")]
    pub time_interval: TimeInterval,
    #[serde(deserialize_with = "parse_spatial_resolution")]
    pub spatial_resolution: SpatialResolution,
    pub result_type: RasterStreamWebsocketResultType,
}

/// Query a workflow raster result as a stream of tiles via a websocket connection.
#[utoipa::path(
    tag = "Workflows",
    get,
    path = "/workflow/{id}/vectorStream",
    responses(
        (
            status = 101,
            description = "Upgrade to websocket connection",
            example = json!({
                "connection": "upgrade",
                "upgrade": "websocket",
                "sec-websocket-accept": "c31quXa8jR1ISUyecRy0pTdNLXk",
                "date": "Mon, 13 Feb 2023 12:10:15 GMT",
            })
        )
    ),
    params(
        ("id" = WorkflowId, description = "Workflow id"),
        VectorStreamWebsocketQuery,
    ),
    security(
        ("session_token" = [])
    )
)]
async fn vector_stream_websocket<C: ApplicationContext>(
    app_ctx: web::Data<C>,
    session: C::Session,
    id: web::Path<WorkflowId>,
    query: web::Query<VectorStreamWebsocketQuery>,
    request: HttpRequest,
    stream: web::Payload,
) -> Result<HttpResponse> {
    let ctx = app_ctx.session_context(session);

    let workflow = ctx.db().load_workflow(&id.into_inner()).await?;

    let operator = workflow
        .operator
        .get_vector()
        .boxed_context(error::WorkflowMustBeOfTypeVector)?;

    let query_rectangle = VectorQueryRectangle {
        spatial_bounds: query.spatial_bounds,
        time_interval: query.time_interval.into(),
        spatial_resolution: query.spatial_resolution,
    };

    // this is the only result type for now
    debug_assert!(matches!(
        query.result_type,
        RasterStreamWebsocketResultType::Arrow
    ));

    let stream_handler = VectorWebsocketStreamHandler::new::<C::SessionContext>(
        operator,
        query_rectangle,
        ctx.execution_context()?,
        ctx.query_context()?,
    )
    .await?;

    match actix_web_actors::ws::start(stream_handler, &request, stream) {
        Ok(websocket) => Ok(websocket),
        Err(e) => Ok(e.error_response()),
    }
}

#[derive(Debug, Snafu)]
#[snafu(visibility(pub(crate)))]
#[snafu(module(error), context(suffix(false)))] // disables default `Snafu` suffix
pub enum WorkflowApiError {
    #[snafu(display("Adding data to output ZIP file failed"))]
    CannotAddDataToZipFile {
        item: &'static str,
        source: Box<dyn ErrorSource>,
    },
    #[snafu(display("Finishing to output ZIP file failed"))]
    CannotFinishZipFile { source: Box<dyn ErrorSource> },
    #[snafu(display("You can only query a raster stream for a raster workflow"))]
    WorkflowMustBeOfTypeRaster { source: Box<dyn ErrorSource> },
    #[snafu(display("You can only query a vector stream for a vector workflow"))]
    WorkflowMustBeOfTypeVector { source: Box<dyn ErrorSource> },
}

#[cfg(test)]
mod tests {

    use super::*;
    use crate::api::model::datatypes::DatasetName;
    use crate::contexts::{PostgresContext, Session, SimpleApplicationContext};
    use crate::datasets::storage::DatasetStore;
    use crate::datasets::RasterDatasetFromWorkflowResult;
    use crate::ge_context;
    use crate::handlers::ErrorResponse;
    use crate::tasks::util::test::wait_for_task_to_finish;
    use crate::tasks::{TaskManager, TaskStatus};
    use crate::util::config::get_config_element;
    use crate::util::tests::{
        add_ndvi_to_datasets, check_allowed_http_methods, check_allowed_http_methods2,
        read_body_string, register_ndvi_workflow_helper, send_test_request, TestDataUploads,
    };
    use crate::util::IdResponse;
    use crate::workflows::registry::WorkflowRegistry;
    use actix_web::dev::ServiceResponse;
    use actix_web::{http::header, http::Method, test};
    use actix_web_httpauth::headers::authorization::Bearer;
    use geoengine_datatypes::collections::MultiPointCollection;
    use geoengine_datatypes::primitives::CacheHint;
    use geoengine_datatypes::primitives::{
        ContinuousMeasurement, FeatureData, Measurement, MultiPoint, RasterQueryRectangle,
        SpatialPartition2D, SpatialResolution, TimeInterval,
    };
    use geoengine_datatypes::raster::{GridShape, RasterDataType, TilingSpecification};
    use geoengine_datatypes::spatial_reference::SpatialReference;
    use geoengine_operators::engine::{
        ExecutionContext, MultipleRasterOrSingleVectorSource, PlotOperator, TypedOperator,
    };
    use geoengine_operators::engine::{RasterOperator, RasterResultDescriptor, VectorOperator};
    use geoengine_operators::mock::{
        MockFeatureCollectionSource, MockPointSource, MockPointSourceParams, MockRasterSource,
        MockRasterSourceParams,
    };
    use geoengine_operators::plot::{Statistics, StatisticsParams};
    use geoengine_operators::source::{GdalSource, GdalSourceParameters};
    use geoengine_operators::util::input::MultiRasterOrVectorOperator::Raster;
    use geoengine_operators::util::raster_stream_to_geotiff::{
        single_timestep_raster_stream_to_geotiff_bytes, GdalGeoTiffDatasetMetadata,
        GdalGeoTiffOptions,
    };
    use serde_json::json;
    use std::io::Read;
    use std::sync::Arc;
    use tokio_postgres::NoTls;
    use zip::read::ZipFile;
    use zip::ZipArchive;

    async fn register_test_helper(
        app_ctx: PostgresContext<NoTls>,
        method: Method,
    ) -> ServiceResponse {
        let ctx = app_ctx.default_session_context().await.unwrap();

        let session_id = ctx.session().id();

        let workflow = Workflow {
            operator: MockPointSource {
                params: MockPointSourceParams {
                    points: vec![(0.0, 0.1).into(), (1.0, 1.1).into()],
                },
            }
            .boxed()
            .into(),
        };

        // insert workflow
        let req = test::TestRequest::default()
            .method(method)
            .uri("/workflow")
            .append_header((header::CONTENT_LENGTH, 0))
            .append_header((header::AUTHORIZATION, Bearer::new(session_id.to_string())))
            .set_json(&workflow);
        send_test_request(req, app_ctx).await
    }

    #[ge_context::test]
    async fn register(app_ctx: PostgresContext<NoTls>) {
        let res = register_test_helper(app_ctx, Method::POST).await;

        assert_eq!(res.status(), 200);

        let _id: IdResponse<WorkflowId> = test::read_body_json(res).await;
    }

    #[ge_context::test]
    async fn register_invalid_method(app_ctx: PostgresContext<NoTls>) {
        check_allowed_http_methods(
            |method| register_test_helper(app_ctx.clone(), method),
            &[Method::POST],
        )
        .await;
    }

    #[ge_context::test]
    async fn register_missing_header(app_ctx: PostgresContext<NoTls>) {
        let workflow = Workflow {
            operator: MockPointSource {
                params: MockPointSourceParams {
                    points: vec![(0.0, 0.1).into(), (1.0, 1.1).into()],
                },
            }
            .boxed()
            .into(),
        };

        // insert workflow
        let req = test::TestRequest::post()
            .uri("/workflow")
            .append_header((header::CONTENT_LENGTH, 0))
            .set_json(&workflow);
        let res = send_test_request(req, app_ctx).await;

        ErrorResponse::assert(
            res,
            401,
            "Unauthorized",
            "Authorization error: Header with authorization token not provided.",
        )
        .await;
    }

<<<<<<< HEAD
    #[tokio::test(flavor = "multi_thread", worker_threads = 1)]
    async fn register_invalid_body() {
        with_temp_context(|app_ctx, _| async move {
            let ctx = app_ctx.default_session_context().await.unwrap();

            let session_id = ctx.session().id();

            // insert workflow
            let req = test::TestRequest::post()
                .uri("/workflow")
                .append_header((header::CONTENT_LENGTH, 0))
                .append_header((header::CONTENT_TYPE, mime::APPLICATION_JSON))
                .append_header((header::AUTHORIZATION, Bearer::new(session_id.to_string())))
                .set_payload("no json");
            let res = send_test_request(req, app_ctx).await;

            ErrorResponse::assert(
                res,
                400,
                "BodyDeserializeError",
                "Error in user input: expected ident at line 1 column 2",
            )
            .await;
        })
=======
    #[ge_context::test]
    async fn register_invalid_body(app_ctx: PostgresContext<NoTls>) {
        let ctx = app_ctx.default_session_context().await.unwrap();

        let session_id = ctx.session().id();

        // insert workflow
        let req = test::TestRequest::post()
            .uri("/workflow")
            .append_header((header::CONTENT_LENGTH, 0))
            .append_header((header::CONTENT_TYPE, mime::APPLICATION_JSON))
            .append_header((header::AUTHORIZATION, Bearer::new(session_id.to_string())))
            .set_payload("no json");
        let res = send_test_request(req, app_ctx).await;

        ErrorResponse::assert(
            res,
            400,
            "BodyDeserializeError",
            "expected ident at line 1 column 2",
        )
>>>>>>> 664a57cd
        .await;
    }

    #[ge_context::test]
    async fn register_missing_fields(app_ctx: PostgresContext<NoTls>) {
        let ctx = app_ctx.default_session_context().await.unwrap();

        let session_id = ctx.session().id();

        let workflow = json!({});

<<<<<<< HEAD
            ErrorResponse::assert(
                res,
                400,
                "BodyDeserializeError",
                "Error in user input: missing field `type` at line 1 column 2",
            )
            .await;
        })
=======
        // insert workflow
        let req = test::TestRequest::post()
            .uri("/workflow")
            .append_header((header::CONTENT_LENGTH, 0))
            .append_header((header::AUTHORIZATION, Bearer::new(session_id.to_string())))
            .set_json(&workflow);
        let res = send_test_request(req, app_ctx).await;

        ErrorResponse::assert(
            res,
            400,
            "BodyDeserializeError",
            "missing field `type` at line 1 column 2",
        )
>>>>>>> 664a57cd
        .await;
    }

    async fn load_test_helper(
        app_ctx: PostgresContext<NoTls>,
        method: Method,
    ) -> (Workflow, ServiceResponse) {
        let ctx = app_ctx.default_session_context().await.unwrap();

        let session_id = ctx.session().id();

        let (workflow, id) = register_ndvi_workflow_helper(&app_ctx).await;

        let req = test::TestRequest::default()
            .method(method)
            .uri(&format!("/workflow/{id}"))
            .append_header((header::AUTHORIZATION, Bearer::new(session_id.to_string())));
        let res = send_test_request(req, app_ctx).await;

        // remove NDVI to allow calling this method again
        ctx.db()
            .delete_dataset(
                ctx.db()
                    .resolve_dataset_name_to_id(&DatasetName::new(None, "NDVI"))
                    .await
                    .unwrap(),
            )
            .await
            .unwrap();

        (workflow, res)
    }

    #[ge_context::test]
    async fn load(app_ctx: PostgresContext<NoTls>) {
        let (workflow, res) = load_test_helper(app_ctx, Method::GET).await;

        assert_eq!(res.status(), 200);
        assert_eq!(
            read_body_string(res).await,
            serde_json::to_string(&workflow).unwrap()
        );
    }

    #[ge_context::test]
    async fn load_invalid_method(app_ctx: PostgresContext<NoTls>) {
        check_allowed_http_methods2(
            |method| load_test_helper(app_ctx.clone(), method),
            &[Method::GET],
            |(_, res)| res,
        )
        .await;
    }

    #[ge_context::test]
    async fn load_missing_header(app_ctx: PostgresContext<NoTls>) {
        let (_, id) = register_ndvi_workflow_helper(&app_ctx).await;

        let req = test::TestRequest::get().uri(&format!("/workflow/{id}"));
        let res = send_test_request(req, app_ctx).await;

        ErrorResponse::assert(
            res,
            401,
            "Unauthorized",
            "Authorization error: Header with authorization token not provided.",
        )
        .await;
    }

    #[ge_context::test]
    async fn load_not_exist(app_ctx: PostgresContext<NoTls>) {
        let ctx = app_ctx.default_session_context().await.unwrap();

        let session_id = ctx.session().id();

        let req = test::TestRequest::get()
            .uri("/workflow/1")
            .append_header((header::AUTHORIZATION, Bearer::new(session_id.to_string())));
        let res = send_test_request(req, app_ctx).await;

        ErrorResponse::assert(res, 404, "NotFound", "Not Found").await;
    }

    async fn vector_metadata_test_helper(
        app_ctx: PostgresContext<NoTls>,
        method: Method,
    ) -> ServiceResponse {
        let ctx = app_ctx.default_session_context().await.unwrap();

        let session_id = app_ctx.default_session_id().await;

        let workflow = Workflow {
            operator: MockFeatureCollectionSource::single(
                MultiPointCollection::from_data(
                    MultiPoint::many(vec![(0.0, 0.1)]).unwrap(),
                    vec![TimeInterval::default()],
                    [
                        ("foo".to_string(), FeatureData::Float(vec![42.0])),
                        ("bar".to_string(), FeatureData::Int(vec![23])),
                    ]
                    .iter()
                    .cloned()
                    .collect(),
                    CacheHint::default(),
                )
                .unwrap(),
            )
            .boxed()
            .into(),
        };

        let id = ctx.db().register_workflow(workflow.clone()).await.unwrap();

        let req = test::TestRequest::default()
            .method(method)
            .uri(&format!("/workflow/{id}/metadata"))
            .append_header((header::AUTHORIZATION, Bearer::new(session_id.to_string())));
        send_test_request(req, app_ctx).await
    }

    #[ge_context::test]
    async fn vector_metadata(app_ctx: PostgresContext<NoTls>) {
        let res = vector_metadata_test_helper(app_ctx, Method::GET).await;

        let res_status = res.status();
        let res_body = read_body_string(res).await;
        assert_eq!(res_status, 200, "{res_body:?}");

        assert_eq!(
            serde_json::from_str::<serde_json::Value>(&res_body).unwrap(),
            json!({
                "type": "vector",
                "dataType": "MultiPoint",
                "spatialReference": "EPSG:4326",
                "columns": {
                    "bar": {
                        "dataType": "int",
                        "measurement": {
                            "type": "unitless"
                        }
                    },
                    "foo": {
                        "dataType": "float",
                        "measurement": {
                            "type": "unitless"
                        }
                    }
                },
                "time": null,
                "bbox": null
            })
        );
    }

    #[ge_context::test]
    async fn raster_metadata(app_ctx: PostgresContext<NoTls>) {
        let ctx = app_ctx.default_session_context().await.unwrap();

        let session_id = app_ctx.default_session_id().await;

        let workflow = Workflow {
            operator: MockRasterSource::<u8> {
                params: MockRasterSourceParams::<u8> {
                    data: vec![],
                    result_descriptor: RasterResultDescriptor {
                        data_type: RasterDataType::U8,
                        spatial_reference: SpatialReference::epsg_4326().into(),
                        measurement: Measurement::Continuous(ContinuousMeasurement {
                            measurement: "radiation".to_string(),
                            unit: None,
                        }),
                        time: None,
                        bbox: None,
                        resolution: None,
                    },
                },
            }
            .boxed()
            .into(),
        };

        let id = ctx.db().register_workflow(workflow.clone()).await.unwrap();

        let req = test::TestRequest::get()
            .uri(&format!("/workflow/{id}/metadata"))
            .append_header((header::AUTHORIZATION, Bearer::new(session_id.to_string())));
        let res = send_test_request(req, app_ctx).await;

        let res_status = res.status();
        let res_body = read_body_string(res).await;
        assert_eq!(res_status, 200, "{res_body:?}");

        assert_eq!(
            serde_json::from_str::<serde_json::Value>(&res_body).unwrap(),
            serde_json::json!({
                "type": "raster",
                "dataType": "U8",
                "spatialReference": "EPSG:4326",
                "measurement": {
                    "type": "continuous",
                    "measurement": "radiation",
                    "unit": null
                },
                "time": null,
                "bbox": null,
                "resolution": null
            })
        );
    }

    #[ge_context::test]
    async fn metadata_invalid_method(app_ctx: PostgresContext<NoTls>) {
        check_allowed_http_methods(
            |method| vector_metadata_test_helper(app_ctx.clone(), method),
            &[Method::GET],
        )
        .await;
    }

    #[ge_context::test]
    async fn metadata_missing_header(app_ctx: PostgresContext<NoTls>) {
        let ctx = app_ctx.default_session_context().await.unwrap();

        let workflow = Workflow {
            operator: MockFeatureCollectionSource::single(
                MultiPointCollection::from_data(
                    MultiPoint::many(vec![(0.0, 0.1)]).unwrap(),
                    vec![TimeInterval::default()],
                    [
                        ("foo".to_string(), FeatureData::Float(vec![42.0])),
                        ("bar".to_string(), FeatureData::Int(vec![23])),
                    ]
                    .iter()
                    .cloned()
                    .collect(),
                    CacheHint::default(),
                )
                .unwrap(),
            )
            .boxed()
            .into(),
        };

        let id = ctx.db().register_workflow(workflow.clone()).await.unwrap();

        let req = test::TestRequest::get().uri(&format!("/workflow/{id}/metadata"));
        let res = send_test_request(req, app_ctx).await;

        ErrorResponse::assert(
            res,
            401,
            "Unauthorized",
            "Authorization error: Header with authorization token not provided.",
        )
        .await;
    }

    #[ge_context::test]
    async fn plot_metadata(app_ctx: PostgresContext<NoTls>) {
        let ctx = app_ctx.default_session_context().await.unwrap();

        let session_id = app_ctx.default_session_id().await;

        let workflow = Workflow {
            operator: Statistics {
                params: StatisticsParams {
                    column_names: vec![],
                },
                sources: MultipleRasterOrSingleVectorSource {
                    source: Raster(vec![]),
                },
            }
            .boxed()
            .into(),
        };

        let id = ctx.db().register_workflow(workflow.clone()).await.unwrap();

        let req = test::TestRequest::get()
            .uri(&format!("/workflow/{id}/metadata"))
            .append_header((header::AUTHORIZATION, Bearer::new(session_id.to_string())));
        let res = send_test_request(req, app_ctx).await;

        let res_status = res.status();
        let res_body = read_body_string(res).await;
        assert_eq!(res_status, 200, "{res_body:?}");

        assert_eq!(
            serde_json::from_str::<serde_json::Value>(&res_body).unwrap(),
            serde_json::json!({
                "type": "plot",
                "spatialReference": "",
                "time": null,
                "bbox": null
            })
        );
    }

    #[ge_context::test]
    async fn provenance(app_ctx: PostgresContext<NoTls>) {
        let ctx = app_ctx.default_session_context().await.unwrap();

        let session_id = app_ctx.default_session_id().await;
        let (dataset_id, dataset) = add_ndvi_to_datasets(&app_ctx).await;

        let workflow = Workflow {
            operator: TypedOperator::Raster(
                GdalSource {
                    params: GdalSourceParameters {
                        data: dataset.into(),
                    },
                }
                .boxed(),
            ),
        };

        let id = ctx.db().register_workflow(workflow.clone()).await.unwrap();

        let req = test::TestRequest::get()
            .uri(&format!("/workflow/{id}/provenance"))
            .append_header((header::AUTHORIZATION, Bearer::new(session_id.to_string())));
        let res = send_test_request(req, app_ctx).await;

        let res_status = res.status();
        let res_body = read_body_string(res).await;
        assert_eq!(res_status, 200, "{res_body:?}");

        assert_eq!(
            serde_json::from_str::<serde_json::Value>(&res_body).unwrap(),
            serde_json::json!([
                {
                    "provenance": {
                        "citation": "Sample Citation",
                        "license": "Sample License",
                        "uri": "http://example.org/"
                    },
                    "data": [
                        {
                            "type": "internal",
                            "datasetId": dataset_id.to_string()
                        }
                    ]
                }
            ])
        );
    }

    #[ge_context::test]
    async fn it_does_not_register_invalid_workflow(app_ctx: PostgresContext<NoTls>) {
        let ctx = app_ctx.default_session_context().await.unwrap();
        let session_id = ctx.session().id();

        let workflow = json!({
          "type": "Vector",
          "operator": {
            "type": "Reprojection",
            "params": {
              "targetSpatialReference": "EPSG:4326"
            },
            "sources": {
              "source": {
                "type": "GdalSource",
                "params": {
                  "data": "test"
                }
              }
            }
          }
        });

        let req = test::TestRequest::post()
            .uri("/workflow")
            .append_header((header::AUTHORIZATION, Bearer::new(session_id.to_string())))
            .append_header((header::CONTENT_TYPE, mime::APPLICATION_JSON))
            .set_payload(workflow.to_string());
        let res = send_test_request(req, app_ctx.clone()).await;

        assert_eq!(res.status(), 400);

        let res_body = read_body_string(res).await;
        assert_eq!(
            res_body,
            json!({"error": "Operator", "message": "Operator: Invalid operator type: expected Vector found Raster"}).to_string()
        );
    }

    fn test_download_all_metadata_zip_tiling_spec() -> TilingSpecification {
        TilingSpecification {
            origin_coordinate: (0., 0.).into(),
            tile_size_in_pixels: GridShape::new([600, 600]),
        }
    }

    #[ge_context::test(tiling_spec = "test_download_all_metadata_zip_tiling_spec")]
    #[allow(clippy::too_many_lines)]
    async fn test_download_all_metadata_zip(app_ctx: PostgresContext<NoTls>) {
        fn zip_file_to_json(mut zip_file: ZipFile) -> serde_json::Value {
            let mut bytes = Vec::new();
            zip_file.read_to_end(&mut bytes).unwrap();

            serde_json::from_slice(&bytes).unwrap()
        }

        let session_id = app_ctx.default_session_id().await;

        let (dataset_id, dataset_name) = add_ndvi_to_datasets(&app_ctx).await;

        let workflow = Workflow {
            operator: TypedOperator::Raster(
                GdalSource {
                    params: GdalSourceParameters {
                        data: dataset_name.clone().into(),
                    },
                }
                .boxed(),
            ),
        };

        let workflow_id = app_ctx
            .default_session_context()
            .await
            .unwrap()
            .db()
            .register_workflow(workflow)
            .await
            .unwrap();

        // create dataset from workflow
        let req = test::TestRequest::get()
            .uri(&format!("/workflow/{workflow_id}/allMetadata/zip"))
            .append_header((header::AUTHORIZATION, Bearer::new(session_id.to_string())));
        let res = send_test_request(req, app_ctx.clone()).await;

        assert_eq!(res.status(), 200);

        let zip_bytes = test::read_body(res).await;

        let mut zip = ZipArchive::new(Cursor::new(zip_bytes)).unwrap();

        assert_eq!(zip.len(), 3);

        assert_eq!(
            zip_file_to_json(zip.by_name("workflow.json").unwrap()),
            serde_json::json!({
                "type": "Raster",
                "operator": {
                    "type": "GdalSource",
                    "params": {
                        "data": dataset_name
                    }
                }
            })
        );

        assert_eq!(
            zip_file_to_json(zip.by_name("metadata.json").unwrap()),
            serde_json::json!({
                "type": "raster",
                "dataType": "U8",
                "spatialReference": "EPSG:4326",
                "measurement": {
                    "type": "unitless"
                },
                "time": {
                    "start": 1_388_534_400_000_i64,
                    "end": 1_404_172_800_000_i64,
                },
                "bbox": {
                    "upperLeftCoordinate": {
                        "x": -180.0,
                        "y": 90.0,
                    },
                    "lowerRightCoordinate": {
                        "x": 180.0,
                        "y": -90.0
                    }
                },
                "resolution": {
                    "x": 0.1,
                    "y": 0.1
                }
            })
        );

        assert_eq!(
            zip_file_to_json(zip.by_name("citation.json").unwrap()),
            serde_json::json!([
                {
                    "provenance": {
                        "citation": "Sample Citation",
                        "license": "Sample License",
                        "uri": "http://example.org/"
                    },
                    "data": [
                        {
                            "type": "internal",
                            "datasetId": dataset_id
                        }
                    ]
                }
            ])
        );
    }

    /// override the pixel size since this test was designed for 600 x 600 pixel tiles
    fn dataset_from_workflow_task_success_tiling_spec() -> TilingSpecification {
        TilingSpecification {
            origin_coordinate: (0., 0.).into(),
            tile_size_in_pixels: GridShape::new([600, 600]),
        }
    }

    #[ge_context::test(tiling_spec = "dataset_from_workflow_task_success_tiling_spec")]
    #[allow(clippy::too_many_lines)]
    async fn dataset_from_workflow_task_success(app_ctx: PostgresContext<NoTls>) {
        let ctx = app_ctx.default_session_context().await.unwrap();

        let session_id = app_ctx.default_session_id().await;

        let (_, dataset) = add_ndvi_to_datasets(&app_ctx).await;

        let workflow = Workflow {
            operator: TypedOperator::Raster(
                GdalSource {
                    params: GdalSourceParameters {
                        data: dataset.into(),
                    },
                }
                .boxed(),
            ),
        };

        let workflow_id = ctx.db().register_workflow(workflow).await.unwrap();

        // create dataset from workflow
        let req = test::TestRequest::post()
            .uri(&format!("/datasetFromWorkflow/{workflow_id}"))
            .append_header((header::AUTHORIZATION, Bearer::new(session_id.to_string())))
            .append_header((header::CONTENT_TYPE, mime::APPLICATION_JSON))
            .set_payload(
                r#"{
                "displayName": "foo",
                "description": null,
                "query": {
                    "spatialBounds": {
                        "upperLeftCoordinate": {
                            "x": -10.0,
                            "y": 80.0
                        },
                        "lowerRightCoordinate": {
                            "x": 50.0,
                            "y": 20.0
                        }
                    },
                    "timeInterval": {
                        "start": 1388534400000,
                        "end": 1388534401000
                    },
                    "spatialResolution": {
                        "x": 0.1,
                        "y": 0.1
                    }
                }
            }"#,
            );
        let res = send_test_request(req, app_ctx.clone()).await;

        assert_eq!(res.status(), 200, "{:?}", res.response());

        let task_response =
            serde_json::from_str::<TaskResponse>(&read_body_string(res).await).unwrap();

        let tasks = Arc::new(ctx.tasks());

        wait_for_task_to_finish(tasks.clone(), task_response.task_id).await;

        let status = tasks.get_task_status(task_response.task_id).await.unwrap();

        let response = if let TaskStatus::Completed { info, .. } = status {
            info.as_any_arc()
                .downcast::<RasterDatasetFromWorkflowResult>()
                .unwrap()
                .as_ref()
                .clone()
        } else {
            panic!("Task must be completed");
        };

        // automatically deletes uploads on drop
        let _test_uploads = TestDataUploads {
            uploads: vec![response.upload],
        };

        // query the newly created dataset
        let op = GdalSource {
            params: GdalSourceParameters {
                data: response.dataset.into(),
            },
        }
        .boxed();

        let exe_ctx = ctx.execution_context().unwrap();

        let o = op
            .initialize(WorkflowOperatorPath::initialize_root(), &exe_ctx)
            .await
            .unwrap();

        let query_ctx = ctx.query_context().unwrap();
        let query_rect = RasterQueryRectangle {
            spatial_bounds: SpatialPartition2D::new((-10., 80.).into(), (50., 20.).into()).unwrap(),
            time_interval: TimeInterval::new_unchecked(1_388_534_400_000, 1_388_534_400_000 + 1000),
            spatial_resolution: SpatialResolution::zero_point_one(),
        };

        let processor = o.query_processor().unwrap().get_u8().unwrap();

        let result = single_timestep_raster_stream_to_geotiff_bytes(
            processor,
            query_rect,
            query_ctx,
            GdalGeoTiffDatasetMetadata {
                no_data_value: Some(0.),
                spatial_reference: SpatialReference::epsg_4326(),
            },
            GdalGeoTiffOptions {
                compression_num_threads: get_config_element::<crate::util::config::Gdal>()
                    .unwrap()
                    .compression_num_threads,
                as_cog: false,
                force_big_tiff: false,
            },
            None,
            Box::pin(futures::future::pending()),
            exe_ctx.tiling_specification(),
        )
        .await
        .unwrap();

        assert_eq!(
            include_bytes!("../../../test_data/raster/geotiff_from_stream_compressed.tiff")
                as &[u8],
            result.as_slice()
        );
    }
}<|MERGE_RESOLUTION|>--- conflicted
+++ resolved
@@ -783,32 +783,6 @@
         .await;
     }
 
-<<<<<<< HEAD
-    #[tokio::test(flavor = "multi_thread", worker_threads = 1)]
-    async fn register_invalid_body() {
-        with_temp_context(|app_ctx, _| async move {
-            let ctx = app_ctx.default_session_context().await.unwrap();
-
-            let session_id = ctx.session().id();
-
-            // insert workflow
-            let req = test::TestRequest::post()
-                .uri("/workflow")
-                .append_header((header::CONTENT_LENGTH, 0))
-                .append_header((header::CONTENT_TYPE, mime::APPLICATION_JSON))
-                .append_header((header::AUTHORIZATION, Bearer::new(session_id.to_string())))
-                .set_payload("no json");
-            let res = send_test_request(req, app_ctx).await;
-
-            ErrorResponse::assert(
-                res,
-                400,
-                "BodyDeserializeError",
-                "Error in user input: expected ident at line 1 column 2",
-            )
-            .await;
-        })
-=======
     #[ge_context::test]
     async fn register_invalid_body(app_ctx: PostgresContext<NoTls>) {
         let ctx = app_ctx.default_session_context().await.unwrap();
@@ -828,9 +802,8 @@
             res,
             400,
             "BodyDeserializeError",
-            "expected ident at line 1 column 2",
+            "Error in user input: expected ident at line 1 column 2",
         )
->>>>>>> 664a57cd
         .await;
     }
 
@@ -842,16 +815,6 @@
 
         let workflow = json!({});
 
-<<<<<<< HEAD
-            ErrorResponse::assert(
-                res,
-                400,
-                "BodyDeserializeError",
-                "Error in user input: missing field `type` at line 1 column 2",
-            )
-            .await;
-        })
-=======
         // insert workflow
         let req = test::TestRequest::post()
             .uri("/workflow")
@@ -864,9 +827,8 @@
             res,
             400,
             "BodyDeserializeError",
-            "missing field `type` at line 1 column 2",
+            "Error in user input: missing field `type` at line 1 column 2",
         )
->>>>>>> 664a57cd
         .await;
     }
 
