use std::collections::HashMap;
use std::io::{Cursor, Write};
use std::sync::Arc;

use crate::api::model::datatypes::{DataId, TimeInterval};
use crate::contexts::ApplicationContext;
use crate::datasets::listing::{DatasetProvider, Provenance, ProvenanceOutput};
use crate::error::Result;
use crate::handlers::SessionContext;
use crate::layers::storage::LayerProviderDb;
use crate::ogc::util::{parse_bbox, parse_time};
use crate::util::parsing::{parse_spatial_partition, parse_spatial_resolution};
use crate::util::IdResponse;
use crate::workflows::registry::WorkflowRegistry;
use crate::workflows::workflow::{Workflow, WorkflowId};
use crate::workflows::{RasterWebsocketStreamHandler, VectorWebsocketStreamHandler};
use actix_web::{web, FromRequest, HttpRequest, HttpResponse, Responder};
use futures::future::join_all;
use geoengine_datatypes::error::{BoxedResultExt, ErrorSource};
use geoengine_datatypes::primitives::{
    BoundingBox2D, RasterQueryRectangle, SpatialPartition2D, SpatialResolution,
    VectorQueryRectangle,
};
use geoengine_operators::call_on_typed_operator;
use geoengine_operators::engine::{
<<<<<<< HEAD
    ExecutionContext, OperatorData, TypedOperator, TypedResultDescriptor,
=======
    OperatorData, TypedOperator, TypedResultDescriptor, WorkflowOperatorPath,
>>>>>>> c02380b4
};
use serde::{Deserialize, Serialize};
use utoipa::{IntoParams, ToSchema};

use crate::datasets::{schedule_raster_dataset_from_workflow_task, RasterDatasetFromWorkflow};
use crate::handlers::tasks::TaskResponse;
use crate::util::config::get_config_element;
use snafu::{ResultExt, Snafu};
use zip::{write::FileOptions, ZipWriter};

pub(crate) fn init_workflow_routes<C>(cfg: &mut web::ServiceConfig)
where
    C: ApplicationContext,
    C::Session: FromRequest,
{
    cfg.service(
        // TODO: rename to plural `workflows`
        web::scope("/workflow")
            .service(web::resource("").route(web::post().to(register_workflow_handler::<C>)))
            .service(
                web::scope("/{id}")
                    .service(web::resource("").route(web::get().to(load_workflow_handler::<C>)))
                    .service(
                        web::resource("/metadata")
                            .route(web::get().to(get_workflow_metadata_handler::<C>)),
                    )
                    .service(
                        web::resource("/provenance")
                            .route(web::get().to(get_workflow_provenance_handler::<C>)),
                    )
                    .service(
                        web::resource("/allMetadata/zip")
                            .route(web::get().to(get_workflow_all_metadata_zip_handler::<C>)),
                    )
                    .service(
                        web::resource("/rasterStream")
                            .route(web::get().to(raster_stream_websocket::<C>)),
                    )
                    .service(
                        web::resource("/vectorStream")
                            .route(web::get().to(vector_stream_websocket::<C>)),
                    ),
            ),
    )
    .service(
        web::resource("datasetFromWorkflow/{id}")
            .route(web::post().to(dataset_from_workflow_handler::<C>)),
    );
}

/// Registers a new Workflow.
#[utoipa::path(
    tag = "Workflows",
    post,
    path = "/workflow",
    request_body(content = Workflow, examples(
        ("MockPointSource" = (value = json!({
            "type": "Vector",
            "operator": {
                "type": "MockPointSource",
                    "params": {
                        "points": [
                            { "x": 0.0, "y": 0.1 },
                            { "x": 1.0, "y": 1.1 }
                        ]
                    }
                }
        }))),
        ("Statistics Plot" = (value = json!({
            "type": "Plot",
            "operator": {
                "type": "Statistics",
                "params": {},
                "sources": {
                    "source": {
                        "type": "OgrSource",
                        "params": {
                            "data": {
                                "type": "internal",
                                "datasetId": "c36f5ce7-d0df-4982-babb-cc9e67d2a196"
                            },
                            "attributeProjection": null,
                            "attributeFilters": null
                        }
                    }
                }
            }
        }))))
    ),
    responses(
        (status = 200, response = crate::api::model::responses::IdResponse)
    ),
    security(
        ("session_token" = [])
    )
)]
async fn register_workflow_handler<C: ApplicationContext>(
    session: C::Session,
    app_ctx: web::Data<C>,
    workflow: web::Json<Workflow>,
) -> Result<impl Responder> {
    let ctx = app_ctx.session_context(session);

    let workflow = workflow.into_inner();

    // ensure the workflow is valid by initializing it
    let execution_context = ctx.execution_context()?;
    let workflow_operator_path_root = WorkflowOperatorPath::initialize_root();

    match workflow.clone().operator {
        TypedOperator::Vector(o) => {
            o.initialize(workflow_operator_path_root, &execution_context)
                .await
                .context(crate::error::Operator)?;
        }
        TypedOperator::Raster(o) => {
            o.initialize(workflow_operator_path_root, &execution_context)
                .await
                .context(crate::error::Operator)?;
        }
        TypedOperator::Plot(o) => {
            o.initialize(workflow_operator_path_root, &execution_context)
                .await
                .context(crate::error::Operator)?;
        }
    }

    let id = ctx.db().register_workflow(workflow).await?;
    Ok(web::Json(IdResponse::from(id)))
}

/// Retrieves an existing Workflow.
#[utoipa::path(
    tag = "Workflows",
    get,
    path = "/workflow/{id}",
    responses(
        (status = 200, description = "Workflow loaded from database", body = Workflow,
            example = json!({"type": "Vector", "operator": {"type": "MockPointSource", "params": {"points": [{"x": 0.0, "y": 0.1}, {"x": 1.0, "y": 1.1}]}}})
        )
    ),
    params(
        ("id" = WorkflowId, description = "Workflow id")
    ),
    security(
        ("session_token" = [])
    )
)]
async fn load_workflow_handler<C: ApplicationContext>(
    id: web::Path<WorkflowId>,
    session: C::Session,
    app_ctx: web::Data<C>,
) -> Result<impl Responder> {
    let wf = app_ctx
        .session_context(session)
        .db()
        .load_workflow(&id.into_inner())
        .await?;
    Ok(web::Json(wf))
}

/// Gets the metadata of a workflow
#[utoipa::path(
    tag = "Workflows",
    get,
    path = "/workflow/{id}/metadata",
    responses(
        (status = 200, description = "Metadata of loaded workflow", body = TypedResultDescriptor,
            example = json!({"type": "vector", "dataType": "MultiPoint", "spatialReference": "EPSG:4326", "columns": {}})
        )
    ),
    params(
        ("id" = WorkflowId, description = "Workflow id")
    ),
    security(
        ("session_token" = [])
    )
)]
async fn get_workflow_metadata_handler<C: ApplicationContext>(
    id: web::Path<WorkflowId>,
    session: C::Session,
    app_ctx: web::Data<C>,
) -> Result<impl Responder> {
    let ctx = app_ctx.session_context(session);

    let workflow = ctx.db().load_workflow(&id.into_inner()).await?;

    let execution_context = ctx.execution_context()?;

    let result_descriptor =
        workflow_metadata::<C::SessionContext>(workflow, execution_context).await?;

    Ok(web::Json(result_descriptor))
}

async fn workflow_metadata<C: SessionContext>(
    workflow: Workflow,
    execution_context: C::ExecutionContext,
) -> Result<TypedResultDescriptor> {
    // TODO: use cache here
    let workflow_operator_path_root = WorkflowOperatorPath::initialize_root();

    let result_descriptor: TypedResultDescriptor = call_on_typed_operator!(
        workflow.operator,
        operator => {
            let operator = operator
                .initialize(workflow_operator_path_root, &execution_context).await
                .context(crate::error::Operator)?;

            #[allow(clippy::clone_on_copy)]
            operator.result_descriptor().clone().into()
        }
    );

    Ok(result_descriptor)
}

/// Gets the provenance of all datasets used in a workflow.
#[utoipa::path(
    tag = "Workflows",
    get,
    path = "/workflow/{id}/provenance",
    responses(
        (status = 200, description = "Provenance of used datasets", body = [ProvenanceOutput],
            example = json!([{"dataset": {"type": "internal", "datasetId": "846a823a-6859-4b94-ab0a-c1de80f593d8"}, "provenance": {"citation": "Author, Dataset Tile", "license": "Some license", "uri": "http://example.org/"}}, {"dataset": {"type": "internal", "datasetId": "453cd398-f271-437b-9c3d-7f42213ea30a"}, "provenance": {"citation": "Another Author, Another Dataset Tile", "license": "Some other license", "uri": "http://example.org/"}}])
        )
    ),
    params(
        ("id" = WorkflowId, description = "Workflow id")
    ),
    security(
        ("session_token" = [])
    )
)]
async fn get_workflow_provenance_handler<C: ApplicationContext>(
    id: web::Path<WorkflowId>,
    session: C::Session,
    app_ctx: web::Data<C>,
) -> Result<impl Responder> {
    let ctx = app_ctx.session_context(session);

    let workflow: Workflow = ctx.db().load_workflow(&id.into_inner()).await?;

    let provenance = workflow_provenance(&workflow, &ctx).await?;

    Ok(web::Json(provenance))
}

#[derive(Serialize)]
struct ProvenanceEntry {
    provenance: Provenance,
    data: Vec<DataId>,
}

async fn workflow_provenance<C: SessionContext>(
    workflow: &Workflow,
    ctx: &C,
) -> Result<Vec<ProvenanceEntry>> {
    let datasets: Vec<DataId> = workflow
        .operator
        .data_ids()
        .into_iter()
        .map(Into::into)
        .collect();

    let db = ctx.db();

    let provenance: Vec<_> = datasets
        .iter()
        .map(|id| resolve_provenance::<C>(&db, id))
        .collect();
    let provenance: Result<Vec<_>> = join_all(provenance).await.into_iter().collect();

    // Filter duplicate DataIds and missing Provenance
    let provenance: HashMap<DataId, Vec<Provenance>> = provenance?
        .into_iter()
        .filter_map(|p| {
            if let Some(provenance) = p.provenance {
                Some((p.data, provenance))
            } else {
                None
            }
        })
        .collect();

    // Group DataIds by Provenance
    let mut result: HashMap<Provenance, Vec<DataId>> = HashMap::new();
    for (data, provenances) in provenance {
        for item in provenances {
            result.entry(item).or_default().push(data.clone());
        }
    }
    let result = result
        .into_iter()
        .map(|(provenance, data)| ProvenanceEntry { provenance, data })
        .collect();

    Ok(result)
}

/// Gets a ZIP archive of the worklow, its provenance and the output metadata.
///
/// # Example
///
/// ```text
/// GET /workflow/cee25e8c-18a0-5f1b-a504-0bc30de21e06/all_metadata/zip
/// Authorization: Bearer e9da345c-b1df-464b-901c-0335a0419227
/// ```
/// Response:
/// <zip archive>
/// ```
async fn get_workflow_all_metadata_zip_handler<C: ApplicationContext>(
    id: web::Path<WorkflowId>,
    session: C::Session,
    app_ctx: web::Data<C>,
) -> Result<impl Responder> {
    let ctx = app_ctx.session_context(session);

    let id = id.into_inner();

    let workflow = ctx.db().load_workflow(&id).await?;

    let (metadata, provenance) = futures::try_join!(
        workflow_metadata::<C::SessionContext>(workflow.clone(), ctx.execution_context()?),
        workflow_provenance(&workflow, &ctx),
    )?;

    let output = crate::util::spawn_blocking(move || {
        let mut output = Vec::new();

        let zip_options =
            FileOptions::default().compression_method(zip::CompressionMethod::Deflated);
        let mut zip_writer = ZipWriter::new(Cursor::new(&mut output));

        let workflow_filename = "workflow.json";
        zip_writer
            .start_file(workflow_filename, zip_options)
            .boxed_context(error::CannotAddDataToZipFile {
                item: workflow_filename,
            })?;
        zip_writer
            .write_all(serde_json::to_string_pretty(&workflow)?.as_bytes())
            .boxed_context(error::CannotAddDataToZipFile {
                item: workflow_filename,
            })?;

        let metadata_filename = "metadata.json";
        zip_writer
            .start_file(metadata_filename, zip_options)
            .boxed_context(error::CannotAddDataToZipFile {
                item: metadata_filename,
            })?;
        zip_writer
            .write_all(serde_json::to_string_pretty(&metadata)?.as_bytes())
            .boxed_context(error::CannotAddDataToZipFile {
                item: metadata_filename,
            })?;

        let citation_filename = "citation.json";
        zip_writer
            .start_file(citation_filename, zip_options)
            .boxed_context(error::CannotAddDataToZipFile {
                item: citation_filename,
            })?;
        zip_writer
            .write_all(serde_json::to_string_pretty(&provenance)?.as_bytes())
            .boxed_context(error::CannotAddDataToZipFile {
                item: citation_filename,
            })?;

        zip_writer
            .finish()
            .boxed_context(error::CannotFinishZipFile)?;
        drop(zip_writer);

        Result::<Vec<u8>>::Ok(output)
    })
    .await??;

    let response = HttpResponse::Ok()
        .content_type("application/zip")
        .insert_header((
            "content-disposition",
            format!("attachment; filename=\"metadata_{id}.zip\""),
        ))
        .body(web::Bytes::from(output));

    Ok(response)
}

async fn resolve_provenance<C: SessionContext>(
    db: &C::GeoEngineDB,
    id: &DataId,
) -> Result<ProvenanceOutput> {
    match id {
        DataId::Internal { dataset_id } => db.load_provenance(dataset_id).await,
        DataId::External(e) => {
            db.load_layer_provider(e.provider_id)
                .await?
                .provenance(id)
                .await
        }
    }
}

/// Create a task for creating a new dataset from the result of the workflow given by its `id` and the dataset parameters in the request body.
/// Returns the id of the created task
#[utoipa::path(
    tag = "Workflows",
    post,
    path = "/datasetFromWorkflow/{id}",
    request_body = RasterDatasetFromWorkflow,
    responses(
        (status = 200, description = "Id of created task", body = TaskResponse,
            example = json!({"taskId": "7f8a4cfe-76ab-4972-b347-b197e5ef0f3c"})
        )
    ),
    params(
        ("id" = WorkflowId, description = "Workflow id")
    ),
    security(
        ("session_token" = [])
    )
)]
async fn dataset_from_workflow_handler<C: ApplicationContext>(
    id: web::Path<WorkflowId>,
    session: C::Session,
    app_ctx: web::Data<C>,
    info: web::Json<RasterDatasetFromWorkflow>,
) -> Result<impl Responder> {
    let ctx = Arc::new(app_ctx.session_context(session));

    let workflow = ctx.db().load_workflow(&id.into_inner()).await?;
    let compression_num_threads =
        get_config_element::<crate::util::config::Gdal>()?.compression_num_threads;

    let task_id = schedule_raster_dataset_from_workflow_task(
        workflow,
        ctx,
        info.into_inner(),
        compression_num_threads,
    )
    .await?;

    Ok(web::Json(TaskResponse::new(task_id)))
}

/// The query parameters for `raster_stream_websocket`.
#[derive(Copy, Clone, Debug, PartialEq, Deserialize, IntoParams)]
#[serde(rename_all = "camelCase")]
pub struct RasterStreamWebsocketQuery {
    #[serde(deserialize_with = "parse_spatial_partition")]
    pub spatial_bounds: SpatialPartition2D,
    #[serde(deserialize_with = "parse_time")]
    pub time_interval: TimeInterval,
    #[serde(deserialize_with = "parse_spatial_resolution")]
    pub spatial_resolution: SpatialResolution,
    pub result_type: RasterStreamWebsocketResultType,
}

/// The stream result type for `raster_stream_websocket`.
#[derive(Copy, Clone, Debug, PartialEq, Serialize, Deserialize, ToSchema)]
#[serde(rename_all = "camelCase")]
pub enum RasterStreamWebsocketResultType {
    Arrow,
}

/// Query a workflow raster result as a stream of tiles via a websocket connection.
#[utoipa::path(
    tag = "Workflows",
    get,
    path = "/workflow/{id}/rasterStream",
    responses(
        (
            status = 101,
            description = "Upgrade to websocket connection",
            example = json!({
                "connection": "upgrade",
                "upgrade": "websocket",
                "sec-websocket-accept": "c31quXa8jR1ISUyecRy0pTdNLXk",
                "date": "Mon, 13 Feb 2023 12:10:15 GMT",
            })
        )
    ),
    params(
        ("id" = WorkflowId, description = "Workflow id"),
        RasterStreamWebsocketQuery,
    ),
    security(
        ("session_token" = [])
    )
)]
async fn raster_stream_websocket<C: ApplicationContext>(
    app_ctx: web::Data<C>,
    session: C::Session,
    id: web::Path<WorkflowId>,
    query: web::Query<RasterStreamWebsocketQuery>,
    request: HttpRequest,
    stream: web::Payload,
) -> Result<HttpResponse> {
    let ctx = app_ctx.session_context(session);

    let workflow = ctx.db().load_workflow(&id.into_inner()).await?;

    let operator = workflow
        .operator
        .get_raster()
        .boxed_context(error::WorkflowMustBeOfTypeRaster)?;

    let execution_context = ctx.execution_context(session.clone())?;

    let query_rectangle = RasterQueryRectangle::with_partition_and_resolution_and_origin(
        query.spatial_bounds,
        query.spatial_resolution,
        execution_context.tiling_specification().origin_coordinate,
        query.time_interval.into(),
    );

    // this is the only result type for now
    debug_assert!(matches!(
        query.result_type,
        RasterStreamWebsocketResultType::Arrow
    ));

    let stream_handler = RasterWebsocketStreamHandler::new::<C::SessionContext>(
        operator,
        query_rectangle,
<<<<<<< HEAD
        execution_context,
        ctx.query_context(session.clone())?,
=======
        ctx.execution_context()?,
        ctx.query_context()?,
>>>>>>> c02380b4
    )
    .await?;

    match actix_web_actors::ws::start(stream_handler, &request, stream) {
        Ok(websocket) => Ok(websocket),
        Err(e) => Ok(e.error_response()),
    }
}

/// The query parameters for `raster_stream_websocket`.
#[derive(Copy, Clone, Debug, PartialEq, Deserialize, IntoParams)]
#[serde(rename_all = "camelCase")]
pub struct VectorStreamWebsocketQuery {
    #[serde(deserialize_with = "parse_bbox")]
    pub spatial_bounds: BoundingBox2D,
    #[serde(deserialize_with = "parse_time")]
    pub time_interval: TimeInterval,
    #[serde(deserialize_with = "parse_spatial_resolution")]
    pub spatial_resolution: SpatialResolution,
    pub result_type: RasterStreamWebsocketResultType,
}

/// Query a workflow raster result as a stream of tiles via a websocket connection.
#[utoipa::path(
    tag = "Workflows",
    get,
    path = "/workflow/{id}/vectorStream",
    responses(
        (
            status = 101,
            description = "Upgrade to websocket connection",
            example = json!({
                "connection": "upgrade",
                "upgrade": "websocket",
                "sec-websocket-accept": "c31quXa8jR1ISUyecRy0pTdNLXk",
                "date": "Mon, 13 Feb 2023 12:10:15 GMT",
            })
        )
    ),
    params(
        ("id" = WorkflowId, description = "Workflow id"),
        VectorStreamWebsocketQuery,
    ),
    security(
        ("session_token" = [])
    )
)]
async fn vector_stream_websocket<C: ApplicationContext>(
    app_ctx: web::Data<C>,
    session: C::Session,
    id: web::Path<WorkflowId>,
    query: web::Query<VectorStreamWebsocketQuery>,
    request: HttpRequest,
    stream: web::Payload,
) -> Result<HttpResponse> {
    let ctx = app_ctx.session_context(session);

    let workflow = ctx.db().load_workflow(&id.into_inner()).await?;

    let operator = workflow
        .operator
        .get_vector()
        .boxed_context(error::WorkflowMustBeOfTypeVector)?;

    let query_rectangle = VectorQueryRectangle::with_bounds_and_resolution(
        query.spatial_bounds,
        query.time_interval.into(),
        query.spatial_resolution,
    );

    // this is the only result type for now
    debug_assert!(matches!(
        query.result_type,
        RasterStreamWebsocketResultType::Arrow
    ));

    let stream_handler = VectorWebsocketStreamHandler::new::<C::SessionContext>(
        operator,
        query_rectangle,
        ctx.execution_context()?,
        ctx.query_context()?,
    )
    .await?;

    match actix_web_actors::ws::start(stream_handler, &request, stream) {
        Ok(websocket) => Ok(websocket),
        Err(e) => Ok(e.error_response()),
    }
}

#[derive(Debug, Snafu)]
#[snafu(visibility(pub(crate)))]
#[snafu(module(error), context(suffix(false)))] // disables default `Snafu` suffix
pub enum WorkflowApiError {
    #[snafu(display("Adding data to output ZIP file failed"))]
    CannotAddDataToZipFile {
        item: &'static str,
        source: Box<dyn ErrorSource>,
    },
    #[snafu(display("Finishing to output ZIP file failed"))]
    CannotFinishZipFile { source: Box<dyn ErrorSource> },
    #[snafu(display("You can only query a raster stream for a raster workflow"))]
    WorkflowMustBeOfTypeRaster { source: Box<dyn ErrorSource> },
    #[snafu(display("You can only query a vector stream for a vector workflow"))]
    WorkflowMustBeOfTypeVector { source: Box<dyn ErrorSource> },
}

#[cfg(test)]
mod tests {

    use super::*;
    use crate::contexts::{InMemoryContext, Session, SimpleApplicationContext};
    use crate::datasets::RasterDatasetFromWorkflowResult;
    use crate::handlers::ErrorResponse;
    use crate::tasks::util::test::wait_for_task_to_finish;
    use crate::tasks::{TaskManager, TaskStatus};
    use crate::util::config::get_config_element;
    use crate::util::tests::{
        add_ndvi_to_datasets, check_allowed_http_methods, check_allowed_http_methods2,
        read_body_string, register_ndvi_workflow_helper, send_test_request, TestDataUploads,
    };
    use crate::util::IdResponse;
    use crate::workflows::registry::WorkflowRegistry;
    use actix_web::dev::ServiceResponse;
    use actix_web::{http::header, http::Method, test};
    use actix_web_httpauth::headers::authorization::Bearer;
    use geoengine_datatypes::collections::MultiPointCollection;
    use geoengine_datatypes::primitives::{
        ContinuousMeasurement, FeatureData, Measurement, MultiPoint, RasterQueryRectangle,
        SpatialPartition2D, SpatialResolution, TimeInterval,
    };
    use geoengine_datatypes::raster::{GridShape, RasterDataType, TilingSpecification};
    use geoengine_datatypes::spatial_reference::SpatialReference;
    use geoengine_datatypes::util::test::TestDefault;
    use geoengine_operators::engine::{
        ExecutionContext, MultipleRasterOrSingleVectorSource, PlotOperator, TypedOperator,
    };
    use geoengine_operators::engine::{RasterOperator, RasterResultDescriptor, VectorOperator};
    use geoengine_operators::mock::{
        MockFeatureCollectionSource, MockPointSource, MockPointSourceParams, MockRasterSource,
        MockRasterSourceParams,
    };
    use geoengine_operators::plot::{Statistics, StatisticsParams};
    use geoengine_operators::source::{GdalSource, GdalSourceParameters};
    use geoengine_operators::util::input::MultiRasterOrVectorOperator::Raster;
    use geoengine_operators::util::raster_stream_to_geotiff::{
        single_timestep_raster_stream_to_geotiff_bytes, GdalGeoTiffDatasetMetadata,
        GdalGeoTiffOptions,
    };
    use serde_json::json;
    use std::io::Read;
    use std::sync::Arc;
    use zip::read::ZipFile;
    use zip::ZipArchive;

    async fn register_test_helper(method: Method) -> ServiceResponse {
        let app_ctx = InMemoryContext::test_default();

        let ctx = app_ctx.default_session_context().await;

        let session_id = ctx.session().id();

        let workflow = Workflow {
            operator: MockPointSource {
                params: MockPointSourceParams {
                    points: vec![(0.0, 0.1).into(), (1.0, 1.1).into()],
                },
            }
            .boxed()
            .into(),
        };

        // insert workflow
        let req = test::TestRequest::default()
            .method(method)
            .uri("/workflow")
            .append_header((header::CONTENT_LENGTH, 0))
            .append_header((header::AUTHORIZATION, Bearer::new(session_id.to_string())))
            .set_json(&workflow);
        send_test_request(req, app_ctx).await
    }

    #[tokio::test]
    async fn register() {
        let res = register_test_helper(Method::POST).await;

        assert_eq!(res.status(), 200);

        let _id: IdResponse<WorkflowId> = test::read_body_json(res).await;
    }

    #[tokio::test]
    async fn register_invalid_method() {
        check_allowed_http_methods(register_test_helper, &[Method::POST]).await;
    }

    #[tokio::test]
    async fn register_missing_header() {
        let app_ctx = InMemoryContext::test_default();

        let workflow = Workflow {
            operator: MockPointSource {
                params: MockPointSourceParams {
                    points: vec![(0.0, 0.1).into(), (1.0, 1.1).into()],
                },
            }
            .boxed()
            .into(),
        };

        // insert workflow
        let req = test::TestRequest::post()
            .uri("/workflow")
            .append_header((header::CONTENT_LENGTH, 0))
            .set_json(&workflow);
        let res = send_test_request(req, app_ctx).await;

        ErrorResponse::assert(
            res,
            401,
            "Unauthorized",
            "Authorization error: Header with authorization token not provided.",
        )
        .await;
    }

    #[tokio::test]
    async fn register_invalid_body() {
        let app_ctx = InMemoryContext::test_default();

        let ctx = app_ctx.default_session_context().await;

        let session_id = ctx.session().id();

        // insert workflow
        let req = test::TestRequest::post()
            .uri("/workflow")
            .append_header((header::CONTENT_LENGTH, 0))
            .append_header((header::CONTENT_TYPE, mime::APPLICATION_JSON))
            .append_header((header::AUTHORIZATION, Bearer::new(session_id.to_string())))
            .set_payload("no json");
        let res = send_test_request(req, app_ctx).await;

        ErrorResponse::assert(
            res,
            400,
            "BodyDeserializeError",
            "expected ident at line 1 column 2",
        )
        .await;
    }

    #[tokio::test]
    async fn register_missing_fields() {
        let app_ctx = InMemoryContext::test_default();

        let ctx = app_ctx.default_session_context().await;

        let session_id = ctx.session().id();

        let workflow = json!({});

        // insert workflow
        let req = test::TestRequest::post()
            .uri("/workflow")
            .append_header((header::CONTENT_LENGTH, 0))
            .append_header((header::AUTHORIZATION, Bearer::new(session_id.to_string())))
            .set_json(&workflow);
        let res = send_test_request(req, app_ctx).await;

        ErrorResponse::assert(
            res,
            400,
            "BodyDeserializeError",
            "missing field `type` at line 1 column 2",
        )
        .await;
    }

    async fn load_test_helper(method: Method) -> (Workflow, ServiceResponse) {
        let app_ctx = InMemoryContext::test_default();

        let ctx = app_ctx.default_session_context().await;

        let session_id = ctx.session().id();

        let (workflow, id) = register_ndvi_workflow_helper(&app_ctx).await;

        let req = test::TestRequest::default()
            .method(method)
            .uri(&format!("/workflow/{id}"))
            .append_header((header::AUTHORIZATION, Bearer::new(session_id.to_string())));
        let res = send_test_request(req, app_ctx).await;

        (workflow, res)
    }

    #[tokio::test]
    async fn load() {
        let (workflow, res) = load_test_helper(Method::GET).await;

        assert_eq!(res.status(), 200);
        assert_eq!(
            read_body_string(res).await,
            serde_json::to_string(&workflow).unwrap()
        );
    }

    #[tokio::test]
    async fn load_invalid_method() {
        check_allowed_http_methods2(load_test_helper, &[Method::GET], |(_, res)| res).await;
    }

    #[tokio::test]
    async fn load_missing_header() {
        let app_ctx = InMemoryContext::test_default();

        let (_, id) = register_ndvi_workflow_helper(&app_ctx).await;

        let req = test::TestRequest::get().uri(&format!("/workflow/{id}"));
        let res = send_test_request(req, app_ctx).await;

        ErrorResponse::assert(
            res,
            401,
            "Unauthorized",
            "Authorization error: Header with authorization token not provided.",
        )
        .await;
    }

    #[tokio::test]
    async fn load_not_exist() {
        let app_ctx = InMemoryContext::test_default();

        let ctx = app_ctx.default_session_context().await;

        let session_id = ctx.session().id();

        let req = test::TestRequest::get()
            .uri("/workflow/1")
            .append_header((header::AUTHORIZATION, Bearer::new(session_id.to_string())));
        let res = send_test_request(req, app_ctx).await;

        ErrorResponse::assert(res, 404, "NotFound", "Not Found").await;
    }

    async fn vector_metadata_test_helper(method: Method) -> ServiceResponse {
        let app_ctx = InMemoryContext::test_default();

        let ctx = app_ctx.default_session_context().await;

        let session = app_ctx.default_session_ref().await.clone();
        let session_id = session.id();

        let workflow = Workflow {
            operator: MockFeatureCollectionSource::single(
                MultiPointCollection::from_data(
                    MultiPoint::many(vec![(0.0, 0.1)]).unwrap(),
                    vec![TimeInterval::default()],
                    [
                        ("foo".to_string(), FeatureData::Float(vec![42.0])),
                        ("bar".to_string(), FeatureData::Int(vec![23])),
                    ]
                    .iter()
                    .cloned()
                    .collect(),
                )
                .unwrap(),
            )
            .boxed()
            .into(),
        };

        let id = ctx.db().register_workflow(workflow.clone()).await.unwrap();

        let req = test::TestRequest::default()
            .method(method)
            .uri(&format!("/workflow/{id}/metadata"))
            .append_header((header::AUTHORIZATION, Bearer::new(session_id.to_string())));
        send_test_request(req, app_ctx).await
    }

    #[tokio::test]
    async fn vector_metadata() {
        let res = vector_metadata_test_helper(Method::GET).await;

        let res_status = res.status();
        let res_body = read_body_string(res).await;
        assert_eq!(res_status, 200, "{res_body:?}");

        assert_eq!(
            serde_json::from_str::<serde_json::Value>(&res_body).unwrap(),
            json!({
                "type": "vector",
                "dataType": "MultiPoint",
                "spatialReference": "EPSG:4326",
                "columns": {
                    "bar": {
                        "dataType": "int",
                        "measurement": {
                            "type": "unitless"
                        }
                    },
                    "foo": {
                        "dataType": "float",
                        "measurement": {
                            "type": "unitless"
                        }
                    }
                },
                "time": null,
                "bbox": null
            })
        );
    }

    #[tokio::test]
    async fn raster_metadata() {
        let app_ctx = InMemoryContext::test_default();

        let ctx = app_ctx.default_session_context().await;

        let session = app_ctx.default_session_ref().await.clone();
        let session_id = session.id();

        let workflow = Workflow {
            operator: MockRasterSource::<u8> {
                params: MockRasterSourceParams::<u8> {
                    data: vec![],
                    result_descriptor: RasterResultDescriptor {
                        data_type: RasterDataType::U8,
                        spatial_reference: SpatialReference::epsg_4326().into(),
                        measurement: Measurement::Continuous(ContinuousMeasurement {
                            measurement: "radiation".to_string(),
                            unit: None,
                        }),
                        time: None,
                        bbox: None,
                        resolution: None,
                    },
                },
            }
            .boxed()
            .into(),
        };

        let id = ctx.db().register_workflow(workflow.clone()).await.unwrap();

        let req = test::TestRequest::get()
            .uri(&format!("/workflow/{id}/metadata"))
            .append_header((header::AUTHORIZATION, Bearer::new(session_id.to_string())));
        let res = send_test_request(req, app_ctx).await;

        let res_status = res.status();
        let res_body = read_body_string(res).await;
        assert_eq!(res_status, 200, "{res_body:?}");

        assert_eq!(
            serde_json::from_str::<serde_json::Value>(&res_body).unwrap(),
            serde_json::json!({
                "type": "raster",
                "dataType": "U8",
                "spatialReference": "EPSG:4326",
                "measurement": {
                    "type": "continuous",
                    "measurement": "radiation",
                    "unit": null
                },
                "time": null,
                "bbox": null,
                "resolution": null
            })
        );
    }

    #[tokio::test]
    async fn metadata_invalid_method() {
        check_allowed_http_methods(vector_metadata_test_helper, &[Method::GET]).await;
    }

    #[tokio::test]
    async fn metadata_missing_header() {
        let app_ctx = InMemoryContext::test_default();

        let ctx = app_ctx.default_session_context().await;

        let workflow = Workflow {
            operator: MockFeatureCollectionSource::single(
                MultiPointCollection::from_data(
                    MultiPoint::many(vec![(0.0, 0.1)]).unwrap(),
                    vec![TimeInterval::default()],
                    [
                        ("foo".to_string(), FeatureData::Float(vec![42.0])),
                        ("bar".to_string(), FeatureData::Int(vec![23])),
                    ]
                    .iter()
                    .cloned()
                    .collect(),
                )
                .unwrap(),
            )
            .boxed()
            .into(),
        };

        let id = ctx.db().register_workflow(workflow.clone()).await.unwrap();

        let req = test::TestRequest::get().uri(&format!("/workflow/{id}/metadata"));
        let res = send_test_request(req, app_ctx).await;

        ErrorResponse::assert(
            res,
            401,
            "Unauthorized",
            "Authorization error: Header with authorization token not provided.",
        )
        .await;
    }

    #[tokio::test]
    async fn plot_metadata() {
        let app_ctx = InMemoryContext::test_default();

        let ctx = app_ctx.default_session_context().await;

        let session = app_ctx.default_session_ref().await.clone();
        let session_id = session.id();

        let workflow = Workflow {
            operator: Statistics {
                params: StatisticsParams {
                    column_names: vec![],
                },
                sources: MultipleRasterOrSingleVectorSource {
                    source: Raster(vec![]),
                },
            }
            .boxed()
            .into(),
        };

        let id = ctx.db().register_workflow(workflow.clone()).await.unwrap();

        let req = test::TestRequest::get()
            .uri(&format!("/workflow/{id}/metadata"))
            .append_header((header::AUTHORIZATION, Bearer::new(session_id.to_string())));
        let res = send_test_request(req, app_ctx).await;

        let res_status = res.status();
        let res_body = read_body_string(res).await;
        assert_eq!(res_status, 200, "{res_body:?}");

        assert_eq!(
            serde_json::from_str::<serde_json::Value>(&res_body).unwrap(),
            serde_json::json!({
                "type": "plot",
                "spatialReference": "",
                "time": null,
                "bbox": null
            })
        );
    }

    #[tokio::test]
    async fn provenance() {
        let app_ctx = InMemoryContext::test_default();

        let ctx = app_ctx.default_session_context().await;

        let session = app_ctx.default_session_ref().await.clone();
        let session_id = session.id();
        let dataset = add_ndvi_to_datasets(&app_ctx).await;

        let workflow = Workflow {
            operator: TypedOperator::Raster(
                GdalSource {
                    params: GdalSourceParameters {
                        data: dataset.into(),
                    },
                }
                .boxed(),
            ),
        };

        let id = ctx.db().register_workflow(workflow.clone()).await.unwrap();

        let req = test::TestRequest::get()
            .uri(&format!("/workflow/{id}/provenance"))
            .append_header((header::AUTHORIZATION, Bearer::new(session_id.to_string())));
        let res = send_test_request(req, app_ctx).await;

        let res_status = res.status();
        let res_body = read_body_string(res).await;
        assert_eq!(res_status, 200, "{res_body:?}");

        assert_eq!(
            serde_json::from_str::<serde_json::Value>(&res_body).unwrap(),
            serde_json::json!([
                {
                    "provenance": {
                        "citation": "Sample Citation",
                        "license": "Sample License",
                        "uri": "http://example.org/"
                    },
                    "data": [
                        {
                            "type": "internal",
                            "datasetId": dataset.to_string()
                        }
                    ]
                }
            ])
        );
    }

    #[tokio::test]
    async fn it_does_not_register_invalid_workflow() {
        let app_ctx = InMemoryContext::test_default();

        let ctx = app_ctx.default_session_context().await;
        let session_id = ctx.session().id();

        let workflow = json!({
          "type": "Vector",
          "operator": {
            "type": "Reprojection",
            "params": {
              "targetSpatialReference": "EPSG:4326"
            },
            "sources": {
              "source": {
                "type": "GdalSource",
                "params": {
                  "data": {
                    "type": "internal",
                    "datasetId": "36574dc3-560a-4b09-9d22-d5945f2b8093"
                  }
                }
              }
            }
          }
        });

        let req = test::TestRequest::post()
            .uri("/workflow")
            .append_header((header::AUTHORIZATION, Bearer::new(session_id.to_string())))
            .append_header((header::CONTENT_TYPE, mime::APPLICATION_JSON))
            .set_payload(workflow.to_string());
        let res = send_test_request(req, app_ctx.clone()).await;

        assert_eq!(res.status(), 400);

        let res_body = read_body_string(res).await;
        assert_eq!(
            res_body,
            json!({"error": "Operator", "message": "Operator: Invalid operator type: expected Vector found Raster"}).to_string()
        );
    }

    #[tokio::test]
    #[allow(clippy::too_many_lines)]
    async fn test_download_all_metadata_zip() {
        fn zip_file_to_json(mut zip_file: ZipFile) -> serde_json::Value {
            let mut bytes = Vec::new();
            zip_file.read_to_end(&mut bytes).unwrap();

            serde_json::from_slice(&bytes).unwrap()
        }

        let exe_ctx_tiling_spec = TilingSpecification {
            origin_coordinate: (0., 0.).into(),
            tile_size_in_pixels: GridShape::new([600, 600]),
        };

        // override the pixel size since this test was designed for 600 x 600 pixel tiles
        let app_ctx = InMemoryContext::new_with_context_spec(
            exe_ctx_tiling_spec,
            TestDefault::test_default(),
        );

        let session = app_ctx.default_session_ref().await.clone();
        let session_id = session.id();

        let dataset = add_ndvi_to_datasets(&app_ctx).await;

        let workflow = Workflow {
            operator: TypedOperator::Raster(
                GdalSource {
                    params: GdalSourceParameters {
                        data: dataset.into(),
                    },
                }
                .boxed(),
            ),
        };

        let workflow_id = app_ctx
            .session_context(session)
            .db()
            .register_workflow(workflow)
            .await
            .unwrap();

        // create dataset from workflow
        let req = test::TestRequest::get()
            .uri(&format!("/workflow/{workflow_id}/allMetadata/zip"))
            .append_header((header::AUTHORIZATION, Bearer::new(session_id.to_string())));
        let res = send_test_request(req, app_ctx.clone()).await;

        assert_eq!(res.status(), 200);

        let zip_bytes = test::read_body(res).await;

        let mut zip = ZipArchive::new(Cursor::new(zip_bytes)).unwrap();

        assert_eq!(zip.len(), 3);

        assert_eq!(
            zip_file_to_json(zip.by_name("workflow.json").unwrap()),
            serde_json::json!({
                "type": "Raster",
                "operator": {
                    "type": "GdalSource",
                    "params": {
                        "data": {
                            "type": "internal",
                            "datasetId": dataset
                        }
                    }
                }
            })
        );

        assert_eq!(
            zip_file_to_json(zip.by_name("metadata.json").unwrap()),
            serde_json::json!({
                "type": "raster",
                "dataType": "U8",
                "spatialReference": "EPSG:4326",
                "measurement": {
                    "type": "unitless"
                },
                "time": {
                    "start": 1_388_534_400_000_i64,
                    "end": 1_404_172_800_000_i64,
                },
                "bbox": {
                    "upperLeftCoordinate": {
                        "x": -180.0,
                        "y": 90.0,
                    },
                    "lowerRightCoordinate": {
                        "x": 180.0,
                        "y": -90.0
                    }
                },
                "resolution": {
                    "x": 0.1,
                    "y": 0.1
                }
            })
        );

        assert_eq!(
            zip_file_to_json(zip.by_name("citation.json").unwrap()),
            serde_json::json!([
                {
                    "provenance": {
                        "citation": "Sample Citation",
                        "license": "Sample License",
                        "uri": "http://example.org/"
                    },
                    "data": [
                        {
                            "type": "internal",
                            "datasetId": dataset
                        }
                    ]
                }
            ])
        );
    }

    #[tokio::test]
    #[allow(clippy::too_many_lines)]
    async fn dataset_from_workflow_task_success() {
        let exe_ctx_tiling_spec = TilingSpecification {
            origin_coordinate: (0., 0.).into(),
            tile_size_in_pixels: GridShape::new([600, 600]),
        };

        // override the pixel size since this test was designed for 600 x 600 pixel tiles
        let app_ctx = InMemoryContext::new_with_context_spec(
            exe_ctx_tiling_spec,
            TestDefault::test_default(),
        );

        let ctx = app_ctx.default_session_context().await;

        let session = app_ctx.default_session_ref().await.clone();
        let session_id = session.id();

        let dataset = add_ndvi_to_datasets(&app_ctx).await;

        let workflow = Workflow {
            operator: TypedOperator::Raster(
                GdalSource {
                    params: GdalSourceParameters {
                        data: dataset.into(),
                    },
                }
                .boxed(),
            ),
        };

        let workflow_id = ctx.db().register_workflow(workflow).await.unwrap();

        // create dataset from workflow
        let req = test::TestRequest::post()
            .uri(&format!("/datasetFromWorkflow/{workflow_id}"))
            .append_header((header::AUTHORIZATION, Bearer::new(session_id.to_string())))
            .append_header((header::CONTENT_TYPE, mime::APPLICATION_JSON))
            .set_payload(
                r#"{
                "name": "foo",
                "description": null,
                "query": {
                    "spatialBounds": {
                        "upperLeftCoordinate": {
                            "x": -10.0,
                            "y": 80.0
                        },
                        "lowerRightCoordinate": {
                            "x": 50.0,
                            "y": 20.0
                        }
                    },
                    "timeInterval": {
                        "start": 1388534400000,
                        "end": 1388534401000
                    },
                    "spatialResolution": {
                        "x": 0.1,
                        "y": 0.1
                    }
                }
            }"#,
            );
        let res = send_test_request(req, app_ctx.clone()).await;

        assert_eq!(res.status(), 200, "{:?}", res.response());

        let task_response =
            serde_json::from_str::<TaskResponse>(&read_body_string(res).await).unwrap();

        let tasks = Arc::new(ctx.tasks());

        wait_for_task_to_finish(tasks.clone(), task_response.task_id).await;

        let status = tasks.get_task_status(task_response.task_id).await.unwrap();

        let response = if let TaskStatus::Completed { info, .. } = status {
            info.as_any_arc()
                .downcast::<RasterDatasetFromWorkflowResult>()
                .unwrap()
                .as_ref()
                .clone()
        } else {
            panic!("Task must be completed");
        };

        // automatically deletes uploads on drop
        let _test_uploads = TestDataUploads {
            uploads: vec![response.upload],
        };

        let dataset_id: geoengine_datatypes::dataset::DatasetId = response.dataset.into();
        // query the newly created dataset
        let op = GdalSource {
            params: GdalSourceParameters {
                data: dataset_id.into(),
            },
        }
        .boxed();

        let exe_ctx = ctx.execution_context().unwrap();

        let o = op
            .initialize(WorkflowOperatorPath::initialize_root(), &exe_ctx)
            .await
            .unwrap();

<<<<<<< HEAD
        let query_ctx = ctx.query_context(session.clone()).unwrap();
        let query_rect = RasterQueryRectangle::with_partition_and_resolution_and_origin(
            SpatialPartition2D::new((-10., 80.).into(), (50., 20.).into()).unwrap(),
            SpatialResolution::zero_point_one(),
            exe_ctx.tiling_specification().origin_coordinate,
            TimeInterval::new_unchecked(1_388_534_400_000, 1_388_534_400_000 + 1000),
        );
=======
        let query_ctx = ctx.query_context().unwrap();
        let query_rect = RasterQueryRectangle {
            spatial_bounds: SpatialPartition2D::new((-10., 80.).into(), (50., 20.).into()).unwrap(),
            time_interval: TimeInterval::new_unchecked(1_388_534_400_000, 1_388_534_400_000 + 1000),
            spatial_resolution: SpatialResolution::zero_point_one(),
        };
>>>>>>> c02380b4

        let processor = o.query_processor().unwrap().get_u8().unwrap();

        let result = single_timestep_raster_stream_to_geotiff_bytes(
            processor,
            query_rect,
            query_ctx,
            GdalGeoTiffDatasetMetadata {
                no_data_value: Some(0.),
                spatial_reference: SpatialReference::epsg_4326(),
            },
            GdalGeoTiffOptions {
                compression_num_threads: get_config_element::<crate::util::config::Gdal>()
                    .unwrap()
                    .compression_num_threads,
                as_cog: false,
                force_big_tiff: false,
            },
            None,
            Box::pin(futures::future::pending()),
            exe_ctx.tiling_specification(),
        )
        .await
        .unwrap();

        assert_eq!(
            include_bytes!("../../../test_data/raster/geotiff_from_stream_compressed.tiff")
                as &[u8],
            result.as_slice()
        );
    }
}<|MERGE_RESOLUTION|>--- conflicted
+++ resolved
@@ -23,11 +23,8 @@
 };
 use geoengine_operators::call_on_typed_operator;
 use geoengine_operators::engine::{
-<<<<<<< HEAD
     ExecutionContext, OperatorData, TypedOperator, TypedResultDescriptor,
-=======
-    OperatorData, TypedOperator, TypedResultDescriptor, WorkflowOperatorPath,
->>>>>>> c02380b4
+    WorkflowOperatorPath,
 };
 use serde::{Deserialize, Serialize};
 use utoipa::{IntoParams, ToSchema};
@@ -555,13 +552,8 @@
     let stream_handler = RasterWebsocketStreamHandler::new::<C::SessionContext>(
         operator,
         query_rectangle,
-<<<<<<< HEAD
         execution_context,
-        ctx.query_context(session.clone())?,
-=======
-        ctx.execution_context()?,
         ctx.query_context()?,
->>>>>>> c02380b4
     )
     .await?;
 
@@ -1455,22 +1447,13 @@
             .await
             .unwrap();
 
-<<<<<<< HEAD
-        let query_ctx = ctx.query_context(session.clone()).unwrap();
+        let query_ctx = ctx.query_context().unwrap();
         let query_rect = RasterQueryRectangle::with_partition_and_resolution_and_origin(
             SpatialPartition2D::new((-10., 80.).into(), (50., 20.).into()).unwrap(),
             SpatialResolution::zero_point_one(),
             exe_ctx.tiling_specification().origin_coordinate,
             TimeInterval::new_unchecked(1_388_534_400_000, 1_388_534_400_000 + 1000),
         );
-=======
-        let query_ctx = ctx.query_context().unwrap();
-        let query_rect = RasterQueryRectangle {
-            spatial_bounds: SpatialPartition2D::new((-10., 80.).into(), (50., 20.).into()).unwrap(),
-            time_interval: TimeInterval::new_unchecked(1_388_534_400_000, 1_388_534_400_000 + 1000),
-            spatial_resolution: SpatialResolution::zero_point_one(),
-        };
->>>>>>> c02380b4
 
         let processor = o.query_processor().unwrap().get_u8().unwrap();
 
