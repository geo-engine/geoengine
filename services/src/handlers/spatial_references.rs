use geoengine_datatypes::{
    primitives::BoundingBox2D,
    spatial_reference::{SpatialReference, SpatialReferenceAuthority},
};
use serde::{Deserialize, Serialize};
use warp::Filter;

use crate::handlers::{authenticate, Context};
use crate::{contexts::Session, error};

#[derive(Deserialize, Serialize, Debug, Clone, PartialEq)]
#[serde(rename_all = "camelCase")]
pub struct SpatialReferenceSpecification {
    name: String,
    spatial_reference: SpatialReference,
    proj_string: String,
    extent: BoundingBox2D,
    axis_labels: Option<(String, String)>,
}

pub(crate) fn get_spatial_reference_specification_handler<C: Context>(
    ctx: C,
) -> impl Filter<Extract = (impl warp::Reply,), Error = warp::Rejection> + Clone {
    warp::path!("spatialReferenceSpecification" / String)
        .and(warp::get())
        .and(authenticate(ctx))
        .and_then(get_spatial_reference_specification)
}

<<<<<<< HEAD
#[allow(clippy::unused_async)]
async fn get_spatial_reference_specification<S: Session>(
=======
#[allow(clippy::unused_async)] // the function signature of `Filter`'s `and_then` requires it
async fn get_spatial_reference_specification(
>>>>>>> 647da1ae
    srs_string: String,
    _session: S,
) -> Result<impl warp::Reply, warp::Rejection> {
    // TODO: get specification from Proj or some other source
    let spec = match srs_string.to_uppercase().as_str() {
        "EPSG:4326" => SpatialReferenceSpecification {
            name: "WGS84".to_owned(),
            spatial_reference: SpatialReference::epsg_4326(),
            proj_string: "+proj=longlat +datum=WGS84 +no_defs +type=crs".to_owned(),
            extent: BoundingBox2D::new_unchecked((-180., -90.).into(), (180., 90.).into()),
            axis_labels: Some(("longitude".to_owned(), "latitude".to_owned())),
        },
        "EPSG:3857" => SpatialReferenceSpecification {
            name: "WGS84 Web Mercator".to_owned(),
            spatial_reference: SpatialReference::new(SpatialReferenceAuthority::Epsg, 3857),
            proj_string: "+proj=merc +a=6378137 +b=6378137 +lat_ts=0 +lon_0=0 +x_0=0 +y_0=0 +k=1 +units=m +nadgrids=@null +wktext +no_defs +type=crs".into(),
            extent: BoundingBox2D::new_unchecked((-20_037_508.34, -20_037_508.34).into(),  (20_037_508.34, 20_037_508.34).into()),
            axis_labels: None,
        },
        "EPSG:32632" => SpatialReferenceSpecification {
            name: "WGS 84 / UTM 32 N".to_owned(),
            spatial_reference: SpatialReference::new(SpatialReferenceAuthority::Epsg, 32632),
            proj_string: "+proj=utm +zone=32 +datum=WGS84 +units=m +no_defs +type=crs".into(),
            extent: BoundingBox2D::new_unchecked((166_021.443_1, 0.0).into(),(833_978.556_9, 9_329_005.182_5).into()),
            axis_labels: None,
        },
        "EPSG:32736" => SpatialReferenceSpecification {
            name: "WGS 84 / UTM 36 S".to_owned(),
            spatial_reference: SpatialReference::new(SpatialReferenceAuthority::Epsg, 32736),
            proj_string: "+proj=utm +zone=36 +south +datum=WGS84 +units=m +no_defs".into(),
            extent: BoundingBox2D::new_unchecked((441_867.78, 1_116_915.04).into(), (833_978.56, 10_000_000.0).into()),
            axis_labels: None,
        },
        "EPSG:25832" => SpatialReferenceSpecification {
            name: "ETRS89 / UTM 32 N".to_owned(),
            spatial_reference: SpatialReference::new(SpatialReferenceAuthority::Epsg, 25832),
            proj_string: "+proj=utm +zone=32 +ellps=GRS80 +towgs84=0,0,0,0,0,0,0 +units=m +no_defs".into(),
            extent: BoundingBox2D::new_unchecked((265_948.819_1, 6_421_521.225_4).into(),( 677_786.362_9, 7_288_831.701_4).into()),
            axis_labels: None,
        },
        "SR-ORG:81" => SpatialReferenceSpecification {
            name: "GEOS - GEOstationary Satellite".to_owned(),
            spatial_reference: SpatialReference::new(SpatialReferenceAuthority::SrOrg, 81),
            proj_string: "+proj=geos +lon_0=0 +h=-0 +x_0=0 +y_0=0 +ellps=WGS84 +units=m +no_defs".into(),
            extent: BoundingBox2D::new_unchecked((-5_568_748.276, -5_568_748.276).into(), (5_568_748.276, 5_568_748.276).into()),
            axis_labels: None,
        },
        "EPSG:3035" => SpatialReferenceSpecification {
            name: "ETRS89-LAEA".to_owned(),
            spatial_reference: SpatialReference::new(SpatialReferenceAuthority::Epsg, 3035),
            proj_string: "+proj=laea +lat_0=52 +lon_0=10 +x_0=4321000 +y_0=3210000 +ellps=GRS80 +units=m +no_defs".into(),
            extent: BoundingBox2D::new_unchecked((2_426_378.013_2, 1_528_101.261_8).into(), (6_293_974.621_5, 5_446_513.522_2).into()),
            axis_labels: None,
        },

        _ => return Err(error::Error::UnknownSpatialReference { srs_string }.into()), // TODO: 400 on invalid srsString, 404 not found
    };

    Ok(warp::reply::json(&spec))
}

#[cfg(test)]
mod tests {
    use super::*;
    use crate::contexts::InMemoryContext;
    use crate::contexts::SimpleContext;
    use crate::handlers::handle_rejection;
    use geoengine_datatypes::spatial_reference::SpatialReference;
    use serde_json;

    #[tokio::test]
    async fn get_spatial_reference() {
        let ctx = InMemoryContext::default();
        let session_id = ctx.default_session_ref().await.id();

        let response = warp::test::request()
            .method("GET")
            .path("/spatialReferenceSpecification/EPSG:4326")
            .header("Content-Length", "0")
            .header(
                "Authorization",
                format!("Bearer {}", session_id.to_string()),
            )
            .reply(&get_spatial_reference_specification_handler(ctx).recover(handle_rejection))
            .await;

        assert_eq!(response.status(), 200);

        let body: String = String::from_utf8(response.body().to_vec()).unwrap();
        let spec: SpatialReferenceSpecification = serde_json::from_str(&body).unwrap();
        assert_eq!(
            SpatialReferenceSpecification {
                name: "WGS84".to_owned(),
                spatial_reference: SpatialReference::epsg_4326(),
                proj_string: "+proj=longlat +datum=WGS84 +no_defs +type=crs".to_owned(),
                extent: BoundingBox2D::new_unchecked((-180., -90.).into(), (180., 90.).into()),
                axis_labels: Some(("longitude".to_owned(), "latitude".to_owned())),
            },
            spec
        );
    }
}<|MERGE_RESOLUTION|>--- conflicted
+++ resolved
@@ -27,13 +27,8 @@
         .and_then(get_spatial_reference_specification)
 }
 
-<<<<<<< HEAD
-#[allow(clippy::unused_async)]
+#[allow(clippy::unused_async)] // the function signature of `Filter`'s `and_then` requires it
 async fn get_spatial_reference_specification<S: Session>(
-=======
-#[allow(clippy::unused_async)] // the function signature of `Filter`'s `and_then` requires it
-async fn get_spatial_reference_specification(
->>>>>>> 647da1ae
     srs_string: String,
     _session: S,
 ) -> Result<impl warp::Reply, warp::Rejection> {
