--- conflicted
+++ resolved
@@ -328,7 +328,8 @@
         message: String,
     },
 
-<<<<<<< HEAD
+    BaseUrlMustEndWithSlash,
+
     #[snafu(context(false))]
     #[cfg(feature = "pro")]
     #[snafu(display("Executor error: {}", source))]
@@ -341,9 +342,6 @@
     ExecutorComputation {
         message: String,
     },
-=======
-    BaseUrlMustEndWithSlash,
->>>>>>> 93446abf
 }
 
 impl actix_web::error::ResponseError for Error {
