--- conflicted
+++ resolved
@@ -294,29 +294,27 @@
         endpoint: WorkflowId,
         type_names: WorkflowId,
     },
-<<<<<<< HEAD
+
+    Tonic {
+        source: tonic::Status,
+    },
+
+    TonicTransport {
+        source: tonic::transport::Error,
+    },
+
+    InvalidUri {
+        uri_string: String,
+    },
+
+    InvalidAPIToken {
+        message: String,
+    },
+
+    MissingNFDIMetaData,
     Executor {
         source: geoengine_operators::executor::error::ExecutorError,
     },
-=======
-
-    Tonic {
-        source: tonic::Status,
-    },
-
-    TonicTransport {
-        source: tonic::transport::Error,
-    },
-
-    InvalidUri {
-        uri_string: String,
-    },
-
-    InvalidAPIToken {
-        message: String,
-    },
-    MissingNFDIMetaData,
->>>>>>> 38a874fa
 }
 
 impl actix_web::error::ResponseError for Error {
@@ -426,20 +424,20 @@
     }
 }
 
-<<<<<<< HEAD
+impl From<tonic::Status> for Error {
+    fn from(source: Status) -> Self {
+        Self::Tonic { source }
+    }
+}
+
+impl From<tonic::transport::Error> for Error {
+    fn from(source: tonic::transport::Error) -> Self {
+        Self::TonicTransport { source }
+    }
+}
+
 impl From<geoengine_operators::executor::error::ExecutorError> for Error {
     fn from(source: geoengine_operators::executor::error::ExecutorError) -> Self {
         Self::Executor { source }
-=======
-impl From<tonic::Status> for Error {
-    fn from(source: Status) -> Self {
-        Self::Tonic { source }
-    }
-}
-
-impl From<tonic::transport::Error> for Error {
-    fn from(source: tonic::transport::Error) -> Self {
-        Self::TonicTransport { source }
->>>>>>> 38a874fa
     }
 }