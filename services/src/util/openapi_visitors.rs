--- conflicted
+++ resolved
@@ -67,18 +67,10 @@
 mod tests {
     use geoengine_datatypes::hashmap;
     use utoipa::openapi::{
-<<<<<<< HEAD
+        AllOfBuilder, ArrayBuilder, Components, ComponentsBuilder, ContentBuilder, HttpMethod,
+        Object, ObjectBuilder, OneOfBuilder, OpenApiBuilder, PathsBuilder, Ref, ResponseBuilder,
         path::{OperationBuilder, ParameterBuilder, PathItemBuilder},
         request_body::RequestBodyBuilder,
-        AllOfBuilder, ArrayBuilder, Components, ComponentsBuilder, ContentBuilder, HttpMethod,
-        Object, ObjectBuilder, OneOfBuilder, OpenApiBuilder, PathsBuilder, Ref, ResponseBuilder,
-=======
-        AllOfBuilder, ArrayBuilder, Components, ComponentsBuilder, ContentBuilder, Object,
-        ObjectBuilder, OneOfBuilder, OpenApiBuilder, PathItemType, PathsBuilder, Ref,
-        ResponseBuilder,
-        path::{OperationBuilder, ParameterBuilder, PathItemBuilder},
-        request_body::RequestBodyBuilder,
->>>>>>> 55ff63a6
     };
 
     use crate::util::openapi_visitor::visit_schema;
