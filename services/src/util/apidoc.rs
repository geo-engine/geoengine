use std::collections::BTreeMap;
use utoipa::{
<<<<<<< HEAD
    openapi::{RefOr, Schema},
=======
>>>>>>> 55ff63a6
    Modify,
    openapi::{Discriminator, OneOfBuilder, Ref, RefOr, Schema},
};

pub struct OpenApiServerInfo;

impl Modify for OpenApiServerInfo {
    fn modify(&self, openapi: &mut utoipa::openapi::OpenApi) {
        let web_config: crate::config::Web =
            crate::config::get_config_element().expect("web config");

        let mut api_url = web_config.api_url().expect("external address").to_string();
        api_url.pop(); //remove trailing slash because codegen requires it

        openapi.servers = Some(vec![
            utoipa::openapi::ServerBuilder::new().url(api_url).build(),
        ]);
    }
}

/// Discriminator value to use, e.g., for the `compute_discriminator` macro.
pub trait DiscriminatorValue {
    const DISCRIMINATOR_VALUE: &'static str;
}

pub struct DeriveDiscriminatorMapping;

impl Modify for DeriveDiscriminatorMapping {
    fn modify(&self, openapi: &mut utoipa::openapi::OpenApi) {
        let Some(components) = openapi.components.as_mut() else {
            return; // no components -> nothing to do
        };

        let mut schemas_to_update = BTreeMap::new();

        for (name, schema) in &components.schemas {
            let RefOr::T(Schema::OneOf(schema)) = schema else {
                continue; // only interested in oneOf schemas
            };

            let mut schema = schema.clone();

            let Some(discriminator) = schema.discriminator.as_mut() else {
                continue; // no discriminator -> nothing to do
            };

            // dbg!(name);

            if !discriminator.mapping.is_empty() {
                continue; // values already present
            }

            for child in &schema.items {
                let Some((child_schema, ref_or_title)) =
                    Self::child_schema(&components.schemas, child, None)
                else {
                    continue; // unable to lookup child schema
                };

                let Some(tag_name) =
                    Self::discriminator_tag_of_child(child_schema, &discriminator.property_name)
                else {
                    continue; // no tag name found -> we have to skip this child
                };

                discriminator.mapping.insert(tag_name, ref_or_title);
            }

            // dbg!(&discriminator.mapping);

            schemas_to_update.insert(name.clone(), RefOr::T(Schema::OneOf(schema)));
        }

        components.schemas.extend(schemas_to_update);
    }
}

impl DeriveDiscriminatorMapping {
    fn child_schema<'s>(
        schemas: &'s BTreeMap<String, RefOr<Schema>>,
        child: &'s RefOr<Schema>,
        ref_string: Option<String>,
    ) -> Option<(&'s Schema, String)> {
        match child {
            RefOr::T(schema) => {
                if let Some(ref_string) = ref_string {
                    return Some((schema, ref_string));
                }

                let title = match schema {
                    Schema::Array(o) => o.title.as_ref(),
                    Schema::Object(o) => o.title.as_ref(),
                    Schema::OneOf(o) => o.title.as_ref(),
                    Schema::AllOf(o) => o.title.as_ref(),
                    Schema::AnyOf(_) | _ => return None,
                }?
                .clone();

                Some((schema, title))
            }
            RefOr::Ref(schema_ref) => {
                let (_, item_name) = schema_ref.ref_location.rsplit_once('/')?;

                let new_child = schemas.get(item_name)?;

                Self::child_schema(schemas, new_child, Some(schema_ref.ref_location.clone()))
            }
        }
    }

<<<<<<< HEAD
    fn discriminator_tag_of_child(item: &Schema, discriminator_field: &str) -> Option<String> {
        // get first object
        let child_properties = match item {
            Schema::Object(object) => Some(&object.properties),
            Schema::AllOf(allof) => {
                let mut result = None;
                for item in &allof.items {
                    let RefOr::T(Schema::Object(object)) = item else {
                        continue;
                    };
                    result = Some(&object.properties);
                    break;
=======
                if matches!(schema_uses.get(&variant_schema_name), Some(count) if count != &1usize)
                {
                    panic!(
                        "The type {variant_schema_name} is used in the enum {schema_name} as payload, but also in other places. \
                    You have to use a newly created struct, anonymous struct variant or set #[schema(title = \"XXX\")] on the variant."
                    );
>>>>>>> 55ff63a6
                }
                result
            }
            Schema::AnyOf(_) | Schema::Array(_) | Schema::OneOf(_) | _ => None,
        }?;

        let property = child_properties.get(discriminator_field)?;

        let RefOr::T(Schema::Object(property)) = property else {
            return None; // tags are always inlined as objects
        };

        let Some(enum_values) = &property.enum_values else {
            return None; // no enum values -> we have to skip this child
        };

        let serde_json::Value::String(first_enum_value) = enum_values.first()? else {
            return None; // our expectation is to have exactly one enum value and it is a string
        };

        Some(first_enum_value.clone())
    }
}

#[cfg(test)]
mod tests {
    use super::*;
    use geoengine_macros::type_tag;
    use pretty_assertions::assert_eq;
    use serde::Serialize;
    use utoipa::{
<<<<<<< HEAD
        openapi::{ComponentsBuilder, OpenApiBuilder},
        ToSchema,
=======
        Modify, ToSchema,
        openapi::{path::*, *},
>>>>>>> 55ff63a6
    };

    #[test]
    #[allow(clippy::too_many_lines)]
    fn it_detects_discriminators() {
        #[allow(dead_code)]
        #[derive(Serialize, ToSchema)]
        #[serde(untagged)]
        #[schema(discriminator = "type")]
        enum MyEnum {
            A(A),
            B(B),
        }
        #[type_tag(tag = "aaa")]
        #[derive(Serialize, ToSchema)]
        struct A {
            text: String,
        }
        #[type_tag(tag = "bbb")]
        #[derive(Serialize, ToSchema)]
        struct B {
            #[serde(flatten)]
            inner: C,
        }
        #[derive(Serialize, ToSchema)]
        struct C {
            text: String,
        }

        let mut openapi = OpenApiBuilder::new()
            .components(Some(
                ComponentsBuilder::new()
                    .schema_from::<MyEnum>()
                    .schema_from::<A>()
                    .schema_from::<B>()
                    .schema_from::<C>()
                    .into(),
            ))
            .build();
        DeriveDiscriminatorMapping.modify(&mut openapi);

        assert_eq!(
            serde_json::to_value(openapi.components.unwrap().schemas).unwrap(),
            serde_json::json!({
                "MyEnum": {
                    "oneOf": [
                    {
                        "$ref": "#/components/schemas/A"
                    },
                    {
                        "$ref": "#/components/schemas/B"
                    }
                    ],
                    "discriminator": {
                        "propertyName": "type",
                        "mapping": {
                            "aaa": "#/components/schemas/A",
                            "bbb": "#/components/schemas/B"
                        }
                    }
                },
                "A": {
                    "type":"object",
                    "required": [
                       "type",
                       "text",
                    ],
                    "properties": {
                        "text": {
                            "type":"string",
                        },
                        "type": {
                            "type":"string",
                            "enum": [
                               "aaa",
                            ],
                        },
                    },
                },
                "B": {
                    "allOf": [
                        {
                            "$ref":"#/components/schemas/C",
                        },
                        {
                            "type":"object",
                            "required": [
                               "type",
                            ],
                            "properties": {
                                "type": {
                                    "type":"string",
                                    "enum": [
                                       "bbb",
                                    ],
                                },
                            },
                        },
                    ],
                },
                "C": {
                    "type":"object",
                    "required": [
                       "text",
                    ],
                    "properties": {
                        "text": {
                            "type":"string",
                        },
                    },
                },
            })
        );
    }
}<|MERGE_RESOLUTION|>--- conflicted
+++ resolved
@@ -1,11 +1,8 @@
 use std::collections::BTreeMap;
 use utoipa::{
-<<<<<<< HEAD
-    openapi::{RefOr, Schema},
-=======
->>>>>>> 55ff63a6
     Modify,
     openapi::{Discriminator, OneOfBuilder, Ref, RefOr, Schema},
+    openapi::{RefOr, Schema},
 };
 
 pub struct OpenApiServerInfo;
@@ -114,7 +111,6 @@
         }
     }
 
-<<<<<<< HEAD
     fn discriminator_tag_of_child(item: &Schema, discriminator_field: &str) -> Option<String> {
         // get first object
         let child_properties = match item {
@@ -127,14 +123,6 @@
                     };
                     result = Some(&object.properties);
                     break;
-=======
-                if matches!(schema_uses.get(&variant_schema_name), Some(count) if count != &1usize)
-                {
-                    panic!(
-                        "The type {variant_schema_name} is used in the enum {schema_name} as payload, but also in other places. \
-                    You have to use a newly created struct, anonymous struct variant or set #[schema(title = \"XXX\")] on the variant."
-                    );
->>>>>>> 55ff63a6
                 }
                 result
             }
@@ -166,13 +154,8 @@
     use pretty_assertions::assert_eq;
     use serde::Serialize;
     use utoipa::{
-<<<<<<< HEAD
+        ToSchema,
         openapi::{ComponentsBuilder, OpenApiBuilder},
-        ToSchema,
-=======
-        Modify, ToSchema,
-        openapi::{path::*, *},
->>>>>>> 55ff63a6
     };
 
     #[test]
