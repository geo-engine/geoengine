use crate::{
    api::model::datatypes::RasterDataType,
    config::{get_config_element, MachineLearning},
    datasets::upload::{UploadId, UploadRootPath},
    identifier,
    util::path_with_base_path,
};
use async_trait::async_trait;
use error::{error::CouldNotFindMlModelFileMachineLearningError, MachineLearningError};
use name::MlModelName;
use postgres_types::{FromSql, ToSql};
use serde::{Deserialize, Serialize};
use snafu::ResultExt;
use std::borrow::Cow;
use utoipa::{IntoParams, ToSchema};
use validator::{Validate, ValidationError};

<<<<<<< HEAD
use crate::{
    api::model::datatypes::{RasterDataType, TensorShape3D},
    contexts::PostgresDb,
    datasets::upload::{UploadId, UploadRootPath},
    identifier,
    util::{
        config::{get_config_element, MachineLearning},
        path_with_base_path,
    },
};

=======
>>>>>>> 22fe2f6b
pub mod error;
pub mod name;
mod postgres;

identifier!(MlModelId);

#[derive(Debug, Serialize, Deserialize, Clone, PartialEq, ToSchema, FromSql, ToSql)]
#[serde(rename_all = "camelCase")]
pub struct MlModelIdAndName {
    pub id: MlModelId,
    pub name: MlModelName,
}

#[derive(Debug, Serialize, Deserialize, Clone, PartialEq, ToSchema, FromSql, ToSql)]
#[serde(rename_all = "camelCase")]
pub struct MlModel {
    pub name: MlModelName,
    pub display_name: String,
    pub description: String,
    pub upload: UploadId,
    pub metadata: MlModelMetadata,
}

#[derive(Debug, Serialize, Deserialize, Clone, PartialEq, ToSchema, FromSql, ToSql)]
#[serde(rename_all = "camelCase")]
pub struct MlModelMetadata {
    pub file_name: String,
    pub input_type: RasterDataType,
    pub output_type: RasterDataType,
    pub input_shape: TensorShape3D,
    pub output_shape: TensorShape3D,
    // TODO: output measurement, e.g. classification or regression, label names for classification. This would have to be provided by the model creator along the model file as it cannot be extracted from the model file(?)
}

impl MlModel {
    pub fn metadata_for_operator(
        &self,
    ) -> Result<geoengine_datatypes::machine_learning::MlModelMetadata, MachineLearningError> {
        Ok(geoengine_datatypes::machine_learning::MlModelMetadata {
            file_path: path_with_base_path(
                &self
                    .upload
                    .root_path()
                    .context(CouldNotFindMlModelFileMachineLearningError)?,
                self.metadata.file_name.as_ref(),
            )
            .context(CouldNotFindMlModelFileMachineLearningError)?,
            input_type: self.metadata.input_type.into(),
            output_type: self.metadata.output_type.into(),
            input_shape: self.metadata.input_shape.into(),
            output_shape: self.metadata.output_shape.into(),
        })
    }
}

#[derive(Debug, Deserialize, Serialize, Clone, IntoParams, Validate)]
#[into_params(parameter_in = Query)]
pub struct MlModelListOptions {
    #[param(example = 0)]
    pub offset: u32,
    #[param(example = 2)]
    #[validate(custom(function = "validate_list_limit"))]
    pub limit: u32,
}

fn validate_list_limit(value: u32) -> Result<(), ValidationError> {
    let limit = get_config_element::<MachineLearning>()
        .expect("should exist because it is defined in the default config")
        .list_limit;
    if value <= limit {
        return Ok(());
    }

    let mut err = ValidationError::new("limit (too large)");
    err.add_param::<u32>(Cow::Borrowed("max limit"), &limit);
    Err(err)
}

#[async_trait]
pub trait MlModelDb {
    async fn list_models(
        &self,
        options: &MlModelListOptions,
    ) -> Result<Vec<MlModel>, MachineLearningError>;

    async fn load_model(&self, name: &MlModelName) -> Result<MlModel, MachineLearningError>;

    async fn load_model_metadata(
        &self,
        name: &MlModelName,
    ) -> Result<MlModelMetadata, MachineLearningError>;

    async fn add_model(&self, model: MlModel) -> Result<MlModelIdAndName, MachineLearningError>;

    async fn resolve_model_name_to_id(
        &self,
        name: &MlModelName,
    ) -> Result<Option<MlModelId>, MachineLearningError>;
}<|MERGE_RESOLUTION|>--- conflicted
+++ resolved
@@ -1,5 +1,5 @@
 use crate::{
-    api::model::datatypes::RasterDataType,
+    api::model::datatypes::{RasterDataType, TensorShape3D},
     config::{get_config_element, MachineLearning},
     datasets::upload::{UploadId, UploadRootPath},
     identifier,
@@ -15,20 +15,6 @@
 use utoipa::{IntoParams, ToSchema};
 use validator::{Validate, ValidationError};
 
-<<<<<<< HEAD
-use crate::{
-    api::model::datatypes::{RasterDataType, TensorShape3D},
-    contexts::PostgresDb,
-    datasets::upload::{UploadId, UploadRootPath},
-    identifier,
-    util::{
-        config::{get_config_element, MachineLearning},
-        path_with_base_path,
-    },
-};
-
-=======
->>>>>>> 22fe2f6b
 pub mod error;
 pub mod name;
 mod postgres;
