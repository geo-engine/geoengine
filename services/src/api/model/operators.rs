--- conflicted
+++ resolved
@@ -11,12 +11,8 @@
     RasterBandNameMustNotBeEmpty, RasterBandNameTooLong, RasterBandNamesMustBeUnique, Result,
 };
 use async_trait::async_trait;
-<<<<<<< HEAD
-use geoengine_datatypes::primitives::{CacheTtlSeconds, AxisAlignedRectangle};
-=======
-use geoengine_datatypes::primitives::ColumnSelection;
+use geoengine_datatypes::primitives::AxisAlignedRectangle;
 use geoengine_datatypes::util::ByteSize;
->>>>>>> 9ebde23d
 use geoengine_operators::{
     engine::{MetaData, ResultDescriptor},
     util::input::float_option_with_nan,
@@ -118,25 +114,25 @@
             data_type: value.data_type.into(),
             spatial_reference: value.spatial_reference.into(),
             time: value.time.map(Into::into),
-<<<<<<< HEAD
             bbox: Some(value.spatial_bounds().into()), // TODO: maybe change the field to GeoTransform and pixel bounds
             resolution: Some(value.geo_transform.spatial_resolution().into()),
-=======
-            bbox: value.bbox.map(Into::into),
-            resolution: value.resolution.map(Into::into),
             bands: value.bands.into(),
->>>>>>> 9ebde23d
         }
     }
 }
 
 impl From<RasterResultDescriptor> for geoengine_operators::engine::RasterResultDescriptor {
     fn from(value: RasterResultDescriptor) -> Self {
-
         // FIXME: this is a hack to get the geo transform from the bbox and resolution
 
-        let bbox: geoengine_datatypes::primitives::SpatialPartition2D = value.bbox.expect("we need the bbox to create a geo transform").into();
-        let resolution: geoengine_datatypes::primitives::SpatialResolution = value.resolution.expect("we need the resolution to create a geo transform").into();
+        let bbox: geoengine_datatypes::primitives::SpatialPartition2D = value
+            .bbox
+            .expect("we need the bbox to create a geo transform")
+            .into();
+        let resolution: geoengine_datatypes::primitives::SpatialResolution = value
+            .resolution
+            .expect("we need the resolution to create a geo transform")
+            .into();
 
         let geo_transform = geoengine_datatypes::raster::GeoTransform::new(
             bbox.upper_left(),
@@ -145,22 +141,20 @@
         );
 
         let pixel_bounds = geoengine_datatypes::raster::GridBoundingBox2D::new_min_max(
-            0, (bbox.size_y() / resolution.y).ceil() as isize, 0 , (bbox.size_x() / resolution.x).ceil() as isize,
-        ).expect("creating pixel bounds with 0., 0. start should work");
-
+            0,
+            (bbox.size_y() / resolution.y).ceil() as isize,
+            0,
+            (bbox.size_x() / resolution.x).ceil() as isize,
+        )
+        .expect("creating pixel bounds with 0., 0. start should work");
 
         Self {
             data_type: value.data_type.into(),
             spatial_reference: value.spatial_reference.into(),
             time: value.time.map(Into::into),
-<<<<<<< HEAD
             geo_transform,
             pixel_bounds,
-=======
-            bbox: value.bbox.map(Into::into),
-            resolution: value.resolution.map(Into::into),
             bands: value.bands.into(),
->>>>>>> 9ebde23d
         }
     }
 }
@@ -409,14 +403,7 @@
         geoengine_operators::engine::StaticMetaData<
             geoengine_operators::mock::MockDatasetDataSourceLoadingInfo,
             geoengine_operators::engine::VectorResultDescriptor,
-<<<<<<< HEAD
             geoengine_datatypes::primitives::VectorQueryRectangle,
-=======
-            geoengine_datatypes::primitives::QueryRectangle<
-                geoengine_datatypes::primitives::BoundingBox2D,
-                ColumnSelection,
-            >,
->>>>>>> 9ebde23d
         >,
     >
     for StaticMetaData<
@@ -429,14 +416,7 @@
         value: geoengine_operators::engine::StaticMetaData<
             geoengine_operators::mock::MockDatasetDataSourceLoadingInfo,
             geoengine_operators::engine::VectorResultDescriptor,
-<<<<<<< HEAD
             geoengine_datatypes::primitives::VectorQueryRectangle,
-=======
-            geoengine_datatypes::primitives::QueryRectangle<
-                geoengine_datatypes::primitives::BoundingBox2D,
-                ColumnSelection,
-            >,
->>>>>>> 9ebde23d
         >,
     ) -> Self {
         Self {
@@ -452,14 +432,7 @@
         geoengine_operators::engine::StaticMetaData<
             geoengine_operators::source::OgrSourceDataset,
             geoengine_operators::engine::VectorResultDescriptor,
-<<<<<<< HEAD
             geoengine_datatypes::primitives::VectorQueryRectangle,
-=======
-            geoengine_datatypes::primitives::QueryRectangle<
-                geoengine_datatypes::primitives::BoundingBox2D,
-                ColumnSelection,
-            >,
->>>>>>> 9ebde23d
         >,
     > for StaticMetaData<OgrSourceDataset, VectorResultDescriptor, QueryRectangle<BoundingBox2D>>
 {
@@ -467,14 +440,7 @@
         value: geoengine_operators::engine::StaticMetaData<
             geoengine_operators::source::OgrSourceDataset,
             geoengine_operators::engine::VectorResultDescriptor,
-<<<<<<< HEAD
             geoengine_datatypes::primitives::VectorQueryRectangle,
-=======
-            geoengine_datatypes::primitives::QueryRectangle<
-                geoengine_datatypes::primitives::BoundingBox2D,
-                ColumnSelection,
-            >,
->>>>>>> 9ebde23d
         >,
     ) -> Self {
         Self {
@@ -509,14 +475,7 @@
     for geoengine_operators::engine::StaticMetaData<
         geoengine_operators::mock::MockDatasetDataSourceLoadingInfo,
         geoengine_operators::engine::VectorResultDescriptor,
-<<<<<<< HEAD
         geoengine_datatypes::primitives::VectorQueryRectangle,
-=======
-        geoengine_datatypes::primitives::QueryRectangle<
-            geoengine_datatypes::primitives::BoundingBox2D,
-            ColumnSelection,
-        >,
->>>>>>> 9ebde23d
     >
 {
     fn from(value: MockMetaData) -> Self {
@@ -532,14 +491,7 @@
     for geoengine_operators::engine::StaticMetaData<
         geoengine_operators::source::OgrSourceDataset,
         geoengine_operators::engine::VectorResultDescriptor,
-<<<<<<< HEAD
         geoengine_datatypes::primitives::VectorQueryRectangle,
-=======
-        geoengine_datatypes::primitives::QueryRectangle<
-            geoengine_datatypes::primitives::BoundingBox2D,
-            ColumnSelection,
-        >,
->>>>>>> 9ebde23d
     >
 {
     fn from(value: OgrMetaData) -> Self {
