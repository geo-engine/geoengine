--- conflicted
+++ resolved
@@ -224,7 +224,6 @@
     }
 }
 
-<<<<<<< HEAD
 #[derive(Debug, Serialize, Deserialize, Clone, ToSchema, Validate)]
 #[serde(rename_all = "camelCase")]
 pub struct Dataset {
@@ -271,7 +270,10 @@
                 .provenance
                 .map(|v| v.into_iter().map(Into::into).collect::<Vec<_>>()),
             tags: value.tags,
-=======
+        }
+    }
+}
+
 #[derive(Debug, Serialize, Deserialize, Clone, PartialEq, ToSchema)]
 #[serde(rename_all = "camelCase")]
 pub struct MlModel {
@@ -305,7 +307,6 @@
             upload: value.upload,
             metadata: value.metadata.into(),
             file_name: value.file_name,
->>>>>>> 954e779f
         }
     }
 }