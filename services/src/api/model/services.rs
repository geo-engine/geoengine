use super::datatypes::{CacheTtlSeconds, DataId, DataProviderId, GdalConfigOption, RasterDataType};
use crate::api::model::datatypes::MlModelName;
use crate::api::model::operators::{
    GdalMetaDataList, GdalMetaDataRegular, GdalMetaDataStatic, GdalMetadataNetCdfCf,
    MlModelMetadata, MockMetaData, OgrMetaData,
};
use crate::datasets::DatasetName;
use crate::datasets::external::GdalRetries;
use crate::datasets::storage::validate_tags;
use crate::datasets::upload::{UploadId, VolumeName};
use crate::projects::Symbology;
use crate::util::parsing::deserialize_base_url;
use geoengine_macros::type_tag;
use serde::{Deserialize, Serialize};
use std::path::PathBuf;
use url::Url;
use utoipa::ToSchema;
use validator::{Validate, ValidationErrors};

<<<<<<< HEAD
use super::datatypes::{DataId, DatasetId};
use super::operators::TypedResultDescriptor;
=======
pub const SECRET_REPLACEMENT: &str = "*****";
>>>>>>> a67f76af

#[allow(clippy::large_enum_variant)]
#[derive(Serialize, Deserialize, Debug, Clone, ToSchema, PartialEq)]
#[serde(untagged)]
#[schema(discriminator = "type")]
pub enum MetaDataDefinition {
    MockMetaData(MockMetaData),
    OgrMetaData(OgrMetaData),
    GdalMetaDataRegular(GdalMetaDataRegular),
    GdalStatic(GdalMetaDataStatic),
    GdalMetadataNetCdfCf(GdalMetadataNetCdfCf),
    GdalMetaDataList(GdalMetaDataList),
}

impl From<crate::datasets::storage::MetaDataDefinition> for MetaDataDefinition {
    fn from(value: crate::datasets::storage::MetaDataDefinition) -> Self {
        match value {
            crate::datasets::storage::MetaDataDefinition::MockMetaData(x) => {
                Self::MockMetaData(MockMetaData {
                    r#type: Default::default(),
                    loading_info: x.loading_info.into(),
                    result_descriptor: x.result_descriptor.into(),
                })
            }
            crate::datasets::storage::MetaDataDefinition::OgrMetaData(x) => {
                Self::OgrMetaData(OgrMetaData {
                    r#type: Default::default(),
                    loading_info: x.loading_info.into(),
                    result_descriptor: x.result_descriptor.into(),
                })
            }
            crate::datasets::storage::MetaDataDefinition::GdalMetaDataRegular(x) => {
                Self::GdalMetaDataRegular(x.into())
            }
            crate::datasets::storage::MetaDataDefinition::GdalStatic(x) => {
                Self::GdalStatic(x.into())
            }
            crate::datasets::storage::MetaDataDefinition::GdalMetadataNetCdfCf(x) => {
                Self::GdalMetadataNetCdfCf(x.into())
            }
            crate::datasets::storage::MetaDataDefinition::GdalMetaDataList(x) => {
                Self::GdalMetaDataList(x.into())
            }
        }
    }
}

impl From<MetaDataDefinition> for crate::datasets::storage::MetaDataDefinition {
    fn from(value: MetaDataDefinition) -> Self {
        match value {
            MetaDataDefinition::MockMetaData(x) => Self::MockMetaData(x.into()),
            MetaDataDefinition::OgrMetaData(x) => Self::OgrMetaData(x.into()),
            MetaDataDefinition::GdalMetaDataRegular(x) => Self::GdalMetaDataRegular(x.into()),
            MetaDataDefinition::GdalStatic(x) => Self::GdalStatic(x.into()),
            MetaDataDefinition::GdalMetadataNetCdfCf(x) => Self::GdalMetadataNetCdfCf(x.into()),
            MetaDataDefinition::GdalMetaDataList(x) => Self::GdalMetaDataList(x.into()),
        }
    }
}

#[derive(Deserialize, Serialize, ToSchema)]
#[serde(rename_all = "camelCase")]
pub struct MetaDataSuggestion {
    pub main_file: String,
    pub layer_name: String,
    pub meta_data: MetaDataDefinition,
}

#[derive(Debug, Serialize, Deserialize, Clone, ToSchema)]
#[serde(rename_all = "camelCase")]
// TODO: validate user input
pub struct AddDataset {
    pub name: Option<DatasetName>,
    pub display_name: String,
    pub description: String,
    pub source_operator: String,
    pub symbology: Option<Symbology>,
    pub provenance: Option<Vec<Provenance>>,
    pub tags: Option<Vec<String>>,
}

impl From<AddDataset> for crate::datasets::storage::AddDataset {
    fn from(value: AddDataset) -> Self {
        Self {
            name: value.name,
            display_name: value.display_name,
            description: value.description,
            source_operator: value.source_operator,
            symbology: value.symbology,
            provenance: value
                .provenance
                .map(|v| v.into_iter().map(Into::into).collect()),
            tags: value.tags,
        }
    }
}

impl From<crate::datasets::storage::AddDataset> for AddDataset {
    fn from(value: crate::datasets::storage::AddDataset) -> Self {
        Self {
            name: value.name,
            display_name: value.display_name,
            description: value.description,
            source_operator: value.source_operator,
            symbology: value.symbology,
            provenance: value
                .provenance
                .map(|v| v.into_iter().map(Into::into).collect()),
            tags: value.tags,
        }
    }
}

#[derive(Deserialize, Serialize, Debug, Clone, ToSchema)]
#[serde(rename_all = "camelCase")]
pub struct DatasetDefinition {
    pub properties: AddDataset,
    pub meta_data: MetaDataDefinition,
}

#[derive(Deserialize, Serialize, Debug, Clone, ToSchema)]
#[serde(rename_all = "camelCase")]
pub struct CreateDataset {
    pub data_path: DataPath,
    pub definition: DatasetDefinition,
}

#[derive(Deserialize, Serialize, Debug, Clone, ToSchema)]
#[serde(rename_all = "camelCase")]
pub enum DataPath {
    Volume(VolumeName),
    Upload(UploadId),
}

#[derive(Deserialize, Serialize, Debug, Clone, ToSchema, Validate)]
pub struct UpdateDataset {
    pub name: DatasetName,
    #[validate(length(min = 1))]
    pub display_name: String,
    pub description: String,
    #[validate(custom(function = "validate_tags"))]
    pub tags: Vec<String>,
}

#[derive(Deserialize, Serialize, PartialEq, Eq, Debug, Clone, ToSchema, Validate)]
pub struct Provenance {
    #[validate(length(min = 1))]
    pub citation: String,
    #[validate(length(min = 1))]
    pub license: String,
    #[validate(length(min = 1))]
    pub uri: String,
}

impl From<Provenance> for crate::datasets::listing::Provenance {
    fn from(value: Provenance) -> Self {
        Self {
            citation: value.citation,
            license: value.license,
            uri: value.uri,
        }
    }
}

impl From<crate::datasets::listing::Provenance> for Provenance {
    fn from(value: crate::datasets::listing::Provenance) -> Self {
        Self {
            citation: value.citation,
            license: value.license,
            uri: value.uri,
        }
    }
}

#[derive(Deserialize, Serialize, Debug, Clone, ToSchema)]
pub struct Provenances {
    pub provenances: Vec<Provenance>,
}

impl Validate for Provenances {
    fn validate(&self) -> Result<(), ValidationErrors> {
        for provenance in &self.provenances {
            provenance.validate()?;
        }
        Ok(())
    }
}

#[derive(Debug, Serialize, Deserialize, PartialEq, Eq, ToSchema)]
pub struct ProvenanceOutput {
    pub data: DataId,
    pub provenance: Option<Vec<Provenance>>,
}

#[derive(Debug, Serialize, Deserialize, PartialEq, Eq, ToSchema)]
pub struct Volume {
    pub name: String,
    pub path: Option<String>,
}

#[derive(Debug, Clone, PartialEq, Eq, ToSchema, Serialize)]
pub struct LayerProviderListing {
    pub id: DataProviderId,
    pub name: String,
    pub priority: i16,
}

impl From<crate::layers::storage::LayerProviderListing> for LayerProviderListing {
    fn from(value: crate::layers::storage::LayerProviderListing) -> Self {
        LayerProviderListing {
            id: value.id.into(),
            name: value.name,
            priority: value.priority,
        }
    }
}

#[type_tag(value = "Aruna")]
#[derive(Clone, Debug, Serialize, Deserialize, PartialEq, ToSchema)]
#[serde(rename_all = "camelCase")]
pub struct ArunaDataProviderDefinition {
    pub id: DataProviderId,
    pub name: String,
    pub description: String,
    pub priority: Option<i16>,
    pub api_url: String,
    pub project_id: String,
    pub api_token: String,
    pub filter_label: String,
    #[serde(default)]
    pub cache_ttl: CacheTtlSeconds,
}

impl From<ArunaDataProviderDefinition>
    for crate::datasets::external::aruna::ArunaDataProviderDefinition
{
    fn from(value: ArunaDataProviderDefinition) -> Self {
        crate::datasets::external::aruna::ArunaDataProviderDefinition {
            id: value.id.into(),
            name: value.name,
            description: value.description,
            priority: value.priority,
            api_url: value.api_url,
            project_id: value.project_id,
            api_token: value.api_token,
            filter_label: value.filter_label,
            cache_ttl: value.cache_ttl.into(),
        }
    }
}

impl From<crate::datasets::external::aruna::ArunaDataProviderDefinition>
    for ArunaDataProviderDefinition
{
    fn from(value: crate::datasets::external::aruna::ArunaDataProviderDefinition) -> Self {
        ArunaDataProviderDefinition {
            r#type: Default::default(),
            id: value.id.into(),
            name: value.name,
            description: value.description,
            priority: value.priority,
            api_url: value.api_url,
            project_id: value.project_id,
            api_token: SECRET_REPLACEMENT.to_string(),
            filter_label: value.filter_label,
            cache_ttl: value.cache_ttl.into(),
        }
    }
}

#[type_tag(value = "CopernicusDataspace")]
#[derive(Clone, Debug, Serialize, Deserialize, PartialEq, ToSchema)]
#[serde(rename_all = "camelCase")]
pub struct CopernicusDataspaceDataProviderDefinition {
    pub name: String,
    pub description: String,
    pub id: DataProviderId,
    pub stac_url: String,
    pub s3_url: String,
    pub s3_access_key: String,
    pub s3_secret_key: String,
    pub gdal_config: Vec<GdalConfigOption>,
    pub priority: Option<i16>,
}

impl From<CopernicusDataspaceDataProviderDefinition>
    for crate::datasets::external::copernicus_dataspace::CopernicusDataspaceDataProviderDefinition
{
    fn from(value: CopernicusDataspaceDataProviderDefinition) -> Self {
        crate::datasets::external::copernicus_dataspace::CopernicusDataspaceDataProviderDefinition {
            name: value.name,
            description: value.description,
            id: value.id.into(),
            stac_url: value.stac_url,
            s3_url: value.s3_url,
            s3_access_key: value.s3_access_key,
            s3_secret_key: value.s3_secret_key,
            gdal_config: value.gdal_config,
            priority: value.priority,
        }
    }
}

impl
    From<crate::datasets::external::copernicus_dataspace::CopernicusDataspaceDataProviderDefinition>
    for CopernicusDataspaceDataProviderDefinition
{
    fn from(
        value: crate::datasets::external::copernicus_dataspace::CopernicusDataspaceDataProviderDefinition,
    ) -> Self {
        CopernicusDataspaceDataProviderDefinition {
            r#type: Default::default(),
            name: value.name,
            description: value.description,
            id: value.id.into(),
            stac_url: value.stac_url,
            s3_url: value.s3_url,
            s3_access_key: value.s3_access_key,
            s3_secret_key: SECRET_REPLACEMENT.to_string(),
            gdal_config: value.gdal_config,
            priority: value.priority,
        }
    }
}

#[type_tag(value = "EbvPortal")]
#[derive(Clone, Debug, Serialize, Deserialize, PartialEq, ToSchema)]
#[serde(rename_all = "camelCase")]
pub struct EbvPortalDataProviderDefinition {
    pub name: String,
    pub description: String,
    pub priority: Option<i16>,
    pub base_url: Url,
    /// Path were the `NetCDF` data can be found
    #[schema(value_type = String)]
    pub data: PathBuf,
    /// Path were overview files are stored
    #[schema(value_type = String)]
    pub overviews: PathBuf,
    #[serde(default)]
    pub cache_ttl: CacheTtlSeconds,
}

impl From<EbvPortalDataProviderDefinition>
    for crate::datasets::external::netcdfcf::EbvPortalDataProviderDefinition
{
    fn from(value: EbvPortalDataProviderDefinition) -> Self {
        crate::datasets::external::netcdfcf::EbvPortalDataProviderDefinition {
            name: value.name,
            description: value.description,
            priority: value.priority,
            base_url: value.base_url,
            data: value.data,
            overviews: value.overviews,
            cache_ttl: value.cache_ttl.into(),
        }
    }
}

impl From<crate::datasets::external::netcdfcf::EbvPortalDataProviderDefinition>
    for EbvPortalDataProviderDefinition
{
    fn from(value: crate::datasets::external::netcdfcf::EbvPortalDataProviderDefinition) -> Self {
        EbvPortalDataProviderDefinition {
            r#type: Default::default(),
            name: value.name,
            description: value.description,
            priority: value.priority,
            base_url: value.base_url,
            data: value.data,
            overviews: value.overviews,
            cache_ttl: value.cache_ttl.into(),
        }
    }
}

#[type_tag(value = "NetCdfCf")]
#[derive(Clone, Debug, Serialize, Deserialize, PartialEq, ToSchema)]
#[serde(rename_all = "camelCase")]
pub struct NetCdfCfDataProviderDefinition {
    pub name: String,
    pub description: String,
    pub priority: Option<i16>,
    /// Path were the `NetCDF` data can be found
    #[schema(value_type = String)]
    pub data: PathBuf,
    /// Path were overview files are stored
    #[schema(value_type = String)]
    pub overviews: PathBuf,
    #[serde(default)]
    pub cache_ttl: CacheTtlSeconds,
}

impl From<NetCdfCfDataProviderDefinition>
    for crate::datasets::external::netcdfcf::NetCdfCfDataProviderDefinition
{
    fn from(value: NetCdfCfDataProviderDefinition) -> Self {
        crate::datasets::external::netcdfcf::NetCdfCfDataProviderDefinition {
            name: value.name,
            description: value.description,
            priority: value.priority,
            data: value.data,
            overviews: value.overviews,
            cache_ttl: value.cache_ttl.into(),
        }
    }
}

impl From<crate::datasets::external::netcdfcf::NetCdfCfDataProviderDefinition>
    for NetCdfCfDataProviderDefinition
{
    fn from(value: crate::datasets::external::netcdfcf::NetCdfCfDataProviderDefinition) -> Self {
        NetCdfCfDataProviderDefinition {
            r#type: Default::default(),
            name: value.name,
            description: value.description,
            priority: value.priority,
            data: value.data,
            overviews: value.overviews,
            cache_ttl: value.cache_ttl.into(),
        }
    }
}

#[type_tag(value = "Pangaea")]
#[derive(Clone, Debug, Serialize, Deserialize, PartialEq, ToSchema)]
#[serde(rename_all = "camelCase")]
pub struct PangaeaDataProviderDefinition {
    pub name: String,
    pub description: String,
    pub priority: Option<i16>,
    pub base_url: Url,
    pub cache_ttl: CacheTtlSeconds,
}

impl From<PangaeaDataProviderDefinition>
    for crate::datasets::external::pangaea::PangaeaDataProviderDefinition
{
    fn from(value: PangaeaDataProviderDefinition) -> Self {
        crate::datasets::external::pangaea::PangaeaDataProviderDefinition {
            name: value.name,
            description: value.description,
            priority: value.priority,
            base_url: value.base_url,
            cache_ttl: value.cache_ttl.into(),
        }
    }
}

impl From<crate::datasets::external::pangaea::PangaeaDataProviderDefinition>
    for PangaeaDataProviderDefinition
{
    fn from(value: crate::datasets::external::pangaea::PangaeaDataProviderDefinition) -> Self {
        PangaeaDataProviderDefinition {
            r#type: Default::default(),
            name: value.name,
            description: value.description,
            priority: value.priority,
            base_url: value.base_url,
            cache_ttl: value.cache_ttl.into(),
        }
    }
}

#[type_tag(value = "Edr")]
#[derive(Debug, Clone, Serialize, Deserialize, PartialEq, ToSchema)]
#[serde(rename_all = "camelCase")]
pub struct EdrDataProviderDefinition {
    pub name: String,
    pub description: String,
    pub priority: Option<i16>,
    pub id: DataProviderId,
    #[serde(deserialize_with = "deserialize_base_url")]
    pub base_url: Url,
    pub vector_spec: Option<EdrVectorSpec>,
    #[serde(default)]
    pub cache_ttl: CacheTtlSeconds,
    #[serde(default)]
    /// List of vertical reference systems with a discrete scale
    pub discrete_vrs: Vec<String>,
    pub provenance: Option<Vec<Provenance>>,
}

#[derive(Debug, Clone, Serialize, Deserialize, PartialEq, ToSchema)]
pub struct EdrVectorSpec {
    pub x: String,
    pub y: Option<String>,
    pub time: String,
}

impl From<EdrVectorSpec> for crate::datasets::external::edr::EdrVectorSpec {
    fn from(value: EdrVectorSpec) -> Self {
        crate::datasets::external::edr::EdrVectorSpec {
            x: value.x,
            y: value.y,
            time: value.time,
        }
    }
}

impl From<crate::datasets::external::edr::EdrVectorSpec> for EdrVectorSpec {
    fn from(value: crate::datasets::external::edr::EdrVectorSpec) -> Self {
        EdrVectorSpec {
            x: value.x,
            y: value.y,
            time: value.time,
        }
    }
}

impl From<EdrDataProviderDefinition> for crate::datasets::external::edr::EdrDataProviderDefinition {
    fn from(value: EdrDataProviderDefinition) -> Self {
        crate::datasets::external::edr::EdrDataProviderDefinition {
            name: value.name,
            description: value.description,
            priority: value.priority,
            id: value.id.into(),
            base_url: value.base_url,
            vector_spec: value.vector_spec.map(Into::into),
            cache_ttl: value.cache_ttl.into(),
            discrete_vrs: value.discrete_vrs,
            provenance: value
                .provenance
                .map(|v| v.into_iter().map(Into::into).collect()),
        }
    }
}

impl From<crate::datasets::external::edr::EdrDataProviderDefinition> for EdrDataProviderDefinition {
    fn from(value: crate::datasets::external::edr::EdrDataProviderDefinition) -> Self {
        EdrDataProviderDefinition {
            r#type: Default::default(),
            name: value.name,
            description: value.description,
            priority: value.priority,
            id: value.id.into(),
            base_url: value.base_url,
            vector_spec: value.vector_spec.map(Into::into),
            cache_ttl: value.cache_ttl.into(),
            discrete_vrs: value.discrete_vrs,
            provenance: value
                .provenance
                .map(|v| v.into_iter().map(Into::into).collect()),
        }
    }
}

#[type_tag(value = "Gbif")]
#[derive(Clone, Debug, Serialize, Deserialize, PartialEq, ToSchema)]
#[serde(rename_all = "camelCase")]
pub struct GbifDataProviderDefinition {
    pub name: String,
    pub description: String,
    pub priority: Option<i16>,
    pub db_config: DatabaseConnectionConfig,
    #[serde(default)]
    pub cache_ttl: CacheTtlSeconds,
    pub autocomplete_timeout: i32,
    pub columns: Vec<String>,
}

#[derive(Clone, Debug, Serialize, Deserialize, PartialEq, ToSchema)]
pub struct DatabaseConnectionConfig {
    pub host: String,
    pub port: u16,
    pub database: String,
    pub schema: String,
    pub user: String,
    pub password: String,
}

impl From<DatabaseConnectionConfig> for crate::util::postgres::DatabaseConnectionConfig {
    fn from(value: DatabaseConnectionConfig) -> Self {
        crate::util::postgres::DatabaseConnectionConfig {
            host: value.host,
            port: value.port,
            database: value.database,
            schema: value.schema,
            user: value.user,
            password: value.password,
        }
    }
}

impl From<crate::util::postgres::DatabaseConnectionConfig> for DatabaseConnectionConfig {
    fn from(value: crate::util::postgres::DatabaseConnectionConfig) -> Self {
        DatabaseConnectionConfig {
            host: value.host,
            port: value.port,
            database: value.database,
            schema: value.schema,
            user: value.user,
            password: SECRET_REPLACEMENT.to_string(),
        }
    }
}

impl From<GbifDataProviderDefinition>
    for crate::datasets::external::gbif::GbifDataProviderDefinition
{
    fn from(value: GbifDataProviderDefinition) -> Self {
        crate::datasets::external::gbif::GbifDataProviderDefinition {
            name: value.name,
            description: value.description,
            priority: value.priority,
            db_config: value.db_config.into(),
            cache_ttl: value.cache_ttl.into(),
            autocomplete_timeout: value.autocomplete_timeout,
            columns: value.columns,
        }
    }
}

impl From<crate::datasets::external::gbif::GbifDataProviderDefinition>
    for GbifDataProviderDefinition
{
    fn from(value: crate::datasets::external::gbif::GbifDataProviderDefinition) -> Self {
        GbifDataProviderDefinition {
            r#type: Default::default(),
            name: value.name,
            description: value.description,
            priority: value.priority,
            db_config: value.db_config.into(),
            cache_ttl: value.cache_ttl.into(),
            autocomplete_timeout: value.autocomplete_timeout,
            columns: value.columns,
        }
    }
}

#[type_tag(value = "GfbioAbcd")]
#[derive(Clone, Debug, Serialize, Deserialize, PartialEq, ToSchema)]
#[serde(rename_all = "camelCase")]
pub struct GfbioAbcdDataProviderDefinition {
    pub name: String,
    pub description: String,
    pub priority: Option<i16>,
    pub db_config: DatabaseConnectionConfig,
    #[serde(default)]
    pub cache_ttl: CacheTtlSeconds,
}

impl From<GfbioAbcdDataProviderDefinition>
    for crate::datasets::external::gfbio_abcd::GfbioAbcdDataProviderDefinition
{
    fn from(value: GfbioAbcdDataProviderDefinition) -> Self {
        crate::datasets::external::gfbio_abcd::GfbioAbcdDataProviderDefinition {
            name: value.name,
            description: value.description,
            priority: value.priority,
            db_config: value.db_config.into(),
            cache_ttl: value.cache_ttl.into(),
        }
    }
}

impl From<crate::datasets::external::gfbio_abcd::GfbioAbcdDataProviderDefinition>
    for GfbioAbcdDataProviderDefinition
{
    fn from(value: crate::datasets::external::gfbio_abcd::GfbioAbcdDataProviderDefinition) -> Self {
        GfbioAbcdDataProviderDefinition {
            r#type: Default::default(),
            name: value.name,
            description: value.description,
            priority: value.priority,
            db_config: value.db_config.into(),
            cache_ttl: value.cache_ttl.into(),
        }
    }
}

#[type_tag(value = "GfbioCollections")]
#[derive(Clone, Debug, Serialize, Deserialize, PartialEq, ToSchema)]
#[serde(rename_all = "camelCase")]
pub struct GfbioCollectionsDataProviderDefinition {
    pub name: String,
    pub description: String,
    pub priority: Option<i16>,
    pub collection_api_url: Url,
    pub collection_api_auth_token: String,
    pub abcd_db_config: DatabaseConnectionConfig,
    pub pangaea_url: Url,
    #[serde(default)]
    pub cache_ttl: CacheTtlSeconds,
}

impl From<GfbioCollectionsDataProviderDefinition>
    for crate::datasets::external::gfbio_collections::GfbioCollectionsDataProviderDefinition
{
    fn from(value: GfbioCollectionsDataProviderDefinition) -> Self {
        crate::datasets::external::gfbio_collections::GfbioCollectionsDataProviderDefinition {
            name: value.name,
            description: value.description,
            priority: value.priority,
            collection_api_url: value.collection_api_url,
            collection_api_auth_token: value.collection_api_auth_token,
            abcd_db_config: value.abcd_db_config.into(),
            pangaea_url: value.pangaea_url,
            cache_ttl: value.cache_ttl.into(),
        }
    }
}

impl From<crate::datasets::external::gfbio_collections::GfbioCollectionsDataProviderDefinition>
    for GfbioCollectionsDataProviderDefinition
{
    fn from(
        value: crate::datasets::external::gfbio_collections::GfbioCollectionsDataProviderDefinition,
    ) -> Self {
        GfbioCollectionsDataProviderDefinition {
            r#type: Default::default(),
            name: value.name,
            description: value.description,
            priority: value.priority,
            collection_api_url: value.collection_api_url,
            collection_api_auth_token: value.collection_api_auth_token,
            abcd_db_config: value.abcd_db_config.into(),
            pangaea_url: value.pangaea_url,
            cache_ttl: value.cache_ttl.into(),
        }
    }
}

#[type_tag(value = "SentinelS2L2ACogs")]
#[derive(Clone, Debug, Serialize, Deserialize, PartialEq, ToSchema)]
#[serde(rename_all = "camelCase")]
pub struct SentinelS2L2ACogsProviderDefinition {
    pub name: String,
    pub id: DataProviderId,
    pub description: String,
    pub priority: Option<i16>,
    pub api_url: String,
    pub bands: Vec<StacBand>,
    pub zones: Vec<StacZone>,
    #[serde(default)]
    pub stac_api_retries: StacApiRetries,
    #[serde(default)]
    pub gdal_retries: usize,
    #[serde(default)]
    pub cache_ttl: CacheTtlSeconds,
    #[serde(default)]
    pub query_buffer: StacQueryBuffer,
}

#[derive(Debug, Clone, Deserialize, Serialize, PartialEq, ToSchema)]
#[serde(rename_all = "camelCase")]
pub struct StacBand {
    pub name: String,
    pub no_data_value: Option<f64>,
    pub data_type: RasterDataType,
}

impl From<StacBand> for crate::datasets::external::sentinel_s2_l2a_cogs::StacBand {
    fn from(value: StacBand) -> Self {
        crate::datasets::external::sentinel_s2_l2a_cogs::StacBand {
            name: value.name,
            no_data_value: value.no_data_value,
            data_type: value.data_type.into(),
        }
    }
}

impl From<crate::datasets::external::sentinel_s2_l2a_cogs::StacBand> for StacBand {
    fn from(value: crate::datasets::external::sentinel_s2_l2a_cogs::StacBand) -> Self {
        StacBand {
            name: value.name,
            no_data_value: value.no_data_value,
            data_type: value.data_type.into(),
        }
    }
}

#[derive(Debug, Clone, Deserialize, Serialize, PartialEq, ToSchema)]
pub struct StacZone {
    pub name: String,
    pub epsg: u32,
}

impl From<StacZone> for crate::datasets::external::sentinel_s2_l2a_cogs::StacZone {
    fn from(value: StacZone) -> Self {
        crate::datasets::external::sentinel_s2_l2a_cogs::StacZone {
            name: value.name,
            epsg: value.epsg,
        }
    }
}

impl From<crate::datasets::external::sentinel_s2_l2a_cogs::StacZone> for StacZone {
    fn from(value: crate::datasets::external::sentinel_s2_l2a_cogs::StacZone) -> Self {
        StacZone {
            name: value.name,
            epsg: value.epsg,
        }
    }
}

#[derive(Clone, Copy, Debug, Serialize, Deserialize, PartialEq, ToSchema, Default)]
#[serde(rename_all = "camelCase")]
pub struct StacApiRetries {
    pub number_of_retries: usize,
    pub initial_delay_ms: u64,
    pub exponential_backoff_factor: f64,
}

impl From<StacApiRetries> for crate::datasets::external::sentinel_s2_l2a_cogs::StacApiRetries {
    fn from(value: StacApiRetries) -> Self {
        crate::datasets::external::sentinel_s2_l2a_cogs::StacApiRetries {
            number_of_retries: value.number_of_retries,
            initial_delay_ms: value.initial_delay_ms,
            exponential_backoff_factor: value.exponential_backoff_factor,
        }
    }
}

impl From<crate::datasets::external::sentinel_s2_l2a_cogs::StacApiRetries> for StacApiRetries {
    fn from(value: crate::datasets::external::sentinel_s2_l2a_cogs::StacApiRetries) -> Self {
        StacApiRetries {
            number_of_retries: value.number_of_retries,
            initial_delay_ms: value.initial_delay_ms,
            exponential_backoff_factor: value.exponential_backoff_factor,
        }
    }
}

#[derive(Clone, Copy, Debug, Serialize, Deserialize, PartialEq, ToSchema, Default)]
#[serde(rename_all = "camelCase")]
/// A struct that represents buffers to apply to stac requests
pub struct StacQueryBuffer {
    pub start_seconds: i64,
    pub end_seconds: i64,
    // TODO: add also spatial buffers?
}

impl From<StacQueryBuffer> for crate::datasets::external::sentinel_s2_l2a_cogs::StacQueryBuffer {
    fn from(value: StacQueryBuffer) -> Self {
        crate::datasets::external::sentinel_s2_l2a_cogs::StacQueryBuffer {
            start_seconds: value.start_seconds,
            end_seconds: value.end_seconds,
        }
    }
}

impl From<crate::datasets::external::sentinel_s2_l2a_cogs::StacQueryBuffer> for StacQueryBuffer {
    fn from(value: crate::datasets::external::sentinel_s2_l2a_cogs::StacQueryBuffer) -> Self {
        StacQueryBuffer {
            start_seconds: value.start_seconds,
            end_seconds: value.end_seconds,
        }
    }
}

impl From<usize> for GdalRetries {
    fn from(value: usize) -> Self {
        GdalRetries {
            number_of_retries: value,
        }
    }
}

impl From<GdalRetries> for usize {
    fn from(value: GdalRetries) -> Self {
        value.number_of_retries
    }
}

impl From<SentinelS2L2ACogsProviderDefinition>
    for crate::datasets::external::sentinel_s2_l2a_cogs::SentinelS2L2ACogsProviderDefinition
{
    fn from(value: SentinelS2L2ACogsProviderDefinition) -> Self {
        crate::datasets::external::sentinel_s2_l2a_cogs::SentinelS2L2ACogsProviderDefinition {
            name: value.name,
            id: value.id.into(),
            description: value.description,
            priority: value.priority,
            api_url: value.api_url,
            bands: value.bands.into_iter().map(Into::into).collect(),
            zones: value.zones.into_iter().map(Into::into).collect(),
            stac_api_retries: value.stac_api_retries.into(),
            gdal_retries: value.gdal_retries.into(),
            cache_ttl: value.cache_ttl.into(),
            query_buffer: value.query_buffer.into(),
        }
    }
}

impl From<crate::datasets::external::sentinel_s2_l2a_cogs::SentinelS2L2ACogsProviderDefinition>
    for SentinelS2L2ACogsProviderDefinition
{
    fn from(
        value: crate::datasets::external::sentinel_s2_l2a_cogs::SentinelS2L2ACogsProviderDefinition,
    ) -> Self {
        SentinelS2L2ACogsProviderDefinition {
            r#type: Default::default(),
            name: value.name,
            id: value.id.into(),
            description: value.description,
            priority: value.priority,
            api_url: value.api_url,
            bands: value.bands.into_iter().map(Into::into).collect(),
            zones: value.zones.into_iter().map(Into::into).collect(),
            stac_api_retries: value.stac_api_retries.into(),
            gdal_retries: value.gdal_retries.into(),
            cache_ttl: value.cache_ttl.into(),
            query_buffer: value.query_buffer.into(),
        }
    }
}

#[type_tag(value = "DatasetLayerListing")]
#[derive(Clone, Debug, Serialize, Deserialize, PartialEq, ToSchema)]
#[serde(rename_all = "camelCase")]
pub struct DatasetLayerListingProviderDefinition {
    pub id: DataProviderId,
    pub name: String,
    pub description: String,
    pub priority: Option<i16>,
    pub collections: Vec<DatasetLayerListingCollection>,
}

#[derive(Clone, Debug, Serialize, Deserialize, PartialEq, ToSchema)]
pub struct DatasetLayerListingCollection {
    pub name: String,
    pub description: String,
    pub tags: Vec<String>,
}

impl From<DatasetLayerListingCollection>
    for crate::datasets::dataset_listing_provider::DatasetLayerListingCollection
{
    fn from(value: DatasetLayerListingCollection) -> Self {
        crate::datasets::dataset_listing_provider::DatasetLayerListingCollection {
            name: value.name,
            description: value.description,
            tags: value.tags,
        }
    }
}

impl From<crate::datasets::dataset_listing_provider::DatasetLayerListingCollection>
    for DatasetLayerListingCollection
{
    fn from(
        value: crate::datasets::dataset_listing_provider::DatasetLayerListingCollection,
    ) -> Self {
        DatasetLayerListingCollection {
            name: value.name,
            description: value.description,
            tags: value.tags,
        }
    }
}

impl From<DatasetLayerListingProviderDefinition>
    for crate::datasets::dataset_listing_provider::DatasetLayerListingProviderDefinition
{
    fn from(value: DatasetLayerListingProviderDefinition) -> Self {
        crate::datasets::dataset_listing_provider::DatasetLayerListingProviderDefinition {
            id: value.id.into(),
            name: value.name,
            description: value.description,
            priority: value.priority,
            collections: value.collections.into_iter().map(Into::into).collect(),
        }
    }
}

impl From<crate::datasets::dataset_listing_provider::DatasetLayerListingProviderDefinition>
    for DatasetLayerListingProviderDefinition
{
    fn from(
        value: crate::datasets::dataset_listing_provider::DatasetLayerListingProviderDefinition,
    ) -> Self {
        DatasetLayerListingProviderDefinition {
            r#type: Default::default(),
            id: value.id.into(),
            name: value.name,
            description: value.description,
            priority: value.priority,
            collections: value.collections.into_iter().map(Into::into).collect(),
        }
    }
}

#[type_tag(value = "WildLIVE!")]
#[derive(Clone, Debug, Serialize, Deserialize, PartialEq, ToSchema)]
#[serde(rename_all = "camelCase")]
pub struct WildliveDataConnectorDefinition {
    pub id: DataProviderId,
    pub name: String,
    pub description: String,
    pub api_key: Option<String>,
    pub priority: Option<i16>,
}

impl From<WildliveDataConnectorDefinition>
    for crate::datasets::external::WildliveDataConnectorDefinition
{
    fn from(value: WildliveDataConnectorDefinition) -> Self {
        crate::datasets::external::WildliveDataConnectorDefinition {
            id: value.id.into(),
            name: value.name,
            description: value.description,
            api_key: value.api_key,
            priority: value.priority,
        }
    }
}

impl From<crate::datasets::external::WildliveDataConnectorDefinition>
    for WildliveDataConnectorDefinition
{
    fn from(value: crate::datasets::external::WildliveDataConnectorDefinition) -> Self {
        WildliveDataConnectorDefinition {
            r#type: Default::default(),
            id: value.id.into(),
            name: value.name,
            description: value.description,
            api_key: Some(SECRET_REPLACEMENT.to_string()),
            priority: value.priority,
        }
    }
}

#[derive(PartialEq, Debug, Serialize, Deserialize, Clone, ToSchema)]
#[allow(clippy::enum_variant_names)] // TODO: think about better names
#[schema(discriminator = "type")]
#[serde(untagged)]
pub enum TypedDataProviderDefinition {
    ArunaDataProviderDefinition(ArunaDataProviderDefinition),
    CopernicusDataspaceDataProviderDefinition(CopernicusDataspaceDataProviderDefinition),
    DatasetLayerListingProviderDefinition(DatasetLayerListingProviderDefinition),
    EbvPortalDataProviderDefinition(EbvPortalDataProviderDefinition),
    EdrDataProviderDefinition(EdrDataProviderDefinition),
    GbifDataProviderDefinition(GbifDataProviderDefinition),
    GfbioAbcdDataProviderDefinition(GfbioAbcdDataProviderDefinition),
    GfbioCollectionsDataProviderDefinition(GfbioCollectionsDataProviderDefinition),
    NetCdfCfDataProviderDefinition(NetCdfCfDataProviderDefinition),
    PangaeaDataProviderDefinition(PangaeaDataProviderDefinition),
    SentinelS2L2ACogsProviderDefinition(SentinelS2L2ACogsProviderDefinition),
    WildliveDataConnectorDefinition(WildliveDataConnectorDefinition),
}

impl From<TypedDataProviderDefinition> for crate::layers::external::TypedDataProviderDefinition {
    fn from(value: TypedDataProviderDefinition) -> Self {
        match value {
            TypedDataProviderDefinition::ArunaDataProviderDefinition(def) => crate::layers::external::TypedDataProviderDefinition::ArunaDataProviderDefinition(def.into()),
            TypedDataProviderDefinition::CopernicusDataspaceDataProviderDefinition(def) => crate::layers::external::TypedDataProviderDefinition::CopernicusDataspaceDataProviderDefinition(def.into()),
            TypedDataProviderDefinition::DatasetLayerListingProviderDefinition(def) => crate::layers::external::TypedDataProviderDefinition::DatasetLayerListingProviderDefinition(def.into()),
            TypedDataProviderDefinition::EbvPortalDataProviderDefinition(def) => crate::layers::external::TypedDataProviderDefinition::EbvPortalDataProviderDefinition(def.into()),
            TypedDataProviderDefinition::EdrDataProviderDefinition(def) => crate::layers::external::TypedDataProviderDefinition::EdrDataProviderDefinition(def.into()),
            TypedDataProviderDefinition::GbifDataProviderDefinition(def) => crate::layers::external::TypedDataProviderDefinition::GbifDataProviderDefinition(def.into()),
            TypedDataProviderDefinition::GfbioAbcdDataProviderDefinition(def) => crate::layers::external::TypedDataProviderDefinition::GfbioAbcdDataProviderDefinition(def.into()),
            TypedDataProviderDefinition::GfbioCollectionsDataProviderDefinition(def) => crate::layers::external::TypedDataProviderDefinition::GfbioCollectionsDataProviderDefinition(def.into()),
            TypedDataProviderDefinition::NetCdfCfDataProviderDefinition(def) => crate::layers::external::TypedDataProviderDefinition::NetCdfCfDataProviderDefinition(def.into()),
            TypedDataProviderDefinition::PangaeaDataProviderDefinition(def) => crate::layers::external::TypedDataProviderDefinition::PangaeaDataProviderDefinition(def.into()),
            TypedDataProviderDefinition::SentinelS2L2ACogsProviderDefinition(def) => crate::layers::external::TypedDataProviderDefinition::SentinelS2L2ACogsProviderDefinition(def.into()),
            TypedDataProviderDefinition::WildliveDataConnectorDefinition(def) => crate::layers::external::TypedDataProviderDefinition::WildliveDataConnectorDefinition(def.into()),
        }
    }
}

impl From<crate::layers::external::TypedDataProviderDefinition> for TypedDataProviderDefinition {
    fn from(value: crate::layers::external::TypedDataProviderDefinition) -> Self {
        match value {
            crate::layers::external::TypedDataProviderDefinition::ArunaDataProviderDefinition(def) => TypedDataProviderDefinition::ArunaDataProviderDefinition(def.into()),
            crate::layers::external::TypedDataProviderDefinition::CopernicusDataspaceDataProviderDefinition(def) => TypedDataProviderDefinition::CopernicusDataspaceDataProviderDefinition(def.into()),
            crate::layers::external::TypedDataProviderDefinition::DatasetLayerListingProviderDefinition(def) => TypedDataProviderDefinition::DatasetLayerListingProviderDefinition(def.into()),
            crate::layers::external::TypedDataProviderDefinition::EbvPortalDataProviderDefinition(def) => TypedDataProviderDefinition::EbvPortalDataProviderDefinition(def.into()),
            crate::layers::external::TypedDataProviderDefinition::EdrDataProviderDefinition(def) => TypedDataProviderDefinition::EdrDataProviderDefinition(def.into()),
            crate::layers::external::TypedDataProviderDefinition::GbifDataProviderDefinition(def) => TypedDataProviderDefinition::GbifDataProviderDefinition(def.into()),
            crate::layers::external::TypedDataProviderDefinition::GfbioAbcdDataProviderDefinition(def) => TypedDataProviderDefinition::GfbioAbcdDataProviderDefinition(def.into()),
            crate::layers::external::TypedDataProviderDefinition::GfbioCollectionsDataProviderDefinition(def) => TypedDataProviderDefinition::GfbioCollectionsDataProviderDefinition(def.into()),
            crate::layers::external::TypedDataProviderDefinition::NetCdfCfDataProviderDefinition(def) => TypedDataProviderDefinition::NetCdfCfDataProviderDefinition(def.into()),
            crate::layers::external::TypedDataProviderDefinition::PangaeaDataProviderDefinition(def) => TypedDataProviderDefinition::PangaeaDataProviderDefinition(def.into()),
            crate::layers::external::TypedDataProviderDefinition::SentinelS2L2ACogsProviderDefinition(def) => TypedDataProviderDefinition::SentinelS2L2ACogsProviderDefinition(def.into()),
            crate::layers::external::TypedDataProviderDefinition::WildliveDataConnectorDefinition(def) => TypedDataProviderDefinition::WildliveDataConnectorDefinition(def.into()),
        }
    }
}

impl From<&Volume> for crate::datasets::upload::Volume {
    fn from(value: &Volume) -> Self {
        Self {
            name: VolumeName(value.name.clone()),
            path: value.path.as_ref().map_or_else(PathBuf::new, PathBuf::from),
        }
    }
}

#[derive(Debug, Serialize, Deserialize, Clone, ToSchema, Validate)]
#[serde(rename_all = "camelCase")]
pub struct Dataset {
    pub id: DatasetId,
    pub name: DatasetName,
    pub display_name: String,
    pub description: String,
    pub result_descriptor: TypedResultDescriptor,
    pub source_operator: String,
    pub symbology: Option<Symbology>,
    pub provenance: Option<Vec<Provenance>>,
    pub tags: Option<Vec<String>>,
}

impl From<Dataset> for crate::datasets::storage::Dataset {
    fn from(value: Dataset) -> Self {
        crate::datasets::storage::Dataset {
            id: value.id.into(),
            name: value.name,
            display_name: value.display_name,
            description: value.description,
            result_descriptor: value.result_descriptor.into(),
            source_operator: value.source_operator,
            symbology: value.symbology,
            provenance: value
                .provenance
                .map(|v| v.into_iter().map(Into::into).collect::<Vec<_>>()),
            tags: value.tags,
        }
    }
}

impl From<crate::datasets::storage::Dataset> for Dataset {
    fn from(value: crate::datasets::storage::Dataset) -> Self {
        Dataset {
            id: value.id.into(),
            name: value.name,
            display_name: value.display_name,
            description: value.description,
            result_descriptor: value.result_descriptor.into(),
            source_operator: value.source_operator,
            symbology: value.symbology,
            provenance: value
                .provenance
                .map(|v| v.into_iter().map(Into::into).collect::<Vec<_>>()),
            tags: value.tags,
        }
    }
}

#[derive(Debug, Serialize, Deserialize, Clone, PartialEq, ToSchema)]
#[serde(rename_all = "camelCase")]
pub struct MlModel {
    pub name: MlModelName,
    pub display_name: String,
    pub description: String,
    pub upload: UploadId,
    pub metadata: MlModelMetadata,
    pub file_name: String,
}

impl From<MlModel> for crate::machine_learning::MlModel {
    fn from(value: MlModel) -> Self {
        crate::machine_learning::MlModel {
            name: value.name.into(),
            display_name: value.display_name,
            description: value.description,
            upload: value.upload,
            metadata: value.metadata.into(),
            file_name: value.file_name,
        }
    }
}

impl From<crate::machine_learning::MlModel> for MlModel {
    fn from(value: crate::machine_learning::MlModel) -> Self {
        MlModel {
            name: value.name.into(),
            display_name: value.display_name,
            description: value.description,
            upload: value.upload,
            metadata: value.metadata.into(),
            file_name: value.file_name,
        }
    }
}<|MERGE_RESOLUTION|>--- conflicted
+++ resolved
@@ -1,4 +1,4 @@
-use super::datatypes::{CacheTtlSeconds, DataId, DataProviderId, GdalConfigOption, RasterDataType};
+use super::datatypes::{CacheTtlSeconds, DataId, DatasetId, DataProviderId, GdalConfigOption};
 use crate::api::model::datatypes::MlModelName;
 use crate::api::model::operators::{
     GdalMetaDataList, GdalMetaDataRegular, GdalMetaDataStatic, GdalMetadataNetCdfCf,
@@ -16,13 +16,8 @@
 use url::Url;
 use utoipa::ToSchema;
 use validator::{Validate, ValidationErrors};
-
-<<<<<<< HEAD
-use super::datatypes::{DataId, DatasetId};
 use super::operators::TypedResultDescriptor;
-=======
 pub const SECRET_REPLACEMENT: &str = "*****";
->>>>>>> a67f76af
 
 #[allow(clippy::large_enum_variant)]
 #[derive(Serialize, Deserialize, Debug, Clone, ToSchema, PartialEq)]
@@ -755,8 +750,6 @@
     pub description: String,
     pub priority: Option<i16>,
     pub api_url: String,
-    pub bands: Vec<StacBand>,
-    pub zones: Vec<StacZone>,
     #[serde(default)]
     pub stac_api_retries: StacApiRetries,
     #[serde(default)]
@@ -767,58 +760,6 @@
     pub query_buffer: StacQueryBuffer,
 }
 
-#[derive(Debug, Clone, Deserialize, Serialize, PartialEq, ToSchema)]
-#[serde(rename_all = "camelCase")]
-pub struct StacBand {
-    pub name: String,
-    pub no_data_value: Option<f64>,
-    pub data_type: RasterDataType,
-}
-
-impl From<StacBand> for crate::datasets::external::sentinel_s2_l2a_cogs::StacBand {
-    fn from(value: StacBand) -> Self {
-        crate::datasets::external::sentinel_s2_l2a_cogs::StacBand {
-            name: value.name,
-            no_data_value: value.no_data_value,
-            data_type: value.data_type.into(),
-        }
-    }
-}
-
-impl From<crate::datasets::external::sentinel_s2_l2a_cogs::StacBand> for StacBand {
-    fn from(value: crate::datasets::external::sentinel_s2_l2a_cogs::StacBand) -> Self {
-        StacBand {
-            name: value.name,
-            no_data_value: value.no_data_value,
-            data_type: value.data_type.into(),
-        }
-    }
-}
-
-#[derive(Debug, Clone, Deserialize, Serialize, PartialEq, ToSchema)]
-pub struct StacZone {
-    pub name: String,
-    pub epsg: u32,
-}
-
-impl From<StacZone> for crate::datasets::external::sentinel_s2_l2a_cogs::StacZone {
-    fn from(value: StacZone) -> Self {
-        crate::datasets::external::sentinel_s2_l2a_cogs::StacZone {
-            name: value.name,
-            epsg: value.epsg,
-        }
-    }
-}
-
-impl From<crate::datasets::external::sentinel_s2_l2a_cogs::StacZone> for StacZone {
-    fn from(value: crate::datasets::external::sentinel_s2_l2a_cogs::StacZone) -> Self {
-        StacZone {
-            name: value.name,
-            epsg: value.epsg,
-        }
-    }
-}
-
 #[derive(Clone, Copy, Debug, Serialize, Deserialize, PartialEq, ToSchema, Default)]
 #[serde(rename_all = "camelCase")]
 pub struct StacApiRetries {
@@ -898,8 +839,6 @@
             description: value.description,
             priority: value.priority,
             api_url: value.api_url,
-            bands: value.bands.into_iter().map(Into::into).collect(),
-            zones: value.zones.into_iter().map(Into::into).collect(),
             stac_api_retries: value.stac_api_retries.into(),
             gdal_retries: value.gdal_retries.into(),
             cache_ttl: value.cache_ttl.into(),
@@ -921,8 +860,6 @@
             description: value.description,
             priority: value.priority,
             api_url: value.api_url,
-            bands: value.bands.into_iter().map(Into::into).collect(),
-            zones: value.zones.into_iter().map(Into::into).collect(),
             stac_api_retries: value.stac_api_retries.into(),
             gdal_retries: value.gdal_retries.into(),
             cache_ttl: value.cache_ttl.into(),
