use crate::error::{self, Error, Result};
use crate::identifier;
use geoengine_datatypes::operations::image::RgbParams;
use geoengine_datatypes::primitives::{
    AxisAlignedRectangle, MultiLineStringAccess, MultiPointAccess, MultiPolygonAccess,
};
use geoengine_macros::type_tag;
use ordered_float::NotNan;
use postgres_types::{FromSql, ToSql};
use serde::de::Error as SerdeError;
use serde::ser::SerializeMap;
use serde::{Deserialize, Deserializer, Serialize, Serializer, de::Visitor};
use snafu::ResultExt;
use std::{
    collections::{BTreeMap, HashMap},
    fmt::{Debug, Formatter},
    str::FromStr,
};
use utoipa::{PartialSchema, ToSchema};

identifier!(DataProviderId);

impl From<DataProviderId> for geoengine_datatypes::dataset::DataProviderId {
    fn from(value: DataProviderId) -> Self {
        Self(value.0)
    }
}

// Identifier for datasets managed by Geo Engine
identifier!(DatasetId);

impl From<DatasetId> for geoengine_datatypes::dataset::DatasetId {
    fn from(value: DatasetId) -> Self {
        Self(value.0)
    }
}

#[derive(Debug, Clone, Hash, Eq, PartialEq, Deserialize, Serialize, ToSchema)]
#[serde(rename_all = "camelCase", untagged)]
#[schema(discriminator = "type")]
/// The identifier for loadable data. It is used in the source operators to get the loading info (aka parametrization)
/// for accessing the data. Internal data is loaded from datasets, external from `DataProvider`s.
pub enum DataId {
    Internal(InternalDataId),
    External(ExternalDataId),
}

#[type_tag(value = "internal")]
#[derive(Debug, Clone, Hash, Eq, PartialEq, Deserialize, Serialize, ToSchema)]
#[serde(rename_all = "camelCase")]
pub struct InternalDataId {
    pub dataset_id: DatasetId,
}

impl DataId {
    pub fn internal(&self) -> Option<DatasetId> {
        if let Self::Internal(internal) = self {
            return Some(internal.dataset_id);
        }
        None
    }

    pub fn external(&self) -> Option<ExternalDataId> {
        if let Self::External(id) = self {
            return Some(id.clone());
        }
        None
    }
}

impl From<DatasetId> for DataId {
    fn from(value: DatasetId) -> Self {
        Self::Internal(InternalDataId {
            r#type: Default::default(),
            dataset_id: value,
        })
    }
}

impl From<ExternalDataId> for DataId {
    fn from(value: ExternalDataId) -> Self {
        Self::External(value)
    }
}

impl From<ExternalDataId> for geoengine_datatypes::dataset::DataId {
    fn from(value: ExternalDataId) -> Self {
        Self::External(value.into())
    }
}

impl From<DatasetId> for geoengine_datatypes::dataset::DataId {
    fn from(value: DatasetId) -> Self {
        Self::Internal {
            dataset_id: value.into(),
        }
    }
}

impl From<ExternalDataId> for geoengine_datatypes::dataset::ExternalDataId {
    fn from(value: ExternalDataId) -> Self {
        Self {
            provider_id: value.provider_id.into(),
            layer_id: value.layer_id.into(),
        }
    }
}

impl From<geoengine_datatypes::dataset::DataId> for DataId {
    fn from(id: geoengine_datatypes::dataset::DataId) -> Self {
        match id {
            geoengine_datatypes::dataset::DataId::Internal { dataset_id } => {
                Self::Internal(InternalDataId {
                    r#type: Default::default(),
                    dataset_id: dataset_id.into(),
                })
            }
            geoengine_datatypes::dataset::DataId::External(external_id) => {
                Self::External(external_id.into())
            }
        }
    }
}

impl From<DataId> for geoengine_datatypes::dataset::DataId {
    fn from(id: DataId) -> Self {
        match id {
            DataId::Internal(internal) => Self::Internal {
                dataset_id: internal.dataset_id.into(),
            },
            DataId::External(external_id) => Self::External(external_id.into()),
        }
    }
}

impl From<&DataId> for geoengine_datatypes::dataset::DataId {
    fn from(id: &DataId) -> Self {
        match id {
            DataId::Internal(internal) => Self::Internal {
                dataset_id: internal.dataset_id.into(),
            },
            DataId::External(external_id) => Self::External(external_id.into()),
        }
    }
}

impl From<geoengine_datatypes::dataset::DatasetId> for DatasetId {
    fn from(id: geoengine_datatypes::dataset::DatasetId) -> Self {
        Self(id.0)
    }
}

impl From<&DatasetId> for geoengine_datatypes::dataset::DatasetId {
    fn from(value: &DatasetId) -> Self {
        Self(value.0)
    }
}

impl From<&ExternalDataId> for geoengine_datatypes::dataset::ExternalDataId {
    fn from(value: &ExternalDataId) -> Self {
        Self {
            provider_id: value.provider_id.into(),
            layer_id: value.layer_id.clone().into(),
        }
    }
}

/// The user-facing identifier for loadable data.
/// It can be resolved into a [`DataId`].
#[derive(Debug, Clone, Hash, Eq, PartialEq, Deserialize, Serialize)]
// TODO: Have separate type once `geoengine_datatypes::dataset::NamedData` is not part of the API anymore.
#[serde(
    from = "geoengine_datatypes::dataset::NamedData",
    into = "geoengine_datatypes::dataset::NamedData"
)]
pub struct NamedData {
    pub namespace: Option<String>,
    pub provider: Option<String>,
    pub name: String,
}

impl From<geoengine_datatypes::dataset::NamedData> for NamedData {
    fn from(
        geoengine_datatypes::dataset::NamedData {
            namespace,
            provider,
            name,
        }: geoengine_datatypes::dataset::NamedData,
    ) -> Self {
        Self {
            namespace,
            provider,
            name,
        }
    }
}

impl From<&geoengine_datatypes::dataset::NamedData> for NamedData {
    fn from(named_data: &geoengine_datatypes::dataset::NamedData) -> Self {
        Self::from(named_data.clone())
    }
}

impl From<NamedData> for geoengine_datatypes::dataset::NamedData {
    fn from(
        NamedData {
            namespace,
            provider,
            name,
        }: NamedData,
    ) -> Self {
        Self {
            namespace,
            provider,
            name,
        }
    }
}

impl From<&NamedData> for geoengine_datatypes::dataset::NamedData {
    fn from(named_data: &NamedData) -> Self {
        Self::from(named_data.clone())
    }
}

impl PartialSchema for NamedData {
    fn schema() -> utoipa::openapi::RefOr<utoipa::openapi::Schema> {
        use utoipa::openapi::schema::{ObjectBuilder, SchemaType, Type};
        ObjectBuilder::new()
            .schema_type(SchemaType::Type(Type::String))
            .into()
    }
}

impl ToSchema for NamedData {}

#[derive(Debug, Serialize, Deserialize, Clone, PartialEq, Eq, Hash, ToSchema, ToSql, FromSql)]
pub struct LayerId(pub String); // TODO: differentiate between internal layer ids (UUID) and external layer ids (String)

impl From<LayerId> for geoengine_datatypes::dataset::LayerId {
    fn from(value: LayerId) -> Self {
        Self(value.0)
    }
}

impl std::fmt::Display for LayerId {
    fn fmt(&self, f: &mut std::fmt::Formatter) -> std::fmt::Result {
        write!(f, "{}", self.0)
    }
}

#[type_tag(value = "external")]
#[derive(Debug, Clone, Hash, Eq, PartialEq, Deserialize, Serialize, ToSchema)]
#[serde(rename_all = "camelCase")]
pub struct ExternalDataId {
    pub provider_id: DataProviderId,
    pub layer_id: LayerId,
}

impl From<geoengine_datatypes::dataset::ExternalDataId> for ExternalDataId {
    fn from(id: geoengine_datatypes::dataset::ExternalDataId) -> Self {
        Self {
            r#type: Default::default(),
            provider_id: id.provider_id.into(),
            layer_id: id.layer_id.into(),
        }
    }
}

impl From<geoengine_datatypes::dataset::DataProviderId> for DataProviderId {
    fn from(id: geoengine_datatypes::dataset::DataProviderId) -> Self {
        Self(id.0)
    }
}

impl From<geoengine_datatypes::dataset::LayerId> for LayerId {
    fn from(id: geoengine_datatypes::dataset::LayerId) -> Self {
        Self(id.0)
    }
}

/// A spatial reference authority that is part of a spatial reference definition
#[derive(
    Debug,
    Copy,
    Clone,
    Eq,
    PartialEq,
    Ord,
    PartialOrd,
    Serialize,
    Deserialize,
    ToSchema,
    FromSql,
    ToSql,
)]
#[serde(rename_all = "SCREAMING-KEBAB-CASE")]
pub enum SpatialReferenceAuthority {
    Epsg,
    SrOrg,
    Iau2000,
    Esri,
}

impl From<geoengine_datatypes::spatial_reference::SpatialReferenceAuthority>
    for SpatialReferenceAuthority
{
    fn from(value: geoengine_datatypes::spatial_reference::SpatialReferenceAuthority) -> Self {
        match value {
            geoengine_datatypes::spatial_reference::SpatialReferenceAuthority::Epsg => Self::Epsg,
            geoengine_datatypes::spatial_reference::SpatialReferenceAuthority::SrOrg => Self::SrOrg,
            geoengine_datatypes::spatial_reference::SpatialReferenceAuthority::Iau2000 => {
                Self::Iau2000
            }
            geoengine_datatypes::spatial_reference::SpatialReferenceAuthority::Esri => Self::Esri,
        }
    }
}

impl From<SpatialReferenceAuthority>
    for geoengine_datatypes::spatial_reference::SpatialReferenceAuthority
{
    fn from(value: SpatialReferenceAuthority) -> Self {
        match value {
            SpatialReferenceAuthority::Epsg => Self::Epsg,
            SpatialReferenceAuthority::SrOrg => Self::SrOrg,
            SpatialReferenceAuthority::Iau2000 => Self::Iau2000,
            SpatialReferenceAuthority::Esri => Self::Esri,
        }
    }
}

impl FromStr for SpatialReferenceAuthority {
    type Err = error::Error;

    fn from_str(s: &str) -> Result<Self, Self::Err> {
        Ok(match s {
            "EPSG" => SpatialReferenceAuthority::Epsg,
            "SR-ORG" => SpatialReferenceAuthority::SrOrg,
            "IAU2000" => SpatialReferenceAuthority::Iau2000,
            "ESRI" => SpatialReferenceAuthority::Esri,
            _ => {
                return Err(error::Error::InvalidSpatialReferenceString {
                    spatial_reference_string: s.into(),
                });
            }
        })
    }
}

impl std::fmt::Display for SpatialReferenceAuthority {
    fn fmt(&self, f: &mut std::fmt::Formatter<'_>) -> std::fmt::Result {
        write!(
            f,
            "{}",
            match self {
                SpatialReferenceAuthority::Epsg => "EPSG",
                SpatialReferenceAuthority::SrOrg => "SR-ORG",
                SpatialReferenceAuthority::Iau2000 => "IAU2000",
                SpatialReferenceAuthority::Esri => "ESRI",
            }
        )
    }
}

/// A spatial reference consists of an authority and a code
#[derive(Debug, Copy, Clone, Eq, PartialEq, Ord, PartialOrd, FromSql, ToSql)]
pub struct SpatialReference {
    authority: SpatialReferenceAuthority,
    code: u32,
}

impl SpatialReference {
    pub fn proj_string(self) -> Result<String> {
        match self.authority {
            SpatialReferenceAuthority::Epsg | SpatialReferenceAuthority::Iau2000 => {
                Ok(format!("{}:{}", self.authority, self.code))
            }
            // poor-mans integration of Meteosat Second Generation
            SpatialReferenceAuthority::SrOrg if self.code == 81 => Ok("+proj=geos +lon_0=0 +h=35785831 +x_0=0 +y_0=0 +ellps=WGS84 +units=m +no_defs +type=crs".to_owned()),
            SpatialReferenceAuthority::SrOrg | SpatialReferenceAuthority::Esri => {
                Err(error::Error::ProjStringUnresolvable { spatial_ref: self })
                //TODO: we might need to look them up somehow! Best solution would be a registry where we can store user definexd srs strings.
            }
        }
    }

    /// Return the srs-string "authority:code"
    #[allow(clippy::trivially_copy_pass_by_ref)]
    pub fn srs_string(&self) -> String {
        format!("{}:{}", self.authority, self.code)
    }
}

impl From<geoengine_datatypes::spatial_reference::SpatialReference> for SpatialReference {
    fn from(value: geoengine_datatypes::spatial_reference::SpatialReference) -> Self {
        Self {
            authority: (*value.authority()).into(),
            code: value.code(),
        }
    }
}

impl From<SpatialReference> for geoengine_datatypes::spatial_reference::SpatialReference {
    fn from(value: SpatialReference) -> Self {
        geoengine_datatypes::spatial_reference::SpatialReference::new(
            value.authority.into(),
            value.code,
        )
    }
}

impl SpatialReference {
    pub fn new(authority: SpatialReferenceAuthority, code: u32) -> Self {
        Self { authority, code }
    }

    pub fn authority(&self) -> &SpatialReferenceAuthority {
        &self.authority
    }

    pub fn code(self) -> u32 {
        self.code
    }
}

impl FromStr for SpatialReference {
    type Err = error::Error;

    fn from_str(s: &str) -> Result<Self, Self::Err> {
        let mut split = s.split(':');

        match (split.next(), split.next(), split.next()) {
            (Some(authority), Some(code), None) => Ok(Self::new(
                authority.parse()?,
                code.parse::<u32>().context(error::ParseU32)?,
            )),
            _ => Err(error::Error::InvalidSpatialReferenceString {
                spatial_reference_string: s.into(),
            }),
        }
    }
}

impl std::fmt::Display for SpatialReference {
    fn fmt(&self, f: &mut std::fmt::Formatter<'_>) -> std::fmt::Result {
        write!(f, "{}:{}", self.authority, self.code)
    }
}

impl Serialize for SpatialReference {
    fn serialize<S>(&self, serializer: S) -> Result<<S as Serializer>::Ok, <S as Serializer>::Error>
    where
        S: Serializer,
    {
        serializer.serialize_str(&self.to_string())
    }
}

/// Helper struct for deserializing a `SpatialReferencce`
struct SpatialReferenceDeserializeVisitor;

impl Visitor<'_> for SpatialReferenceDeserializeVisitor {
    type Value = SpatialReference;

    fn expecting(&self, formatter: &mut Formatter) -> std::fmt::Result {
        formatter.write_str("a spatial reference in the form authority:code")
    }

    fn visit_str<E>(self, v: &str) -> Result<Self::Value, E>
    where
        E: serde::de::Error,
    {
        v.parse().map_err(serde::de::Error::custom)
    }
}

impl<'de> Deserialize<'de> for SpatialReference {
    fn deserialize<D>(deserializer: D) -> Result<Self, <D as Deserializer<'de>>::Error>
    where
        D: Deserializer<'de>,
    {
        deserializer.deserialize_str(SpatialReferenceDeserializeVisitor)
    }
}

#[derive(Debug, Copy, Clone, Eq, PartialEq, Ord, PartialOrd)]
pub enum SpatialReferenceOption {
    SpatialReference(SpatialReference),
    Unreferenced,
}

impl From<geoengine_datatypes::spatial_reference::SpatialReferenceOption>
    for SpatialReferenceOption
{
    fn from(value: geoengine_datatypes::spatial_reference::SpatialReferenceOption) -> Self {
        match value {
            geoengine_datatypes::spatial_reference::SpatialReferenceOption::SpatialReference(s) => {
                Self::SpatialReference(s.into())
            }
            geoengine_datatypes::spatial_reference::SpatialReferenceOption::Unreferenced => {
                Self::Unreferenced
            }
        }
    }
}

impl From<SpatialReferenceOption>
    for geoengine_datatypes::spatial_reference::SpatialReferenceOption
{
    fn from(value: SpatialReferenceOption) -> Self {
        match value {
            SpatialReferenceOption::SpatialReference(sr) => Self::SpatialReference(sr.into()),
            SpatialReferenceOption::Unreferenced => Self::Unreferenced,
        }
    }
}

impl From<SpatialReference> for SpatialReferenceOption {
    fn from(spatial_reference: SpatialReference) -> Self {
        Self::SpatialReference(spatial_reference)
    }
}

impl std::fmt::Display for SpatialReferenceOption {
    fn fmt(&self, f: &mut std::fmt::Formatter<'_>) -> std::fmt::Result {
        match self {
            SpatialReferenceOption::SpatialReference(p) => write!(f, "{p}"),
            SpatialReferenceOption::Unreferenced => Ok(()),
        }
    }
}

impl Serialize for SpatialReferenceOption {
    fn serialize<S>(&self, serializer: S) -> Result<<S as Serializer>::Ok, <S as Serializer>::Error>
    where
        S: Serializer,
    {
        serializer.serialize_str(&self.to_string())
    }
}

/// Helper struct for deserializing a `SpatialReferenceOption`
struct SpatialReferenceOptionDeserializeVisitor;

impl Visitor<'_> for SpatialReferenceOptionDeserializeVisitor {
    type Value = SpatialReferenceOption;

    fn expecting(&self, formatter: &mut Formatter) -> std::fmt::Result {
        formatter.write_str("a spatial reference in the form authority:code")
    }

    fn visit_str<E>(self, v: &str) -> Result<Self::Value, E>
    where
        E: serde::de::Error,
    {
        if v.is_empty() {
            return Ok(SpatialReferenceOption::Unreferenced);
        }

        let spatial_reference: SpatialReference = v.parse().map_err(serde::de::Error::custom)?;

        Ok(spatial_reference.into())
    }
}

impl<'de> Deserialize<'de> for SpatialReferenceOption {
    fn deserialize<D>(deserializer: D) -> Result<Self, <D as Deserializer<'de>>::Error>
    where
        D: Deserializer<'de>,
    {
        deserializer.deserialize_str(SpatialReferenceOptionDeserializeVisitor)
    }
}

impl From<Option<SpatialReference>> for SpatialReferenceOption {
    fn from(option: Option<SpatialReference>) -> Self {
        match option {
            Some(p) => SpatialReferenceOption::SpatialReference(p),
            None => SpatialReferenceOption::Unreferenced,
        }
    }
}

impl From<SpatialReferenceOption> for Option<SpatialReference> {
    fn from(option: SpatialReferenceOption) -> Self {
        match option {
            SpatialReferenceOption::SpatialReference(p) => Some(p),
            SpatialReferenceOption::Unreferenced => None,
        }
    }
}

impl ToSql for SpatialReferenceOption {
    fn to_sql(
        &self,
        ty: &postgres_types::Type,
        out: &mut bytes::BytesMut,
    ) -> Result<postgres_types::IsNull, Box<dyn std::error::Error + Sync + Send>>
    where
        Self: Sized,
    {
        match self {
            SpatialReferenceOption::SpatialReference(sref) => sref.to_sql(ty, out),
            SpatialReferenceOption::Unreferenced => Ok(postgres_types::IsNull::Yes),
        }
    }

    fn accepts(ty: &postgres_types::Type) -> bool
    where
        Self: Sized,
    {
        <SpatialReference as ToSql>::accepts(ty)
    }

    fn to_sql_checked(
        &self,
        ty: &postgres_types::Type,
        out: &mut bytes::BytesMut,
    ) -> Result<postgres_types::IsNull, Box<dyn std::error::Error + Sync + Send>> {
        match self {
            SpatialReferenceOption::SpatialReference(sref) => sref.to_sql_checked(ty, out),
            SpatialReferenceOption::Unreferenced => Ok(postgres_types::IsNull::Yes),
        }
    }
}

impl<'a> FromSql<'a> for SpatialReferenceOption {
    fn from_sql(
        ty: &postgres_types::Type,
        raw: &'a [u8],
    ) -> Result<Self, Box<dyn std::error::Error + Sync + Send>> {
        Ok(SpatialReferenceOption::SpatialReference(
            SpatialReference::from_sql(ty, raw)?,
        ))
    }

    fn from_sql_null(
        _: &postgres_types::Type,
    ) -> Result<Self, Box<dyn std::error::Error + Sync + Send>> {
        Ok(SpatialReferenceOption::Unreferenced)
    }

    fn accepts(ty: &postgres_types::Type) -> bool {
        <SpatialReference as FromSql>::accepts(ty)
    }
}

/// An enum that contains all possible vector data types
#[derive(
    Debug, Ord, PartialOrd, Eq, PartialEq, Hash, Deserialize, Serialize, Copy, Clone, ToSchema,
)]
pub enum VectorDataType {
    Data,
    MultiPoint,
    MultiLineString,
    MultiPolygon,
}

impl From<geoengine_datatypes::collections::VectorDataType> for VectorDataType {
    fn from(value: geoengine_datatypes::collections::VectorDataType) -> Self {
        match value {
            geoengine_datatypes::collections::VectorDataType::Data => Self::Data,
            geoengine_datatypes::collections::VectorDataType::MultiPoint => Self::MultiPoint,
            geoengine_datatypes::collections::VectorDataType::MultiLineString => {
                Self::MultiLineString
            }
            geoengine_datatypes::collections::VectorDataType::MultiPolygon => Self::MultiPolygon,
        }
    }
}

impl From<VectorDataType> for geoengine_datatypes::collections::VectorDataType {
    fn from(value: VectorDataType) -> Self {
        match value {
            VectorDataType::Data => Self::Data,
            VectorDataType::MultiPoint => Self::MultiPoint,
            VectorDataType::MultiLineString => Self::MultiLineString,
            VectorDataType::MultiPolygon => Self::MultiPolygon,
        }
    }
}

#[derive(
    Clone,
    Copy,
    Debug,
    Deserialize,
    PartialEq,
    PartialOrd,
    Serialize,
    Default,
    ToSchema,
    ToSql,
    FromSql,
)]
pub struct Coordinate2D {
    pub x: f64,
    pub y: f64,
}

impl From<geoengine_datatypes::primitives::Coordinate2D> for Coordinate2D {
    fn from(coordinate: geoengine_datatypes::primitives::Coordinate2D) -> Self {
        Self {
            x: coordinate.x,
            y: coordinate.y,
        }
    }
}

impl From<Coordinate2D> for geoengine_datatypes::primitives::Coordinate2D {
    fn from(coordinate: Coordinate2D) -> Self {
        Self {
            x: coordinate.x,
            y: coordinate.y,
        }
    }
}

#[derive(Copy, Clone, Serialize, Deserialize, PartialEq, Debug, ToSchema, ToSql, FromSql)]
#[serde(rename_all = "camelCase")]
/// A bounding box that includes all border points.
/// Note: may degenerate to a point!
pub struct BoundingBox2D {
    pub lower_left_coordinate: Coordinate2D,
    pub upper_right_coordinate: Coordinate2D,
}

impl From<geoengine_datatypes::primitives::BoundingBox2D> for BoundingBox2D {
    fn from(bbox: geoengine_datatypes::primitives::BoundingBox2D) -> Self {
        Self {
            lower_left_coordinate:
                geoengine_datatypes::primitives::AxisAlignedRectangle::lower_left(&bbox).into(),
            upper_right_coordinate:
                geoengine_datatypes::primitives::AxisAlignedRectangle::upper_right(&bbox).into(),
        }
    }
}

impl From<BoundingBox2D> for geoengine_datatypes::primitives::BoundingBox2D {
    fn from(bbox: BoundingBox2D) -> Self {
        Self::new_unchecked(
            bbox.lower_left_coordinate.into(),
            bbox.upper_right_coordinate.into(),
        )
    }
}

/// An object that composes the date and a timestamp with time zone.
#[derive(Debug, Clone, Copy, PartialEq, Eq, Hash)]
pub struct DateTimeString {
    datetime: chrono::DateTime<chrono::Utc>,
}

// TODO: use derive ToSchema when OpenAPI derive does not break
impl PartialSchema for DateTimeString {
    fn schema() -> utoipa::openapi::RefOr<utoipa::openapi::schema::Schema> {
        use utoipa::openapi::schema::{ObjectBuilder, SchemaType, Type};
        ObjectBuilder::new()
            .schema_type(SchemaType::Type(Type::String))
            .into()
    }
}

impl ToSchema for DateTimeString {}

impl FromStr for DateTimeString {
    type Err = geoengine_datatypes::primitives::DateTimeError;

    fn from_str(input: &str) -> Result<Self, Self::Err> {
        let date_time = chrono::DateTime::<chrono::FixedOffset>::from_str(input).map_err(|e| {
            Self::Err::DateParse {
                source: Box::new(e),
            }
        })?;

        Ok(date_time.into())
    }
}

impl From<chrono::DateTime<chrono::FixedOffset>> for DateTimeString {
    fn from(datetime: chrono::DateTime<chrono::FixedOffset>) -> Self {
        Self {
            datetime: datetime.into(),
        }
    }
}

impl From<geoengine_datatypes::primitives::DateTime> for DateTimeString {
    fn from(datetime: geoengine_datatypes::primitives::DateTime) -> Self {
        Self {
            datetime: datetime.into(),
        }
    }
}

#[derive(Clone, Copy, Debug, Eq, PartialEq, Deserialize, Serialize, ToSchema)]
#[serde(rename_all = "camelCase")]
pub enum FeatureDataType {
    Category,
    Int,
    Float,
    Text,
    Bool,
    DateTime,
}

impl From<geoengine_datatypes::primitives::FeatureDataType> for FeatureDataType {
    fn from(value: geoengine_datatypes::primitives::FeatureDataType) -> Self {
        match value {
            geoengine_datatypes::primitives::FeatureDataType::Category => Self::Category,
            geoengine_datatypes::primitives::FeatureDataType::Int => Self::Int,
            geoengine_datatypes::primitives::FeatureDataType::Float => Self::Float,
            geoengine_datatypes::primitives::FeatureDataType::Text => Self::Text,
            geoengine_datatypes::primitives::FeatureDataType::Bool => Self::Bool,
            geoengine_datatypes::primitives::FeatureDataType::DateTime => Self::DateTime,
        }
    }
}

impl From<FeatureDataType> for geoengine_datatypes::primitives::FeatureDataType {
    fn from(value: FeatureDataType) -> Self {
        match value {
            FeatureDataType::Category => Self::Category,
            FeatureDataType::Int => Self::Int,
            FeatureDataType::Float => Self::Float,
            FeatureDataType::Text => Self::Text,
            FeatureDataType::Bool => Self::Bool,
            FeatureDataType::DateTime => Self::DateTime,
        }
    }
}

#[derive(Clone, Debug, PartialEq, Eq, Deserialize, Serialize, ToSchema)]
#[serde(rename_all = "camelCase", untagged)]
#[schema(discriminator = "type")]
pub enum Measurement {
    Unitless(UnitlessMeasurement),
    Continuous(ContinuousMeasurement),
    Classification(ClassificationMeasurement),
}

impl From<geoengine_datatypes::primitives::Measurement> for Measurement {
    fn from(value: geoengine_datatypes::primitives::Measurement) -> Self {
        match value {
            geoengine_datatypes::primitives::Measurement::Unitless => {
                Self::Unitless(UnitlessMeasurement {
                    r#type: Default::default(),
                })
            }
            geoengine_datatypes::primitives::Measurement::Continuous(cm) => {
                Self::Continuous(cm.into())
            }
            geoengine_datatypes::primitives::Measurement::Classification(cm) => {
                Self::Classification(cm.into())
            }
        }
    }
}

impl From<Measurement> for geoengine_datatypes::primitives::Measurement {
    fn from(value: Measurement) -> Self {
        match value {
            Measurement::Unitless { .. } => Self::Unitless,
            Measurement::Continuous(cm) => Self::Continuous(cm.into()),
            Measurement::Classification(cm) => Self::Classification(cm.into()),
        }
    }
}

#[type_tag(value = "unitless")]
#[derive(Clone, Debug, PartialEq, Eq, Deserialize, Serialize, ToSchema, Default)]
pub struct UnitlessMeasurement {}

#[type_tag(value = "continuous")]
#[derive(Clone, Debug, PartialEq, Eq, Deserialize, Serialize, ToSchema)]
pub struct ContinuousMeasurement {
    pub measurement: String,
    pub unit: Option<String>,
}

impl From<geoengine_datatypes::primitives::ContinuousMeasurement> for ContinuousMeasurement {
    fn from(value: geoengine_datatypes::primitives::ContinuousMeasurement) -> Self {
        Self {
            r#type: Default::default(),
            measurement: value.measurement,
            unit: value.unit,
        }
    }
}

impl From<ContinuousMeasurement> for geoengine_datatypes::primitives::ContinuousMeasurement {
    fn from(value: ContinuousMeasurement) -> Self {
        Self {
            measurement: value.measurement,
            unit: value.unit,
        }
    }
}

#[type_tag(value = "classification")]
#[derive(Clone, Debug, PartialEq, Eq, Deserialize, Serialize, ToSchema)]
pub struct ClassificationMeasurement {
    pub measurement: String,
    // use a BTreeMap to preserve the order of the keys
    #[serde(serialize_with = "serialize_classes")]
    #[serde(deserialize_with = "deserialize_classes")]
    pub classes: BTreeMap<u8, String>,
}

fn serialize_classes<S>(classes: &BTreeMap<u8, String>, serializer: S) -> Result<S::Ok, S::Error>
where
    S: Serializer,
{
    let mut map = serializer.serialize_map(Some(classes.len()))?;
    for (k, v) in classes {
        map.serialize_entry(&k.to_string(), v)?;
    }
    map.end()
}

fn deserialize_classes<'de, D>(deserializer: D) -> Result<BTreeMap<u8, String>, D::Error>
where
    D: Deserializer<'de>,
{
    let map = BTreeMap::<String, String>::deserialize(deserializer)?;
    let mut classes = BTreeMap::new();
    for (k, v) in map {
        classes.insert(
            k.parse::<u8>()
                .map_err(|e| D::Error::custom(format!("Failed to parse key as u8: {e}")))?,
            v,
        );
    }
    Ok(classes)
}

impl From<geoengine_datatypes::primitives::ClassificationMeasurement>
    for ClassificationMeasurement
{
    fn from(value: geoengine_datatypes::primitives::ClassificationMeasurement) -> Self {
        let mut classes = BTreeMap::new();
        for (k, v) in value.classes {
            classes.insert(k, v);
        }

        Self {
            r#type: Default::default(),
            measurement: value.measurement,
            classes,
        }
    }
}

impl From<ClassificationMeasurement>
    for geoengine_datatypes::primitives::ClassificationMeasurement
{
    fn from(measurement: ClassificationMeasurement) -> Self {
        let mut classes = HashMap::with_capacity(measurement.classes.len());
        for (k, v) in measurement.classes {
            classes.insert(k, v);
        }

        Self {
            measurement: measurement.measurement,
            classes,
        }
    }
}

/// A partition of space that include the upper left but excludes the lower right coordinate
#[derive(Copy, Clone, Serialize, Deserialize, PartialEq, Debug, ToSchema, FromSql, ToSql)]
#[serde(rename_all = "camelCase")]
pub struct SpatialPartition2D {
    pub upper_left_coordinate: Coordinate2D,
    pub lower_right_coordinate: Coordinate2D,
}

impl From<geoengine_datatypes::primitives::SpatialPartition2D> for SpatialPartition2D {
    fn from(value: geoengine_datatypes::primitives::SpatialPartition2D) -> Self {
        Self {
            upper_left_coordinate: value.upper_left().into(),
            lower_right_coordinate: value.lower_right().into(),
        }
    }
}

impl From<SpatialPartition2D> for geoengine_datatypes::primitives::SpatialPartition2D {
    fn from(value: SpatialPartition2D) -> Self {
        Self::new_unchecked(
            value.upper_left_coordinate.into(),
            value.lower_right_coordinate.into(),
        )
    }
}

/// A spatio-temporal rectangle with a specified resolution
#[derive(Copy, Clone, Debug, PartialEq, Serialize, Deserialize, ToSchema)]
#[serde(rename_all = "camelCase")]
pub struct RasterQueryRectangle {
    pub spatial_bounds: SpatialPartition2D,
    pub time_interval: TimeInterval,
    pub spatial_resolution: SpatialResolution,
}

/// A spatio-temporal rectangle with a specified resolution
#[derive(Copy, Clone, Debug, PartialEq, Serialize, Deserialize, ToSchema)]
#[serde(rename_all = "camelCase")]
pub struct VectorQueryRectangle {
    pub spatial_bounds: BoundingBox2D,
    pub time_interval: TimeInterval,
    pub spatial_resolution: SpatialResolution,
}
/// A spatio-temporal rectangle with a specified resolution
#[derive(Copy, Clone, Debug, PartialEq, Serialize, Deserialize, ToSchema)]
#[serde(rename_all = "camelCase")]
pub struct PlotQueryRectangle {
    pub spatial_bounds: BoundingBox2D,
    pub time_interval: TimeInterval,
    pub spatial_resolution: SpatialResolution,
}

impl
    From<
        geoengine_datatypes::primitives::QueryRectangle<
            geoengine_datatypes::primitives::SpatialPartition2D,
            geoengine_datatypes::primitives::BandSelection,
        >,
    > for RasterQueryRectangle
{
    fn from(
        value: geoengine_datatypes::primitives::QueryRectangle<
            geoengine_datatypes::primitives::SpatialPartition2D,
            geoengine_datatypes::primitives::BandSelection,
        >,
    ) -> Self {
        Self {
            spatial_bounds: value.spatial_bounds.into(),
            time_interval: value.time_interval.into(),
            spatial_resolution: value.spatial_resolution.into(),
        }
    }
}

impl From<RasterQueryRectangle> for geoengine_datatypes::primitives::RasterQueryRectangle {
    fn from(value: RasterQueryRectangle) -> Self {
        Self {
            spatial_bounds: value.spatial_bounds.into(),
            time_interval: value.time_interval.into(),
            spatial_resolution: value.spatial_resolution.into(),
            attributes: geoengine_datatypes::primitives::BandSelection::first(), // TODO: adjust once API supports attribute selection
        }
    }
}

#[derive(Clone, Debug, PartialEq, Deserialize, Serialize, ToSchema)]
pub struct BandSelection(pub Vec<usize>);

impl From<geoengine_datatypes::primitives::BandSelection> for BandSelection {
    fn from(value: geoengine_datatypes::primitives::BandSelection) -> Self {
        Self(value.as_vec().into_iter().map(|b| b as usize).collect())
    }
}

impl TryFrom<BandSelection> for geoengine_datatypes::primitives::BandSelection {
    type Error = Error;

    fn try_from(value: BandSelection) -> Result<Self> {
        geoengine_datatypes::primitives::BandSelection::new(
            value.0.into_iter().map(|b| b as u32).collect(),
        )
        .map_err(Into::into)
    }
}

/// The spatial resolution in SRS units
#[derive(Copy, Clone, Debug, PartialEq, Deserialize, Serialize, ToSchema)]
pub struct SpatialResolution {
    pub x: f64,
    pub y: f64,
}

impl From<geoengine_datatypes::primitives::SpatialResolution> for SpatialResolution {
    fn from(value: geoengine_datatypes::primitives::SpatialResolution) -> Self {
        Self {
            x: value.x,
            y: value.y,
        }
    }
}

impl From<SpatialResolution> for geoengine_datatypes::primitives::SpatialResolution {
    fn from(value: SpatialResolution) -> Self {
        Self {
            x: value.x,
            y: value.y,
        }
    }
}

#[derive(
    Clone, Copy, Serialize, PartialEq, Eq, PartialOrd, Ord, Debug, ToSchema, FromSql, ToSql,
)]
#[repr(C)]
#[postgres(transparent)]
pub struct TimeInstance(i64);

impl FromStr for TimeInstance {
    type Err = geoengine_datatypes::primitives::DateTimeError;

    fn from_str(s: &str) -> Result<Self, Self::Err> {
        let date_time = DateTimeString::from_str(s)?;
        Ok(date_time.into())
    }
}

impl From<geoengine_datatypes::primitives::TimeInstance> for TimeInstance {
    fn from(value: geoengine_datatypes::primitives::TimeInstance) -> Self {
        Self(value.inner())
    }
}

impl From<TimeInstance> for geoengine_datatypes::primitives::TimeInstance {
    fn from(value: TimeInstance) -> Self {
        geoengine_datatypes::primitives::TimeInstance::from_millis_unchecked(value.inner())
    }
}

impl From<DateTimeString> for TimeInstance {
    fn from(datetime: DateTimeString) -> Self {
        Self::from(&datetime)
    }
}

impl From<&DateTimeString> for TimeInstance {
    fn from(datetime: &DateTimeString) -> Self {
        geoengine_datatypes::primitives::TimeInstance::from_millis_unchecked(
            datetime.datetime.timestamp_millis(),
        )
        .into()
    }
}

impl TimeInstance {
    pub const fn inner(self) -> i64 {
        self.0
    }
}

impl<'de> Deserialize<'de> for TimeInstance {
    fn deserialize<D>(deserializer: D) -> Result<Self, D::Error>
    where
        D: serde::Deserializer<'de>,
    {
        struct IsoStringOrUnixTimestamp;

        impl serde::de::Visitor<'_> for IsoStringOrUnixTimestamp {
            type Value = TimeInstance;

            fn expecting(&self, formatter: &mut std::fmt::Formatter) -> std::fmt::Result {
                formatter.write_str("RFC 3339 timestamp string or Unix timestamp integer")
            }

            fn visit_str<E>(self, value: &str) -> Result<Self::Value, E>
            where
                E: serde::de::Error,
            {
                TimeInstance::from_str(value).map_err(E::custom)
            }

            fn visit_i64<E>(self, v: i64) -> Result<Self::Value, E>
            where
                E: serde::de::Error,
            {
                geoengine_datatypes::primitives::TimeInstance::from_millis(v)
                    .map(Into::into)
                    .map_err(E::custom)
            }

            fn visit_u64<E>(self, v: u64) -> Result<Self::Value, E>
            where
                E: serde::de::Error,
            {
                Self::visit_i64(self, v as i64)
            }
        }

        deserializer.deserialize_any(IsoStringOrUnixTimestamp)
    }
}

/// A time granularity.
#[derive(Debug, Copy, Clone, PartialEq, Eq, Serialize, Deserialize, ToSchema, FromSql, ToSql)]
#[serde(rename_all = "camelCase")]
pub enum TimeGranularity {
    Millis,
    Seconds,
    Minutes,
    Hours,
    Days,
    Months,
    Years,
}

impl From<geoengine_datatypes::primitives::TimeGranularity> for TimeGranularity {
    fn from(value: geoengine_datatypes::primitives::TimeGranularity) -> Self {
        match value {
            geoengine_datatypes::primitives::TimeGranularity::Millis => Self::Millis,
            geoengine_datatypes::primitives::TimeGranularity::Seconds => Self::Seconds,
            geoengine_datatypes::primitives::TimeGranularity::Minutes => Self::Minutes,
            geoengine_datatypes::primitives::TimeGranularity::Hours => Self::Hours,
            geoengine_datatypes::primitives::TimeGranularity::Days => Self::Days,
            geoengine_datatypes::primitives::TimeGranularity::Months => Self::Months,
            geoengine_datatypes::primitives::TimeGranularity::Years => Self::Years,
        }
    }
}

impl From<TimeGranularity> for geoengine_datatypes::primitives::TimeGranularity {
    fn from(value: TimeGranularity) -> Self {
        match value {
            TimeGranularity::Millis => Self::Millis,
            TimeGranularity::Seconds => Self::Seconds,
            TimeGranularity::Minutes => Self::Minutes,
            TimeGranularity::Hours => Self::Hours,
            TimeGranularity::Days => Self::Days,
            TimeGranularity::Months => Self::Months,
            TimeGranularity::Years => Self::Years,
        }
    }
}

#[derive(Debug, Copy, Clone, PartialEq, Eq, Serialize, Deserialize, ToSchema, FromSql, ToSql)]
pub struct TimeStep {
    pub granularity: TimeGranularity,
    pub step: u32, // TODO: ensure on deserialization it is > 0
}

impl From<geoengine_datatypes::primitives::TimeStep> for TimeStep {
    fn from(value: geoengine_datatypes::primitives::TimeStep) -> Self {
        Self {
            granularity: value.granularity.into(),
            step: value.step,
        }
    }
}

impl From<TimeStep> for geoengine_datatypes::primitives::TimeStep {
    fn from(value: TimeStep) -> Self {
        Self {
            granularity: value.granularity.into(),
            step: value.step,
        }
    }
}

/// Stores time intervals in ms in close-open semantic [start, end)
#[derive(Clone, Copy, Deserialize, Serialize, PartialEq, Eq, ToSql, FromSql, ToSchema)]
pub struct TimeInterval {
    start: TimeInstance,
    end: TimeInstance,
}

impl From<TimeInterval> for geoengine_datatypes::primitives::TimeInterval {
    fn from(value: TimeInterval) -> Self {
        geoengine_datatypes::primitives::TimeInterval::new_unchecked::<
            geoengine_datatypes::primitives::TimeInstance,
            geoengine_datatypes::primitives::TimeInstance,
        >(value.start.into(), value.end.into())
    }
}

impl From<geoengine_datatypes::primitives::TimeInterval> for TimeInterval {
    fn from(value: geoengine_datatypes::primitives::TimeInterval) -> Self {
        Self {
            start: value.start().into(),
            end: value.end().into(),
        }
    }
}

impl core::fmt::Debug for TimeInterval {
    fn fmt(&self, f: &mut std::fmt::Formatter<'_>) -> Result<(), std::fmt::Error> {
        write!(
            f,
            "TimeInterval [{}, {})",
            self.start.inner(),
            &self.end.inner()
        )
    }
}

#[derive(
    Debug,
    Ord,
    PartialOrd,
    Eq,
    PartialEq,
    Hash,
    Deserialize,
    Serialize,
    Copy,
    Clone,
    ToSchema,
    FromSql,
    ToSql,
)]
pub enum RasterDataType {
    U8,
    U16,
    U32,
    U64,
    I8,
    I16,
    I32,
    I64,
    F32,
    F64,
}

impl From<geoengine_datatypes::raster::RasterDataType> for RasterDataType {
    fn from(value: geoengine_datatypes::raster::RasterDataType) -> Self {
        match value {
            geoengine_datatypes::raster::RasterDataType::U8 => Self::U8,
            geoengine_datatypes::raster::RasterDataType::U16 => Self::U16,
            geoengine_datatypes::raster::RasterDataType::U32 => Self::U32,
            geoengine_datatypes::raster::RasterDataType::U64 => Self::U64,
            geoengine_datatypes::raster::RasterDataType::I8 => Self::I8,
            geoengine_datatypes::raster::RasterDataType::I16 => Self::I16,
            geoengine_datatypes::raster::RasterDataType::I32 => Self::I32,
            geoengine_datatypes::raster::RasterDataType::I64 => Self::I64,
            geoengine_datatypes::raster::RasterDataType::F32 => Self::F32,
            geoengine_datatypes::raster::RasterDataType::F64 => Self::F64,
        }
    }
}

impl From<RasterDataType> for geoengine_datatypes::raster::RasterDataType {
    fn from(value: RasterDataType) -> Self {
        match value {
            RasterDataType::U8 => Self::U8,
            RasterDataType::U16 => Self::U16,
            RasterDataType::U32 => Self::U32,
            RasterDataType::U64 => Self::U64,
            RasterDataType::I8 => Self::I8,
            RasterDataType::I16 => Self::I16,
            RasterDataType::I32 => Self::I32,
            RasterDataType::I64 => Self::I64,
            RasterDataType::F32 => Self::F32,
            RasterDataType::F64 => Self::F64,
        }
    }
}

#[derive(Debug, Clone, Copy, PartialEq, Eq, Serialize, Deserialize, ToSchema)]
#[serde(rename_all = "UPPERCASE")]
pub enum ResamplingMethod {
    Nearest,
    Average,
    Bilinear,
    Cubic,
    CubicSpline,
    Lanczos,
}

impl std::fmt::Display for ResamplingMethod {
    fn fmt(&self, f: &mut std::fmt::Formatter<'_>) -> std::fmt::Result {
        match self {
            ResamplingMethod::Nearest => write!(f, "NEAREST"),
            ResamplingMethod::Average => write!(f, "AVERAGE"),
            ResamplingMethod::Bilinear => write!(f, "BILINEAR"),
            ResamplingMethod::Cubic => write!(f, "CUBIC"),
            ResamplingMethod::CubicSpline => write!(f, "CUBICSPLINE"),
            ResamplingMethod::Lanczos => write!(f, "LANCZOS"),
        }
    }
}

impl From<ResamplingMethod> for geoengine_datatypes::util::gdal::ResamplingMethod {
    fn from(value: ResamplingMethod) -> Self {
        match value {
            ResamplingMethod::Nearest => Self::Nearest,
            ResamplingMethod::Average => Self::Average,
            ResamplingMethod::Bilinear => Self::Bilinear,
            ResamplingMethod::Cubic => Self::Cubic,
            ResamplingMethod::CubicSpline => Self::CubicSpline,
            ResamplingMethod::Lanczos => Self::Lanczos,
        }
    }
}

/// `RgbaColor` defines a 32 bit RGB color with alpha value
#[derive(Copy, Clone, Debug, Deserialize, Serialize, PartialEq, Eq)]
pub struct RgbaColor(pub [u8; 4]);

impl PartialSchema for RgbaColor {
    fn schema() -> utoipa::openapi::RefOr<utoipa::openapi::Schema> {
        use utoipa::openapi::schema::{ArrayBuilder, ObjectBuilder, SchemaType, Type};
        ArrayBuilder::new()
            .items(ObjectBuilder::new().schema_type(SchemaType::Type(Type::Integer)))
            .min_items(Some(4))
            .max_items(Some(4))
            .into()
    }
}

// manual implementation utoipa generates an integer field
impl ToSchema for RgbaColor {}

impl From<geoengine_datatypes::operations::image::RgbaColor> for RgbaColor {
    fn from(color: geoengine_datatypes::operations::image::RgbaColor) -> Self {
        Self(color.into_inner())
    }
}

impl From<RgbaColor> for geoengine_datatypes::operations::image::RgbaColor {
    fn from(color: RgbaColor) -> Self {
        Self::new(color.0[0], color.0[1], color.0[2], color.0[3])
    }
}

/// A container type for breakpoints that specify a value to color mapping
#[derive(Clone, Debug, Deserialize, Serialize, Eq, PartialEq)]
pub struct Breakpoint {
    pub value: NotNanF64,
    pub color: RgbaColor,
}

#[derive(Clone, Debug, Deserialize, Serialize, Eq, PartialEq)]
pub struct NotNanF64(NotNan<f64>);

impl From<NotNan<f64>> for NotNanF64 {
    fn from(value: NotNan<f64>) -> Self {
        Self(value)
    }
}

impl From<NotNanF64> for NotNan<f64> {
    fn from(value: NotNanF64) -> Self {
        value.0
    }
}

impl ToSql for NotNanF64 {
    fn to_sql(
        &self,
        ty: &postgres_types::Type,
        w: &mut bytes::BytesMut,
    ) -> Result<postgres_types::IsNull, Box<dyn std::error::Error + Sync + Send>> {
        <f64 as ToSql>::to_sql(&self.0.into_inner(), ty, w)
    }

    fn accepts(ty: &postgres_types::Type) -> bool {
        <f64 as ToSql>::accepts(ty)
    }

    postgres_types::to_sql_checked!();
}

impl<'a> FromSql<'a> for NotNanF64 {
    fn from_sql(
        ty: &postgres_types::Type,
        raw: &'a [u8],
    ) -> Result<NotNanF64, Box<dyn std::error::Error + Sync + Send>> {
        let value = <f64 as FromSql>::from_sql(ty, raw)?;

        Ok(NotNanF64(value.try_into()?))
    }

    fn accepts(ty: &postgres_types::Type) -> bool {
        <f64 as FromSql>::accepts(ty)
    }
}

impl PartialSchema for Breakpoint {
    fn schema() -> utoipa::openapi::RefOr<utoipa::openapi::Schema> {
        use utoipa::openapi::schema::{Object, ObjectBuilder, Ref, SchemaType, Type};
        ObjectBuilder::new()
            .property("value", Object::with_type(SchemaType::Type(Type::Number)))
            .property("color", Ref::from_schema_name("RgbaColor"))
            .required("value")
            .required("color")
            .into()
    }
}

// manual implementation because of NotNan
impl ToSchema for Breakpoint {}

impl From<geoengine_datatypes::operations::image::Breakpoint> for Breakpoint {
    fn from(breakpoint: geoengine_datatypes::operations::image::Breakpoint) -> Self {
        Self {
            value: breakpoint.value.into(),
            color: breakpoint.color.into(),
        }
    }
}

impl From<Breakpoint> for geoengine_datatypes::operations::image::Breakpoint {
    fn from(breakpoint: Breakpoint) -> Self {
        Self {
            value: breakpoint.value.into(),
            color: breakpoint.color.into(),
        }
    }
}

#[type_tag(value = "linearGradient")]
#[derive(Clone, Debug, Deserialize, Serialize, Eq, PartialEq, ToSchema)]
#[serde(rename_all = "camelCase")]
pub struct LinearGradient {
    pub breakpoints: Vec<Breakpoint>,
    pub no_data_color: RgbaColor,
    pub over_color: RgbaColor,
    pub under_color: RgbaColor,
}

#[type_tag(value = "logarithmicGradient")]
#[derive(Clone, Debug, Deserialize, Serialize, Eq, PartialEq, ToSchema)]
#[serde(rename_all = "camelCase")]
pub struct LogarithmicGradient {
    pub breakpoints: Vec<Breakpoint>,
    pub no_data_color: RgbaColor,
    pub over_color: RgbaColor,
    pub under_color: RgbaColor,
}

#[type_tag(value = "palette")]
#[derive(Clone, Debug, Deserialize, Serialize, Eq, PartialEq, ToSchema)]
#[serde(rename_all = "camelCase")]
pub struct PaletteColorizer {
    pub colors: Palette,
    pub no_data_color: RgbaColor,
    pub default_color: RgbaColor,
}

/// A colorizer specifies a mapping between raster values and an output image
/// There are different variants that perform different kinds of mapping.
#[derive(Clone, Debug, Deserialize, Serialize, Eq, PartialEq, ToSchema)]
#[serde(rename_all = "camelCase", untagged)]
#[schema(discriminator = "type")]
pub enum Colorizer {
    LinearGradient(LinearGradient),
    LogarithmicGradient(LogarithmicGradient),
    Palette(PaletteColorizer),
}

impl From<geoengine_datatypes::operations::image::Colorizer> for Colorizer {
    fn from(v: geoengine_datatypes::operations::image::Colorizer) -> Self {
        match v {
            geoengine_datatypes::operations::image::Colorizer::LinearGradient {
                breakpoints,
                no_data_color,
                over_color,
                under_color,
            } => Self::LinearGradient(LinearGradient {
                r#type: Default::default(),
                breakpoints: breakpoints
                    .into_iter()
                    .map(Into::into)
                    .collect::<Vec<Breakpoint>>(),
                no_data_color: no_data_color.into(),
                over_color: over_color.into(),
                under_color: under_color.into(),
            }),
            geoengine_datatypes::operations::image::Colorizer::LogarithmicGradient {
                breakpoints,
                no_data_color,
                over_color,
                under_color,
            } => Self::LogarithmicGradient(LogarithmicGradient {
                r#type: Default::default(),
                breakpoints: breakpoints
                    .into_iter()
                    .map(Into::into)
                    .collect::<Vec<Breakpoint>>(),
                no_data_color: no_data_color.into(),
                over_color: over_color.into(),
                under_color: under_color.into(),
            }),
            geoengine_datatypes::operations::image::Colorizer::Palette {
                colors,
                no_data_color,
                default_color,
            } => Self::Palette(PaletteColorizer {
                r#type: Default::default(),
                colors: colors.into(),
                no_data_color: no_data_color.into(),
                default_color: default_color.into(),
            }),
        }
    }
}

impl From<Colorizer> for geoengine_datatypes::operations::image::Colorizer {
    fn from(v: Colorizer) -> Self {
        match v {
            Colorizer::LinearGradient(linear_gradient) => Self::LinearGradient {
                breakpoints: linear_gradient
                    .breakpoints
                    .into_iter()
                    .map(Into::into)
                    .collect::<Vec<geoengine_datatypes::operations::image::Breakpoint>>(),
                no_data_color: linear_gradient.no_data_color.into(),
                over_color: linear_gradient.over_color.into(),
                under_color: linear_gradient.under_color.into(),
            },
            Colorizer::LogarithmicGradient(logarithmic_gradient) => Self::LogarithmicGradient {
                breakpoints: logarithmic_gradient
                    .breakpoints
                    .into_iter()
                    .map(Into::into)
                    .collect::<Vec<geoengine_datatypes::operations::image::Breakpoint>>(),
                no_data_color: logarithmic_gradient.no_data_color.into(),
                over_color: logarithmic_gradient.over_color.into(),
                under_color: logarithmic_gradient.under_color.into(),
            },

            Colorizer::Palette(PaletteColorizer {
                colors,
                no_data_color,
                default_color,
                ..
            }) => Self::Palette {
                colors: colors.into(),
                no_data_color: no_data_color.into(),
                default_color: default_color.into(),
            },
        }
    }
}

#[derive(Clone, Debug, Deserialize, Serialize, PartialEq, ToSchema)]
#[serde(rename_all = "camelCase", untagged)]
#[schema(discriminator = "type")]
pub enum RasterColorizer {
    SingleBand(SingleBandRasterColorizer),
    MultiBand(MultiBandRasterColorizer),
}

#[type_tag(value = "singleBand")]
#[derive(Clone, Debug, Deserialize, Serialize, PartialEq, ToSchema)]
#[serde(rename_all = "camelCase")]
pub struct SingleBandRasterColorizer {
    pub band: u32,
    pub band_colorizer: Colorizer,
}

#[type_tag(value = "multiBand")]
#[derive(Clone, Debug, Deserialize, Serialize, PartialEq, ToSchema)]
#[serde(rename_all = "camelCase")]
pub struct MultiBandRasterColorizer {
    /// The band index of the red channel.
    pub red_band: u32,
    /// The minimum value for the red channel.
    pub red_min: f64,
    /// The maximum value for the red channel.
    pub red_max: f64,
    /// A scaling factor for the red channel between 0 and 1.
    #[serde(default = "num_traits::One::one")]
    pub red_scale: f64,

    /// The band index of the green channel.
    pub green_band: u32,
    /// The minimum value for the red channel.
    pub green_min: f64,
    /// The maximum value for the red channel.
    pub green_max: f64,
    /// A scaling factor for the green channel between 0 and 1.
    #[serde(default = "num_traits::One::one")]
    pub green_scale: f64,

    /// The band index of the blue channel.
    pub blue_band: u32,
    /// The minimum value for the red channel.
    pub blue_min: f64,
    /// The maximum value for the red channel.
    pub blue_max: f64,
    /// A scaling factor for the blue channel between 0 and 1.
    #[serde(default = "num_traits::One::one")]
    pub blue_scale: f64,

    /// The color to use for no data values.
    /// If not specified, the no data values will be transparent.
    #[serde(default = "rgba_transparent")]
    pub no_data_color: RgbaColor,
}

fn rgba_transparent() -> RgbaColor {
    RgbaColor([0, 0, 0, 0])
}

impl Eq for RasterColorizer {}

impl RasterColorizer {
    pub fn band_selection(&self) -> BandSelection {
        match self {
            RasterColorizer::SingleBand(SingleBandRasterColorizer { band, .. }) => {
                BandSelection(vec![*band as usize])
            }
            RasterColorizer::MultiBand(MultiBandRasterColorizer {
                red_band,
                green_band,
                blue_band,
                ..
            }) => {
                let mut bands = Vec::with_capacity(3);
                for band in [
                    *red_band as usize,
                    *green_band as usize,
                    *blue_band as usize,
                ] {
                    if !bands.contains(&band) {
                        bands.push(band);
                    }
                }
                bands.sort_unstable(); // bands will be returned in ascending order anyway
                BandSelection(bands)
            }
        }
    }
}

impl From<geoengine_datatypes::operations::image::RasterColorizer> for RasterColorizer {
    fn from(v: geoengine_datatypes::operations::image::RasterColorizer) -> Self {
        match v {
            geoengine_datatypes::operations::image::RasterColorizer::SingleBand {
                band,
                band_colorizer: colorizer,
            } => Self::SingleBand(SingleBandRasterColorizer {
                r#type: Default::default(),
                band,
                band_colorizer: colorizer.into(),
            }),
            geoengine_datatypes::operations::image::RasterColorizer::MultiBand {
                red_band,
                green_band,
                blue_band,
                rgb_params,
            } => Self::MultiBand(MultiBandRasterColorizer {
                r#type: Default::default(),
                red_band,
                green_band,
                blue_band,
                red_min: rgb_params.red_min,
                red_max: rgb_params.red_max,
                red_scale: rgb_params.red_scale,
                green_min: rgb_params.green_min,
                green_max: rgb_params.green_max,
                green_scale: rgb_params.green_scale,
                blue_min: rgb_params.blue_min,
                blue_max: rgb_params.blue_max,
                blue_scale: rgb_params.blue_scale,
                no_data_color: rgb_params.no_data_color.into(),
            }),
        }
    }
}

impl From<RasterColorizer> for geoengine_datatypes::operations::image::RasterColorizer {
    fn from(v: RasterColorizer) -> Self {
        match v {
            RasterColorizer::SingleBand(SingleBandRasterColorizer {
                band,
                band_colorizer: colorizer,
                ..
            }) => Self::SingleBand {
                band,
                band_colorizer: colorizer.into(),
            },
            RasterColorizer::MultiBand(MultiBandRasterColorizer {
                red_band,
                red_min,
                red_max,
                red_scale,
                green_band,
                green_min,
                green_max,
                green_scale,
                blue_band,
                blue_min,
                blue_max,
                blue_scale,
                no_data_color,
                ..
            }) => Self::MultiBand {
                red_band,
                green_band,
                blue_band,
                rgb_params: RgbParams {
                    red_min,
                    red_max,
                    red_scale,
                    green_min,
                    green_max,
                    green_scale,
                    blue_min,
                    blue_max,
                    blue_scale,
                    no_data_color: no_data_color.into(),
                },
            },
        }
    }
}

/// A map from value to color
///
/// It is assumed that is has at least one and at most 256 entries.
#[derive(Debug, Clone, PartialEq, Eq, Serialize, Deserialize, ToSchema)]
#[serde(try_from = "SerializablePalette", into = "SerializablePalette")]
#[schema(value_type = HashMap<f64, RgbaColor>)]
pub struct Palette(pub HashMap<NotNan<f64>, RgbaColor>);

impl From<geoengine_datatypes::operations::image::Palette> for Palette {
    fn from(palette: geoengine_datatypes::operations::image::Palette) -> Self {
        Self(
            palette
                .into_inner()
                .into_iter()
                .map(|(value, color)| (value, color.into()))
                .collect(),
        )
    }
}

impl From<Palette> for geoengine_datatypes::operations::image::Palette {
    fn from(palette: Palette) -> Self {
        Self::new(
            palette
                .0
                .into_iter()
                .map(|(value, color)| (value, color.into()))
                .collect(),
        )
    }
}

/// A type that is solely for serde's serializability.
/// You cannot serialize floats as JSON map keys.
#[derive(Debug, Clone, PartialEq, Eq, Serialize, Deserialize)]
pub struct SerializablePalette(HashMap<String, RgbaColor>);

impl From<Palette> for SerializablePalette {
    fn from(palette: Palette) -> Self {
        Self(
            palette
                .0
                .into_iter()
                .map(|(k, v)| (k.to_string(), v))
                .collect(),
        )
    }
}

impl TryFrom<SerializablePalette> for Palette {
    type Error = <NotNan<f64> as FromStr>::Err;

    fn try_from(palette: SerializablePalette) -> Result<Self, Self::Error> {
        let mut inner = HashMap::<NotNan<f64>, RgbaColor>::with_capacity(palette.0.len());
        for (k, v) in palette.0 {
            inner.insert(k.parse()?, v);
        }
        Ok(Self(inner))
    }
}

#[derive(Debug, Clone, Serialize, Deserialize, PartialEq, Hash, Eq, PartialOrd, Ord, ToSchema)]
pub struct RasterPropertiesKey {
    pub domain: Option<String>,
    pub key: String,
}

impl From<geoengine_datatypes::raster::RasterPropertiesKey> for RasterPropertiesKey {
    fn from(value: geoengine_datatypes::raster::RasterPropertiesKey) -> Self {
        Self {
            domain: value.domain,
            key: value.key,
        }
    }
}

impl From<RasterPropertiesKey> for geoengine_datatypes::raster::RasterPropertiesKey {
    fn from(value: RasterPropertiesKey) -> Self {
        Self {
            domain: value.domain,
            key: value.key,
        }
    }
}

#[derive(Debug, Clone, Serialize, Deserialize, PartialEq, Eq, ToSchema)]
pub enum RasterPropertiesEntryType {
    Number,
    String,
}

impl From<geoengine_datatypes::raster::RasterPropertiesEntryType> for RasterPropertiesEntryType {
    fn from(value: geoengine_datatypes::raster::RasterPropertiesEntryType) -> Self {
        match value {
            geoengine_datatypes::raster::RasterPropertiesEntryType::Number => Self::Number,
            geoengine_datatypes::raster::RasterPropertiesEntryType::String => Self::String,
        }
    }
}

impl From<RasterPropertiesEntryType> for geoengine_datatypes::raster::RasterPropertiesEntryType {
    fn from(value: RasterPropertiesEntryType) -> Self {
        match value {
            RasterPropertiesEntryType::Number => Self::Number,
            RasterPropertiesEntryType::String => Self::String,
        }
    }
}

#[derive(PartialEq, Eq, Clone, Debug)]
pub struct DateTimeParseFormat {
    fmt: String,
    has_tz: bool,
    has_time: bool,
}

impl PartialSchema for DateTimeParseFormat {
    fn schema() -> utoipa::openapi::RefOr<utoipa::openapi::Schema> {
        use utoipa::openapi::schema::{ObjectBuilder, SchemaType, Type};
        ObjectBuilder::new()
            .schema_type(SchemaType::Type(Type::String))
            .into()
    }
}

impl ToSchema for DateTimeParseFormat {}

impl<'de> Deserialize<'de> for DateTimeParseFormat {
    fn deserialize<D>(deserializer: D) -> Result<Self, D::Error>
    where
        D: serde::Deserializer<'de>,
    {
        let s = String::deserialize(deserializer)?;
        Ok(geoengine_datatypes::primitives::DateTimeParseFormat::custom(s).into())
    }
}

impl Serialize for DateTimeParseFormat {
    fn serialize<S>(&self, serializer: S) -> Result<S::Ok, S::Error>
    where
        S: serde::Serializer,
    {
        serializer.serialize_str(&self.fmt)
    }
}

impl From<geoengine_datatypes::primitives::DateTimeParseFormat> for DateTimeParseFormat {
    fn from(value: geoengine_datatypes::primitives::DateTimeParseFormat) -> Self {
        Self {
            fmt: value.parse_format().to_string(),
            has_tz: value.has_tz(),
            has_time: value.has_time(),
        }
    }
}

impl From<DateTimeParseFormat> for geoengine_datatypes::primitives::DateTimeParseFormat {
    fn from(value: DateTimeParseFormat) -> Self {
        Self::custom(value.fmt)
    }
}

impl DateTimeParseFormat {
    // this is used as default value
    pub fn unix() -> Self {
        geoengine_datatypes::primitives::DateTimeParseFormat::unix().into()
    }
}

#[derive(Clone, Debug, PartialEq, Eq, Serialize, Deserialize, ToSchema)]
pub struct NoGeometry;

impl From<geoengine_datatypes::primitives::NoGeometry> for NoGeometry {
    fn from(_: geoengine_datatypes::primitives::NoGeometry) -> Self {
        Self {}
    }
}

impl From<NoGeometry> for geoengine_datatypes::primitives::NoGeometry {
    fn from(_: NoGeometry) -> Self {
        Self {}
    }
}

#[derive(Clone, Debug, PartialEq, Serialize, Deserialize, ToSchema)]
pub struct MultiPoint {
    pub coordinates: Vec<Coordinate2D>,
}

impl From<geoengine_datatypes::primitives::MultiPoint> for MultiPoint {
    fn from(value: geoengine_datatypes::primitives::MultiPoint) -> Self {
        Self {
            coordinates: value.points().iter().map(|x| (*x).into()).collect(),
        }
    }
}

impl From<MultiPoint> for geoengine_datatypes::primitives::MultiPoint {
    fn from(value: MultiPoint) -> Self {
        Self::new(value.coordinates.into_iter().map(Into::into).collect())
            .expect("it should always be able to convert it")
    }
}

#[derive(Clone, Debug, PartialEq, Serialize, Deserialize, ToSchema)]
pub struct MultiLineString {
    pub coordinates: Vec<Vec<Coordinate2D>>,
}

impl From<geoengine_datatypes::primitives::MultiLineString> for MultiLineString {
    fn from(value: geoengine_datatypes::primitives::MultiLineString) -> Self {
        Self {
            coordinates: value
                .lines()
                .iter()
                .map(|x| x.iter().map(|x| (*x).into()).collect())
                .collect(),
        }
    }
}

impl From<MultiLineString> for geoengine_datatypes::primitives::MultiLineString {
    fn from(value: MultiLineString) -> Self {
        Self::new(
            value
                .coordinates
                .into_iter()
                .map(|x| x.into_iter().map(Into::into).collect())
                .collect(),
        )
        .expect("it should always be able to convert it")
    }
}

#[derive(Clone, Debug, PartialEq, Serialize, Deserialize, ToSchema)]
pub struct MultiPolygon {
    pub polygons: Vec<Vec<Vec<Coordinate2D>>>,
}

impl From<geoengine_datatypes::primitives::MultiPolygon> for MultiPolygon {
    fn from(value: geoengine_datatypes::primitives::MultiPolygon) -> Self {
        Self {
            polygons: value
                .polygons()
                .iter()
                .map(|x| {
                    x.iter()
                        .map(|y| y.iter().map(|y| (*y).into()).collect())
                        .collect()
                })
                .collect(),
        }
    }
}

impl From<MultiPolygon> for geoengine_datatypes::primitives::MultiPolygon {
    fn from(value: MultiPolygon) -> Self {
        Self::new(
            value
                .polygons
                .iter()
                .map(|x| {
                    x.iter()
                        .map(|y| y.iter().map(|y| (*y).into()).collect())
                        .collect()
                })
                .collect(),
        )
        .expect("it should always be able to convert it")
    }
}

#[derive(PartialEq, Eq, Serialize, Deserialize, Debug, Clone)]
pub struct StringPair((String, String));

pub type GdalConfigOption = StringPair;
pub type AxisLabels = StringPair;

impl PartialSchema for StringPair {
    fn schema() -> utoipa::openapi::RefOr<utoipa::openapi::Schema> {
        use utoipa::openapi::schema::{ArrayBuilder, Object, SchemaType, Type};
        ArrayBuilder::new()
            .items(Object::with_type(SchemaType::Type(Type::String)))
            .min_items(Some(2))
            .max_items(Some(2))
            .into()
    }
}

impl ToSchema for StringPair {
    // fn aliases() -> Vec<(&'a str, utoipa::openapi::Schema)> { // TODO: how to do this?
    //     let utoipa::openapi::RefOr::T(unpacked_schema) = Self::schema().1 else {
    //         unreachable!()
    //     };
    //     vec![
    //         ("GdalConfigOption", unpacked_schema.clone()),
    //         ("AxisLabels", unpacked_schema),
    //     ]
    // }
}

impl From<(String, String)> for StringPair {
    fn from(value: (String, String)) -> Self {
        Self(value)
    }
}

impl From<StringPair> for (String, String) {
    fn from(value: StringPair) -> Self {
        value.0
    }
}

impl From<StringPair> for geoengine_datatypes::util::StringPair {
    fn from(value: StringPair) -> Self {
        Self::new(value.0.0, value.0.1)
    }
}

#[derive(Debug, Clone, Deserialize, PartialEq, Eq, Serialize, ToSchema)]
pub enum PlotOutputFormat {
    JsonPlain,
    JsonVega,
    ImagePng,
}

#[derive(Default, Debug, Clone, Copy, PartialEq, Serialize, PartialOrd, Deserialize, ToSchema)]
pub struct CacheTtlSeconds(u32);

const MAX_CACHE_TTL_SECONDS: u32 = 31_536_000; // 1 year

impl CacheTtlSeconds {
    pub fn new(seconds: u32) -> Self {
        Self(seconds.min(MAX_CACHE_TTL_SECONDS))
    }

    pub fn max() -> Self {
        Self(MAX_CACHE_TTL_SECONDS)
    }

    pub fn seconds(self) -> u32 {
        self.0
    }
}

impl From<geoengine_datatypes::primitives::CacheTtlSeconds> for CacheTtlSeconds {
    fn from(value: geoengine_datatypes::primitives::CacheTtlSeconds) -> Self {
        Self(value.seconds())
    }
}

impl From<CacheTtlSeconds> for geoengine_datatypes::primitives::CacheTtlSeconds {
    fn from(value: CacheTtlSeconds) -> Self {
        Self::new(value.0)
    }
}

impl ToSql for CacheTtlSeconds {
    fn to_sql(
        &self,
        ty: &postgres_types::Type,
        w: &mut bytes::BytesMut,
    ) -> Result<postgres_types::IsNull, Box<dyn std::error::Error + Sync + Send>> {
        <i32 as ToSql>::to_sql(&(self.0 as i32), ty, w)
    }

    fn accepts(ty: &postgres_types::Type) -> bool {
        <i32 as ToSql>::accepts(ty)
    }

    postgres_types::to_sql_checked!();
}

impl<'a> FromSql<'a> for CacheTtlSeconds {
    fn from_sql(
        ty: &postgres_types::Type,
        raw: &'a [u8],
    ) -> Result<Self, Box<dyn std::error::Error + Sync + Send>> {
        Ok(Self(<i32 as FromSql>::from_sql(ty, raw)? as u32))
    }

    fn accepts(ty: &postgres_types::Type) -> bool {
        <i32 as FromSql>::accepts(ty)
    }
}

<<<<<<< HEAD
/// A struct describing tensor shape for `MlModelMetadata`
#[derive(Debug, Copy, Clone, Eq, PartialEq, Deserialize, Serialize, ToSchema, FromSql, ToSql)]
pub struct MlTensorShape3D {
    pub y: u32,
    pub x: u32,
    pub bands: u32, // TODO: named attributes?
}

impl MlTensorShape3D {
    pub fn new_y_x_attr(y: u32, x: u32, bands: u32) -> Self {
        Self { y, x, bands }
    }

    pub fn new_single_pixel_bands(bands: u32) -> Self {
        Self { y: 1, x: 1, bands }
    }

    pub fn new_single_pixel_single_band() -> Self {
        Self::new_single_pixel_bands(1)
    }
}

impl From<geoengine_datatypes::machine_learning::MlTensorShape3D> for MlTensorShape3D {
    fn from(value: geoengine_datatypes::machine_learning::MlTensorShape3D) -> Self {
        Self {
            y: value.y,
            x: value.x,
            bands: value.bands,
        }
    }
}

impl From<MlTensorShape3D> for geoengine_datatypes::machine_learning::MlTensorShape3D {
    fn from(value: MlTensorShape3D) -> Self {
        Self {
            y: value.y,
            x: value.x,
            bands: value.bands,
        }
=======
#[cfg(test)]
mod tests {
    use crate::api::model::datatypes::ClassificationMeasurement;
    use crate::error::Error;
    use std::collections::BTreeMap;

    #[test]
    fn it_serializes_classification_measurement() -> Result<(), Error> {
        let measurement = ClassificationMeasurement {
            r#type: Default::default(),
            measurement: "Test".to_string(),
            classes: BTreeMap::<u8, String>::from([
                (0, "Class 0".to_string()),
                (1, "Class 1".to_string()),
            ]),
        };

        let serialized = serde_json::to_string(&measurement)?;

        assert_eq!(
            serialized,
            r#"{"type":"classification","measurement":"Test","classes":{"0":"Class 0","1":"Class 1"}}"#
        );
        Ok(())
    }

    #[test]
    fn it_deserializes_classification_measurement() -> Result<(), Error> {
        let measurement = ClassificationMeasurement {
            r#type: Default::default(),
            measurement: "Test".to_string(),
            classes: BTreeMap::<u8, String>::from([
                (0, "Class 0".to_string()),
                (1, "Class 1".to_string()),
            ]),
        };

        let serialized = r#"{"type":"classification","measurement":"Test","classes":{"0":"Class 0","1":"Class 1"}}"#;
        let deserialized: ClassificationMeasurement = serde_json::from_str(serialized)?;

        assert_eq!(measurement, deserialized);
        Ok(())
    }

    #[test]
    fn it_throws_error_on_deserializing_non_integer_classification_measurement_class_value() {
        let serialized =
            r#"{"type":"classification","measurement":"Test","classes":{"Zero":"Class 0"}}"#;
        let deserialized = serde_json::from_str::<ClassificationMeasurement>(serialized);

        assert!(deserialized.is_err());
        assert_eq!(
            deserialized.unwrap_err().to_string(),
            "Failed to parse key as u8: invalid digit found in string at line 1 column 75"
        );
>>>>>>> 8c18b149
    }
}<|MERGE_RESOLUTION|>--- conflicted
+++ resolved
@@ -2190,7 +2190,6 @@
     }
 }
 
-<<<<<<< HEAD
 /// A struct describing tensor shape for `MlModelMetadata`
 #[derive(Debug, Copy, Clone, Eq, PartialEq, Deserialize, Serialize, ToSchema, FromSql, ToSql)]
 pub struct MlTensorShape3D {
@@ -2230,7 +2229,9 @@
             x: value.x,
             bands: value.bands,
         }
-=======
+    }
+}
+
 #[cfg(test)]
 mod tests {
     use crate::api::model::datatypes::ClassificationMeasurement;
@@ -2286,6 +2287,5 @@
             deserialized.unwrap_err().to_string(),
             "Failed to parse key as u8: invalid digit found in string at line 1 column 75"
         );
->>>>>>> 8c18b149
     }
 }