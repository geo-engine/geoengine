use crate::api::handlers::spatial_references::{spatial_reference_specification, AxisOrder};
use crate::api::ogc::util::{ogc_endpoint_url, OgcProtocol, OgcRequestGuard};
use crate::api::ogc::wcs::request::{DescribeCoverage, GetCapabilities, GetCoverage, WcsVersion};
use crate::contexts::{ApplicationContext, SessionContext};
use crate::error::Result;
use crate::error::{self, Error};
use crate::util::config;
use crate::util::config::get_config_element;
use crate::util::server::{connection_closed, not_implemented_handler, CacheControlHeader};
use crate::workflows::registry::WorkflowRegistry;
use crate::workflows::workflow::WorkflowId;
use actix_web::{web, FromRequest, HttpRequest, HttpResponse};
use geoengine_datatypes::primitives::{
    AxisAlignedRectangle, BandSelection, RasterQueryRectangle, SpatialPartition2D, TimeInterval,
};
use geoengine_datatypes::spatial_reference::SpatialReference;
use geoengine_operators::call_on_generic_raster_processor_gdal_types;
use geoengine_operators::engine::{
    ExecutionContext, InitializedRasterOperator, WorkflowOperatorPath,
};
use geoengine_operators::util::raster_stream_to_geotiff::{
    raster_stream_to_multiband_geotiff_bytes, GdalGeoTiffDatasetMetadata, GdalGeoTiffOptions,
};
use log::info;
use snafu::ensure;
use std::str::FromStr;
use std::time::Duration;
use url::Url;

pub(crate) fn init_wcs_routes<C>(cfg: &mut web::ServiceConfig)
where
    C: ApplicationContext,
    C::Session: FromRequest,
{
    cfg.service(
        web::resource("/wcs/{workflow}")
            .route(
                web::get()
                    .guard(OgcRequestGuard::new("GetCapabilities"))
                    .to(wcs_capabilities_handler::<C>),
            )
            .route(
                web::get()
                    .guard(OgcRequestGuard::new("DescribeCoverage"))
                    .to(wcs_describe_coverage_handler::<C>),
            )
            .route(
                web::get()
                    .guard(OgcRequestGuard::new("GetCoverage"))
                    .to(wcs_get_coverage_handler::<C>),
            )
            .route(web::get().to(not_implemented_handler)),
    );
}

fn wcs_url(workflow: WorkflowId) -> Result<Url> {
    let web_config = crate::util::config::get_config_element::<crate::util::config::Web>()?;
    let base = web_config.api_url()?;

    ogc_endpoint_url(&base, OgcProtocol::Wcs, workflow)
}

/// Get WCS Capabilities
#[utoipa::path(
    tag = "OGC WCS",
    get,
    path = "/wcs/{workflow}?request=GetCapabilities",
    responses(
        (status = 200, description = "OK", content_type = "text/xml", body = String,
            // TODO: add example when utoipa supports more than just json examples
        )
    ),
    params(
        ("workflow" = WorkflowId, description = "Workflow id"),
        GetCapabilities
    ),
    security(
        ("session_token" = [])
    )
)]
#[allow(
    clippy::unused_async, // the function signature of request handlers requires it
    clippy::no_effect_underscore_binding // need `_session` to quire authentication
)]
async fn wcs_capabilities_handler<C: ApplicationContext>(
    workflow: web::Path<WorkflowId>,
    request: web::Query<GetCapabilities>,
    _session: C::Session,
) -> Result<HttpResponse> {
    let workflow = workflow.into_inner();

    info!("{:?}", request);

    // TODO: workflow bounding box
    // TODO: host schema file(?)
    // TODO: load ServiceIdentification and ServiceProvider from config

    let wcs_url = wcs_url(workflow)?;
    let mock = format!(
        r#"<?xml version="1.0" encoding="UTF-8"?>
    <wcs:Capabilities version="1.1.1"
            xmlns:wcs="http://www.opengis.net/wcs/1.1.1"
            xmlns:xlink="http://www.w3.org/1999/xlink"
            xmlns:ogc="http://www.opengis.net/ogc"
            xmlns:ows="http://www.opengis.net/ows/1.1"
            xmlns:gml="http://www.opengis.net/gml"
            xmlns:xsi="http://www.w3.org/2001/XMLSchema-instance" xsi:schemaLocation="http://www.opengis.net/wcs/1.1.1 {wcs_url}/schemas/wcs/1.1.1/wcsGetCapabilities.xsd" updateSequence="152">
            <ows:ServiceIdentification>
                <ows:Title>Web Coverage Service</ows:Title>
                <ows:ServiceType>WCS</ows:ServiceType>
                <ows:ServiceTypeVersion>1.1.1</ows:ServiceTypeVersion>
                <ows:Fees>NONE</ows:Fees>
                <ows:AccessConstraints>NONE</ows:AccessConstraints>
            </ows:ServiceIdentification>
            <ows:ServiceProvider>
                <ows:ProviderName>Provider Name</ows:ProviderName>
            </ows:ServiceProvider>
            <ows:OperationsMetadata>
                <ows:Operation name="GetCapabilities">
                    <ows:DCP>
                        <ows:HTTP>
                                <ows:Get xlink:href="{wcs_url}?"/>
                        </ows:HTTP>
                    </ows:DCP>
                </ows:Operation>
                <ows:Operation name="DescribeCoverage">
                    <ows:DCP>
                        <ows:HTTP>
                                <ows:Get xlink:href="{wcs_url}?"/>
                        </ows:HTTP>
                    </ows:DCP>
                </ows:Operation>
                <ows:Operation name="GetCoverage">
                    <ows:DCP>
                        <ows:HTTP>
                                <ows:Get xlink:href="{wcs_url}?"/>
                        </ows:HTTP>
                    </ows:DCP>
                </ows:Operation>
            </ows:OperationsMetadata>
            <wcs:Contents>
                <wcs:CoverageSummary>
                    <ows:Title>Workflow {workflow}</ows:Title>
                    <ows:WGS84BoundingBox>
                        <ows:LowerCorner>-180.0 -90.0</ows:LowerCorner>
                        <ows:UpperCorner>180.0 90.0</ows:UpperCorner>
                    </ows:WGS84BoundingBox>
                    <wcs:Identifier>{workflow}</wcs:Identifier>
                </wcs:CoverageSummary>
            </wcs:Contents>
    </wcs:Capabilities>"#
    );

    Ok(HttpResponse::Ok().content_type(mime::TEXT_XML).body(mock))
}

/// Get WCS Coverage Description
#[utoipa::path(
    tag = "OGC WCS",
    get,
    path = "/wcs/{workflow}?request=DescribeCoverage",
    responses(
        (status = 200, description = "OK", content_type = "text/xml", body = String,
            // TODO: add example when utoipa supports more than just json examples
        )
    ),
    params(
        ("workflow" = WorkflowId, description = "Workflow id"),
        DescribeCoverage
    ),
    security(
        ("session_token" = [])
    )
)]
async fn wcs_describe_coverage_handler<C: ApplicationContext>(
    workflow: web::Path<WorkflowId>,
    request: web::Query<DescribeCoverage>,
    app_ctx: web::Data<C>,
    session: C::Session,
) -> Result<HttpResponse> {
    let endpoint = workflow.into_inner();

    info!("{:?}", request);

    let identifiers = WorkflowId::from_str(&request.identifiers)?;

    ensure!(
        endpoint == identifiers,
        error::WCSEndpointIdentifiersMissmatch {
            endpoint,
            identifiers
        }
    );

    // TODO: validate request (version)?

    let wcs_url = wcs_url(identifiers)?;

    let ctx = app_ctx.session_context(session);

    let workflow = ctx.db().load_workflow(&identifiers).await?;

    let exe_ctx = ctx.execution_context()?;

    let workflow_operator_path_root = WorkflowOperatorPath::initialize_root();

    let operator = workflow
        .operator
        .get_raster()?
        .initialize(workflow_operator_path_root, &exe_ctx)
        .await?;

    let result_descriptor = operator.result_descriptor();

    let spatial_reference: Option<SpatialReference> = result_descriptor.spatial_reference.into();
    let spatial_reference = spatial_reference.ok_or(error::Error::MissingSpatialReference)?;

    // TODO: give tighter bounds if possible
    let area_of_use: SpatialPartition2D = spatial_reference.area_of_use_projected()?;

    let (bbox_ll_0, bbox_ll_1, bbox_ur_0, bbox_ur_1) =
        match spatial_reference_specification(&spatial_reference.proj_string()?)?
            .axis_order
            .ok_or(Error::AxisOrderingNotKnownForSrs {
                srs_string: spatial_reference.srs_string(),
            })? {
            AxisOrder::EastNorth => (
                area_of_use.lower_left().x,
                area_of_use.lower_left().y,
                area_of_use.upper_right().x,
                area_of_use.upper_right().y,
            ),
            AxisOrder::NorthEast => (
                area_of_use.lower_left().y,
                area_of_use.lower_left().x,
                area_of_use.upper_right().y,
                area_of_use.upper_right().x,
            ),
        };

    let mock = format!(
        r#"<?xml version="1.0" encoding="UTF-8"?>
    <wcs:CoverageDescriptions xmlns:wcs="http://www.opengis.net/wcs/1.1.1"
        xmlns:xlink="http://www.w3.org/1999/xlink"
        xmlns:ogc="http://www.opengis.net/ogc"
        xmlns:ows="http://www.opengis.net/ows/1.1"
        xmlns:gml="http://www.opengis.net/gml"
        xmlns:xsi="http://www.w3.org/2001/XMLSchema-instance" xsi:schemaLocation="http://www.opengis.net/wcs/1.1.1 {wcs_url}/schemas/wcs/1.1.1/wcsDescribeCoverage.xsd">
        <wcs:CoverageDescription>
            <ows:Title>Workflow {workflow_id}</ows:Title>
            <wcs:Identifier>{workflow_id}</wcs:Identifier>
            <wcs:Domain>
                <wcs:SpatialDomain>
                    <ows:BoundingBox crs="urn:ogc:def:crs:{srs_authority}::{srs_code}" dimensions="2">
                        <ows:LowerCorner>{bbox_ll_0} {bbox_ll_1}</ows:LowerCorner>
                        <ows:UpperCorner>{bbox_ur_0} {bbox_ur_1}</ows:UpperCorner>
                    </ows:BoundingBox>
                    <wcs:GridCRS>
                        <wcs:GridBaseCRS>urn:ogc:def:crs:{srs_authority}::{srs_code}</wcs:GridBaseCRS>
                        <wcs:GridType>urn:ogc:def:method:WCS:1.1:2dGridIn2dCrs</wcs:GridType>
                        <wcs:GridOrigin>{origin_x} {origin_y}</wcs:GridOrigin>
                        <wcs:GridOffsets>0 0.0 0.0 -0</wcs:GridOffsets>
                        <wcs:GridCS>urn:ogc:def:cs:OGC:0.0:Grid2dSquareCS</wcs:GridCS>
                    </wcs:GridCRS>
                </wcs:SpatialDomain>
            </wcs:Domain>
            <wcs:SupportedCRS>{srs_authority}:{srs_code}</wcs:SupportedCRS>
            <wcs:SupportedFormat>image/tiff</wcs:SupportedFormat>
        </wcs:CoverageDescription>
    </wcs:CoverageDescriptions>"#,
        wcs_url = wcs_url,
        workflow_id = identifiers,
        srs_authority = spatial_reference.authority(),
        srs_code = spatial_reference.code(),
        origin_x = area_of_use.upper_left().x,
        origin_y = area_of_use.upper_left().y,
        bbox_ll_0 = bbox_ll_0,
        bbox_ll_1 = bbox_ll_1,
        bbox_ur_0 = bbox_ur_0,
        bbox_ur_1 = bbox_ur_1,
    );

    Ok(HttpResponse::Ok().content_type(mime::TEXT_XML).body(mock))
}

/// Get WCS Coverage
#[utoipa::path(
    tag = "OGC WCS",
    get,
    path = "/wcs/{workflow}?request=GetCoverage",
    responses(
        (status = 200, response = crate::api::model::responses::PngResponse),
    ),
    params(
        ("workflow" = WorkflowId, description = "Workflow id"),
        GetCoverage
    ),
    security(
        ("session_token" = [])
    )
)]
#[allow(clippy::too_many_lines)]
async fn wcs_get_coverage_handler<C: ApplicationContext>(
    req: HttpRequest,
    workflow: web::Path<WorkflowId>,
    request: web::Query<GetCoverage>,
    app_ctx: web::Data<C>,
    session: C::Session,
) -> Result<HttpResponse> {
    let endpoint = workflow.into_inner();

    info!("{:?}", request);

    let identifier = WorkflowId::from_str(&request.identifier)?;

    ensure!(
        endpoint == identifier,
        error::WCSEndpointIdentifierMissmatch {
            endpoint,
            identifier
        }
    );

    ensure!(
        request.version == WcsVersion::V1_1_0 || request.version == WcsVersion::V1_1_1,
        error::WcsVersionNotSupported
    );

    let conn_closed = connection_closed(
        &req,
        config::get_config_element::<config::Wcs>()?
            .request_timeout_seconds
            .map(Duration::from_secs),
    );

    let request_spatial_ref: SpatialReference = request.spatial_ref().map(Into::into)?;
    let request_resolution = request.spatial_resolution().transpose()?;
    let request_partition = request.spatial_partition()?;
    let request_time: TimeInterval = request
        .time
        .map(Into::into)
        .unwrap_or_else(default_time_from_config);
    let request_no_data_value = request.nodatavalue;

    let ctx = app_ctx.session_context(session);

    let workflow = ctx.db().load_workflow(&identifier).await?;

    let operator = workflow.operator.get_raster()?;

    let execution_context = ctx.execution_context()?;

    let workflow_operator_path_root = WorkflowOperatorPath::initialize_root();

    let initialized = operator
        .clone()
        .initialize(workflow_operator_path_root, &execution_context)
        .await?;

    let tiling_spec = execution_context.tiling_specification();

    // TODO: add resample push down!
    let wrapped =
        geoengine_operators::util::WrapWithProjectionAndResample::new_create_result_descriptor(
            operator,
            initialized,
<<<<<<< HEAD
        )
        .wrap_with_projection_and_resample(
            Some(request_partition.upper_left()), // TODO: set none if not changed? But how to handle mapping to grid?
            request_resolution,
            request_spatial_ref,
            tiling_spec,
        )?;

    let query_tiling_pixel_grid = wrapped
        .result_descriptor
        .spatial_grid_descriptor()
        .tiling_grid_definition(tiling_spec)
        .tiling_spatial_grid_definition()
        .spatial_bounds_to_compatible_spatial_grid(request_partition);

    let query_rect = RasterQueryRectangle::new_with_grid_bounds(
        query_tiling_pixel_grid.grid_bounds(),
        request_time,
        BandSelection::first(),
    );
=======
            execution_context.tiling_specification(),
        )?;

        Box::new(irp)
    };

    let processor = initialized.query_processor()?;

    let spatial_resolution: SpatialResolution =
        if let Some(spatial_resolution) = request.spatial_resolution() {
            spatial_resolution?
        } else {
            // TODO: proper default resolution
            SpatialResolution {
                x: request_partition.size_x() / 256.,
                y: request_partition.size_y() / 256.,
            }
        };
>>>>>>> 08044fda

    let processor = wrapped.initialized_operator.query_processor()?;

    let query_ctx = ctx.query_context()?;

    let (bytes, cache_hint) = call_on_generic_raster_processor_gdal_types!(processor, p =>
        raster_stream_to_multiband_geotiff_bytes(
            p,
            query_rect,
            query_ctx,
            GdalGeoTiffDatasetMetadata {
                no_data_value: request_no_data_value,
                spatial_reference: request_spatial_ref,
            },
            GdalGeoTiffOptions {
                compression_num_threads: get_config_element::<crate::util::config::Gdal>()?.compression_num_threads,
                as_cog: false,
                force_big_tiff: false,
            },
            Some(get_config_element::<crate::util::config::Wcs>()?.tile_limit),
            conn_closed,
            execution_context.tiling_specification(),
        )
        .await)?
    .map_err(error::Error::from)?;

    Ok(HttpResponse::Ok()
        .append_header(cache_hint.cache_control_header())
        .content_type("image/tiff")
        .body(bytes))
}

fn default_time_from_config() -> TimeInterval {
    get_config_element::<config::Wcs>()
        .ok()
        .and_then(|wcs| wcs.default_time)
        .map_or_else(
            || {
                get_config_element::<config::Ogc>()
                    .ok()
                    .and_then(|ogc| ogc.default_time)
                    .map_or_else(
                        || {
                            TimeInterval::new_instant(
                                geoengine_datatypes::primitives::TimeInstance::now(),
                            )
                            .expect("is a valid time interval")
                        },
                        |time| time.time_interval(),
                    )
            },
            |time| time.time_interval(),
        )
        .into()
}

#[cfg(test)]
mod tests {
    use crate::contexts::{Session, SessionContext, SimpleApplicationContext};
    use crate::util::tests::with_temp_context;
    use crate::util::tests::with_temp_context_from_spec;
    use crate::util::tests::{read_body_string, register_ndvi_workflow_helper, send_test_request};
    use actix_web::http::header;
    use actix_web::test;
    use actix_web_httpauth::headers::authorization::Bearer;
    use geoengine_datatypes::raster::{GridShape2D, TilingSpecification};
    use geoengine_datatypes::util::test::TestDefault;

    #[tokio::test(flavor = "multi_thread", worker_threads = 1)]
    async fn get_capabilities() {
        with_temp_context(|app_ctx, _| async move {
        let ctx = app_ctx.default_session_context().await.unwrap();
        let session_id = ctx.session().id();

        let (_, workflow_id) = register_ndvi_workflow_helper(&app_ctx).await;

        let params = &[
            ("service", "WCS"),
            ("request", "GetCapabilities"),
            ("version", "1.1.1"),
        ];

        let req = test::TestRequest::get()
            .uri(&format!(
                "/wcs/{}?{}",
                &workflow_id.to_string(),
                serde_urlencoded::to_string(params).unwrap()
            ))
            .append_header((header::AUTHORIZATION, Bearer::new(session_id.to_string())));
        let res = send_test_request(req, app_ctx).await;

        assert_eq!(res.status(), 200);
        let body = read_body_string(res).await;
        assert_eq!(
            format!(
                r#"<?xml version="1.0" encoding="UTF-8"?>
    <wcs:Capabilities version="1.1.1"
            xmlns:wcs="http://www.opengis.net/wcs/1.1.1"
            xmlns:xlink="http://www.w3.org/1999/xlink"
            xmlns:ogc="http://www.opengis.net/ogc"
            xmlns:ows="http://www.opengis.net/ows/1.1"
            xmlns:gml="http://www.opengis.net/gml"
            xmlns:xsi="http://www.w3.org/2001/XMLSchema-instance" xsi:schemaLocation="http://www.opengis.net/wcs/1.1.1 http://127.0.0.1:3030/api/wcs/{workflow_id}/schemas/wcs/1.1.1/wcsGetCapabilities.xsd" updateSequence="152">
            <ows:ServiceIdentification>
                <ows:Title>Web Coverage Service</ows:Title>
                <ows:ServiceType>WCS</ows:ServiceType>
                <ows:ServiceTypeVersion>1.1.1</ows:ServiceTypeVersion>
                <ows:Fees>NONE</ows:Fees>
                <ows:AccessConstraints>NONE</ows:AccessConstraints>
            </ows:ServiceIdentification>
            <ows:ServiceProvider>
                <ows:ProviderName>Provider Name</ows:ProviderName>
            </ows:ServiceProvider>
            <ows:OperationsMetadata>
                <ows:Operation name="GetCapabilities">
                    <ows:DCP>
                        <ows:HTTP>
                                <ows:Get xlink:href="http://127.0.0.1:3030/api/wcs/{workflow_id}?"/>
                        </ows:HTTP>
                    </ows:DCP>
                </ows:Operation>
                <ows:Operation name="DescribeCoverage">
                    <ows:DCP>
                        <ows:HTTP>
                                <ows:Get xlink:href="http://127.0.0.1:3030/api/wcs/{workflow_id}?"/>
                        </ows:HTTP>
                    </ows:DCP>
                </ows:Operation>
                <ows:Operation name="GetCoverage">
                    <ows:DCP>
                        <ows:HTTP>
                                <ows:Get xlink:href="http://127.0.0.1:3030/api/wcs/{workflow_id}?"/>
                        </ows:HTTP>
                    </ows:DCP>
                </ows:Operation>
            </ows:OperationsMetadata>
            <wcs:Contents>
                <wcs:CoverageSummary>
                    <ows:Title>Workflow {workflow_id}</ows:Title>
                    <ows:WGS84BoundingBox>
                        <ows:LowerCorner>-180.0 -90.0</ows:LowerCorner>
                        <ows:UpperCorner>180.0 90.0</ows:UpperCorner>
                    </ows:WGS84BoundingBox>
                    <wcs:Identifier>{workflow_id}</wcs:Identifier>
                </wcs:CoverageSummary>
            </wcs:Contents>
    </wcs:Capabilities>"#
            ),
            body
        );

        })
        .await;
    }

    #[tokio::test(flavor = "multi_thread", worker_threads = 1)]
    async fn describe_coverage() {
        with_temp_context(|app_ctx, _| async move {
        let ctx = app_ctx.default_session_context().await.unwrap();
        let session_id = ctx.session().id();

        let (_, workflow_id) = register_ndvi_workflow_helper(&app_ctx).await;

        let params = &[
            ("service", "WCS"),
            ("request", "DescribeCoverage"),
            ("version", "1.1.1"),
            ("identifiers", &workflow_id.to_string()),
        ];

        let req = test::TestRequest::get()
            .uri(&format!(
                "/wcs/{}?{}",
                &workflow_id.to_string(),
                serde_urlencoded::to_string(params).unwrap()
            ))
            .append_header((header::AUTHORIZATION, Bearer::new(session_id.to_string())));
        let res = send_test_request(req, app_ctx).await;

        assert_eq!(res.status(), 200);
        let body = read_body_string(res).await;
        assert_eq!(
            format!(
                r#"<?xml version="1.0" encoding="UTF-8"?>
    <wcs:CoverageDescriptions xmlns:wcs="http://www.opengis.net/wcs/1.1.1"
        xmlns:xlink="http://www.w3.org/1999/xlink"
        xmlns:ogc="http://www.opengis.net/ogc"
        xmlns:ows="http://www.opengis.net/ows/1.1"
        xmlns:gml="http://www.opengis.net/gml"
        xmlns:xsi="http://www.w3.org/2001/XMLSchema-instance" xsi:schemaLocation="http://www.opengis.net/wcs/1.1.1 http://127.0.0.1:3030/api/wcs/{workflow_id}/schemas/wcs/1.1.1/wcsDescribeCoverage.xsd">
        <wcs:CoverageDescription>
            <ows:Title>Workflow {workflow_id}</ows:Title>
            <wcs:Identifier>{workflow_id}</wcs:Identifier>
            <wcs:Domain>
                <wcs:SpatialDomain>
                    <ows:BoundingBox crs="urn:ogc:def:crs:EPSG::4326" dimensions="2">
                        <ows:LowerCorner>-90 -180</ows:LowerCorner>
                        <ows:UpperCorner>90 180</ows:UpperCorner>
                    </ows:BoundingBox>
                    <wcs:GridCRS>
                        <wcs:GridBaseCRS>urn:ogc:def:crs:EPSG::4326</wcs:GridBaseCRS>
                        <wcs:GridType>urn:ogc:def:method:WCS:1.1:2dGridIn2dCrs</wcs:GridType>
                        <wcs:GridOrigin>-180 90</wcs:GridOrigin>
                        <wcs:GridOffsets>0 0.0 0.0 -0</wcs:GridOffsets>
                        <wcs:GridCS>urn:ogc:def:cs:OGC:0.0:Grid2dSquareCS</wcs:GridCS>
                    </wcs:GridCRS>
                </wcs:SpatialDomain>
            </wcs:Domain>
            <wcs:SupportedCRS>EPSG:4326</wcs:SupportedCRS>
            <wcs:SupportedFormat>image/tiff</wcs:SupportedFormat>
        </wcs:CoverageDescription>
    </wcs:CoverageDescriptions>"#
            ),
            body
        );

        })
        .await;
    }

    // TODO: add get_coverage with masked band

    #[tokio::test(flavor = "multi_thread", worker_threads = 1)]
    async fn get_coverage_with_nodatavalue() {
        let exe_ctx_tiling_spec = TilingSpecification {
            tile_size_in_pixels: GridShape2D::new([600, 600]),
        };

        // override the pixel size since this test was designed for 600 x 600 pixel tiles
        with_temp_context_from_spec(
            exe_ctx_tiling_spec,
            TestDefault::test_default(),
            |app_ctx, _| async move {
                let ctx = app_ctx.default_session_context().await.unwrap();
                let session_id = ctx.session().id();

                let (_, id) = register_ndvi_workflow_helper(&app_ctx).await;

                let params = &[
                    ("service", "WCS"),
                    ("request", "GetCoverage"),
                    ("version", "1.1.1"),
                    ("identifier", &id.to_string()),
                    ("boundingbox", "20,-10,80,50,urn:ogc:def:crs:EPSG::4326"),
                    ("format", "image/tiff"),
                    ("gridbasecrs", "urn:ogc:def:crs:EPSG::4326"),
                    ("gridcs", "urn:ogc:def:cs:OGC:0.0:Grid2dSquareCS"),
                    ("gridtype", "urn:ogc:def:method:WCS:1.1:2dSimpleGrid"),
                    ("gridorigin", "80,-10"),
                    ("gridoffsets", "0.1,0.1"),
                    ("time", "2014-01-01T00:00:00.0Z"),
                    ("nodatavalue", "0.0"),
                ];

                let req = test::TestRequest::get()
                    .uri(&format!(
                        "/wcs/{}?{}",
                        &id.to_string(),
                        serde_urlencoded::to_string(params).unwrap()
                    ))
                    .append_header((header::AUTHORIZATION, Bearer::new(session_id.to_string())));

                let res = send_test_request(req, app_ctx).await;

                assert_eq!(res.status(), 200);
                assert_eq!(
                    include_bytes!(
                        "../../../../test_data/raster/geotiff_from_stream_compressed.tiff"
                    ) as &[u8],
                    test::read_body(res).await.as_ref()
                );
            },
        )
        .await;
    }

    #[tokio::test(flavor = "multi_thread", worker_threads = 1)]
    async fn it_sets_cache_control_header() {
        let exe_ctx_tiling_spec = TilingSpecification {
            tile_size_in_pixels: GridShape2D::new([600, 600]),
        };

        // override the pixel size since this test was designed for 600 x 600 pixel tiles
        with_temp_context_from_spec(
            exe_ctx_tiling_spec,
            TestDefault::test_default(),
            |app_ctx, _| async move {
                let ctx = app_ctx.default_session_context().await.unwrap();
                let session_id = ctx.session().id();

                let (_, id) = register_ndvi_workflow_helper(&app_ctx).await;

                let params = &[
                    ("service", "WCS"),
                    ("request", "GetCoverage"),
                    ("version", "1.1.1"),
                    ("identifier", &id.to_string()),
                    ("boundingbox", "20,-10,80,50,urn:ogc:def:crs:EPSG::4326"),
                    ("format", "image/tiff"),
                    ("gridbasecrs", "urn:ogc:def:crs:EPSG::4326"),
                    ("gridcs", "urn:ogc:def:cs:OGC:0.0:Grid2dSquareCS"),
                    ("gridtype", "urn:ogc:def:method:WCS:1.1:2dSimpleGrid"),
                    ("gridorigin", "80,-10"),
                    ("gridoffsets", "0.1,0.1"),
                    ("time", "2014-01-01T00:00:00.0Z"),
                    ("nodatavalue", "0.0"),
                ];

                let req = test::TestRequest::get()
                    .uri(&format!(
                        "/wcs/{}?{}",
                        &id.to_string(),
                        serde_urlencoded::to_string(params).unwrap()
                    ))
                    .append_header((header::AUTHORIZATION, Bearer::new(session_id.to_string())));

                let res = send_test_request(req, app_ctx).await;

                assert_eq!(res.status(), 200);
                assert_eq!(
                    res.headers().get(header::CACHE_CONTROL).unwrap(),
                    "no-cache"
                );
            },
        )
        .await;
    }
}<|MERGE_RESOLUTION|>--- conflicted
+++ resolved
@@ -364,7 +364,6 @@
         geoengine_operators::util::WrapWithProjectionAndResample::new_create_result_descriptor(
             operator,
             initialized,
-<<<<<<< HEAD
         )
         .wrap_with_projection_and_resample(
             Some(request_partition.upper_left()), // TODO: set none if not changed? But how to handle mapping to grid?
@@ -385,26 +384,6 @@
         request_time,
         BandSelection::first(),
     );
-=======
-            execution_context.tiling_specification(),
-        )?;
-
-        Box::new(irp)
-    };
-
-    let processor = initialized.query_processor()?;
-
-    let spatial_resolution: SpatialResolution =
-        if let Some(spatial_resolution) = request.spatial_resolution() {
-            spatial_resolution?
-        } else {
-            // TODO: proper default resolution
-            SpatialResolution {
-                x: request_partition.size_x() / 256.,
-                y: request_partition.size_y() / 256.,
-            }
-        };
->>>>>>> 08044fda
 
     let processor = wrapped.initialized_operator.query_processor()?;
 
