--- conflicted
+++ resolved
@@ -27,8 +27,8 @@
 use actix_web::{web, FromRequest, HttpResponse, Responder};
 use geoengine_datatypes::primitives::{BandSelection, SpatialGridQueryRectangle};
 use geoengine_operators::engine::{ExecutionContext, WorkflowOperatorPath};
+
 use serde::{Deserialize, Serialize};
-
 use utoipa::IntoParams;
 
 pub const ROOT_PROVIDER_ID: DataProviderId =
@@ -833,12 +833,8 @@
 
     let task_id = schedule_raster_dataset_from_workflow_task(
         format!("layer {item}"),
-<<<<<<< HEAD
         raster_operator,
-=======
         workflow_id,
-        layer.workflow,
->>>>>>> 22fe2f6b
         ctx,
         from_workflow,
         compression_num_threads,
@@ -1188,55 +1184,46 @@
 mod tests {
 
     use super::*;
-    use crate::api::model::responses::ErrorResponse;
-    use crate::config::get_config_element;
-    use crate::contexts::PostgresContext;
-    use crate::contexts::SessionId;
-    use crate::datasets::RasterDatasetFromWorkflowResult;
-    use crate::ge_context;
-    use crate::layers::layer::Layer;
-    use crate::layers::storage::INTERNAL_PROVIDER_ID;
-    use crate::tasks::util::test::wait_for_task_to_finish;
-    use crate::tasks::{TaskManager, TaskStatus};
-<<<<<<< HEAD
-    use crate::util::tests::{
-        assert_eq_two_raster_operator_res_u8, read_body_string, TestDataUploads,
+    use crate::{
+        api::model::responses::ErrorResponse,
+        contexts::{PostgresContext, Session, SessionId},
+        datasets::RasterDatasetFromWorkflowResult,
+        ge_context,
+        layers::{layer::Layer, storage::INTERNAL_PROVIDER_ID},
+        tasks::{util::test::wait_for_task_to_finish, TaskManager, TaskStatus},
+        users::{UserAuth, UserSession},
+        util::tests::{admin_login, read_body_string, send_test_request, TestDataUploads},
+        workflows::workflow::Workflow,
     };
-    use crate::{
-        contexts::{PostgresContext, Session},
-        util::tests::send_test_request,
-        workflows::workflow::Workflow,
-=======
-    use crate::users::{UserAuth, UserSession};
-    use crate::util::tests::admin_login;
-    use crate::util::tests::{
-        read_body_string, send_test_request, MockQueryContext, TestDataUploads,
->>>>>>> 22fe2f6b
+    use actix_web::{
+        dev::ServiceResponse,
+        http::header,
+        test::{read_body_json, TestRequest},
     };
-    use crate::{contexts::Session, workflows::workflow::Workflow};
-    use actix_web::dev::ServiceResponse;
-    use actix_web::{http::header, test};
     use actix_web_httpauth::headers::authorization::Bearer;
-    use geoengine_datatypes::primitives::{CacheHint, Coordinate2D};
-    use geoengine_datatypes::primitives::{RasterQueryRectangle, TimeGranularity, TimeInterval};
-    use geoengine_datatypes::raster::{
-        GeoTransform, Grid, GridBoundingBox2D, GridShape, RasterDataType, RasterTile2D,
-        TilingSpecification,
+    use geoengine_datatypes::{
+        primitives::{
+            CacheHint, Coordinate2D, RasterQueryRectangle, TimeGranularity, TimeInterval,
+        },
+        raster::{
+            GeoTransform, Grid, GridBoundingBox2D, GridShape, RasterDataType, RasterTile2D,
+            TilingSpecification,
+        },
+        spatial_reference::SpatialReference,
+        util::test::TestDefault,
     };
-    use geoengine_datatypes::spatial_reference::SpatialReference;
-    use geoengine_datatypes::util::test::TestDefault;
-    use geoengine_operators::engine::{
-        RasterBandDescriptors, RasterOperator, RasterResultDescriptor, SingleRasterOrVectorSource,
-        SpatialGridDescriptor, TypedOperator,
+    use geoengine_operators::{
+        engine::{
+            RasterBandDescriptors, RasterOperator, RasterResultDescriptor,
+            SingleRasterOrVectorSource, SpatialGridDescriptor, TypedOperator, VectorOperator,
+        },
+        mock::{MockPointSource, MockPointSourceParams, MockRasterSource, MockRasterSourceParams},
+        processing::{TimeShift, TimeShiftParams},
+        source::{GdalSource, GdalSourceParameters},
+        util::test::assert_eq_two_raster_operator_res_u8,
     };
-    use geoengine_operators::mock::{MockRasterSource, MockRasterSourceParams};
-    use geoengine_operators::processing::{TimeShift, TimeShiftParams};
-    use geoengine_operators::source::{GdalSource, GdalSourceParameters};
-
-    use geoengine_operators::{
-        engine::VectorOperator,
-        mock::{MockPointSource, MockPointSourceParams},
-    };
+    use uuid::Uuid;
+
     use std::sync::Arc;
     use tokio_postgres::NoTls;
 
@@ -1249,7 +1236,7 @@
 
         let collection_id = ctx.db().get_root_layer_collection_id().await.unwrap();
 
-        let req = test::TestRequest::post()
+        let req = TestRequest::post()
             .uri(&format!("/layerDb/collections/{collection_id}/layers"))
             .append_header((header::AUTHORIZATION, Bearer::new(session_id.to_string())))
             .set_json(serde_json::json!({
@@ -1273,7 +1260,7 @@
 
         assert!(response.status().is_success(), "{response:?}");
 
-        let result: IdResponse<LayerId> = test::read_body_json(response).await;
+        let result: IdResponse<LayerId> = read_body_json(response).await;
 
         ctx.db()
             .load_layer(&result.id.clone().into())
@@ -1339,7 +1326,7 @@
             .await
             .unwrap();
 
-        let req = test::TestRequest::post()
+        let req = TestRequest::post()
             .uri(&format!(
                 "/layerDb/collections/{collection_id}/layers/{layer_id}"
             ))
@@ -1365,7 +1352,7 @@
 
         let collection_id = ctx.db().get_root_layer_collection_id().await.unwrap();
 
-        let req = test::TestRequest::post()
+        let req = TestRequest::post()
             .uri(&format!("/layerDb/collections/{collection_id}/collections"))
             .append_header((header::AUTHORIZATION, Bearer::new(session_id.to_string())))
             .set_json(serde_json::json!({
@@ -1376,7 +1363,7 @@
 
         assert!(response.status().is_success(), "{response:?}");
 
-        let result: IdResponse<LayerCollectionId> = test::read_body_json(response).await;
+        let result: IdResponse<LayerCollectionId> = read_body_json(response).await;
 
         ctx.db()
             .load_layer_collection(&result.id, LayerCollectionListOptions::default())
@@ -1404,7 +1391,7 @@
             .await
             .unwrap();
 
-        let req = test::TestRequest::put()
+        let req = TestRequest::put()
             .uri(&format!("/layerDb/collections/{collection_id}"))
             .append_header((header::AUTHORIZATION, Bearer::new(session_id.to_string())))
             .set_json(serde_json::json!({
@@ -1467,12 +1454,8 @@
                 operator: TypedOperator::Vector(
                     MockPointSource {
                         params: MockPointSourceParams {
-<<<<<<< HEAD
-                            points: vec![Coordinate2D::new(1., 2.); 3],
+                            points: vec![Coordinate2D::new(4., 5.); 3],
                             spatial_bounds: geoengine_operators::mock::SpatialBoundsDerive::Derive,
-=======
-                            points: vec![Coordinate2D::new(4., 5.); 3],
->>>>>>> 22fe2f6b
                         },
                     }
                     .boxed(),
@@ -1483,7 +1466,7 @@
             properties: Default::default(),
         };
 
-        let req = test::TestRequest::put()
+        let req = TestRequest::put()
             .uri(&format!("/layerDb/layers/{layer_id}"))
             .append_header((header::AUTHORIZATION, Bearer::new(session_id.to_string())))
             .set_json(serde_json::json!(update_layer.clone()));
@@ -1523,7 +1506,7 @@
                 }
             }
         });
-        let req = test::TestRequest::post()
+        let req = TestRequest::post()
             .uri(&format!("/layerDb/collections/{collection_id}/layers"))
             .append_header((header::AUTHORIZATION, Bearer::new(session_id.to_string())))
             .set_json(invalid_workflow_layer.clone());
@@ -1537,55 +1520,6 @@
             "Dataset name 'example' does not exist",
         )
         .await;
-
-        let add_layer = AddLayer {
-            name: "Foo".to_string(),
-            description: "Bar".to_string(),
-            properties: Default::default(),
-            workflow: Workflow {
-                operator: TypedOperator::Vector(
-                    MockPointSource {
-                        params: MockPointSourceParams {
-                            points: vec![Coordinate2D::new(1., 2.); 3],
-                        },
-                    }
-                    .boxed(),
-                ),
-            },
-            symbology: None,
-            metadata: Default::default(),
-        };
-
-        let layer_id = ctx
-            .db()
-            .add_layer(
-                add_layer.clone(),
-                &ctx.db().get_root_layer_collection_id().await.unwrap(),
-            )
-            .await
-            .unwrap();
-
-        let req = test::TestRequest::put()
-            .uri(&format!("/layerDb/layers/{layer_id}"))
-            .append_header((header::AUTHORIZATION, Bearer::new(session_id.to_string())))
-            .set_json(invalid_workflow_layer);
-        let response = send_test_request(req, app_ctx.clone()).await;
-
-        ErrorResponse::assert(
-            response,
-            400,
-            "UnknownDatasetName",
-            "Dataset name 'example' does not exist",
-        )
-        .await;
-    }
-
-    #[ge_context::test]
-    async fn test_remove_layer(app_ctx: PostgresContext<NoTls>) {
-        let session = admin_login(&app_ctx).await;
-        let ctx = app_ctx.session_context(session.clone());
-
-        let session_id = session.id();
 
         let add_layer = AddLayer {
             name: "Foo".to_string(),
@@ -1615,7 +1549,57 @@
             .await
             .unwrap();
 
-        let req = test::TestRequest::delete()
+        let req = TestRequest::put()
+            .uri(&format!("/layerDb/layers/{layer_id}"))
+            .append_header((header::AUTHORIZATION, Bearer::new(session_id.to_string())))
+            .set_json(invalid_workflow_layer);
+        let response = send_test_request(req, app_ctx.clone()).await;
+
+        ErrorResponse::assert(
+            response,
+            400,
+            "UnknownDatasetName",
+            "Dataset name 'example' does not exist",
+        )
+        .await;
+    }
+
+    #[ge_context::test]
+    async fn test_remove_layer(app_ctx: PostgresContext<NoTls>) {
+        let session = admin_login(&app_ctx).await;
+        let ctx = app_ctx.session_context(session.clone());
+
+        let session_id = session.id();
+
+        let add_layer = AddLayer {
+            name: "Foo".to_string(),
+            description: "Bar".to_string(),
+            properties: Default::default(),
+            workflow: Workflow {
+                operator: TypedOperator::Vector(
+                    MockPointSource {
+                        params: MockPointSourceParams {
+                            points: vec![Coordinate2D::new(1., 2.); 3],
+                            spatial_bounds: geoengine_operators::mock::SpatialBoundsDerive::Derive,
+                        },
+                    }
+                    .boxed(),
+                ),
+            },
+            symbology: None,
+            metadata: Default::default(),
+        };
+
+        let layer_id = ctx
+            .db()
+            .add_layer(
+                add_layer.clone(),
+                &ctx.db().get_root_layer_collection_id().await.unwrap(),
+            )
+            .await
+            .unwrap();
+
+        let req = TestRequest::delete()
             .uri(&format!("/layerDb/layers/{layer_id}"))
             .append_header((header::AUTHORIZATION, Bearer::new(session_id.to_string())));
 
@@ -1663,7 +1647,7 @@
             .await
             .unwrap();
 
-        let req = test::TestRequest::post()
+        let req = TestRequest::post()
             .uri(&format!(
                 "/layerDb/collections/{collection_a_id}/collections/{collection_b_id}"
             ))
@@ -1728,7 +1712,7 @@
             .await
             .unwrap();
 
-        let req = test::TestRequest::delete()
+        let req = TestRequest::delete()
             .uri(&format!(
                 "/layerDb/collections/{collection_id}/layers/{layer_id}"
             ))
@@ -1768,7 +1752,7 @@
             .await
             .unwrap();
 
-        let req = test::TestRequest::delete()
+        let req = TestRequest::delete()
             .uri(&format!("/layerDb/collections/{collection_id}"))
             .append_header((header::AUTHORIZATION, Bearer::new(session_id.to_string())));
         let response = send_test_request(req, app_ctx.clone()).await;
@@ -1782,7 +1766,7 @@
 
         // try removing root collection id --> should fail
 
-        let req = test::TestRequest::delete()
+        let req = TestRequest::delete()
             .uri(&format!("/layerDb/collections/{root_collection_id}"))
             .append_header((header::AUTHORIZATION, Bearer::new(session_id.to_string())));
         let response = send_test_request(req, app_ctx.clone()).await;
@@ -1812,7 +1796,7 @@
             .await
             .unwrap();
 
-        let req = test::TestRequest::delete()
+        let req = TestRequest::delete()
             .uri(&format!(
                 "/layerDb/collections/{root_collection_id}/collections/{collection_id}"
             ))
@@ -1842,7 +1826,7 @@
 
         let session_id = session.id();
 
-        let req = test::TestRequest::get()
+        let req = TestRequest::get()
             .uri(&format!("/layers/{INTERNAL_PROVIDER_ID}/capabilities",))
             .append_header((header::AUTHORIZATION, Bearer::new(session_id.to_string())));
         let response = send_test_request(req, app_ctx.clone()).await;
@@ -1859,7 +1843,7 @@
 
         let root_collection_id = ctx.db().get_root_layer_collection_id().await.unwrap();
 
-        let req = test::TestRequest::get()
+        let req = TestRequest::get()
             .uri(&format!(
                 "/layers/collections/search/{INTERNAL_PROVIDER_ID}/{root_collection_id}?limit=5&offset=0&searchType=fulltext&searchString=x"
             ))
@@ -1878,7 +1862,7 @@
 
         let root_collection_id = ctx.db().get_root_layer_collection_id().await.unwrap();
 
-        let req = test::TestRequest::get()
+        let req = TestRequest::get()
             .uri(&format!(
                 "/layers/collections/search/autocomplete/{INTERNAL_PROVIDER_ID}/{root_collection_id}?limit=5&offset=0&searchType=fulltext&searchString=x"
             ))
@@ -2037,7 +2021,7 @@
         let provider_id = layer.id.provider_id;
 
         // create dataset from workflow
-        let req = test::TestRequest::post()
+        let req = TestRequest::post()
             .uri(&format!("/layers/{provider_id}/{layer_id}/dataset"))
             .append_header((header::AUTHORIZATION, Bearer::new(session_id.to_string())))
             .append_header((header::CONTENT_TYPE, mime::APPLICATION_JSON));
@@ -2076,49 +2060,6 @@
         response
     }
 
-<<<<<<< HEAD
-=======
-    async fn raster_operator_to_geotiff_bytes<C: SessionContext>(
-        ctx: &C,
-        operator: Box<dyn RasterOperator>,
-        query_rectangle: RasterQueryRectangle,
-    ) -> geoengine_operators::util::Result<Vec<Vec<u8>>> {
-        let exe_ctx = ctx.execution_context().unwrap();
-        let query_ctx = ctx.mock_query_context().unwrap();
-
-        let initialized_operator = operator
-            .initialize(WorkflowOperatorPath::initialize_root(), &exe_ctx)
-            .await
-            .unwrap();
-        let query_processor = initialized_operator
-            .query_processor()
-            .unwrap()
-            .get_u8()
-            .unwrap();
-
-        raster_stream_to_geotiff_bytes(
-            query_processor,
-            query_rectangle,
-            query_ctx,
-            GdalGeoTiffDatasetMetadata {
-                no_data_value: Some(0.),
-                spatial_reference: SpatialReference::epsg_4326(),
-            },
-            GdalGeoTiffOptions {
-                compression_num_threads: get_config_element::<crate::config::Gdal>()
-                    .unwrap()
-                    .compression_num_threads,
-                as_cog: true,
-                force_big_tiff: false,
-            },
-            None,
-            Box::pin(futures::future::pending()),
-            exe_ctx.tiling_specification(),
-        )
-        .await
-    }
-
->>>>>>> 22fe2f6b
     async fn raster_layer_to_dataset_success(
         app_ctx: PostgresContext<NoTls>,
         mock_source: MockRasterWorkflowLayerDescription,
@@ -2145,7 +2086,8 @@
         .boxed();
 
         assert_eq_two_raster_operator_res_u8(
-            &ctx,
+            &ctx.execution_context().unwrap(),
+            &ctx.query_context(Uuid::new_v4(), Uuid::new_v4()).unwrap(),
             workflow_operator,
             dataset_operator,
             mock_source.query_rectangle,
@@ -2203,61 +2145,4 @@
         )
         .await;
     }
-<<<<<<< HEAD
-=======
-
-    fn test_raster_layer_to_dataset_no_bounding_box_tiling_spec() -> TilingSpecification {
-        let mock_source = MockRasterWorkflowLayerDescription::new(true, false, true, 0);
-        mock_source.tiling_specification
-    }
-
-    #[ge_context::test(tiling_spec = "test_raster_layer_to_dataset_no_bounding_box_tiling_spec")]
-    async fn test_raster_layer_to_dataset_no_bounding_box(app_ctx: PostgresContext<NoTls>) {
-        let mock_source = MockRasterWorkflowLayerDescription::new(true, false, true, 0);
-
-        let session = admin_login(&app_ctx).await;
-
-        let session_id = session.id();
-
-        let layer = mock_source.create_layer_in_context(&app_ctx).await;
-
-        let res = send_dataset_creation_test_request(app_ctx, layer, session_id).await;
-
-        ErrorResponse::assert(
-            res,
-            400,
-            "LayerResultDescriptorMissingFields",
-            "Result Descriptor field 'bbox' is None",
-        )
-        .await;
-    }
-
-    fn test_raster_layer_to_dataset_no_spatial_resolution_tiling_spec() -> TilingSpecification {
-        let mock_source = MockRasterWorkflowLayerDescription::new(true, true, false, 0);
-        mock_source.tiling_specification
-    }
-
-    #[ge_context::test(
-        tiling_spec = "test_raster_layer_to_dataset_no_spatial_resolution_tiling_spec"
-    )]
-    async fn test_raster_layer_to_dataset_no_spatial_resolution(app_ctx: PostgresContext<NoTls>) {
-        let mock_source = MockRasterWorkflowLayerDescription::new(true, true, false, 0);
-
-        let session = admin_login(&app_ctx).await;
-
-        let session_id = session.id();
-
-        let layer = mock_source.create_layer_in_context(&app_ctx).await;
-
-        let res = send_dataset_creation_test_request(app_ctx, layer, session_id).await;
-
-        ErrorResponse::assert(
-            res,
-            400,
-            "LayerResultDescriptorMissingFields",
-            "Result Descriptor field 'spatial_resolution' is None",
-        )
-        .await;
-    }
->>>>>>> 22fe2f6b
 }