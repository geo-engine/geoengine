--- conflicted
+++ resolved
@@ -25,13 +25,9 @@
     VectorOperator, VectorQueryProcessor,
 };
 use geoengine_operators::engine::{QueryProcessor, WorkflowOperatorPath};
-<<<<<<< HEAD
 use geoengine_operators::processing::{
-    DeriveOutRasterSpecsSource, InitializedVectorReprojection, Reprojection, ReprojectionParams,
+    DeriveOutRasterSpecsSource, Reprojection, ReprojectionParams,
 };
-=======
-use geoengine_operators::processing::{Reprojection, ReprojectionParams};
->>>>>>> 22fe2f6b
 use geoengine_operators::util::abortable_query_execution;
 use geoengine_operators::util::input::RasterOrVectorOperator;
 use reqwest::Url;
@@ -525,25 +521,12 @@
 
     let processor = initialized.query_processor()?;
 
-<<<<<<< HEAD
     let query_rect = VectorQueryRectangle::with_bounds(
         request.bbox.bounds_naive()?,
         request.time.unwrap_or_else(default_time_from_config).into(),
         ColumnSelection::all(),
     );
-    let query_ctx = ctx.query_context()?;
-=======
-    let query_rect = VectorQueryRectangle {
-        spatial_bounds: request.bbox.bounds_naive()?,
-        time_interval: request.time.unwrap_or_else(default_time_from_config).into(),
-        // TODO: find reasonable default
-        spatial_resolution: request
-            .query_resolution
-            .map_or_else(SpatialResolution::zero_point_one, |r| r.0),
-        attributes: ColumnSelection::all(),
-    };
     let query_ctx = ctx.query_context(type_names.0, Uuid::new_v4())?;
->>>>>>> 22fe2f6b
 
     let (json, cache_hint) = match processor {
         TypedVectorQueryProcessor::Data(p) => {
@@ -1193,12 +1176,10 @@
                     "rasters": [{
                         "type": "GdalSource",
                         "params": {
-<<<<<<< HEAD
-                            "data": "ndvi",
+
+                            "data": ndvi_name,
                             "overviewLevel:": null
-=======
-                            "data": ndvi_name,
->>>>>>> 22fe2f6b
+
                         }
                     }],
                 }
