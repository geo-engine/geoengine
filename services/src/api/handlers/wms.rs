use crate::api::model::datatypes::{
    RasterColorizer, SpatialReference, SpatialReferenceOption, TimeInterval,
};
use crate::api::model::responses::ErrorResponse;
use crate::api::ogc::util::{OgcProtocol, OgcRequestGuard, ogc_endpoint_url};
use crate::api::ogc::wms::request::{
    GetCapabilities, GetLegendGraphic, GetMap, GetMapExceptionFormat,
};
use crate::config;
use crate::config::get_config_element;
use crate::contexts::{ApplicationContext, SessionContext};
<<<<<<< HEAD
use crate::error::{self, Error, Result};
use crate::util::server::{connection_closed, not_implemented_handler, CacheControlHeader};
use crate::workflows::registry::WorkflowRegistry;
use crate::workflows::workflow::WorkflowId;
use actix_web::{web, FromRequest, HttpRequest, HttpResponse};
=======
use crate::error::Result;
use crate::error::{self, Error};
use crate::util::server::{CacheControlHeader, connection_closed, not_implemented_handler};
use crate::workflows::registry::WorkflowRegistry;
use crate::workflows::workflow::WorkflowId;
use actix_web::{FromRequest, HttpRequest, HttpResponse, web};
use geoengine_datatypes::primitives::SpatialResolution;
>>>>>>> 55ff63a6
use geoengine_datatypes::primitives::{
    AxisAlignedRectangle, BandSelection, CacheHint, SpatialResolution,
};
use geoengine_datatypes::primitives::{RasterQueryRectangle, SpatialPartition2D};
use geoengine_operators::{
    call_on_generic_raster_processor,
    engine::{ExecutionContext, WorkflowOperatorPath},
    util::raster_stream_to_png::raster_stream_to_png_bytes,
};
use reqwest::Url;
use snafu::ensure;
use std::str::FromStr;
use std::time::Duration;
use tracing::debug;
use uuid::Uuid;

pub(crate) fn init_wms_routes<C>(cfg: &mut web::ServiceConfig)
where
    C: ApplicationContext,
    C::Session: FromRequest,
{
    cfg.service(
        web::resource("/wms/{workflow}")
            .route(
                web::get()
                    .guard(OgcRequestGuard::new("GetCapabilities"))
                    .to(wms_capabilities_handler::<C>),
            )
            .route(
                web::get()
                    .guard(OgcRequestGuard::new("GetMap"))
                    .to(wms_map_handler::<C>),
            )
            .route(
                web::get()
                    .guard(OgcRequestGuard::new("GetLegendGraphic"))
                    .to(wms_legend_graphic_handler::<C>),
            )
            .route(web::get().to(not_implemented_handler)),
    );
}

/// Get WMS Capabilities
#[utoipa::path(
    tag = "OGC WMS",
    get,
    path = "/wms/{workflow}?request=GetCapabilities",
    responses(
        (status = 200, description = "OK", content_type = "text/xml", body = String,
            // TODO: add example when utoipa supports more than just json examples
            // example = r#"<WMS_Capabilities 
            // xmlns="http://www.opengis.net/wms" 
            // xmlns:sld="http://www.opengis.net/sld" 
            // xmlns:xlink="http://www.w3.org/1999/xlink" 
            // xmlns:xsi="http://www.w3.org/2001/XMLSchema-instance" version="1.3.0" xsi:schemaLocation="http://www.opengis.net/wms http://schemas.opengis.net/wms/1.3.0/capabilities_1_3_0.xsd http://www.opengis.net/sld http://schemas.opengis.net/sld/1.1.0/sld_capabilities.xsd">
            // <Service>
            //   <Name>WMS</Name>
            //   <Title>Geo Engine WMS</Title>
            //   <OnlineResource 
            //     xmlns:xlink="http://www.w3.org/1999/xlink" xlink:href="http://127.0.0.1:3030/api/wms/b709b27b-dea5-5a27-a074-ae3366c49498"/>
            //   </Service>
            //   <Capability>
            //     <Request>
            //       <GetCapabilities>
            //         <Format>text/xml</Format>
            //         <DCPType>
            //           <HTTP>
            //             <Get>
            //               <OnlineResource xlink:href="http://127.0.0.1:3030/api/wms/b709b27b-dea5-5a27-a074-ae3366c49498"/>
            //             </Get>
            //           </HTTP>
            //         </DCPType>
            //       </GetCapabilities>
            //       <GetMap>
            //         <Format>image/png</Format>
            //         <DCPType>
            //           <HTTP>
            //             <Get>
            //               <OnlineResource xlink:href="http://127.0.0.1:3030/api/wms/b709b27b-dea5-5a27-a074-ae3366c49498"/>
            //             </Get>
            //           </HTTP>
            //         </DCPType>
            //       </GetMap>
            //     </Request>
            //     <Exception>
            //       <Format>XML</Format>
            //     </Exception>
            //     <Layer queryable="1">
            //       <Name>b709b27b-dea5-5a27-a074-ae3366c49498</Name>
            //       <Title>Workflow b709b27b-dea5-5a27-a074-ae3366c49498</Title>
            //       <CRS>EPSG:3857</CRS>
            //       <EX_GeographicBoundingBox>
            //         <westBoundLongitude>-180</westBoundLongitude>
            //         <eastBoundLongitude>180</eastBoundLongitude>
            //         <southBoundLatitude>-90</southBoundLatitude>
            //         <northBoundLatitude>90</northBoundLatitude>
            //       </EX_GeographicBoundingBox>
            //       <BoundingBox CRS="EPSG:4326" minx="-90.0" miny="-180.0" maxx="90.0" maxy="180.0"/>
            //     </Layer>
            //   </Capability>
            // </WMS_Capabilities>"#
        )
    ),
    params(
        ("workflow" = WorkflowId, description = "Workflow id"),
        GetCapabilities
    ),
    security(
        ("session_token" = [])
    )
)]
async fn wms_capabilities_handler<C>(
    workflow: web::Path<WorkflowId>,
    // TODO: incorporate `GetCapabilities` request
    // _request: web::Query<GetCapabilities>,
    app_ctx: web::Data<C>,
    session: C::Session,
) -> Result<HttpResponse>
where
    C: ApplicationContext,
{
    let workflow_id = workflow.into_inner();
    let wms_url = wms_url(workflow_id)?;

    let ctx = app_ctx.session_context(session);

    let workflow = ctx.db().load_workflow(&workflow_id).await?;

    let exe_ctx = ctx.execution_context()?;
    let workflow_operator_path_root = WorkflowOperatorPath::initialize_root();

    let operator = workflow
        .operator
        .get_raster()?
        .initialize(workflow_operator_path_root, &exe_ctx)
        .await?;

    let result_descriptor = operator.result_descriptor();

    let spatial_reference: SpatialReferenceOption = result_descriptor.spatial_reference.into();
    let spatial_reference: Option<SpatialReference> = spatial_reference.into();
    let spatial_reference = spatial_reference.ok_or(error::Error::MissingSpatialReference)?;

    let response = format!(
        r#"<WMS_Capabilities xmlns="http://www.opengis.net/wms" xmlns:sld="http://www.opengis.net/sld" xmlns:xlink="http://www.w3.org/1999/xlink" xmlns:xsi="http://www.w3.org/2001/XMLSchema-instance" version="1.3.0" xsi:schemaLocation="http://www.opengis.net/wms http://schemas.opengis.net/wms/1.3.0/capabilities_1_3_0.xsd http://www.opengis.net/sld http://schemas.opengis.net/sld/1.1.0/sld_capabilities.xsd">
    <Service>
        <Name>WMS</Name>
        <Title>Geo Engine WMS</Title>
        <OnlineResource xmlns:xlink="http://www.w3.org/1999/xlink" xlink:href="{wms_url}"/>
    </Service>
    <Capability>
        <Request>
            <GetCapabilities>
                <Format>text/xml</Format>
                <DCPType>
                    <HTTP>
                        <Get>
                            <OnlineResource xlink:href="{wms_url}"/>
                        </Get>
                    </HTTP>
                </DCPType>
            </GetCapabilities>
            <GetMap>
                <Format>image/png</Format>
                <DCPType>
                    <HTTP>
                        <Get>
                            <OnlineResource xlink:href="{wms_url}"/>
                        </Get>
                    </HTTP>
                </DCPType>
            </GetMap>
        </Request>
        <Exception>
            <Format>XML</Format>
            <Format>JSON</Format>
        </Exception>
        <Layer queryable="1">
            <Name>{workflow}</Name>
            <Title>Workflow {workflow}</Title>
            <CRS>{srs_authority}:{srs_code}</CRS>
            <EX_GeographicBoundingBox>
                <westBoundLongitude>-180</westBoundLongitude>
                <eastBoundLongitude>180</eastBoundLongitude>
                <southBoundLatitude>-90</southBoundLatitude>
                <northBoundLatitude>90</northBoundLatitude>
            </EX_GeographicBoundingBox>
            <BoundingBox CRS="EPSG:4326" minx="-90.0" miny="-180.0" maxx="90.0" maxy="180.0"/>
        </Layer>
    </Capability>
</WMS_Capabilities>"#,
        wms_url = wms_url,
        workflow = workflow_id,
        srs_authority = spatial_reference.authority(),
        srs_code = spatial_reference.code()
    );

    Ok(HttpResponse::Ok()
        .content_type(mime::TEXT_XML)
        .body(response))
}

fn wms_url(workflow: WorkflowId) -> Result<Url> {
    let web_config = crate::config::get_config_element::<crate::config::Web>()?;
    let base = web_config.api_url()?;

    ogc_endpoint_url(&base, OgcProtocol::Wms, workflow)
}

/// Get WMS Map
#[utoipa::path(
    tag = "OGC WMS",
    get,
    path = "/wms/{workflow}?request=GetMap",
    responses(
        (status = 200, response = crate::api::model::responses::PngResponse),
    ),
    params(
        ("workflow" = WorkflowId, description = "Workflow id"),
        GetMap
    ),
    security(
        ("session_token" = [])
    )
)]
#[allow(clippy::too_many_lines)]
async fn wms_map_handler<C: ApplicationContext>(
    req: HttpRequest,
    workflow: web::Path<WorkflowId>,
    request: web::Query<GetMap>,
    app_ctx: web::Data<C>,
    session: C::Session,
) -> Result<HttpResponse> {
    async fn compute_result<C: ApplicationContext>(
        req: HttpRequest,
        workflow: web::Path<WorkflowId>,
        request: &web::Query<GetMap>,
        app_ctx: web::Data<C>,
        session: C::Session,
    ) -> Result<(Vec<u8>, CacheHint)> {
        let endpoint = workflow.into_inner();
        let layer = WorkflowId::from_str(&request.layers)?;

        ensure!(
            endpoint == layer,
            error::WMSEndpointLayerMissmatch { endpoint, layer }
        );

        // TODO: validate request further

        let conn_closed = connection_closed(
            &req,
            config::get_config_element::<config::Wms>()?
                .request_timeout_seconds
                .map(Duration::from_secs),
        );

        // TODO: use a default spatial reference if it is not set?
        let request_spatial_ref: SpatialReference =
            request.crs.ok_or(error::Error::MissingSpatialReference)?;

        let request_bounds: SpatialPartition2D = request.bbox.bounds(request_spatial_ref)?;
        let x_request_res = request_bounds.size_x() / f64::from(request.width);
        let y_request_res = request_bounds.size_y() / f64::from(request.height);
        let request_resolution = SpatialResolution::new(x_request_res.abs(), y_request_res.abs())?;

        let raster_colorizer = raster_colorizer_from_style(&request.styles)?;

        let ctx = app_ctx.session_context(session);

        let tiling_spec = ctx.execution_context()?.tiling_specification();

        let workflow_id = WorkflowId::from_str(&request.layers)?;
        let workflow = ctx.db().load_workflow(&workflow_id).await?;

        let operator = workflow.operator.get_raster()?;

        let execution_context = ctx.execution_context()?;

        let workflow_operator_path_root = WorkflowOperatorPath::initialize_root();

        let initialized = operator
            .clone()
            .initialize(workflow_operator_path_root, &execution_context)
            .await?;

        /*
        let request_geo_transform = GeoTransform::new(
            request_bounds.upper_left(),
            request_resolution.x,
            -request_resolution.y,
        );

        let tiling_based_origin = request_geo_transform
            .nearest_pixel_edge_coordinate(tiling_spec.tiling_origin_reference());

        */

        let wrapped =
            geoengine_operators::util::WrapWithProjectionAndResample::new_create_result_descriptor(
                operator,
                initialized,
            )
            .wrap_with_projection_and_resample(
                None, // Some(tiling_based_origin),
                Some(request_resolution),
                request_spatial_ref.into(),
                tiling_spec,
            )?;
        // TODO: add a resammple operator for downsampling AND resample push down!

        let initialized = wrapped.initialized_operator;

        let processor = initialized.query_processor()?;

        let query_tiling_pixel_grid = wrapped
            .result_descriptor
            .spatial_grid_descriptor()
            .tiling_grid_definition(tiling_spec)
            .tiling_spatial_grid_definition()
            .spatial_bounds_to_compatible_spatial_grid(request_bounds);

        debug!("WMS re-scale-project: {:?}", query_tiling_pixel_grid);

        let attributes = raster_colorizer.as_ref().map_or_else(
            || BandSelection::new_single(0),
            |colorizer: &RasterColorizer| {
                RasterColorizer::band_selection(colorizer)
                    .try_into()
                    .expect("conversion of usize to u32 succeeds for small band numbers")
            },
        );

        let query_rect = RasterQueryRectangle::new_with_grid_bounds(
            query_tiling_pixel_grid.grid_bounds(),
            request.time.unwrap_or_else(default_time_from_config).into(),
            attributes,
        );

        debug!("WMS query rect: {:?}", query_rect);

        let query_ctx = ctx.query_context(workflow_id.0, Uuid::new_v4())?;

        // The raster to png code already resamples when the tiles are filled. We should add resample for lower resolutions
        call_on_generic_raster_processor!(
            processor,
            p =>
                raster_stream_to_png_bytes(p, query_rect, query_ctx, request.width, request.height, request.time.map(Into::into), raster_colorizer.map(Into::into), conn_closed).await
        ).map_err(error::Error::from)
    }

    match compute_result(req, workflow, &request, app_ctx, session).await {
        Ok((image_bytes, cache_hint)) => Ok(HttpResponse::Ok()
            .content_type(mime::IMAGE_PNG)
            .append_header(cache_hint.cache_control_header())
            .body(image_bytes)),
        Err(error) => Ok(handle_wms_error(request.exceptions, &error)),
    }
}

fn handle_wms_error(
    exception_format: Option<GetMapExceptionFormat>,
    error: &Error,
) -> HttpResponse {
    let exception_format = exception_format.unwrap_or(GetMapExceptionFormat::Xml);

    match exception_format {
        GetMapExceptionFormat::Xml => {
            let body = format!(
                r#"
<?xml version="1.0" encoding="UTF-8"?>
    <ServiceExceptionReport version="1.3.0" xmlns="http://www.opengis.net/ogc" xmlns:xsi="http://www.w3.org/2001/XMLSchema-instance" xsi:schemaLocation="http://www.opengis.net/ogc https://cdc.dwd.de/geoserver/schemas/wms/1.3.0/exceptions_1_3_0.xsd">
    <ServiceException>
        {error}
    </ServiceException>
</ServiceExceptionReport>"#
            );

            HttpResponse::Ok().content_type(mime::TEXT_XML).body(body)
        }
        GetMapExceptionFormat::Json => {
            HttpResponse::Ok().json(ErrorResponse::from_service_error(error))
        }
    }
}

fn raster_colorizer_from_style(styles: &str) -> Result<Option<RasterColorizer>> {
    match styles.strip_prefix("custom:") {
        None => Ok(None),
        Some(suffix) => serde_json::from_str(suffix).map_err(error::Error::from),
    }
}

/// Get WMS Legend Graphic
#[utoipa::path(
    tag = "OGC WMS",
    get,
    path = "/wms/{workflow}?request=GetLegendGraphic",
    responses(
        (status = 501, description = "Not implemented")
    ),
    params(
        ("workflow" = WorkflowId, description = "Workflow id"),
        GetLegendGraphic
    ),
    security(
        ("session_token" = [])
    )
)]
#[allow(
    clippy::unused_async, // the function signature of request handlers requires it
    clippy::no_effect_underscore_binding // need `_session` to quire authentication
)]
async fn wms_legend_graphic_handler<C: ApplicationContext>(
    // TODO: incorporate workflow and `GetLegendGraphic` query
    // _workflow: web::Path<WorkflowId>,
    // _request: web::Query<GetLegendGraphic>,
    // _app_ctx: web::Data<C>,
    _session: C::Session,
) -> HttpResponse {
    HttpResponse::NotImplemented().finish()
}

fn default_time_from_config() -> TimeInterval {
    get_config_element::<config::Wms>()
        .ok()
        .and_then(|wms| wms.default_time)
        .map_or_else(
            || {
                get_config_element::<config::Ogc>()
                    .ok()
                    .and_then(|ogc| ogc.default_time)
                    .map_or_else(
                        || {
                            geoengine_datatypes::primitives::TimeInterval::new_instant(
                                geoengine_datatypes::primitives::TimeInstance::now(),
                            )
                            .expect("is a valid time interval")
                        },
                        |time| time.time_interval(),
                    )
            },
            |time| time.time_interval(),
        )
        .into()
}

#[cfg(test)]
mod tests {

    use super::*;
    use crate::api::model::responses::ErrorResponse;
    use crate::contexts::PostgresContext;
    use crate::contexts::Session;
    use crate::datasets::DatasetName;
    use crate::datasets::listing::DatasetProvider;
    use crate::datasets::storage::DatasetStore;
    use crate::ge_context;
    use crate::users::UserAuth;
    use crate::util::tests::{
<<<<<<< HEAD
        check_allowed_http_methods, read_body_string, register_ndvi_workflow_helper_with_cache_ttl,
        register_ne2_multiband_workflow, send_test_request,
=======
        MockQueryContext, check_allowed_http_methods, read_body_string,
        register_ndvi_workflow_helper_with_cache_ttl, register_ne2_multiband_workflow,
        send_test_request,
>>>>>>> 55ff63a6
    };
    use crate::util::tests::{admin_login, register_ndvi_workflow_helper};
    use actix_http::header::{self, CONTENT_TYPE};
    use actix_web::dev::ServiceResponse;
    use actix_web::http::Method;
    use actix_web_httpauth::headers::authorization::Bearer;
    use geoengine_datatypes::operations::image::{Colorizer, RgbaColor};
    use geoengine_datatypes::primitives::CacheTtlSeconds;
    use geoengine_datatypes::raster::{GridBoundingBox2D, GridShape2D, TilingSpecification};
    use geoengine_datatypes::test_data;
    use geoengine_datatypes::util::assert_image_equals;
    use geoengine_operators::engine::{ExecutionContext, RasterQueryProcessor};
    use geoengine_operators::source::GdalSourceProcessor;
    use geoengine_operators::util::gdal::create_ndvi_meta_data;
    use std::convert::TryInto;
    use std::marker::PhantomData;
    use tokio_postgres::NoTls;
    use xml::ParserConfig;

    async fn test_test_helper(
        app_ctx: PostgresContext<NoTls>,
        method: Method,
        path: Option<&str>,
    ) -> ServiceResponse {
        let path = path.map(ToString::to_string);

        let session = app_ctx.create_anonymous_session().await.unwrap();
        let session_id = session.id();

        let req = actix_web::test::TestRequest::default()
            .method(method)
            .uri(&path.unwrap_or("/wms/df756642-c5a3-4d72-8ad7-629d312ae993?request=GetMap&service=WMS&version=1.3.0&layers=df756642-c5a3-4d72-8ad7-629d312ae993&bbox=1,2,3,4&width=100&height=100&crs=EPSG:4326&styles=ssss&format=image/png".to_string()))
            .append_header((header::AUTHORIZATION, Bearer::new(session_id.to_string())));
        send_test_request(req, app_ctx).await
    }

    #[ge_context::test]
    async fn test_invalid_method(app_ctx: PostgresContext<NoTls>) {
        check_allowed_http_methods(
            |method| test_test_helper(app_ctx.clone(), method, None),
            &[Method::GET],
        )
        .await;
    }

    #[ge_context::test]
    async fn test_missing_fields(app_ctx: PostgresContext<NoTls>) {
        let res = test_test_helper(
            app_ctx,
            Method::GET,
            Some("/wms/df756642-c5a3-4d72-8ad7-629d312ae993?service=WMS&request=GetMap&version=1.3.0&bbox=1,2,3,4&width=100&height=100&crs=EPSG:4326&styles=ssss&format=image/png"),
        ).await;

        ErrorResponse::assert(
            res,
            400,
            "UnableToParseQueryString",
            "Unable to parse query string: missing field `layers`",
        )
        .await;
    }

    #[ge_context::test]
    async fn test_invalid_fields(app_ctx: PostgresContext<NoTls>) {
        let res = test_test_helper(
            app_ctx,
            Method::GET,
            Some("/wms/df756642-c5a3-4d72-8ad7-629d312ae993?request=GetMap&service=WMS&version=1.3.0&layers=df756642-c5a3-4d72-8ad7-629d312ae993&bbox=1,2,3,4&width=XYZ&height=100&crs=EPSG:4326&styles=ssss&format=image/png"),
        ).await;

        ErrorResponse::assert(
            res,
            400,
            "UnableToParseQueryString",
            "Unable to parse query string: could not parse string",
        )
        .await;
    }

    async fn get_capabilities_test_helper(
        app_ctx: PostgresContext<NoTls>,
        method: Method,
    ) -> ServiceResponse {
        let session = admin_login(&app_ctx).await;
        let ctx = app_ctx.session_context(session.clone());

        let session_id = session.id();

        let (_, id) = register_ndvi_workflow_helper(&app_ctx).await;

        let req = actix_web::test::TestRequest::with_uri(&format!(
            "/wms/{id}?request=GetCapabilities&service=WMS"
        ))
        .method(method)
        .append_header((header::AUTHORIZATION, Bearer::new(session_id.to_string())));
        let response = send_test_request(req, app_ctx).await;

        // remove NDVI to allow calling this method again
        ctx.db()
            .delete_dataset(
                ctx.db()
                    .resolve_dataset_name_to_id(&DatasetName::new(None, "NDVI"))
                    .await
                    .unwrap()
                    .unwrap(),
            )
            .await
            .unwrap();

        response
    }

    #[ge_context::test]
    async fn test_get_capabilities(app_ctx: PostgresContext<NoTls>) {
        let res = get_capabilities_test_helper(app_ctx, Method::GET).await;

        assert_eq!(res.status(), 200);

        // TODO: validate against schema
        let body = actix_web::test::read_body(res).await;
        let reader = ParserConfig::default().create_reader(body.as_ref());

        for event in reader {
            assert!(event.is_ok());
        }
    }

    #[ge_context::test]
    async fn get_capabilities_invalid_method(app_ctx: PostgresContext<NoTls>) {
        check_allowed_http_methods(
            |method| get_capabilities_test_helper(app_ctx.clone(), method),
            &[Method::GET],
        )
        .await;
    }

    // The result should be similar to the GDAL output of this command: gdalwarp -tr 1 1 -r near -srcnodata 0 -dstnodata 0  MOD13A2_M_NDVI_2014-01-01.TIFF MOD13A2_M_NDVI_2014-01-01_360_180_near_0.TIFF
    #[ge_context::test]
    async fn png_from_stream_non_full(app_ctx: PostgresContext<NoTls>) {
        let session = app_ctx.create_anonymous_session().await.unwrap();
        let ctx = app_ctx.session_context(session.clone());
        let exe_ctx = ctx.execution_context().unwrap();

        let meta_data = create_ndvi_meta_data();

        let gdal_source = GdalSourceProcessor::<u8> {
            produced_result_descriptor: meta_data.result_descriptor.clone(),
            tiling_specification: exe_ctx.tiling_specification(),
            overview_level: 0,
            meta_data: Box::new(meta_data),
            original_resolution_spatial_grid: None,
            _phantom_data: PhantomData,
        };

        let (image_bytes, _) = raster_stream_to_png_bytes(
            gdal_source.boxed(),
            RasterQueryRectangle::new_with_grid_bounds(
                GridBoundingBox2D::new_min_max(-900, 899, -1800, 1799).unwrap(),
                geoengine_datatypes::primitives::TimeInterval::new(
                    1_388_534_400_000,
                    1_388_534_400_000 + 1000,
                )
                .unwrap(),
                BandSelection::first(),
            ),
            ctx.query_context(Uuid::new_v4(), Uuid::new_v4()).unwrap(),
            360,
            180,
            None,
            None,
            Box::pin(futures::future::pending()),
        )
        .await
        .unwrap();

        // geoengine_datatypes::util::test::save_test_bytes(&image_bytes, "raster_small_22.png");

        assert_image_equals(test_data!("wms/raster_small.png"), &image_bytes);
    }

    /// override the pixel size since this test was designed for 600 x 600 pixel tiles
    fn get_map_test_helper_tiling_spec() -> TilingSpecification {
        TilingSpecification {
            tile_size_in_pixels: GridShape2D::new([600, 600]),
        }
    }

    async fn get_map_test_helper(
        app_ctx: PostgresContext<NoTls>,
        method: Method,
        path: Option<&str>,
    ) -> ServiceResponse {
        let session = admin_login(&app_ctx).await;
        let ctx = app_ctx.session_context(session.clone());

        let session_id = ctx.session().id();

        let (_, id) = register_ndvi_workflow_helper(&app_ctx).await;

        let req = actix_web::test::TestRequest::with_uri(path.unwrap_or(&format!("/wms/{id}?request=GetMap&service=WMS&version=1.3.0&layers={id}&bbox=20,-10,80,50&width=600&height=600&crs=EPSG:4326&styles=ssss&format=image/png&time=2014-01-01T00:00:00.0Z", id = id.to_string())))
                .method(method)
                .append_header((header::AUTHORIZATION, Bearer::new(session_id.to_string())));
        let response = send_test_request(req, app_ctx).await;

        // remove NDVI to allow calling this method again
        ctx.db()
            .delete_dataset(
                ctx.db()
                    .resolve_dataset_name_to_id(&DatasetName::new(None, "NDVI"))
                    .await
                    .unwrap()
                    .unwrap(),
            )
            .await
            .unwrap();

        response
    }

    #[ge_context::test(tiling_spec = "get_map_test_helper_tiling_spec")]
    async fn get_map(app_ctx: PostgresContext<NoTls>) {
        let res = get_map_test_helper(app_ctx, Method::GET, None).await;

        assert_eq!(res.status(), 200);

        let image_bytes = actix_web::test::read_body(res).await;

        // geoengine_datatypes::util::test::save_test_bytes(&image_bytes, "get_map.png");

        assert_image_equals(test_data!("wms/get_map.png"), &image_bytes);
    }

    #[ge_context::test]
    async fn get_map_ndvi(app_ctx: PostgresContext<NoTls>) {
        let session = app_ctx.create_anonymous_session().await.unwrap();

        let session_id = session.id();

        let (_, id) = register_ndvi_workflow_helper(&app_ctx).await;

        let req = actix_web::test::TestRequest::get().uri(&format!("/wms/{id}?service=WMS&version=1.3.0&request=GetMap&layers={id}&styles=&width=335&height=168&crs=EPSG:4326&bbox=-90.0,-180.0,90.0,180.0&format=image/png&transparent=FALSE&bgcolor=0xFFFFFF&exceptions=application/json&time=2014-04-01T12%3A00%3A00.000%2B00%3A00", id = id.to_string())).append_header((header::AUTHORIZATION, Bearer::new(session_id.to_string())));
        let response = send_test_request(req, app_ctx).await;

        assert_eq!(
            response.status(),
            200,
            "{:?}",
            actix_web::test::read_body(response).await
        );

        let image_bytes = actix_web::test::read_body(response).await;

        // geoengine_datatypes::util::test::save_test_bytes(&image_bytes, "get_map_ndvi_2.png");

        assert_image_equals(test_data!("wms/get_map_ndvi.png"), &image_bytes);
    }

    ///Actix uses serde_urlencoded inside web::Query which does not support this
    #[ge_context::test(tiling_spec = "get_map_test_helper_tiling_spec")]
    async fn get_map_uppercase(app_ctx: PostgresContext<NoTls>) {
        let session = app_ctx.create_anonymous_session().await.unwrap();
        let ctx = app_ctx.session_context(session.clone());

        let session_id = ctx.session().id();

        let (_, id) = register_ndvi_workflow_helper(&app_ctx).await;

        let req = actix_web::test::TestRequest::get().uri(&format!("/wms/{id}?SERVICE=WMS&VERSION=1.3.0&REQUEST=GetMap&FORMAT=image%2Fpng&TRANSPARENT=true&LAYERS={id}&CRS=EPSG:4326&STYLES=&WIDTH=600&HEIGHT=600&BBOX=20,-10,80,50&time=2014-01-01T00:00:00.0Z", id = id.to_string())).append_header((header::AUTHORIZATION, Bearer::new(session_id.to_string())));
        let res = send_test_request(req, app_ctx).await;

        assert_eq!(res.status(), 200);

        let image_bytes = actix_web::test::read_body(res).await;

        // geoengine_datatypes::util::test::save_test_bytes(&image_bytes, "get_map.png");

        assert_image_equals(test_data!("wms/get_map.png"), &image_bytes);
    }

    #[ge_context::test(tiling_spec = "get_map_test_helper_tiling_spec")]
    async fn get_map_invalid_method(app_ctx: PostgresContext<NoTls>) {
        check_allowed_http_methods(
            |method| get_map_test_helper(app_ctx.clone(), method, None),
            &[Method::GET],
        )
        .await;
    }

    #[ge_context::test(tiling_spec = "get_map_test_helper_tiling_spec")]
    async fn get_map_missing_fields(app_ctx: PostgresContext<NoTls>) {
        let res = get_map_test_helper(
            app_ctx,
            Method::GET,
            Some("/wms/df756642-c5a3-4d72-8ad7-629d312ae993?request=GetMap&service=WMS&version=1.3.0&bbox=20,-10,80,50&width=600&height=600&crs=EPSG:4326&styles=ssss&format=image/png&time=2014-01-01T00:00:00.0Z"),
        ).await;

        ErrorResponse::assert(
            res,
            400,
            "UnableToParseQueryString",
            "Unable to parse query string: missing field `layers`",
        )
        .await;
    }

    #[ge_context::test(tiling_spec = "get_map_test_helper_tiling_spec")]
    async fn get_map_colorizer(app_ctx: PostgresContext<NoTls>) {
        let session = app_ctx.create_anonymous_session().await.unwrap();
        let ctx = app_ctx.session_context(session.clone());

        let session_id = ctx.session().id();

        let (_, id) = register_ndvi_workflow_helper(&app_ctx).await;

        let colorizer = Colorizer::linear_gradient(
            vec![
                (0.0, RgbaColor::white()).try_into().unwrap(),
                (1.0, RgbaColor::black()).try_into().unwrap(),
            ],
            RgbaColor::transparent(),
            RgbaColor::white(),
            RgbaColor::black(),
        )
        .unwrap();

        let raster_colorizer = RasterColorizer::SingleBand {
            band: 0,
            band_colorizer: colorizer.into(),
        };

        let params = &[
            ("request", "GetMap"),
            ("service", "WMS"),
            ("version", "1.3.0"),
            ("layers", &id.to_string()),
            ("bbox", "20,-10,80,50"),
            ("width", "600"),
            ("height", "600"),
            ("crs", "EPSG:4326"),
            (
                "styles",
                &format!(
                    "custom:{}",
                    serde_json::to_string(&raster_colorizer).unwrap()
                ),
            ),
            ("format", "image/png"),
            ("time", "2014-01-01T00:00:00.0Z"),
        ];

        let req = actix_web::test::TestRequest::get()
            .uri(&format!(
                "/wms/{}?{}",
                id,
                serde_urlencoded::to_string(params).unwrap()
            ))
            .append_header((header::AUTHORIZATION, Bearer::new(session_id.to_string())));
        let res = send_test_request(req, app_ctx).await;

        assert_eq!(res.status(), 200);

        let image_bytes = actix_web::test::read_body(res).await;

        // geoengine_datatypes::util::test::save_test_bytes(&image_bytes, "get_map_colorizer.png");

        assert_image_equals(test_data!("wms/get_map_colorizer.png"), &image_bytes);
    }

    #[ge_context::test(tiling_spec = "get_map_test_helper_tiling_spec")]
    async fn it_supports_multiband_colorizer(app_ctx: PostgresContext<NoTls>) {
        let session = app_ctx.create_anonymous_session().await.unwrap();
        let ctx = app_ctx.session_context(session.clone());

        let session_id = ctx.session().id();

        let (_, id) = register_ne2_multiband_workflow(&app_ctx).await;

        let raster_colorizer = RasterColorizer::MultiBand {
            red_band: 2,
            red_min: 0.,
            red_max: 255.,
            red_scale: 1.0,
            green_band: 1,
            green_min: 0.,
            green_max: 255.,
            green_scale: 1.0,
            blue_band: 0,
            blue_min: 0.,
            blue_max: 255.,
            blue_scale: 1.0,
            no_data_color: RgbaColor::transparent().into(),
        };

        let params = &[
            ("request", "GetMap"),
            ("service", "WMS"),
            ("version", "1.3.0"),
            ("layers", &id.to_string()),
            ("bbox", "-90,-180,90,180"),
            ("width", "3600"), // TODO: use smaller area
            ("height", "1800"),
            ("crs", "EPSG:4326"),
            (
                "styles",
                &format!(
                    "custom:{}",
                    serde_json::to_string(&raster_colorizer).unwrap()
                ),
            ),
            ("format", "image/png"),
            ("time", "2022-01-01T00:00:00.0Z"),
        ];

        let req = actix_web::test::TestRequest::get()
            .uri(&format!(
                "/wms/{}?{}",
                id,
                serde_urlencoded::to_string(params).unwrap()
            ))
            .append_header((header::AUTHORIZATION, Bearer::new(session_id.to_string())));
        let res = send_test_request(req, app_ctx).await;

        assert_eq!(res.status(), 200);

        let image_bytes = actix_web::test::read_body(res).await;

        // geoengine_datatypes::util::test::save_test_bytes(&image_bytes, "ne2_rgb_colorizer.png");

        assert_image_equals(test_data!("wms/ne2_rgb_colorizer.png"), &image_bytes);
    }

    #[ge_context::test(tiling_spec = "get_map_test_helper_tiling_spec")]
    async fn it_supports_multiband_colorizer_with_less_then_3_bands(
        app_ctx: PostgresContext<NoTls>,
    ) {
        let session = app_ctx.create_anonymous_session().await.unwrap();
        let ctx = app_ctx.session_context(session.clone());

        let session_id = ctx.session().id();

        let (_, id) = register_ne2_multiband_workflow(&app_ctx).await;

        let raster_colorizer = RasterColorizer::MultiBand {
            red_band: 1,
            red_min: 0.,
            red_max: 255.,
            red_scale: 1.0,
            green_band: 1,
            green_min: 0.,
            green_max: 255.,
            green_scale: 1.0,
            blue_band: 1,
            blue_min: 0.,
            blue_max: 255.,
            blue_scale: 1.0,
            no_data_color: RgbaColor::transparent().into(),
        };

        let params = &[
            ("request", "GetMap"),
            ("service", "WMS"),
            ("version", "1.3.0"),
            ("layers", &id.to_string()),
            ("bbox", "-90,-180,90,180"),
            ("width", "3600"),
            ("height", "1800"),
            ("crs", "EPSG:4326"),
            (
                "styles",
                &format!(
                    "custom:{}",
                    serde_json::to_string(&raster_colorizer).unwrap()
                ),
            ),
            ("format", "image/png"),
            ("time", "2022-01-01T00:00:00.0Z"),
        ];

        let req = actix_web::test::TestRequest::get()
            .uri(&format!(
                "/wms/{}?{}",
                id,
                serde_urlencoded::to_string(params).unwrap()
            ))
            .append_header((header::AUTHORIZATION, Bearer::new(session_id.to_string())));
        let res = send_test_request(req, app_ctx).await;

        assert_eq!(res.status(), 200);

        let image_bytes = actix_web::test::read_body(res).await;

        // geoengine_datatypes::util::test::save_test_bytes(
        //     &image_bytes,
        //     geoengine_datatypes::test_data!("wms/ne2_rgb_colorizer_gray.png")
        //         .to_str()
        //         .unwrap(),
        // );

        assert_image_equals(test_data!("wms/ne2_rgb_colorizer_gray.png"), &image_bytes);
    }

    #[ge_context::test]
    async fn it_zoomes_very_far(app_ctx: PostgresContext<NoTls>) {
        let session = app_ctx.create_anonymous_session().await.unwrap();

        let session_id = session.id();

        let (_, id) = register_ndvi_workflow_helper(&app_ctx).await;

        let colorizer = Colorizer::linear_gradient(
            vec![
                (0.0, RgbaColor::white()).try_into().unwrap(),
                (255.0, RgbaColor::black()).try_into().unwrap(),
            ],
            RgbaColor::transparent(),
            RgbaColor::white(),
            RgbaColor::black(),
        )
        .unwrap();

        let raster_colorizer = RasterColorizer::SingleBand {
            band: 0,
            band_colorizer: colorizer.into(),
        };

        let params = &[
            ("request", "GetMap"),
            ("service", "WMS"),
            ("version", "1.3.0"),
            ("layers", &id.to_string()),
            (
                "bbox",
                "1.95556640625,0.90087890625,1.9775390625,0.9228515625",
            ),
            ("width", "256"),
            ("height", "256"),
            ("crs", "EPSG:4326"),
            (
                "styles",
                &format!(
                    "custom:{}",
                    serde_json::to_string(&raster_colorizer).unwrap()
                ),
            ),
            ("format", "image/png"),
            ("time", "2014-04-01T12:00:00.0Z"),
        ];

        let req = actix_web::test::TestRequest::get()
            .uri(&format!(
                "/wms/{}?{}",
                id,
                serde_urlencoded::to_string(params).unwrap()
            ))
            .append_header((header::AUTHORIZATION, Bearer::new(session_id.to_string())));
        let res = send_test_request(req, app_ctx).await;

        assert_eq!(res.status(), 200);
        assert_eq!(res.headers().get(CONTENT_TYPE).unwrap(), "image/png");
    }

    #[ge_context::test]
    async fn default_error(app_ctx: PostgresContext<NoTls>) {
        let session = app_ctx.create_anonymous_session().await.unwrap();

        let session_id = session.id();

        let (_, id) = register_ndvi_workflow_helper(&app_ctx).await;

        let colorizer = Colorizer::linear_gradient(
            vec![
                (0.0, RgbaColor::white()).try_into().unwrap(),
                (255.0, RgbaColor::black()).try_into().unwrap(),
            ],
            RgbaColor::transparent(),
            RgbaColor::white(),
            RgbaColor::black(),
        )
        .unwrap();

        let raster_colorizer = RasterColorizer::SingleBand {
            band: 0,
            band_colorizer: colorizer.into(),
        };

        let params = &[
            ("request", "GetMap"),
            ("service", "WMS"),
            ("version", "1.3.0"),
            ("layers", &id.to_string()),
            (
                "bbox",
                "1.95556640625,0.90087890625,1.9775390625,0.9228515625",
            ),
            ("width", "256"),
            ("height", "256"),
            ("crs", "EPSG:432"),
            (
                "styles",
                &format!(
                    "custom:{}",
                    serde_json::to_string(&raster_colorizer).unwrap()
                ),
            ),
            ("format", "image/png"),
            ("time", "2014-04-01T12:00:00.0Z"),
        ];

        let req = actix_web::test::TestRequest::get()
            .uri(&format!(
                "/wms/{}?{}",
                id,
                serde_urlencoded::to_string(params).unwrap()
            ))
            .append_header((header::AUTHORIZATION, Bearer::new(session_id.to_string())));
        let res = send_test_request(req, app_ctx).await;

        assert_eq!(res.status(), 200);
        let body = read_body_string(res).await;

        assert_eq!(
            body,
            r#"
<?xml version="1.0" encoding="UTF-8"?>
    <ServiceExceptionReport version="1.3.0" xmlns="http://www.opengis.net/ogc" xmlns:xsi="http://www.w3.org/2001/XMLSchema-instance" xsi:schemaLocation="http://www.opengis.net/ogc https://cdc.dwd.de/geoserver/schemas/wms/1.3.0/exceptions_1_3_0.xsd">
    <ServiceException>
        Spatial reference system 'EPSG:432' is unknown
    </ServiceException>
</ServiceExceptionReport>"#
        );
    }

    #[ge_context::test]
    async fn json_error(app_ctx: PostgresContext<NoTls>) {
        let session = app_ctx.create_anonymous_session().await.unwrap();

        let session_id = session.id();

        let (_, id) = register_ndvi_workflow_helper(&app_ctx).await;

        let colorizer = Colorizer::linear_gradient(
            vec![
                (0.0, RgbaColor::white()).try_into().unwrap(),
                (255.0, RgbaColor::black()).try_into().unwrap(),
            ],
            RgbaColor::transparent(),
            RgbaColor::white(),
            RgbaColor::black(),
        )
        .unwrap();

        let raster_colorizer = RasterColorizer::SingleBand {
            band: 0,
            band_colorizer: colorizer.into(),
        };

        let params = &[
            ("request", "GetMap"),
            ("service", "WMS"),
            ("version", "1.3.0"),
            ("layers", &id.to_string()),
            (
                "bbox",
                "1.95556640625,0.90087890625,1.9775390625,0.9228515625",
            ),
            ("width", "256"),
            ("height", "256"),
            ("crs", "EPSG:432"),
            (
                "styles",
                &format!(
                    "custom:{}",
                    serde_json::to_string(&raster_colorizer).unwrap()
                ),
            ),
            ("format", "image/png"),
            ("time", "2014-04-01T12:00:00.0Z"),
            ("EXCEPTIONS", "application/json"),
        ];

        let req = actix_web::test::TestRequest::get()
            .uri(&format!(
                "/wms/{}?{}",
                id,
                serde_urlencoded::to_string(params).unwrap()
            ))
            .append_header((header::AUTHORIZATION, Bearer::new(session_id.to_string())));
        let res = send_test_request(req, app_ctx).await;

        ErrorResponse::assert(
            res,
            200,
            "UnknownSrsString",
            "Spatial reference system 'EPSG:432' is unknown",
        )
        .await;
    }

    #[ge_context::test]
    async fn it_sets_cache_control_header_no_cache(app_ctx: PostgresContext<NoTls>) {
        let session = app_ctx.create_anonymous_session().await.unwrap();

        let session_id = session.id();

        let (_, id) = register_ndvi_workflow_helper(&app_ctx).await;

        let req = actix_web::test::TestRequest::get().uri(&format!("/wms/{id}?service=WMS&version=1.3.0&request=GetMap&layers={id}&styles=&width=3600&height=1800&crs=EPSG:4326&bbox=-90.0,-180.0,90.0,180.0&format=image/png&transparent=FALSE&bgcolor=0xFFFFFF&exceptions=application/json&time=2014-04-01T12%3A00%3A00.000%2B00%3A00", id = id.to_string())).append_header((header::AUTHORIZATION, Bearer::new(session_id.to_string())));
        let response = send_test_request(req, app_ctx).await;

        assert_eq!(
            response.status(),
            200,
            "{:?}",
            actix_web::test::read_body(response).await
        );

        assert_eq!(
            response.headers().get(header::CACHE_CONTROL).unwrap(),
            "no-cache"
        );
    }

    #[ge_context::test]
    async fn it_sets_cache_control_header_with_cache(app_ctx: PostgresContext<NoTls>) {
        let session = app_ctx.create_anonymous_session().await.unwrap();

        let session_id = session.id();

        let (_, id) =
            register_ndvi_workflow_helper_with_cache_ttl(&app_ctx, CacheTtlSeconds::new(60)).await;

        let req = actix_web::test::TestRequest::get().uri(&format!("/wms/{id}?service=WMS&version=1.3.0&request=GetMap&layers={id}&styles=&width=3600&height=1800&crs=EPSG:4326&bbox=-90.0,-180.0,90.0,180.0&format=image/png&transparent=FALSE&bgcolor=0xFFFFFF&exceptions=application/json&time=2014-04-01T12%3A00%3A00.000%2B00%3A00", id = id.to_string())).append_header((header::AUTHORIZATION, Bearer::new(session_id.to_string())));
        let response = send_test_request(req, app_ctx).await;

        assert_eq!(
            response.status(),
            200,
            "{:?}",
            actix_web::test::read_body(response).await
        );

        let cache_header = response.headers().get(header::CACHE_CONTROL).unwrap();

        // defensive check here. Between creation of the tiles and the response of the handler might be some time, so the ttl of the output may be a bit lower than the defined ttl for the dataset
        assert!(
            cache_header == "private, max-age=60"
                || cache_header == "private, max-age=59"
                || cache_header == "private, max-age=58"
                || cache_header == "private, max-age=57"
                || cache_header == "private, max-age=56"
                || cache_header == "private, max-age=55"
                || cache_header == "private, max-age=54"
                || cache_header == "private, max-age=53"
                || cache_header == "private, max-age=52"
                || cache_header == "private, max-age=51" // TODO: find out what takes so long. Keep in mind we use a lot of tiles here...
                || cache_header == "private, max-age=50",
            "Cache header is {cache_header:?} and not one of the exprected 60, 59, 58"
        );
    }
}<|MERGE_RESOLUTION|>--- conflicted
+++ resolved
@@ -9,21 +9,11 @@
 use crate::config;
 use crate::config::get_config_element;
 use crate::contexts::{ApplicationContext, SessionContext};
-<<<<<<< HEAD
 use crate::error::{self, Error, Result};
-use crate::util::server::{connection_closed, not_implemented_handler, CacheControlHeader};
-use crate::workflows::registry::WorkflowRegistry;
-use crate::workflows::workflow::WorkflowId;
-use actix_web::{web, FromRequest, HttpRequest, HttpResponse};
-=======
-use crate::error::Result;
-use crate::error::{self, Error};
 use crate::util::server::{CacheControlHeader, connection_closed, not_implemented_handler};
 use crate::workflows::registry::WorkflowRegistry;
 use crate::workflows::workflow::WorkflowId;
 use actix_web::{FromRequest, HttpRequest, HttpResponse, web};
-use geoengine_datatypes::primitives::SpatialResolution;
->>>>>>> 55ff63a6
 use geoengine_datatypes::primitives::{
     AxisAlignedRectangle, BandSelection, CacheHint, SpatialResolution,
 };
@@ -484,16 +474,10 @@
     use crate::ge_context;
     use crate::users::UserAuth;
     use crate::util::tests::{
-<<<<<<< HEAD
-        check_allowed_http_methods, read_body_string, register_ndvi_workflow_helper_with_cache_ttl,
-        register_ne2_multiband_workflow, send_test_request,
-=======
-        MockQueryContext, check_allowed_http_methods, read_body_string,
+        admin_login, check_allowed_http_methods, read_body_string, register_ndvi_workflow_helper,
         register_ndvi_workflow_helper_with_cache_ttl, register_ne2_multiband_workflow,
         send_test_request,
->>>>>>> 55ff63a6
     };
-    use crate::util::tests::{admin_login, register_ndvi_workflow_helper};
     use actix_http::header::{self, CONTENT_TYPE};
     use actix_web::dev::ServiceResponse;
     use actix_web::http::Method;
