<<<<<<< HEAD
use crate::{
    api::model::datatypes::LayerId,
    contexts::{ApplicationContext, GeoEngineDb, SessionContext},
    datasets::{DatasetName, storage::DatasetDb},
    error::{self, Error, Result},
    layers::listing::LayerCollectionId,
    machine_learning::MlModelDb,
    permissions::{
        Permission, PermissionDb, PermissionListing as DbPermissionListing, ResourceId, Role,
        RoleId,
    },
    projects::ProjectId,
=======
use crate::api::model::datatypes::{DataProviderId, LayerId};
use crate::contexts::{ApplicationContext, GeoEngineDb, SessionContext};
use crate::datasets::DatasetName;
use crate::datasets::storage::DatasetDb;
use crate::error::{self, Error, Result};
use crate::layers::listing::LayerCollectionId;
use crate::machine_learning::MlModelDb;
use crate::permissions::{
    Permission, PermissionDb, PermissionListing as DbPermissionListing, ResourceId, Role, RoleId,
>>>>>>> a67f76af
};
use actix_web::{FromRequest, HttpResponse, web};
use geoengine_datatypes::error::BoxedResultExt;
use geoengine_datatypes::machine_learning::MlModelName;
use geoengine_macros::type_tag;
use serde::{Deserialize, Serialize};
use snafu::ResultExt;
use std::str::FromStr;
use utoipa::{IntoParams, ToSchema};
use uuid::Uuid;

pub(crate) fn init_permissions_routes<C>(cfg: &mut web::ServiceConfig)
where
    C: ApplicationContext,
    C::Session: FromRequest,
{
    cfg.service(
        web::scope("/permissions")
            .service(
                web::resource("")
                    .route(web::put().to(add_permission_handler::<C>))
                    .route(web::delete().to(remove_permission_handler::<C>)),
            )
            .service(
                web::resource("/resources/{resource_type}/{resource_id}")
                    .route(web::get().to(get_resource_permissions_handler::<C>)),
            ),
    );
}

/// Request for adding a new permission to the given role on the given resource
#[derive(Debug, PartialEq, Eq, Deserialize, Clone, ToSchema)]
#[serde(rename_all = "camelCase")]
pub struct PermissionRequest {
    resource: Resource,
    role_id: RoleId,
    permission: Permission,
}

#[derive(Debug, PartialEq, Eq, Serialize, Deserialize, Clone, ToSchema)]
#[serde(rename_all = "camelCase")]
pub struct PermissionListing {
    resource: Resource,
    role: Role,
    permission: Permission,
}

impl PermissionListing {
    fn wrap_permission_listing_and_resource(
        resource: Resource,
        db_permission_listing: DbPermissionListing,
    ) -> PermissionListing {
        Self {
            resource,
            role: db_permission_listing.role,
            permission: db_permission_listing.permission,
        }
    }
}

/// A resource that is affected by a permission.
#[derive(Debug, PartialEq, Eq, Deserialize, Clone, ToSchema, Serialize)]
#[serde(rename_all = "camelCase", untagged)]
#[schema(discriminator = "type")]
pub enum Resource {
    Layer(LayerResource),
    LayerCollection(LayerCollectionResource),
    Project(ProjectResource),
    Dataset(DatasetResource),
    MlModel(MlModelResource),
    Provider(DataProviderResource),
}

#[type_tag(value = "layer")]
#[derive(Debug, PartialEq, Eq, Deserialize, Clone, ToSchema, Serialize)]
#[serde(rename_all = "camelCase")]
pub struct LayerResource {
    pub id: LayerId,
}

#[type_tag(value = "layerCollection")]
#[derive(Debug, PartialEq, Eq, Deserialize, Clone, ToSchema, Serialize)]
#[serde(rename_all = "camelCase")]
pub struct LayerCollectionResource {
    pub id: LayerCollectionId,
}

#[type_tag(value = "project")]
#[derive(Debug, PartialEq, Eq, Deserialize, Clone, ToSchema, Serialize)]
#[serde(rename_all = "camelCase")]
pub struct ProjectResource {
    pub id: ProjectId,
}

#[type_tag(value = "dataset")]
#[derive(Debug, PartialEq, Eq, Deserialize, Clone, ToSchema, Serialize)]
#[serde(rename_all = "camelCase")]
pub struct DatasetResource {
    pub id: DatasetName,
}

#[type_tag(value = "provider")]
#[derive(Debug, PartialEq, Eq, Deserialize, Clone, ToSchema, Serialize)]
#[serde(rename_all = "camelCase")]
pub struct DataProviderResource {
    pub id: DataProviderId,
}

#[type_tag(value = "mlModel")]
#[derive(Debug, PartialEq, Eq, Deserialize, Clone, ToSchema, Serialize)]
#[serde(rename_all = "camelCase")]
pub struct MlModelResource {
    #[schema(value_type = String)]
    pub id: MlModelName,
    // TODO: add a DatasetName to model
    // TODO: check model
}

impl Resource {
    pub async fn resolve_resource_id<D: DatasetDb + MlModelDb>(
        &self,
        db: &D,
    ) -> Result<ResourceId> {
        match self {
            Resource::Layer(layer) => Ok(ResourceId::Layer(layer.id.clone().into())),
            Resource::LayerCollection(layer_collection) => {
                Ok(ResourceId::LayerCollection(layer_collection.id.clone()))
            }
            Resource::Project(project_id) => Ok(ResourceId::Project(project_id.id)),
            Resource::Provider(provider_id) => Ok(ResourceId::DataProvider(provider_id.id.into())),
            Resource::Dataset(dataset_name) => {
                let dataset_id_option = db.resolve_dataset_name_to_id(&dataset_name.id).await?;
                dataset_id_option
                    .ok_or(error::Error::UnknownResource {
                        kind: "Dataset".to_owned(),
                        name: dataset_name.id.to_string(),
                    })
                    .map(ResourceId::DatasetId)
            }
            Resource::MlModel(model_name) => {
                let actual_name = model_name.id.clone();
                let model_id_option =
                    db.resolve_model_name_to_id(&actual_name)
                        .await
                        .map_err(|e| error::Error::MachineLearning {
                            source: Box::new(e),
                        })?; // should prob. also map to UnknownResource oder something like that
                model_id_option
                    .ok_or(error::Error::UnknownResource {
                        kind: "MlModel".to_owned(),
                        name: actual_name.to_string(),
                    })
                    .map(ResourceId::MlModel)
            }
        }
    }
}

impl TryFrom<(String, String)> for Resource {
    type Error = Error;

    /// Transform a tuple of `String` into a `Resource`. The first element is used as type and the second element as the id / name.
    fn try_from(value: (String, String)) -> Result<Self> {
        Ok(match value.0.as_str() {
            "layer" => Resource::Layer(LayerResource {
                r#type: Default::default(),
                id: LayerId(value.1),
            }),
            "layerCollection" => Resource::LayerCollection(LayerCollectionResource {
                r#type: Default::default(),
                id: LayerCollectionId(value.1),
            }),
            "project" => Resource::Project(ProjectResource {
                r#type: Default::default(),
                id: ProjectId(Uuid::from_str(&value.1).context(error::Uuid)?),
            }),
            "dataset" => Resource::Dataset(DatasetResource {
                r#type: Default::default(),
                id: DatasetName::from_str(&value.1)?,
            }),
            "mlModel" => Resource::MlModel(MlModelResource {
                r#type: Default::default(),
                id: MlModelName::from_str(&value.1)?,
            }),
            "provider" => Resource::Provider(DataProviderResource {
                r#type: Default::default(),
                id: DataProviderId(Uuid::from_str(&value.1).context(error::Uuid)?),
            }),
            _ => {
                return Err(Error::InvalidResourceId {
                    resource_type: value.0,
                    resource_id: value.1,
                });
            }
        })
    }
}

#[derive(Debug, PartialEq, Eq, Deserialize, Clone, IntoParams, ToSchema)]
pub struct PermissionListOptions {
    pub limit: u32,
    pub offset: u32,
}

/// Lists permission for a given resource.
#[utoipa::path(
    tag = "Permissions",
    get,
    path = "/permissions/resources/{resource_type}/{resource_id}",
    responses(
        (status = 200, description = "List of permission", body = Vec<PermissionListing>),        
    ),
    params(
        ("resource_type" = String, description = "Resource Type"),
        ("resource_id" = String, description = "Resource Id"),
        PermissionListOptions,
    ),
    security(
        ("session_token" = [])
    )
)]
async fn get_resource_permissions_handler<C: ApplicationContext>(
    session: C::Session,
    app_ctx: web::Data<C>,
    resource_id: web::Path<(String, String)>,
    options: web::Query<PermissionListOptions>,
) -> Result<web::Json<Vec<PermissionListing>>>
where
    <<C as ApplicationContext>::SessionContext as SessionContext>::GeoEngineDB: GeoEngineDb,
{
    let resource = Resource::try_from(resource_id.into_inner())?;
    let db = app_ctx.session_context(session).db();
    let resource_id = resource.resolve_resource_id(&db).await?;
    let options = options.into_inner();

    let permissions = db
        .list_permissions(resource_id, options.offset, options.limit)
        .await
        .boxed_context(crate::error::PermissionDb)?;

    let permissions = permissions
        .into_iter()
        .map(|p| PermissionListing::wrap_permission_listing_and_resource(resource.clone(), p))
        .collect();

    Ok(web::Json(permissions))
}

/// Adds a new permission.
#[utoipa::path(
    tag = "Permissions",
    put,
    path = "/permissions",
    request_body(content = PermissionRequest, example =
        json!({
            "resource": {
                "type": "layer",
                "id": "00000000-0000-0000-0000-000000000000",
            },
            "roleId": "00000000-0000-0000-0000-000000000000",
            "permission": "Read"
        })
    ),
    responses(
        (status = 200, description = "OK"),        
    ),
    security(
        ("session_token" = [])
    )
)]
async fn add_permission_handler<C: ApplicationContext>(
    session: C::Session,
    app_ctx: web::Data<C>,
    permission: web::Json<PermissionRequest>,
) -> Result<HttpResponse> {
    let permission = permission.into_inner();

    let db = app_ctx.session_context(session).db();
    let permission_id = permission.resource.resolve_resource_id(&db).await?;

    db.add_permission::<ResourceId>(permission.role_id, permission_id, permission.permission)
        .await
        .boxed_context(crate::error::PermissionDb)?;

    Ok(HttpResponse::Ok().finish())
}

/// Removes an existing permission.
#[utoipa::path(
    tag = "Permissions",
    delete,
    path = "/permissions",
    request_body(content = PermissionRequest, example =
        json!({
            "resource": {
                "type": "layer",
                "id": "00000000-0000-0000-0000-000000000000",
            },
            "roleId": "00000000-0000-0000-0000-000000000000",
            "permission": "Read"
        })
    ),
    responses(
        (status = 200, description = "OK"),        
    ),
    security(
        ("session_token" = [])
    )
)]
async fn remove_permission_handler<C: ApplicationContext>(
    session: C::Session,
    app_ctx: web::Data<C>,
    permission: web::Json<PermissionRequest>,
) -> Result<HttpResponse> {
    let permission = permission.into_inner();

    let db = app_ctx.session_context(session).db();
    let permission_id = permission.resource.resolve_resource_id(&db).await?;

    db.remove_permission::<ResourceId>(permission.role_id, permission_id, permission.permission)
        .await
        .boxed_context(crate::error::PermissionDb)?;

    Ok(HttpResponse::Ok().finish())
}

#[cfg(test)]
mod tests {

    use super::*;
    use crate::{
        contexts::PostgresContext,
        datasets::upload::{Upload, UploadDb, UploadId},
        ge_context,
        layers::{layer::AddLayer, listing::LayerCollectionProvider, storage::LayerDb},
        machine_learning::{MlModel, MlModelIdAndName},
        users::{UserAuth, UserCredentials, UserRegistration},
        util::tests::{
            add_ndvi_to_datasets2, add_ports_to_datasets, admin_login, read_body_string,
            send_test_request,
        },
        workflows::workflow::Workflow,
    };
    use actix_http::header;
    use actix_web_httpauth::headers::authorization::Bearer;
    use geoengine_datatypes::{
        machine_learning::MlTensorShape3D, primitives::Coordinate2D, raster::RasterDataType,
        util::Identifier,
    };
    use geoengine_operators::{
        engine::{RasterOperator, TypedOperator, VectorOperator, WorkflowOperatorPath},
        machine_learning::{
            MlModelInputNoDataHandling, MlModelMetadata, MlModelOutputNoDataHandling,
        },
        mock::{MockPointSource, MockPointSourceParams},
        source::{GdalSource, GdalSourceParameters, OgrSource, OgrSourceParameters},
    };
    use serde_json::{Value, json};
    use tokio_postgres::NoTls;

    #[ge_context::test]
    #[allow(clippy::too_many_lines)]
    async fn it_checks_permission_during_intialization(app_ctx: PostgresContext<NoTls>) {
        // create user and sessions

        let user_id = app_ctx
            .register_user(UserRegistration {
                email: "test@localhost".to_string(),
                real_name: "Foo Bar".to_string(),
                password: "test".to_string(),
            })
            .await
            .unwrap();

        let user_session = app_ctx
            .login(UserCredentials {
                email: "test@localhost".to_string(),
                password: "test".to_string(),
            })
            .await
            .unwrap();

        let admin_session = admin_login(&app_ctx).await;
        let admin_ctx = app_ctx.session_context(admin_session.clone());

        // setup data and operators

        let (gdal_dataset_id, gdal_dataset_name) =
            add_ndvi_to_datasets2(&app_ctx, false, false).await;
        let gdal = GdalSource {
            params: GdalSourceParameters {
                data: gdal_dataset_name,
                overview_level: None,
            },
        }
        .boxed();

        let (ogr_dataset_id, ogr_dataset_name) =
            add_ports_to_datasets(&app_ctx, false, false).await;
        let ogr = OgrSource {
            params: OgrSourceParameters {
                data: ogr_dataset_name,
                attribute_filters: None,
                attribute_projection: None,
            },
        }
        .boxed();

        let user_ctx = app_ctx.session_context(user_session.clone());

        let exe_ctx = user_ctx.execution_context().unwrap();

        // check that workflow can only be intitialized after adding permissions

        assert!(
            gdal.clone()
                .initialize(WorkflowOperatorPath::initialize_root(), &exe_ctx)
                .await
                .is_err()
        );

        admin_ctx
            .db()
            .add_permission(
                user_id.into(),
                ResourceId::from(gdal_dataset_id),
                Permission::Read,
            )
            .await
            .unwrap();

        assert!(
            gdal.initialize(WorkflowOperatorPath::initialize_root(), &exe_ctx)
                .await
                .is_ok()
        );

        assert!(
            ogr.clone()
                .initialize(WorkflowOperatorPath::initialize_root(), &exe_ctx)
                .await
                .is_err()
        );

        admin_ctx
            .db()
            .add_permission(
                user_id.into(),
                ResourceId::from(ogr_dataset_id),
                Permission::Read,
            )
            .await
            .unwrap();

        assert!(
            ogr.initialize(WorkflowOperatorPath::initialize_root(), &exe_ctx)
                .await
                .is_ok()
        );
    }

    #[ge_context::test]
    #[allow(clippy::too_many_lines)]
    async fn it_lists_dataset_permissions(app_ctx: PostgresContext<NoTls>) {
        let admin_session = admin_login(&app_ctx).await;

        let (_dataset_id, dataset_name) = add_ndvi_to_datasets2(&app_ctx, true, true).await;

        let req = actix_web::test::TestRequest::get()
            .uri(&format!(
                "/permissions/resources/dataset/{dataset_name}?offset=0&limit=10",
            ))
            .append_header((header::CONTENT_LENGTH, 0))
            .append_header((
                header::AUTHORIZATION,
                Bearer::new(admin_session.id.to_string()),
            ));
        let res = send_test_request(req, app_ctx).await;

        let res_status = res.status();
        let res_body = serde_json::from_str::<Value>(&read_body_string(res).await).unwrap();
        assert_eq!(res_status, 200, "{res_body}");

        let expected_result = json!([{
               "permission":"Owner",
               "resource":  {
                   "id": dataset_name.to_string(),
                   "type": "dataset"
               },
               "role": {
                   "id": "d5328854-6190-4af9-ad69-4e74b0961ac9",
                   "name":
                   "admin"
               }
           }, {
               "permission": "Read",
               "resource": {
                   "id": dataset_name.to_string(),
                   "type": "dataset"
               },
               "role": {
                   "id": "fd8e87bf-515c-4f36-8da6-1a53702ff102",
                   "name": "anonymous"
               }
           }, {
               "permission": "Read",
               "resource": {
                   "id": dataset_name.to_string(),
                   "type": "dataset",
               },
               "role": {
                   "id": "4e8081b6-8aa6-4275-af0c-2fa2da557d28",
                   "name": "user"
               }
           }]
        );

        assert_eq!(res_body, expected_result, "{res_body} != {expected_result}");
    }

    #[ge_context::test]
    #[allow(clippy::too_many_lines)]
    async fn it_lists_ml_model_permissions(app_ctx: PostgresContext<NoTls>) {
        let admin_session = admin_login(&app_ctx).await;

        let db = app_ctx.session_context(admin_session.clone()).db();

        let upload_id = UploadId::new();
        let upload = Upload {
            id: upload_id,
            files: vec![],
        };
        db.create_upload(upload).await.unwrap();

        let model = MlModel {
            description: "No real model here".to_owned(),
            display_name: "my unreal model".to_owned(),
            file_name: "myUnrealmodel.onnx".to_owned(),
            metadata: MlModelMetadata {
                input_type: RasterDataType::F32,
                input_shape: MlTensorShape3D::new_single_pixel_bands(17),
                output_shape: MlTensorShape3D::new_single_pixel_single_band(),
                output_type: RasterDataType::F64,
                input_no_data_handling: MlModelInputNoDataHandling::SkipIfNoData,
                output_no_data_handling: MlModelOutputNoDataHandling::NanIsNoData,
            },
            name: MlModelName::new_unchecked(None, "myUnrealModel"),
            upload: upload_id,
        };

        let MlModelIdAndName {
            id: _model_id,
            name: model_name,
        } = db.add_model(model).await.unwrap();

        let req = actix_web::test::TestRequest::get()
            .uri(&format!(
                "/permissions/resources/mlModel/{model_name}?offset=0&limit=10",
            ))
            .append_header((header::CONTENT_LENGTH, 0))
            .append_header((
                header::AUTHORIZATION,
                Bearer::new(admin_session.id.to_string()),
            ));
        let res = send_test_request(req, app_ctx).await;

        let res_status = res.status();
        let res_body = serde_json::from_str::<Value>(&read_body_string(res).await).unwrap();
        assert_eq!(res_status, 200, "{res_body}");

        assert_eq!(
            res_body,
            json!([{
                   "permission":"Owner",
                   "resource":  {
                       "id": model_name.to_string(),
                       "type": "mlModel"
                   },
                   "role": {
                       "id": "d5328854-6190-4af9-ad69-4e74b0961ac9",
                       "name": "admin"
                   }
               }]
            )
        );
    }

    #[ge_context::test]
    #[allow(clippy::too_many_lines)]
    async fn it_lists_layer_collection_permissions(app_ctx: PostgresContext<NoTls>) {
        let admin_session = admin_login(&app_ctx).await;

        let db = app_ctx.session_context(admin_session.clone()).db();

        let root_collection = &db.get_root_layer_collection_id().await.unwrap();

        let req = actix_web::test::TestRequest::get()
            .uri(&format!(
                "/permissions/resources/layerCollection/{root_collection}?offset=0&limit=10",
            ))
            .append_header((header::CONTENT_LENGTH, 0))
            .append_header((
                header::AUTHORIZATION,
                Bearer::new(admin_session.id.to_string()),
            ));
        let res = send_test_request(req, app_ctx).await;

        let res_status = res.status();
        let res_body = serde_json::from_str::<Value>(&read_body_string(res).await).unwrap();
        assert_eq!(res_status, 200, "{res_body}");

        assert_eq!(
            res_body,
            json!([{
                   "permission":"Owner",
                   "resource":  {
                       "id": root_collection.to_string(),
                       "type": "layerCollection"
                   },
                   "role": {
                       "id": "d5328854-6190-4af9-ad69-4e74b0961ac9",
                       "name":
                       "admin"
                   }
               }, {
                   "permission": "Read",
                   "resource": {
                       "id": root_collection.to_string(),
                       "type": "layerCollection"
                   },
                   "role": {
                       "id": "fd8e87bf-515c-4f36-8da6-1a53702ff102",
                       "name": "anonymous"
                   }
               }, {
                   "permission": "Read",
                   "resource": {
                       "id": root_collection.to_string(),
                       "type": "layerCollection",
                   },
                   "role": {
                       "id": "4e8081b6-8aa6-4275-af0c-2fa2da557d28",
                       "name": "user"
                   }
               }]
            )
        );
    }

    #[ge_context::test]
    #[allow(clippy::too_many_lines)]
    async fn it_lists_layer_permissions(app_ctx: PostgresContext<NoTls>) {
        let admin_session = admin_login(&app_ctx).await;

        let db = app_ctx.session_context(admin_session.clone()).db();

        let root_collection = &db.get_root_layer_collection_id().await.unwrap();

        let layer = AddLayer {
            name: "layer".to_string(),
            description: "description".to_string(),
            workflow: Workflow {
                operator: TypedOperator::Vector(
                    MockPointSource {
                        params: MockPointSourceParams {
                            points: vec![Coordinate2D::new(1., 2.); 3],
                            spatial_bounds: geoengine_operators::mock::SpatialBoundsDerive::Derive,
                        },
                    }
                    .boxed(),
                ),
            },
            symbology: None,
            metadata: Default::default(),
            properties: Default::default(),
        };

        let l_id = db.add_layer(layer, root_collection).await.unwrap();

        let req = actix_web::test::TestRequest::get()
            .uri(&format!(
                "/permissions/resources/layer/{l_id}?offset=0&limit=10",
            ))
            .append_header((header::CONTENT_LENGTH, 0))
            .append_header((
                header::AUTHORIZATION,
                Bearer::new(admin_session.id.to_string()),
            ));
        let res = send_test_request(req, app_ctx).await;

        let res_status = res.status();
        let res_body = serde_json::from_str::<Value>(&read_body_string(res).await).unwrap();
        assert_eq!(res_status, 200, "{res_body}");

        assert_eq!(
            res_body,
            json!([{
                   "permission":"Owner",
                   "resource":  {
                       "id": l_id.to_string(),
                       "type": "layer"
                   },
                   "role": {
                       "id": "d5328854-6190-4af9-ad69-4e74b0961ac9",
                       "name":
                       "admin"
                   }
               } ]
            )
        );
    }

    #[test]
    fn resource_from_str_tuple() {
        let test_uuid = Uuid::new_v4();

        let layer_res = Resource::try_from(("layer".to_owned(), "cats".to_owned())).unwrap();
        assert_eq!(
            layer_res,
            Resource::Layer(LayerResource {
                r#type: Default::default(),
                id: LayerId("cats".to_owned())
            })
        );

        let layer_col_res =
            Resource::try_from(("layerCollection".to_owned(), "cats".to_owned())).unwrap();
        assert_eq!(
            layer_col_res,
            Resource::LayerCollection(LayerCollectionResource {
                r#type: Default::default(),
                id: LayerCollectionId("cats".to_owned())
            })
        );

        let project_res = Resource::try_from(("project".to_owned(), test_uuid.into())).unwrap();
        assert_eq!(
            project_res,
            Resource::Project(ProjectResource {
                r#type: Default::default(),
                id: ProjectId(test_uuid)
            })
        );

        let dataset_res = Resource::try_from(("dataset".to_owned(), "cats".to_owned())).unwrap();
        assert_eq!(
            dataset_res,
            Resource::Dataset(DatasetResource {
                r#type: Default::default(),
                id: DatasetName::new(None, "cats".to_owned())
            })
        );

        let ml_model_res = Resource::try_from(("mlModel".to_owned(), "cats".to_owned())).unwrap();
        assert_eq!(
            ml_model_res,
            Resource::MlModel(MlModelResource {
                r#type: Default::default(),
                id: MlModelName::new_unchecked(None, "cats".to_owned())
            })
        );
    }
}<|MERGE_RESOLUTION|>--- conflicted
+++ resolved
@@ -1,6 +1,5 @@
-<<<<<<< HEAD
 use crate::{
-    api::model::datatypes::LayerId,
+    api::model::datatypes::{LayerId,DataProviderId},
     contexts::{ApplicationContext, GeoEngineDb, SessionContext},
     datasets::{DatasetName, storage::DatasetDb},
     error::{self, Error, Result},
@@ -11,17 +10,6 @@
         RoleId,
     },
     projects::ProjectId,
-=======
-use crate::api::model::datatypes::{DataProviderId, LayerId};
-use crate::contexts::{ApplicationContext, GeoEngineDb, SessionContext};
-use crate::datasets::DatasetName;
-use crate::datasets::storage::DatasetDb;
-use crate::error::{self, Error, Result};
-use crate::layers::listing::LayerCollectionId;
-use crate::machine_learning::MlModelDb;
-use crate::permissions::{
-    Permission, PermissionDb, PermissionListing as DbPermissionListing, ResourceId, Role, RoleId,
->>>>>>> a67f76af
 };
 use actix_web::{FromRequest, HttpResponse, web};
 use geoengine_datatypes::error::BoxedResultExt;
