use crate::{
    api::model::{
        operators::{GdalLoadingInfoTemporalSlice, GdalMetaDataList},
        responses::datasets::{errors::*, DatasetNameResponse},
        services::{
            AddDataset, CreateDataset, DataPath, DatasetDefinition, MetaDataDefinition,
            MetaDataSuggestion, Provenances, UpdateDataset,
        },
    },
    config::{get_config_element, Data},
    contexts::{ApplicationContext, SessionContext},
    datasets::{
        listing::{DatasetListOptions, DatasetProvider},
        storage::{AutoCreateDataset, DatasetStore, SuggestMetaData},
        upload::{
            AdjustFilePath, Upload, UploadDb, UploadId, UploadRootPath, Volume, VolumeName, Volumes,
        },
        DatasetName,
    },
    error::{self, Error, Result},
    permissions::{Permission, PermissionDb, Role},
    projects::Symbology,
    util::{
        extractors::{ValidatedJson, ValidatedQuery},
        path_with_base_path,
    },
};
use actix_web::{web, FromRequest, HttpResponse, HttpResponseBuilder, Responder};
use gdal::{
    vector::{Layer, LayerAccess, OGRFieldType},
    Dataset, DatasetOptions,
};
use geoengine_datatypes::{
    collections::VectorDataType,
    error::BoxedResultExt,
    primitives::{
        CacheTtlSeconds, FeatureDataType, Measurement, TimeInterval, VectorQueryRectangle,
    },
    spatial_reference::{SpatialReference, SpatialReferenceOption},
};
use geoengine_operators::{
    engine::{StaticMetaData, VectorColumnInfo, VectorResultDescriptor},
    source::{
        OgrSourceColumnSpec, OgrSourceDataset, OgrSourceDatasetTimeType, OgrSourceDurationSpec,
        OgrSourceErrorSpec, OgrSourceTimeFormat,
    },
    util::gdal::{
        gdal_open_dataset, gdal_open_dataset_ex, gdal_parameters_from_dataset,
        raster_descriptor_from_dataset,
    },
};
use serde::{Deserialize, Serialize};
use snafu::ResultExt;
use std::{
    collections::HashMap,
    convert::{TryFrom, TryInto},
    path::Path,
};
use utoipa::{ToResponse, ToSchema};

pub(crate) fn init_dataset_routes<C>(cfg: &mut web::ServiceConfig)
where
    C: ApplicationContext,

    C::Session: FromRequest,
{
    cfg.service(
        web::scope("/dataset")
            .service(
                web::resource("/suggest").route(web::post().to(suggest_meta_data_handler::<C>)),
            )
            .service(web::resource("/auto").route(web::post().to(auto_create_dataset_handler::<C>)))
            .service(
                web::resource("/volumes/{volume_name}/files/{file_name}/layers")
                    .route(web::get().to(list_volume_file_layers_handler::<C>)),
            )
            .service(web::resource("/volumes").route(web::get().to(list_volumes_handler::<C>)))
            .service(
                web::resource("/{dataset}/loadingInfo")
                    .route(web::get().to(get_loading_info_handler::<C>))
                    .route(web::put().to(update_loading_info_handler::<C>)),
            )
            .service(
                web::resource("/{dataset}/symbology")
                    .route(web::put().to(update_dataset_symbology_handler::<C>)),
            )
            .service(
                web::resource("/{dataset}/provenance")
                    .route(web::put().to(update_dataset_provenance_handler::<C>)),
            )
            .service(
                web::resource("/{dataset}")
                    .route(web::get().to(get_dataset_handler::<C>))
                    .route(web::post().to(update_dataset_handler::<C>))
                    .route(web::delete().to(delete_dataset_handler::<C>)),
            )
            .service(web::resource("").route(web::post().to(create_dataset_handler::<C>))), // must come last to not match other routes
    )
    .service(web::resource("/datasets").route(web::get().to(list_datasets_handler::<C>)));
}

/// Lists available volumes.
#[utoipa::path(
    tag = "Datasets",
    get,
    path = "/dataset/volumes",
    responses(
        (status = 200, description = "OK", body = [Volume],
            example = json!([
                {
                    "name": "test_data",
                    "path": "./test_data/"
                }
            ])
        ),
        (status = 401, response = crate::api::model::responses::UnauthorizedAdminResponse)
    ),
    security(
        ("session_token" = [])
    )
)]
#[allow(clippy::unused_async)]
pub async fn list_volumes_handler<C: ApplicationContext>(
    app_ctx: web::Data<C>,
    session: C::Session,
) -> Result<impl Responder> {
    let volumes = app_ctx.session_context(session).volumes()?;
    Ok(web::Json(volumes))
}

/// Lists available datasets.
#[utoipa::path(
    tag = "Datasets",
    get,
    path = "/datasets",
    responses(
        (status = 200, description = "OK", body = [DatasetListing],
            example = json!([
                {
                    "id": {
                        "internal": "9c874b9e-cea0-4553-b727-a13cb26ae4bb"
                    },
                    "name": "Germany",
                    "description": "Boundaries of Germany",
                    "tags": [],
                    "sourceOperator": "OgrSource",
                    "resultDescriptor": {
                        "vector": {
                            "dataType": "MultiPolygon",
                            "spatialReference": "EPSG:4326",
                            "columns": {}
                        }
                    }
                }
            ])
        ),
        (status = 400, response = crate::api::model::responses::BadRequestQueryResponse),
        (status = 401, response = crate::api::model::responses::UnauthorizedUserResponse)
    ),
    params(
        DatasetListOptions
    ),
    security(
        ("session_token" = [])
    )
)]
pub async fn list_datasets_handler<C: ApplicationContext>(
    session: C::Session,
    app_ctx: web::Data<C>,
    options: ValidatedQuery<DatasetListOptions>,
) -> Result<impl Responder> {
    let options = options.into_inner();
    let list = app_ctx
        .session_context(session)
        .db()
        .list_datasets(options)
        .await?;
    Ok(web::Json(list))
}

/// Retrieves details about a dataset using the internal name.
#[utoipa::path(
    tag = "Datasets",
    get,
    path = "/dataset/{dataset}",
    responses(
        (status = 200, description = "OK", body = Dataset,
            example = json!({
                "id": {
                    "internal": "9c874b9e-cea0-4553-b727-a13cb26ae4bb"
                },
                "name": "Germany",
                "description": "Boundaries of Germany",
                "resultDescriptor": {
                    "vector": {
                        "dataType": "MultiPolygon",
                        "spatialReference": "EPSG:4326",
                        "columns": {}
                    }
                },
                "sourceOperator": "OgrSource"
            })
        ),
        (status = 400, description = "Bad request", body = ErrorResponse, examples(
            ("Referenced an unknown dataset" = (value = json!({
                "error": "CannotLoadDataset",
                "message": "CannotLoadDataset: UnknownDatasetName"
            })))
        )),
        (status = 401, response = crate::api::model::responses::UnauthorizedUserResponse)
    ),
    params(
        ("dataset" = DatasetName, description = "Dataset Name")
    ),
    security(
        ("session_token" = [])
    )
)]
pub async fn get_dataset_handler<C: ApplicationContext>(
    dataset: web::Path<DatasetName>,
    session: C::Session,
    app_ctx: web::Data<C>,
) -> Result<impl Responder, GetDatasetError> {
    let session_ctx = app_ctx.session_context(session).db();

    let real_dataset = dataset.into_inner();

    let dataset_id = session_ctx
        .resolve_dataset_name_to_id(&real_dataset)
        .await
        .context(CannotLoadDataset)?;

    // handle the case where the dataset name is not known
    let dataset_id = dataset_id
        .ok_or(error::Error::UnknownDatasetName {
            dataset_name: real_dataset.to_string(),
        })
        .context(CannotLoadDataset)?;

    let dataset = session_ctx
        .load_dataset(&dataset_id)
        .await
        .context(CannotLoadDataset)?;

    Ok(web::Json(dataset))
}

/// Update details about a dataset using the internal name.
#[utoipa::path(
    tag = "Datasets",
    post,
    path = "/dataset/{dataset}",
    request_body = UpdateDataset,
    responses(
        (status = 200, description = "OK" ),
        (status = 400, description = "Bad request", body = ErrorResponse, examples(
            ("Referenced an unknown dataset" = (value = json!({
                "error": "CannotLoadDataset",
                "message": "CannotLoadDataset: UnknownDatasetName"
            })))
        )),
        (status = 401, response = crate::api::model::responses::UnauthorizedUserResponse)
    ),
    params(
        ("dataset" = DatasetName, description = "Dataset Name"),
    ),
    security(
        ("session_token" = [])
    )
)]
pub async fn update_dataset_handler<C: ApplicationContext>(
    dataset: web::Path<DatasetName>,
    session: C::Session,
    app_ctx: web::Data<C>,
    update: ValidatedJson<UpdateDataset>,
) -> Result<impl Responder, UpdateDatasetError> {
    let session_ctx = app_ctx.session_context(session).db();

    let real_dataset = dataset.into_inner();

    let dataset_id = session_ctx
        .resolve_dataset_name_to_id(&real_dataset)
        .await
        .context(CannotLoadDatasetForUpdate)?;

    // handle the case where the dataset name is not known
    let dataset_id = dataset_id
        .ok_or(error::Error::UnknownDatasetName {
            dataset_name: real_dataset.to_string(),
        })
        .context(CannotLoadDatasetForUpdate)?;

    session_ctx
        .update_dataset(dataset_id, update.into_inner())
        .await
        .context(CannotUpdateDataset)?;

    Ok(HttpResponse::Ok())
}

/// Retrieves the loading information of a dataset
#[utoipa::path(
    tag = "Datasets",
    get,
    path = "/dataset/{dataset}/loadingInfo",
    responses(
        (status = 200, description = "OK", body = MetaDataDefinition)
    ),
    params(
        ("dataset" = DatasetName, description = "Dataset Name")
    ),
    security(
        ("session_token" = [])
    )
)]
pub async fn get_loading_info_handler<C: ApplicationContext>(
    dataset: web::Path<DatasetName>,
    session: C::Session,
    app_ctx: web::Data<C>,
) -> Result<impl Responder> {
    let session_ctx = app_ctx.session_context(session).db();

    let real_dataset = dataset.into_inner();

    let dataset_id = session_ctx
        .resolve_dataset_name_to_id(&real_dataset)
        .await?;

    // handle the case where the dataset name is not known
    let dataset_id = dataset_id.ok_or(error::Error::UnknownDatasetName {
        dataset_name: real_dataset.to_string(),
    })?;

    let dataset = session_ctx.load_loading_info(&dataset_id).await?;

    Ok(web::Json(dataset))
}

/// Updates the dataset's loading info
#[utoipa::path(
    tag = "Datasets",
    put,
    path = "/dataset/{dataset}/loadingInfo",
    request_body = MetaDataDefinition,
    responses(
        (status = 200, description = "OK"),
        (status = 400, description = "Bad request", body = ErrorResponse),
        (status = 401, response = crate::api::model::responses::UnauthorizedUserResponse)
    ),
    params(
        ("dataset" = DatasetName, description = "Dataset Name"),
    ),
    security(
        ("session_token" = [])
    )
)]
pub async fn update_loading_info_handler<C: ApplicationContext>(
    session: C::Session,
    app_ctx: web::Data<C>,
    dataset: web::Path<DatasetName>,
    meta_data: web::Json<MetaDataDefinition>,
) -> Result<HttpResponse> {
    let session_ctx = app_ctx.session_context(session).db();

    let real_dataset = dataset.into_inner();

    let dataset_id = session_ctx
        .resolve_dataset_name_to_id(&real_dataset)
        .await?;

    // handle the case where the dataset name is not known
    let dataset_id = dataset_id.ok_or(error::Error::UnknownDatasetName {
        dataset_name: real_dataset.to_string(),
    })?;

    session_ctx
        .update_dataset_loading_info(dataset_id, &meta_data.into_inner().into())
        .await?;

    Ok(HttpResponse::Ok().finish())
}

/// Updates the dataset's symbology
#[utoipa::path(
    tag = "Datasets",
    put,
    path = "/dataset/{dataset}/symbology",
    request_body = Symbology,
    responses(
        (status = 200, description = "OK"),
        (status = 400, description = "Bad request", body = ErrorResponse),
        (status = 401, response = crate::api::model::responses::UnauthorizedUserResponse)
    ),
    params(
        ("dataset" = DatasetName, description = "Dataset Name"),
    ),
    security(
        ("session_token" = [])
    )
)]
pub async fn update_dataset_symbology_handler<C: ApplicationContext>(
    session: C::Session,
    app_ctx: web::Data<C>,
    dataset: web::Path<DatasetName>,
    symbology: web::Json<Symbology>,
) -> Result<impl Responder> {
    let session_ctx = app_ctx.session_context(session).db();

    let real_dataset = dataset.into_inner();

    let dataset_id = session_ctx
        .resolve_dataset_name_to_id(&real_dataset)
        .await?;

    // handle the case where the dataset name is not known
    let dataset_id = dataset_id.ok_or(error::Error::UnknownDatasetName {
        dataset_name: real_dataset.to_string(),
    })?;

    session_ctx
        .update_dataset_symbology(dataset_id, &symbology.into_inner())
        .await?;

    Ok(HttpResponse::Ok())
}

// Updates the dataset's provenance
#[utoipa::path(
    tag = "Datasets",
    put,
    path = "/dataset/{dataset}/provenance",
    request_body = Provenances,
    responses(
        (status = 200, description = "OK"),
        (status = 400, description = "Bad request", body = ErrorResponse),
        (status = 401, response = crate::api::model::responses::UnauthorizedUserResponse)
    ),
    params(
        ("dataset" = DatasetName, description = "Dataset Name"),
    ),
    security(
        ("session_token" = [])
    )
)]
pub async fn update_dataset_provenance_handler<C: ApplicationContext>(
    session: C::Session,
    app_ctx: web::Data<C>,
    dataset: web::Path<DatasetName>,
    provenance: ValidatedJson<Provenances>,
) -> Result<HttpResponseBuilder> {
    let session_ctx = app_ctx.session_context(session).db();

    let real_dataset = dataset.into_inner();

    let dataset_id = session_ctx
        .resolve_dataset_name_to_id(&real_dataset)
        .await?;

    // handle the case where the dataset name is not known
    let dataset_id = dataset_id.ok_or(error::Error::UnknownDatasetName {
        dataset_name: real_dataset.to_string(),
    })?;

    let provenance = provenance
        .into_inner()
        .provenances
        .into_iter()
        .map(Into::into)
        .collect::<Vec<_>>();

    session_ctx
        .update_dataset_provenance(dataset_id, &provenance)
        .await?;

    Ok(HttpResponse::Ok())
}

pub async fn create_upload_dataset<C: ApplicationContext>(
    session: C::Session,
    app_ctx: web::Data<C>,
    upload_id: UploadId,
    mut definition: DatasetDefinition,
) -> Result<web::Json<DatasetNameResponse>, CreateDatasetError> {
    let db = app_ctx.session_context(session).db();
    let upload = db.load_upload(upload_id).await.context(UploadNotFound)?;

    add_tag(&mut definition.properties, "upload".to_owned());

    adjust_meta_data_path(&mut definition.meta_data, &upload)
        .context(CannotResolveUploadFilePath)?;

    let result = db
        .add_dataset(definition.properties.into(), definition.meta_data.into())
        .await
        .context(CannotCreateDataset)?;

    Ok(web::Json(result.name.into()))
}

pub fn adjust_meta_data_path<A: AdjustFilePath>(
    meta: &mut MetaDataDefinition,
    adjust: &A,
) -> Result<()> {
    match meta {
        MetaDataDefinition::MockMetaData(_) => {}
        MetaDataDefinition::OgrMetaData(m) => {
            m.loading_info.file_name = adjust.adjust_file_path(&m.loading_info.file_name)?;
        }
        MetaDataDefinition::GdalMetaDataRegular(m) => {
            m.params.file_path = adjust.adjust_file_path(&m.params.file_path)?;
        }
        MetaDataDefinition::GdalStatic(m) => {
            m.params.file_path = adjust.adjust_file_path(&m.params.file_path)?;
        }
        MetaDataDefinition::GdalMetadataNetCdfCf(m) => {
            m.params.file_path = adjust.adjust_file_path(&m.params.file_path)?;
        }
        MetaDataDefinition::GdalMetaDataList(m) => {
            for p in &mut m.params {
                if let Some(ref mut params) = p.params {
                    params.file_path = adjust.adjust_file_path(&params.file_path)?;
                }
            }
        }
    }
    Ok(())
}

/// Add the upload tag to the dataset properties.
/// If the tag already exists, it will not be added again.
pub fn add_tag(properties: &mut AddDataset, tag: String) {
    if let Some(ref mut tags) = properties.tags {
        if !tags.contains(&tag) {
            tags.push(tag);
        }
    } else {
        properties.tags = Some(vec![tag]);
    }
}

/// Creates a new dataset using previously uploaded files.
/// The format of the files will be automatically detected when possible.
#[utoipa::path(
    tag = "Datasets",
    post,
    path = "/dataset/auto",
    request_body = AutoCreateDataset,
    responses(
        (status = 200, response = DatasetNameResponse),
        (status = 400, description = "Bad request", body = ErrorResponse, examples(
            ("Body is invalid json" = (value = json!({
                "error": "BodyDeserializeError",
                "message": "expected `,` or `}` at line 13 column 7"
            }))),
            ("Failed to read body" = (value = json!({
                "error": "Payload",
                "message": "Error that occur during reading payload: Can not decode content-encoding."
            }))),
            ("Referenced an unknown upload" = (value = json!({
                "error": "UnknownUploadId",
                "message": "Unknown upload id"
            }))),
            ("Dataset name is empty" = (value = json!({
                "error": "InvalidDatasetName",
                "message": "Invalid dataset name"
            }))),
            ("Upload filename is invalid" = (value = json!({
                "error": "InvalidUploadFileName",
                "message": "Invalid upload file name"
            }))),
            ("File does not exist" = (value = json!({
                "error": "GdalError",
                "message": "GdalError: GDAL method 'GDALOpenEx' returned a NULL pointer. Error msg: 'upload/0bdd1062-7796-4d44-a655-e548144281a6/asdf: No such file or directory'"
            }))),
            ("Dataset has no auto-importable layer" = (value = json!({
                "error": "DatasetHasNoAutoImportableLayer",
                "message": "Dataset has no auto importable layer"
            })))
        )),
        (status = 401, response = crate::api::model::responses::UnauthorizedUserResponse),
        (status = 413, response = crate::api::model::responses::PayloadTooLargeResponse),
        (status = 415, response = crate::api::model::responses::UnsupportedMediaTypeForJsonResponse)
    ),
    security(
        ("session_token" = [])
    )
)]
pub async fn auto_create_dataset_handler<C: ApplicationContext>(
    session: C::Session,
    app_ctx: web::Data<C>,
    create: ValidatedJson<AutoCreateDataset>,
) -> Result<web::Json<DatasetNameResponse>> {
    let db = app_ctx.session_context(session).db();
    let upload = db.load_upload(create.upload).await?;

    let create = create.into_inner();

    let main_file_path = upload.id.root_path()?.join(&create.main_file);
    let meta_data = auto_detect_vector_meta_data_definition(&main_file_path, &create.layer_name)?;
    let meta_data = crate::datasets::storage::MetaDataDefinition::OgrMetaData(meta_data);

    let properties = AddDataset {
        name: None,
        display_name: create.dataset_name,
        description: create.dataset_description,
        source_operator: meta_data.source_operator_type().to_owned(),
        symbology: None,
        provenance: None,
        tags: Some(vec!["upload".to_owned(), "auto".to_owned()]),
    };

    let result = db.add_dataset(properties.into(), meta_data).await?;

    Ok(web::Json(result.name.into()))
}

/// Inspects an upload and suggests metadata that can be used when creating a new dataset based on it.
/// Tries to automatically detect the main file and layer name if not specified.
#[utoipa::path(
    tag = "Datasets",
    post,
    path = "/dataset/suggest",
    request_body = SuggestMetaData,
    responses(
        (status = 200, description = "OK", body = MetaDataSuggestion,
            example = json!({
                "mainFile": "germany_polygon.gpkg",
                "metaData": {
                    "type": "OgrMetaData",
                    "loadingInfo": {
                        "fileName": "upload/23c9ea9e-15d6-453b-a243-1390967a5669/germany_polygon.gpkg",
                        "layerName": "test_germany",
                        "dataType": "MultiPolygon",
                        "time": {
                            "type": "none"
                        },
                        "defaultGeometry": null,
                        "columns": {
                            "formatSpecifics": null,
                            "x": "",
                            "y": null,
                            "int": [],
                            "float": [],
                            "text": [],
                            "bool": [],
                            "datetime": [],
                            "rename": null
                        },
                        "forceOgrTimeFilter": false,
                        "forceOgrSpatialFilter": false,
                        "onError": "ignore",
                        "sqlQuery": null,
                        "attributeQuery": null
                    },
                    "resultDescriptor": {
                        "dataType": "MultiPolygon",
                        "spatialReference": "EPSG:4326",
                        "columns": {},
                        "time": null,
                        "bbox": null
                    }
                }
            })
        ),
        (status = 400, description = "Bad request", body = ErrorResponse, examples(
            ("Missing field in query string" = (value = json!({
                "error": "UnableToParseQueryString",
                "message": "Unable to parse query string: missing field `offset`"
            }))),
            ("Number in query string contains letters" = (value = json!({
                "error": "UnableToParseQueryString",
                "message": "Unable to parse query string: invalid digit found in string"
            }))),
            ("Referenced an unknown upload" = (value = json!({
                "error": "UnknownUploadId",
                "message": "Unknown upload id"
            }))),
            ("No suitable mainfile found" = (value = json!({
                "error": "NoMainFileCandidateFound",
                "message": "No main file candidate found"
            }))),
            ("File does not exist" = (value = json!({
                "error": "GdalError",
                "message": "GdalError: GDAL method 'GDALOpenEx' returned a NULL pointer. Error msg: 'upload/0bdd1062-7796-4d44-a655-e548144281a6/asdf: No such file or directory'"
            }))),
            ("Dataset has no auto-importable layer" = (value = json!({
                "error": "DatasetHasNoAutoImportableLayer",
                "message": "Dataset has no auto importable layer"
            })))
        )),
        (status = 401, response = crate::api::model::responses::UnauthorizedUserResponse)
    ),
    security(
        ("session_token" = [])
    )
)]
pub async fn suggest_meta_data_handler<C: ApplicationContext>(
    session: C::Session,
    app_ctx: web::Data<C>,
    suggest: web::Json<SuggestMetaData>,
) -> Result<impl Responder> {
    let suggest = suggest.into_inner();

    let (root_path, main_file) = match suggest.data_path {
        DataPath::Upload(upload) => {
            let upload = app_ctx
                .session_context(session)
                .db()
                .load_upload(upload)
                .await?;

            let main_file = suggest
                .main_file
                .or_else(|| suggest_main_file(&upload))
                .ok_or(error::Error::NoMainFileCandidateFound)?;

            let root_path = upload.id.root_path()?;

            (root_path, main_file)
        }
        DataPath::Volume(volume) => {
            let main_file = suggest
                .main_file
                .ok_or(error::Error::NoMainFileCandidateFound)?;

            let volumes = Volumes::default();

            let root_path = volumes.volumes.iter().find(|v| v.name == volume).ok_or(
                crate::error::Error::UnknownVolumeName {
                    volume_name: volume.0,
                },
            )?;

            (root_path.path.clone(), main_file)
        }
    };

    let layer_name = suggest.layer_name;

    let main_file_path = path_with_base_path(&root_path, Path::new(&main_file))?;

    let dataset = gdal_open_dataset(&main_file_path)?;

    if dataset.layer_count() > 0 {
        let meta_data = auto_detect_vector_meta_data_definition(&main_file_path, &layer_name)?;

        let layer_name = meta_data.loading_info.layer_name.clone();

        let meta_data = crate::datasets::storage::MetaDataDefinition::OgrMetaData(meta_data);

        Ok(web::Json(MetaDataSuggestion {
            main_file,
            layer_name,
            meta_data: meta_data.into(),
        }))
    } else {
        let mut gdal_params =
            gdal_parameters_from_dataset(&dataset, 1, &main_file_path, None, None)?;
        if let Ok(relative_path) = gdal_params.file_path.strip_prefix(root_path) {
            gdal_params.file_path = relative_path.to_path_buf();
        }
        let result_descriptor = raster_descriptor_from_dataset(&dataset, 1)?;

        Ok(web::Json(MetaDataSuggestion {
            main_file,
            layer_name: String::new(),
            meta_data: MetaDataDefinition::GdalMetaDataList(GdalMetaDataList {
                result_descriptor: result_descriptor.into(),
                params: vec![GdalLoadingInfoTemporalSlice {
                    time: TimeInterval::default().into(),
                    params: Some(gdal_params.into()),
                    cache_ttl: CacheTtlSeconds::default().into(),
                }],
            }),
        }))
    }
}

fn suggest_main_file(upload: &Upload) -> Option<String> {
    let known_extensions = ["csv", "shp", "json", "geojson", "gpkg", "sqlite"]; // TODO: rasters

    if upload.files.len() == 1 {
        return Some(upload.files[0].name.clone());
    }

    let mut sorted_files = upload.files.clone();
    sorted_files.sort_by(|a, b| b.byte_size.cmp(&a.byte_size));

    for file in sorted_files {
        if known_extensions.iter().any(|ext| file.name.ends_with(ext)) {
            return Some(file.name);
        }
    }
    None
}

#[allow(clippy::ref_option)]
fn select_layer_from_dataset<'a>(
    dataset: &'a Dataset,
    layer_name: &Option<String>,
) -> Result<Layer<'a>> {
    if let Some(ref layer_name) = layer_name {
        dataset.layer_by_name(layer_name).map_err(|_| {
            crate::error::Error::DatasetInvalidLayerName {
                layer_name: layer_name.clone(),
            }
        })
    } else {
        dataset
            .layer(0)
            .map_err(|_| crate::error::Error::DatasetHasNoAutoImportableLayer)
    }
}

#[allow(clippy::ref_option)]
fn auto_detect_vector_meta_data_definition(
    main_file_path: &Path,
    layer_name: &Option<String>,
) -> Result<StaticMetaData<OgrSourceDataset, VectorResultDescriptor, VectorQueryRectangle>> {
    let dataset = gdal_open_dataset(main_file_path)?;

    auto_detect_vector_meta_data_definition_from_dataset(&dataset, main_file_path, layer_name)
}

#[allow(clippy::ref_option)]
fn auto_detect_vector_meta_data_definition_from_dataset(
    dataset: &Dataset,
    main_file_path: &Path,
    layer_name: &Option<String>,
) -> Result<StaticMetaData<OgrSourceDataset, VectorResultDescriptor, VectorQueryRectangle>> {
    let layer = select_layer_from_dataset(dataset, layer_name)?;

    let columns_map = detect_columns(&layer);
    let columns_vecs = column_map_to_column_vecs(&columns_map);

    let mut geometry = detect_vector_geometry(&layer);
    let mut x = String::new();
    let mut y: Option<String> = None;

    if geometry.data_type == VectorDataType::Data {
        // help Gdal detecting geometry
        if let Some(auto_detect) = gdal_autodetect(main_file_path, &columns_vecs.text) {
            let layer = select_layer_from_dataset(&auto_detect.dataset, layer_name)?;
            geometry = detect_vector_geometry(&layer);
            if geometry.data_type != VectorDataType::Data {
                x = auto_detect.x;
                y = auto_detect.y;
            }
        }
    }

    let time = detect_time_type(&columns_vecs);

    Ok(StaticMetaData::<_, _, VectorQueryRectangle> {
        loading_info: OgrSourceDataset {
            file_name: main_file_path.into(),
            layer_name: geometry.layer_name.unwrap_or_else(|| layer.name()),
            data_type: Some(geometry.data_type),
            time,
            default_geometry: None,
            columns: Some(OgrSourceColumnSpec {
                format_specifics: None,
                x,
                y,
                int: columns_vecs.int,
                float: columns_vecs.float,
                text: columns_vecs.text,
                bool: vec![],
                datetime: columns_vecs.date,
                rename: None,
            }),
            force_ogr_time_filter: false,
            force_ogr_spatial_filter: false,
            on_error: OgrSourceErrorSpec::Ignore,
            sql_query: None,
            attribute_query: None,
            cache_ttl: CacheTtlSeconds::default(),
        },
        result_descriptor: VectorResultDescriptor {
            data_type: geometry.data_type,
            spatial_reference: geometry.spatial_reference,
            columns: columns_map
                .into_iter()
                .filter_map(|(k, v)| {
                    v.try_into()
                        .map(|v| {
                            (
                                k,
                                VectorColumnInfo {
                                    data_type: v,
                                    measurement: Measurement::Unitless,
                                },
                            )
                        })
                        .ok()
                }) // ignore all columns here that don't have a corresponding type in our collections
                .collect(),
            time: None,
            bbox: None,
        },
        phantom: Default::default(),
    })
}

/// create Gdal dataset with autodetect parameters based on available columns
fn gdal_autodetect(path: &Path, columns: &[String]) -> Option<GdalAutoDetect> {
    let columns_lower = columns.iter().map(|s| s.to_lowercase()).collect::<Vec<_>>();

    // TODO: load candidates from config
    let xy = [("x", "y"), ("lon", "lat"), ("longitude", "latitude")];

    for (x, y) in xy {
        let mut found_x = None;
        let mut found_y = None;

        for (column_lower, column) in columns_lower.iter().zip(columns) {
            if x == column_lower {
                found_x = Some(column);
            }

            if y == column_lower {
                found_y = Some(column);
            }

            if let (Some(x), Some(y)) = (found_x, found_y) {
                let mut dataset_options = DatasetOptions::default();

                let open_opts = &[
                    &format!("X_POSSIBLE_NAMES={x}"),
                    &format!("Y_POSSIBLE_NAMES={y}"),
                    "AUTODETECT_TYPE=YES",
                ];

                dataset_options.open_options = Some(open_opts);

                return gdal_open_dataset_ex(path, dataset_options)
                    .ok()
                    .map(|dataset| GdalAutoDetect {
                        dataset,
                        x: x.clone(),
                        y: Some(y.clone()),
                    });
            }
        }
    }

    // TODO: load candidates from config
    let geoms = ["geom", "wkt"];
    for geom in geoms {
        for (column_lower, column) in columns_lower.iter().zip(columns) {
            if geom == column_lower {
                let mut dataset_options = DatasetOptions::default();

                let open_opts = &[
                    &format!("GEOM_POSSIBLE_NAMES={column}"),
                    "AUTODETECT_TYPE=YES",
                ];

                dataset_options.open_options = Some(open_opts);

                return gdal_open_dataset_ex(path, dataset_options)
                    .ok()
                    .map(|dataset| GdalAutoDetect {
                        dataset,
                        x: geom.to_owned(),
                        y: None,
                    });
            }
        }
    }

    None
}

fn detect_time_type(columns: &Columns) -> OgrSourceDatasetTimeType {
    // TODO: load candidate names from config
    let known_start = [
        "start",
        "time",
        "begin",
        "date",
        "time_start",
        "start time",
        "date_start",
        "start date",
        "datetime",
        "date_time",
        "date time",
        "event",
        "timestamp",
        "time_from",
        "t1",
        "t",
    ];
    let known_end = [
        "end",
        "stop",
        "time2",
        "date2",
        "time_end",
        "time_stop",
        "time end",
        "time stop",
        "end time",
        "stop time",
        "date_end",
        "date_stop",
        "date end",
        "date stop",
        "end date",
        "stop date",
        "time_to",
        "t2",
    ];
    let known_duration = ["duration", "length", "valid for", "valid_for"];

    let mut start = None;
    let mut end = None;
    for column in &columns.date {
        if known_start.contains(&column.as_ref()) && start.is_none() {
            start = Some(column);
        } else if known_end.contains(&column.as_ref()) && end.is_none() {
            end = Some(column);
        }

        if start.is_some() && end.is_some() {
            break;
        }
    }

    let duration = columns
        .int
        .iter()
        .find(|c| known_duration.contains(&c.as_ref()));

    match (start, end, duration) {
        (Some(start), Some(end), _) => OgrSourceDatasetTimeType::StartEnd {
            start_field: start.clone(),
            start_format: OgrSourceTimeFormat::Auto,
            end_field: end.clone(),
            end_format: OgrSourceTimeFormat::Auto,
        },
        (Some(start), None, Some(duration)) => OgrSourceDatasetTimeType::StartDuration {
            start_field: start.clone(),
            start_format: OgrSourceTimeFormat::Auto,
            duration_field: duration.clone(),
        },
        (Some(start), None, None) => OgrSourceDatasetTimeType::Start {
            start_field: start.clone(),
            start_format: OgrSourceTimeFormat::Auto,
            duration: OgrSourceDurationSpec::Zero,
        },
        _ => OgrSourceDatasetTimeType::None,
    }
}

fn detect_vector_geometry(layer: &Layer) -> DetectedGeometry {
    for g in layer.defn().geom_fields() {
        if let Ok(data_type) = VectorDataType::try_from_ogr_type_code(g.field_type()) {
            return DetectedGeometry {
                layer_name: Some(layer.name()),
                data_type,
                spatial_reference: g
                    .spatial_ref()
                    .context(error::Gdal)
                    .and_then(|s| {
                        let s: Result<SpatialReference> = s.try_into().map_err(Into::into);
                        s
                    })
                    .map(Into::into)
                    .unwrap_or(SpatialReferenceOption::Unreferenced),
            };
        }
    }

    // fallback type if no geometry was found
    DetectedGeometry {
        layer_name: Some(layer.name()),
        data_type: VectorDataType::Data,
        spatial_reference: SpatialReferenceOption::Unreferenced,
    }
}

struct GdalAutoDetect {
    dataset: Dataset,
    x: String,
    y: Option<String>,
}

struct DetectedGeometry {
    layer_name: Option<String>,
    data_type: VectorDataType,
    spatial_reference: SpatialReferenceOption,
}

struct Columns {
    int: Vec<String>,
    float: Vec<String>,
    text: Vec<String>,
    date: Vec<String>,
}

enum ColumnDataType {
    Int,
    Float,
    Text,
    Date,
    Unknown,
}

impl TryFrom<ColumnDataType> for FeatureDataType {
    type Error = error::Error;

    fn try_from(value: ColumnDataType) -> Result<Self, Self::Error> {
        match value {
            ColumnDataType::Int => Ok(Self::Int),
            ColumnDataType::Float => Ok(Self::Float),
            ColumnDataType::Text => Ok(Self::Text),
            ColumnDataType::Date => Ok(Self::DateTime),
            ColumnDataType::Unknown => Err(error::Error::NoFeatureDataTypeForColumnDataType),
        }
    }
}

impl TryFrom<ColumnDataType> for crate::api::model::datatypes::FeatureDataType {
    type Error = error::Error;

    fn try_from(value: ColumnDataType) -> Result<Self, Self::Error> {
        match value {
            ColumnDataType::Int => Ok(Self::Int),
            ColumnDataType::Float => Ok(Self::Float),
            ColumnDataType::Text => Ok(Self::Text),
            ColumnDataType::Date => Ok(Self::DateTime),
            ColumnDataType::Unknown => Err(error::Error::NoFeatureDataTypeForColumnDataType),
        }
    }
}

fn detect_columns(layer: &Layer) -> HashMap<String, ColumnDataType> {
    let mut columns = HashMap::default();

    for field in layer.defn().fields() {
        let field_type = field.field_type();

        let data_type = match field_type {
            OGRFieldType::OFTInteger | OGRFieldType::OFTInteger64 => ColumnDataType::Int,
            OGRFieldType::OFTReal => ColumnDataType::Float,
            OGRFieldType::OFTString => ColumnDataType::Text,
            OGRFieldType::OFTDate | OGRFieldType::OFTDateTime => ColumnDataType::Date,
            _ => ColumnDataType::Unknown,
        };

        columns.insert(field.name(), data_type);
    }

    columns
}

fn column_map_to_column_vecs(columns: &HashMap<String, ColumnDataType>) -> Columns {
    let mut int = Vec::new();
    let mut float = Vec::new();
    let mut text = Vec::new();
    let mut date = Vec::new();

    for (k, v) in columns {
        match v {
            ColumnDataType::Int => int.push(k.clone()),
            ColumnDataType::Float => float.push(k.clone()),
            ColumnDataType::Text => text.push(k.clone()),
            ColumnDataType::Date => date.push(k.clone()),
            ColumnDataType::Unknown => {}
        }
    }

    Columns {
        int,
        float,
        text,
        date,
    }
}

/// Delete a dataset
#[utoipa::path(
    tag = "Datasets",
    delete,
    path = "/dataset/{dataset}",
    responses(
        (status = 200, description = "OK"),
        (status = 400, description = "Bad request", body = ErrorResponse, examples(
            ("Referenced an unknown dataset" = (value = json!({
                "error": "UnknownDatasetName",
                "message": "Unknown dataset name"
            }))),
            ("Given dataset can only be deleted by owner" = (value = json!({
                "error": "OperationRequiresOwnerPermission",
                "message": "Operation requires owner permission"
            })))
        )),
        (status = 401, response = crate::api::model::responses::UnauthorizedUserResponse)
    ),
    params(
        ("dataset" = DatasetName, description = "Dataset id")
    ),
    security(
        ("session_token" = [])
    )
)]
pub async fn delete_dataset_handler<C: ApplicationContext>(
    dataset: web::Path<DatasetName>,
    session: C::Session,
    app_ctx: web::Data<C>,
) -> Result<HttpResponse> {
    let session_ctx = app_ctx.session_context(session).db();

    let real_dataset = dataset.into_inner();

    let dataset_id = session_ctx
        .resolve_dataset_name_to_id(&real_dataset)
        .await?;

    // handle the case where the dataset name is not known
    let dataset_id = dataset_id.ok_or(error::Error::UnknownDatasetName {
        dataset_name: real_dataset.to_string(),
    })?;

    session_ctx.delete_dataset(dataset_id).await?;

    Ok(actix_web::HttpResponse::Ok().finish())
}

#[derive(Deserialize, Serialize, ToSchema, ToResponse)]
pub struct VolumeFileLayersResponse {
    layers: Vec<String>,
}

/// List the layers of a file in a volume.
#[utoipa::path(
    tag = "Datasets",
    get,
    path = "/dataset/volumes/{volume_name}/files/{file_name}/layers",
    responses(
        (status = 200, body = VolumeFileLayersResponse,
             example = json!({"layers": ["layer1", "layer2"]}))
    ),
    params(
        ("volume_name" = VolumeName, description = "Volume name"),
        ("file_name" = String, description = "File name")
    ),
    security(
        ("session_token" = [])
    )
)]
pub async fn list_volume_file_layers_handler<C: ApplicationContext>(
    path: web::Path<(VolumeName, String)>,
    session: C::Session,
    app_ctx: web::Data<C>,
) -> Result<impl Responder> {
    let (volume_name, file_name) = path.into_inner();

    let session_ctx = app_ctx.session_context(session);
    let volumes = session_ctx.volumes()?;

    let volume = volumes.iter().find(|v| v.name == volume_name.0).ok_or(
        crate::error::Error::UnknownVolumeName {
            volume_name: volume_name.0.clone(),
        },
    )?;

    let Some(volume_path) = volume.path.as_ref() else {
        return Err(crate::error::Error::CannotAccessVolumePath {
            volume_name: volume_name.0.clone(),
        });
    };

    let file_path = path_with_base_path(Path::new(volume_path), Path::new(&file_name))?;

    let layers = crate::util::spawn_blocking(move || {
        let dataset = gdal_open_dataset(&file_path)?;

        // TODO: hide system/internal layer like "layer_styles"
        Result::<_, Error>::Ok(dataset.layers().map(|l| l.name()).collect::<Vec<_>>())
    })
    .await??;

    Ok(web::Json(VolumeFileLayersResponse { layers }))
}

/// Creates a new dataset referencing files.
/// Users can reference previously uploaded files.
/// Admins can reference files from a volume.
#[utoipa::path(
    tag = "Datasets",
    post,
    path = "/dataset", 
    request_body = CreateDataset,
    responses(
        (status = 200, response = DatasetNameResponse),
    ),
    security(
        ("session_token" = [])
    )
)]
async fn create_dataset_handler<C: ApplicationContext>(
    session: C::Session,
    app_ctx: web::Data<C>,
    create: web::Json<CreateDataset>,
) -> Result<web::Json<DatasetNameResponse>, CreateDatasetError> {
    let create = create.into_inner();
    match create {
        CreateDataset {
            data_path: DataPath::Volume(upload),
            definition,
        } => create_system_dataset(session, app_ctx, upload, definition).await,
        CreateDataset {
            data_path: DataPath::Upload(volume),
            definition,
        } => create_upload_dataset(session, app_ctx, volume, definition).await,
    }
}

async fn create_system_dataset<C: ApplicationContext>(
    session: C::Session,
    app_ctx: web::Data<C>,
    volume_name: VolumeName,
    mut definition: DatasetDefinition,
) -> Result<web::Json<DatasetNameResponse>, CreateDatasetError> {
    let volumes = get_config_element::<Data>()
        .context(CannotAccessConfig)?
        .volumes;
    let volume_path = volumes
        .get(&volume_name)
        .ok_or(CreateDatasetError::UnknownVolume)?;
    let volume = Volume {
        name: volume_name,
        path: volume_path.clone(),
    };

    adjust_meta_data_path(&mut definition.meta_data, &volume)
        .context(CannotResolveUploadFilePath)?;

    let db = app_ctx.session_context(session).db();

    let dataset = db
        .add_dataset(definition.properties.into(), definition.meta_data.into())
        .await
        .context(CannotCreateDataset)?;

    db.add_permission(
        Role::registered_user_role_id(),
        dataset.id,
        Permission::Read,
    )
    .await
    .boxed_context(crate::error::PermissionDb)
    .context(DatabaseAccess)?;

    db.add_permission(Role::anonymous_role_id(), dataset.id, Permission::Read)
        .await
        .boxed_context(crate::error::PermissionDb)
        .context(DatabaseAccess)?;

    Ok(web::Json(dataset.name.into()))
}

#[cfg(test)]
mod tests {
    use super::*;
    use crate::api::model::datatypes::NamedData;
    use crate::api::model::responses::datasets::DatasetNameResponse;
    use crate::api::model::responses::IdResponse;
    use crate::api::model::services::{DatasetDefinition, Provenance};
    use crate::contexts::PostgresContext;
    use crate::contexts::{Session, SessionId};
    use crate::datasets::storage::DatasetStore;
    use crate::datasets::upload::{UploadId, VolumeName};
    use crate::datasets::DatasetIdAndName;
    use crate::error::Result;
    use crate::ge_context;
    use crate::projects::{PointSymbology, RasterSymbology, Symbology};
    use crate::test_data;
    use crate::users::UserAuth;
    use crate::util::tests::admin_login;
    use crate::util::tests::{
        add_file_definition_to_datasets, read_body_json, read_body_string, send_test_request,
        MockQueryContext, SetMultipartBody, TestDataUploads,
    };
    use actix_web;
    use actix_web::http::header;
    use actix_web_httpauth::headers::authorization::Bearer;
    use futures::TryStreamExt;
    use geoengine_datatypes::collections::{
        GeometryCollection, MultiPointCollection, VectorDataType,
    };
    use geoengine_datatypes::operations::image::{RasterColorizer, RgbaColor};
    use geoengine_datatypes::primitives::{BoundingBox2D, ColumnSelection, SpatialQueryRectangle};
    use geoengine_datatypes::raster::{GridShape2D, TilingSpecification};
    use geoengine_datatypes::spatial_reference::SpatialReferenceOption;
    use geoengine_operators::engine::{
        ExecutionContext, InitializedVectorOperator, QueryProcessor, StaticMetaData,
        VectorOperator, VectorResultDescriptor, WorkflowOperatorPath,
    };
    use geoengine_operators::source::{
        OgrSource, OgrSourceDataset, OgrSourceErrorSpec, OgrSourceParameters,
    };
    use geoengine_operators::util::gdal::create_ndvi_meta_data;
    use serde_json::{json, Value};
    use tokio_postgres::NoTls;

    #[ge_context::test]
    #[allow(clippy::too_many_lines)]
    async fn test_list_datasets(app_ctx: PostgresContext<NoTls>) {
        let session = admin_login(&app_ctx).await;
        let ctx = app_ctx.session_context(session.clone());

        let descriptor = VectorResultDescriptor {
            data_type: VectorDataType::MultiPoint,
            spatial_reference: SpatialReferenceOption::Unreferenced,
            columns: Default::default(),
            time: None,
            bbox: None,
        };

        let ds = AddDataset {
            name: Some(DatasetName::new(None, "My_Dataset")),
            display_name: "OgrDataset".to_string(),
            description: "My Ogr dataset".to_string(),
            source_operator: "OgrSource".to_string(),
            symbology: None,
            provenance: None,
            tags: Some(vec!["upload".to_owned(), "test".to_owned()]),
        };

        let meta = crate::datasets::storage::MetaDataDefinition::OgrMetaData(StaticMetaData {
            loading_info: OgrSourceDataset {
                file_name: Default::default(),
                layer_name: String::new(),
                data_type: None,
                time: Default::default(),
                default_geometry: None,
                columns: None,
                force_ogr_time_filter: false,
                force_ogr_spatial_filter: false,
                on_error: OgrSourceErrorSpec::Ignore,
                sql_query: None,
                attribute_query: None,
                cache_ttl: CacheTtlSeconds::default(),
            },
            result_descriptor: descriptor.clone(),
            phantom: Default::default(),
        });

        let db = ctx.db();
        let DatasetIdAndName { id: id1, name: _ } = db.add_dataset(ds.into(), meta).await.unwrap();

        let ds = AddDataset {
            name: Some(DatasetName::new(None, "My_Dataset2")),
            display_name: "OgrDataset2".to_string(),
            description: "My Ogr dataset2".to_string(),
            source_operator: "OgrSource".to_string(),
            symbology: Some(Symbology::Point(PointSymbology::default())),
            provenance: None,
            tags: Some(vec!["upload".to_owned(), "test".to_owned()]),
        };

        let meta = crate::datasets::storage::MetaDataDefinition::OgrMetaData(StaticMetaData {
            loading_info: OgrSourceDataset {
                file_name: Default::default(),
                layer_name: String::new(),
                data_type: None,
                time: Default::default(),
                default_geometry: None,
                columns: None,
                force_ogr_time_filter: false,
                force_ogr_spatial_filter: false,
                on_error: OgrSourceErrorSpec::Ignore,
                sql_query: None,
                attribute_query: None,
                cache_ttl: CacheTtlSeconds::default(),
            },
            result_descriptor: descriptor,
            phantom: Default::default(),
        });

        let DatasetIdAndName { id: id2, name: _ } = db.add_dataset(ds.into(), meta).await.unwrap();

        let req = actix_web::test::TestRequest::get()
            .uri(&format!(
                "/datasets?{}",
                &serde_urlencoded::to_string([
                    ("order", "NameAsc"),
                    ("offset", "0"),
                    ("limit", "2"),
                ])
                .unwrap()
            ))
            .append_header((header::CONTENT_LENGTH, 0))
            .append_header((header::AUTHORIZATION, Bearer::new(session.id().to_string())));
        let res = send_test_request(req, app_ctx).await;

        assert_eq!(res.status(), 200);

        assert_eq!(
            read_body_json(res).await,
            json!([ {
                "id": id1,
                "name": "My_Dataset",
                "displayName": "OgrDataset",
                "description": "My Ogr dataset",
                "tags": ["upload", "test"],
                "sourceOperator": "OgrSource",
                "resultDescriptor": {
                    "type": "vector",
                    "dataType": "MultiPoint",
                    "spatialReference": "",
                    "columns": {},
                    "time": null,
                    "bbox": null
                },
                "symbology": null
            },{
                "id": id2,
                "name": "My_Dataset2",
                "displayName": "OgrDataset2",
                "description": "My Ogr dataset2",
                "tags": ["upload", "test"],
                "sourceOperator": "OgrSource",
                "resultDescriptor": {
                    "type": "vector",
                    "dataType": "MultiPoint",
                    "spatialReference": "",
                    "columns": {},
                    "time": null,
                    "bbox": null
                },
                "symbology": {
                    "type": "point",
                    "radius": {
                        "type": "static",
                        "value": 10
                    },
                    "fillColor": {
                        "type": "static",
                        "color": [255, 255, 255, 255]
                    },
                    "stroke": {
                        "width": {
                            "type": "static",
                            "value": 1
                        },
                        "color": {
                            "type": "static",
                            "color": [0, 0, 0, 255]
                        }
                    },
                    "text": null
                }
            }])
        );
    }

    async fn upload_ne_10m_ports_files(
        app_ctx: PostgresContext<NoTls>,
        session_id: SessionId,
    ) -> Result<UploadId> {
        let files = vec![
            test_data!("vector/data/ne_10m_ports/ne_10m_ports.shp").to_path_buf(),
            test_data!("vector/data/ne_10m_ports/ne_10m_ports.shx").to_path_buf(),
            test_data!("vector/data/ne_10m_ports/ne_10m_ports.prj").to_path_buf(),
            test_data!("vector/data/ne_10m_ports/ne_10m_ports.dbf").to_path_buf(),
            test_data!("vector/data/ne_10m_ports/ne_10m_ports.cpg").to_path_buf(),
        ];

        let req = actix_web::test::TestRequest::post()
            .uri("/upload")
            .append_header((header::AUTHORIZATION, Bearer::new(session_id.to_string())))
            .set_multipart_files(&files);
        let res = send_test_request(req, app_ctx).await;
        assert_eq!(res.status(), 200);

        let upload: IdResponse<UploadId> = actix_web::test::read_body_json(res).await;
        let root = upload.id.root_path()?;

        for file in files {
            let file_name = file.file_name().unwrap();
            assert!(root.join(file_name).exists());
        }

        Ok(upload.id)
    }

    pub async fn construct_dataset_from_upload(
        app_ctx: PostgresContext<NoTls>,
        upload_id: UploadId,
        session_id: SessionId,
    ) -> DatasetName {
        let s = json!({
            "dataPath": {
                "upload": upload_id
            },
            "definition": {
                "properties": {
                    "name": null,
                    "displayName": "Uploaded Natural Earth 10m Ports",
                    "description": "Ports from Natural Earth",
                    "sourceOperator": "OgrSource"
                },
                "metaData": {
                    "type": "OgrMetaData",
                    "loadingInfo": {
                        "fileName": "ne_10m_ports.shp",
                        "layerName": "ne_10m_ports",
                        "dataType": "MultiPoint",
                        "time": {
                            "type": "none"
                        },
                        "columns": {
                            "x": "",
                            "y": null,
                            "float": ["natlscale"],
                            "int": ["scalerank"],
                            "text": ["featurecla", "name", "website"],
                            "bool": [],
                            "datetime": []
                        },
                        "forceOgrTimeGilter": false,
                        "onError": "ignore",
                        "provenance": null
                    },
                    "resultDescriptor": {
                        "dataType": "MultiPoint",
                        "spatialReference": "EPSG:4326",
                        "columns": {
                            "website": {
                                "dataType": "text",
                                "measurement": {
                                    "type": "unitless"
                                }
                            },
                            "name": {
                                "dataType": "text",
                                "measurement": {
                                    "type": "unitless"
                                }
                            },
                            "natlscale": {
                                "dataType": "float",
                                "measurement": {
                                    "type": "unitless"
                                }
                            },
                            "scalerank": {
                                "dataType": "int",
                                "measurement": {
                                    "type": "unitless"
                                }
                            },
                            "featurecla": {
                                "dataType": "text",
                                "measurement": {
                                    "type": "unitless"
                                }
                            }
                        }
                    }
                }
            }
        });

        let req = actix_web::test::TestRequest::post()
            .uri("/dataset")
            .append_header((header::CONTENT_LENGTH, 0))
            .append_header((header::AUTHORIZATION, Bearer::new(session_id.to_string())))
            .set_json(s);
        let res = send_test_request(req, app_ctx).await;
        assert_eq!(res.status(), 200, "response: {res:?}");

        let DatasetNameResponse { dataset_name } = actix_web::test::read_body_json(res).await;
        dataset_name
    }

    async fn make_ogr_source<C: ExecutionContext>(
        exe_ctx: &C,
        named_data: NamedData,
    ) -> Result<Box<dyn InitializedVectorOperator>> {
        OgrSource {
            params: OgrSourceParameters {
                data: named_data.into(),
                attribute_projection: None,
                attribute_filters: None,
            },
        }
        .boxed()
        .initialize(WorkflowOperatorPath::initialize_root(), exe_ctx)
        .await
        .map_err(Into::into)
    }

<<<<<<< HEAD
    fn ctx_tiling_spec_600x600() -> TilingSpecification {
        TilingSpecification {
            tile_size_in_pixels: GridShape2D::new([600, 600]),
        }
    }

    #[ge_context::test(tiling_spec = "ctx_tiling_spec_600x600")]
    async fn create_dataset(app_ctx: PostgresContext<NoTls>) -> Result<()> {
        let mut test_data = TestDataUploads::default(); // remember created folder and remove them on drop

        let session_id = app_ctx.default_session_id().await;

        let ctx = app_ctx.default_session_context().await?;

        let upload_id = upload_ne_10m_ports_files(app_ctx.clone(), session_id).await?;
        test_data.uploads.push(upload_id);

        let _dataset_id =
            construct_dataset_from_upload(app_ctx.clone(), upload_id, session_id).await;
        let exe_ctx = ctx.execution_context()?;

        let source = make_ogr_source(
            &exe_ctx,
            NamedData {
                namespace: None,
                provider: None,
                name: "uploaded_ne_10m_ports".to_string(),
            },
        )
        .await?;

        let query_processor = source.query_processor()?.multi_point().unwrap();
        let query_ctx = ctx.query_context()?;

        let query = query_processor
            .query(
                VectorQueryRectangle {
                    spatial_query: SpatialQueryRectangle::<BoundingBox2D> {
                        spatial_bounds: BoundingBox2D::new(
                            (1.85, 50.88).into(),
                            (4.82, 52.95).into(),
                        )?,
                    },
                    time_interval: Default::default(),
                    attributes: ColumnSelection::all(),
                },
                &query_ctx,
            )
            .await?;

        let result: Vec<MultiPointCollection> = query.try_collect().await?;

        let coords = result[0].coordinates();
        assert_eq!(coords.len(), 10);
        assert_eq!(
            coords,
            &[
                [2.933_686_69, 51.23].into(),
                [3.204_593_64_f64, 51.336_388_89].into(),
                [4.651_413_428, 51.805_833_33].into(),
                [4.11, 51.95].into(),
                [4.386_160_188, 50.886_111_11].into(),
                [3.767_373_38, 51.114_444_44].into(),
                [4.293_757_362, 51.297_777_78].into(),
                [1.850_176_678, 50.965_833_33].into(),
                [2.170_906_949, 51.021_666_67].into(),
                [4.292_873_969, 51.927_222_22].into(),
            ]
        );

        Ok(())
    }

=======
>>>>>>> 22fe2f6b
    #[ge_context::test]
    async fn it_creates_system_dataset(app_ctx: PostgresContext<NoTls>) -> Result<()> {
        let session = app_ctx.create_anonymous_session().await.unwrap();

        let volume = VolumeName("test_data".to_string());

        let mut meta_data = create_ndvi_meta_data();

        // make path relative to volume
        meta_data.params.file_path = "raster/modis_ndvi/MOD13A2_M_NDVI_%_START_TIME_%.TIFF".into();

        let create = CreateDataset {
            data_path: DataPath::Volume(volume.clone()),
            definition: DatasetDefinition {
                properties: AddDataset {
                    name: None,
                    display_name: "ndvi".to_string(),
                    description: "ndvi".to_string(),
                    source_operator: "GdalSource".to_string(),
                    symbology: None,
                    provenance: None,
                    tags: Some(vec!["upload".to_owned(), "test".to_owned()]),
                },
                meta_data: MetaDataDefinition::GdalMetaDataRegular(meta_data.into()),
            },
        };

        // create via admin session
        let req = actix_web::test::TestRequest::post()
            .uri("/dataset")
            .append_header((header::CONTENT_LENGTH, 0))
            .append_header((header::AUTHORIZATION, Bearer::new(session.id().to_string())))
            .append_header((header::CONTENT_TYPE, "application/json"))
            .set_payload(serde_json::to_string(&create)?);
        let res = send_test_request(req, app_ctx.clone()).await;
        assert_eq!(res.status(), 200);

        let DatasetNameResponse { dataset_name } = actix_web::test::read_body_json(res).await;

        // assert dataset is accessible via regular session
        let req = actix_web::test::TestRequest::get()
            .uri(&format!("/dataset/{dataset_name}"))
            .append_header((header::CONTENT_LENGTH, 0))
            .append_header((header::AUTHORIZATION, Bearer::new(session.id().to_string())))
            .append_header((header::CONTENT_TYPE, "application/json"))
            .set_payload(serde_json::to_string(&create)?);

        let res = send_test_request(req, app_ctx.clone()).await;
        assert_eq!(res.status(), 200);

        Ok(())
    }

    #[test]
    fn it_auto_detects() {
        let meta_data = auto_detect_vector_meta_data_definition(
            test_data!("vector/data/ne_10m_ports/ne_10m_ports.shp"),
            &None,
        )
        .unwrap();
        let mut meta_data = crate::datasets::storage::MetaDataDefinition::OgrMetaData(meta_data);

        if let crate::datasets::storage::MetaDataDefinition::OgrMetaData(meta_data) = &mut meta_data
        {
            if let Some(columns) = &mut meta_data.loading_info.columns {
                columns.text.sort();
            }
        }

        assert_eq!(
            meta_data,
            crate::datasets::storage::MetaDataDefinition::OgrMetaData(StaticMetaData {
                loading_info: OgrSourceDataset {
                    file_name: test_data!("vector/data/ne_10m_ports/ne_10m_ports.shp").into(),
                    layer_name: "ne_10m_ports".to_string(),
                    data_type: Some(VectorDataType::MultiPoint),
                    time: OgrSourceDatasetTimeType::None,
                    default_geometry: None,
                    columns: Some(OgrSourceColumnSpec {
                        format_specifics: None,
                        x: String::new(),
                        y: None,
                        int: vec!["scalerank".to_string()],
                        float: vec!["natlscale".to_string()],
                        text: vec![
                            "featurecla".to_string(),
                            "name".to_string(),
                            "website".to_string(),
                        ],
                        bool: vec![],
                        datetime: vec![],
                        rename: None,
                    }),
                    force_ogr_time_filter: false,
                    force_ogr_spatial_filter: false,
                    on_error: OgrSourceErrorSpec::Ignore,
                    sql_query: None,
                    attribute_query: None,
                    cache_ttl: CacheTtlSeconds::default()
                },
                result_descriptor: VectorResultDescriptor {
                    data_type: VectorDataType::MultiPoint,
                    spatial_reference: SpatialReference::epsg_4326().into(),
                    columns: [
                        (
                            "name".to_string(),
                            VectorColumnInfo {
                                data_type: FeatureDataType::Text,
                                measurement: Measurement::Unitless
                            }
                        ),
                        (
                            "scalerank".to_string(),
                            VectorColumnInfo {
                                data_type: FeatureDataType::Int,
                                measurement: Measurement::Unitless
                            }
                        ),
                        (
                            "website".to_string(),
                            VectorColumnInfo {
                                data_type: FeatureDataType::Text,
                                measurement: Measurement::Unitless
                            }
                        ),
                        (
                            "natlscale".to_string(),
                            VectorColumnInfo {
                                data_type: FeatureDataType::Float,
                                measurement: Measurement::Unitless
                            }
                        ),
                        (
                            "featurecla".to_string(),
                            VectorColumnInfo {
                                data_type: FeatureDataType::Text,
                                measurement: Measurement::Unitless
                            }
                        ),
                    ]
                    .iter()
                    .cloned()
                    .collect(),
                    time: None,
                    bbox: None,
                },
                phantom: Default::default(),
            })
        );
    }

    #[test]
    fn it_detects_time_json() {
        let meta_data = auto_detect_vector_meta_data_definition(
            test_data!("vector/data/points_with_iso_time.json"),
            &None,
        )
        .unwrap();

        let mut meta_data = crate::datasets::storage::MetaDataDefinition::OgrMetaData(meta_data);

        if let crate::datasets::storage::MetaDataDefinition::OgrMetaData(meta_data) = &mut meta_data
        {
            if let Some(columns) = &mut meta_data.loading_info.columns {
                columns.datetime.sort();
            }
        }

        assert_eq!(
            meta_data,
            crate::datasets::storage::MetaDataDefinition::OgrMetaData(StaticMetaData {
                loading_info: OgrSourceDataset {
                    file_name: test_data!("vector/data/points_with_iso_time.json").into(),
                    layer_name: "points_with_iso_time".to_string(),
                    data_type: Some(VectorDataType::MultiPoint),
                    time: OgrSourceDatasetTimeType::StartEnd {
                        start_field: "time_start".to_owned(),
                        start_format: OgrSourceTimeFormat::Auto,
                        end_field: "time_end".to_owned(),
                        end_format: OgrSourceTimeFormat::Auto,
                    },
                    default_geometry: None,
                    columns: Some(OgrSourceColumnSpec {
                        format_specifics: None,
                        x: String::new(),
                        y: None,
                        float: vec![],
                        int: vec![],
                        text: vec![],
                        bool: vec![],
                        datetime: vec!["time_end".to_owned(), "time_start".to_owned()],
                        rename: None,
                    }),
                    force_ogr_time_filter: false,
                    force_ogr_spatial_filter: false,
                    on_error: OgrSourceErrorSpec::Ignore,
                    sql_query: None,
                    attribute_query: None,
                    cache_ttl: CacheTtlSeconds::default()
                },
                result_descriptor: VectorResultDescriptor {
                    data_type: VectorDataType::MultiPoint,
                    spatial_reference: SpatialReference::epsg_4326().into(),
                    columns: [
                        (
                            "time_start".to_owned(),
                            VectorColumnInfo {
                                data_type: FeatureDataType::DateTime,
                                measurement: Measurement::Unitless
                            }
                        ),
                        (
                            "time_end".to_owned(),
                            VectorColumnInfo {
                                data_type: FeatureDataType::DateTime,
                                measurement: Measurement::Unitless
                            }
                        )
                    ]
                    .iter()
                    .cloned()
                    .collect(),
                    time: None,
                    bbox: None,
                },
                phantom: Default::default()
            })
        );
    }

    #[test]
    fn it_detects_time_gpkg() {
        let meta_data = auto_detect_vector_meta_data_definition(
            test_data!("vector/data/points_with_time.gpkg"),
            &None,
        )
        .unwrap();

        let mut meta_data = crate::datasets::storage::MetaDataDefinition::OgrMetaData(meta_data);

        if let crate::datasets::storage::MetaDataDefinition::OgrMetaData(meta_data) = &mut meta_data
        {
            if let Some(columns) = &mut meta_data.loading_info.columns {
                columns.datetime.sort();
            }
        }

        assert_eq!(
            meta_data,
            crate::datasets::storage::MetaDataDefinition::OgrMetaData(StaticMetaData {
                loading_info: OgrSourceDataset {
                    file_name: test_data!("vector/data/points_with_time.gpkg").into(),
                    layer_name: "points_with_time".to_string(),
                    data_type: Some(VectorDataType::MultiPoint),
                    time: OgrSourceDatasetTimeType::StartEnd {
                        start_field: "time_start".to_owned(),
                        start_format: OgrSourceTimeFormat::Auto,
                        end_field: "time_end".to_owned(),
                        end_format: OgrSourceTimeFormat::Auto,
                    },
                    default_geometry: None,
                    columns: Some(OgrSourceColumnSpec {
                        format_specifics: None,
                        x: String::new(),
                        y: None,
                        float: vec![],
                        int: vec![],
                        text: vec![],
                        bool: vec![],
                        datetime: vec!["time_end".to_owned(), "time_start".to_owned()],
                        rename: None,
                    }),
                    force_ogr_time_filter: false,
                    force_ogr_spatial_filter: false,
                    on_error: OgrSourceErrorSpec::Ignore,
                    sql_query: None,
                    attribute_query: None,
                    cache_ttl: CacheTtlSeconds::default()
                },
                result_descriptor: VectorResultDescriptor {
                    data_type: VectorDataType::MultiPoint,
                    spatial_reference: SpatialReference::epsg_4326().into(),
                    columns: [
                        (
                            "time_start".to_owned(),
                            VectorColumnInfo {
                                data_type: FeatureDataType::DateTime,
                                measurement: Measurement::Unitless
                            }
                        ),
                        (
                            "time_end".to_owned(),
                            VectorColumnInfo {
                                data_type: FeatureDataType::DateTime,
                                measurement: Measurement::Unitless
                            }
                        )
                    ]
                    .iter()
                    .cloned()
                    .collect(),
                    time: None,
                    bbox: None,
                },
                phantom: Default::default(),
            })
        );
    }

    #[test]
    fn it_detects_time_shp() {
        let meta_data = auto_detect_vector_meta_data_definition(
            test_data!("vector/data/points_with_date.shp"),
            &None,
        )
        .unwrap();

        let mut meta_data = crate::datasets::storage::MetaDataDefinition::OgrMetaData(meta_data);

        if let crate::datasets::storage::MetaDataDefinition::OgrMetaData(meta_data) = &mut meta_data
        {
            if let Some(columns) = &mut meta_data.loading_info.columns {
                columns.datetime.sort();
            }
        }

        assert_eq!(
            meta_data,
            crate::datasets::storage::MetaDataDefinition::OgrMetaData(StaticMetaData {
                loading_info: OgrSourceDataset {
                    file_name: test_data!("vector/data/points_with_date.shp").into(),
                    layer_name: "points_with_date".to_string(),
                    data_type: Some(VectorDataType::MultiPoint),
                    time: OgrSourceDatasetTimeType::StartEnd {
                        start_field: "time_start".to_owned(),
                        start_format: OgrSourceTimeFormat::Auto,
                        end_field: "time_end".to_owned(),
                        end_format: OgrSourceTimeFormat::Auto,
                    },
                    default_geometry: None,
                    columns: Some(OgrSourceColumnSpec {
                        format_specifics: None,
                        x: String::new(),
                        y: None,
                        float: vec![],
                        int: vec![],
                        text: vec![],
                        bool: vec![],
                        datetime: vec!["time_end".to_owned(), "time_start".to_owned()],
                        rename: None,
                    }),
                    force_ogr_time_filter: false,
                    force_ogr_spatial_filter: false,
                    on_error: OgrSourceErrorSpec::Ignore,
                    sql_query: None,
                    attribute_query: None,
                    cache_ttl: CacheTtlSeconds::default()
                },
                result_descriptor: VectorResultDescriptor {
                    data_type: VectorDataType::MultiPoint,
                    spatial_reference: SpatialReference::epsg_4326().into(),
                    columns: [
                        (
                            "time_end".to_owned(),
                            VectorColumnInfo {
                                data_type: FeatureDataType::DateTime,
                                measurement: Measurement::Unitless
                            }
                        ),
                        (
                            "time_start".to_owned(),
                            VectorColumnInfo {
                                data_type: FeatureDataType::DateTime,
                                measurement: Measurement::Unitless
                            }
                        )
                    ]
                    .iter()
                    .cloned()
                    .collect(),
                    time: None,
                    bbox: None,
                },
                phantom: Default::default(),
            })
        );
    }

    #[test]
    fn it_detects_time_start_duration() {
        let meta_data = auto_detect_vector_meta_data_definition(
            test_data!("vector/data/points_with_iso_start_duration.json"),
            &None,
        )
        .unwrap();

        let meta_data = crate::datasets::storage::MetaDataDefinition::OgrMetaData(meta_data);

        assert_eq!(
            meta_data,
            crate::datasets::storage::MetaDataDefinition::OgrMetaData(StaticMetaData {
                loading_info: OgrSourceDataset {
                    file_name: test_data!("vector/data/points_with_iso_start_duration.json").into(),
                    layer_name: "points_with_iso_start_duration".to_string(),
                    data_type: Some(VectorDataType::MultiPoint),
                    time: OgrSourceDatasetTimeType::StartDuration {
                        start_field: "time_start".to_owned(),
                        start_format: OgrSourceTimeFormat::Auto,
                        duration_field: "duration".to_owned(),
                    },
                    default_geometry: None,
                    columns: Some(OgrSourceColumnSpec {
                        format_specifics: None,
                        x: String::new(),
                        y: None,
                        float: vec![],
                        int: vec!["duration".to_owned()],
                        text: vec![],
                        bool: vec![],
                        datetime: vec!["time_start".to_owned()],
                        rename: None,
                    }),
                    force_ogr_time_filter: false,
                    force_ogr_spatial_filter: false,
                    on_error: OgrSourceErrorSpec::Ignore,
                    sql_query: None,
                    attribute_query: None,
                    cache_ttl: CacheTtlSeconds::default()
                },
                result_descriptor: VectorResultDescriptor {
                    data_type: VectorDataType::MultiPoint,
                    spatial_reference: SpatialReference::epsg_4326().into(),
                    columns: [
                        (
                            "time_start".to_owned(),
                            VectorColumnInfo {
                                data_type: FeatureDataType::DateTime,
                                measurement: Measurement::Unitless
                            }
                        ),
                        (
                            "duration".to_owned(),
                            VectorColumnInfo {
                                data_type: FeatureDataType::Int,
                                measurement: Measurement::Unitless
                            }
                        )
                    ]
                    .iter()
                    .cloned()
                    .collect(),
                    time: None,
                    bbox: None,
                },
                phantom: Default::default()
            })
        );
    }

    #[test]
    fn it_detects_csv() {
        let meta_data =
            auto_detect_vector_meta_data_definition(test_data!("vector/data/lonlat.csv"), &None)
                .unwrap();

        let mut meta_data = crate::datasets::storage::MetaDataDefinition::OgrMetaData(meta_data);

        if let crate::datasets::storage::MetaDataDefinition::OgrMetaData(meta_data) = &mut meta_data
        {
            if let Some(columns) = &mut meta_data.loading_info.columns {
                columns.text.sort();
            }
        }

        assert_eq!(
            meta_data,
            crate::datasets::storage::MetaDataDefinition::OgrMetaData(StaticMetaData {
                loading_info: OgrSourceDataset {
                    file_name: test_data!("vector/data/lonlat.csv").into(),
                    layer_name: "lonlat".to_string(),
                    data_type: Some(VectorDataType::MultiPoint),
                    time: OgrSourceDatasetTimeType::None,
                    default_geometry: None,
                    columns: Some(OgrSourceColumnSpec {
                        format_specifics: None,
                        x: "Longitude".to_string(),
                        y: Some("Latitude".to_string()),
                        float: vec![],
                        int: vec![],
                        text: vec![
                            "Latitude".to_string(),
                            "Longitude".to_string(),
                            "Name".to_string()
                        ],
                        bool: vec![],
                        datetime: vec![],
                        rename: None,
                    }),
                    force_ogr_time_filter: false,
                    force_ogr_spatial_filter: false,
                    on_error: OgrSourceErrorSpec::Ignore,
                    sql_query: None,
                    attribute_query: None,
                    cache_ttl: CacheTtlSeconds::default()
                },
                result_descriptor: VectorResultDescriptor {
                    data_type: VectorDataType::MultiPoint,
                    spatial_reference: SpatialReferenceOption::Unreferenced,
                    columns: [
                        (
                            "Latitude".to_string(),
                            VectorColumnInfo {
                                data_type: FeatureDataType::Text,
                                measurement: Measurement::Unitless
                            }
                        ),
                        (
                            "Longitude".to_string(),
                            VectorColumnInfo {
                                data_type: FeatureDataType::Text,
                                measurement: Measurement::Unitless
                            }
                        ),
                        (
                            "Name".to_string(),
                            VectorColumnInfo {
                                data_type: FeatureDataType::Text,
                                measurement: Measurement::Unitless
                            }
                        )
                    ]
                    .iter()
                    .cloned()
                    .collect(),
                    time: None,
                    bbox: None,
                },
                phantom: Default::default()
            })
        );
    }

    #[ge_context::test]
    async fn get_dataset(app_ctx: PostgresContext<NoTls>) -> Result<()> {
        let session = app_ctx.create_anonymous_session().await.unwrap();
        let ctx = app_ctx.session_context(session.clone());

        let descriptor = VectorResultDescriptor {
            data_type: VectorDataType::Data,
            spatial_reference: SpatialReferenceOption::Unreferenced,
            columns: Default::default(),
            time: None,
            bbox: None,
        };

        let ds = AddDataset {
            name: None,
            display_name: "OgrDataset".to_string(),
            description: "My Ogr dataset".to_string(),
            source_operator: "OgrSource".to_string(),
            symbology: None,
            provenance: None,
            tags: Some(vec!["upload".to_owned(), "test".to_owned()]),
        };

        let meta = crate::datasets::storage::MetaDataDefinition::OgrMetaData(StaticMetaData {
            loading_info: OgrSourceDataset {
                file_name: Default::default(),
                layer_name: String::new(),
                data_type: None,
                time: Default::default(),
                default_geometry: None,
                columns: None,
                force_ogr_time_filter: false,
                force_ogr_spatial_filter: false,
                on_error: OgrSourceErrorSpec::Ignore,
                sql_query: None,
                attribute_query: None,
                cache_ttl: CacheTtlSeconds::default(),
            },
            result_descriptor: descriptor,
            phantom: Default::default(),
        });

        let db = ctx.db();
        let DatasetIdAndName {
            id,
            name: dataset_name,
        } = db.add_dataset(ds.into(), meta).await?;

        let req = actix_web::test::TestRequest::get()
            .uri(&format!("/dataset/{dataset_name}"))
            .append_header((header::CONTENT_LENGTH, 0))
            .append_header((header::AUTHORIZATION, Bearer::new(session.id().to_string())));
        let res = send_test_request(req, app_ctx).await;

        let res_status = res.status();
        let res_body = serde_json::from_str::<Value>(&read_body_string(res).await).unwrap();
        assert_eq!(res_status, 200, "{res_body}");

        assert_eq!(
            res_body,
            json!({
                "name": dataset_name,
                "id": id,
                "displayName": "OgrDataset",
                "description": "My Ogr dataset",
                "resultDescriptor": {
                    "type": "vector",
                    "dataType": "Data",
                    "spatialReference": "",
                    "columns": {},
                    "time": null,
                    "bbox": null
                },
                "sourceOperator": "OgrSource",
                "symbology": null,
                "provenance": null,
                "tags": ["upload", "test"],
            })
        );

        Ok(())
    }

    #[ge_context::test]
    #[allow(clippy::too_many_lines)]
    async fn it_suggests_metadata(app_ctx: PostgresContext<NoTls>) -> Result<()> {
        let mut test_data = TestDataUploads::default(); // remember created folder and remove them on drop

        let session = app_ctx.create_anonymous_session().await.unwrap();

        let body = vec![(
            "test.json",
            r#"{
                "type": "FeatureCollection",
                "features": [
                  {
                    "type": "Feature",
                    "geometry": {
                      "type": "Point",
                      "coordinates": [
                        1,
                        1
                      ]
                    },
                    "properties": {
                      "name": "foo",
                      "id": 1
                    }
                  },
                  {
                    "type": "Feature",
                    "geometry": {
                      "type": "Point",
                      "coordinates": [
                        2,
                        2
                      ]
                    },
                    "properties": {
                      "name": "bar",
                      "id": 2
                    }
                  }
                ]
              }"#,
        )];

        let req = actix_web::test::TestRequest::post()
            .uri("/upload")
            .append_header((header::AUTHORIZATION, Bearer::new(session.id().to_string())))
            .set_multipart(body.clone());

        let res = send_test_request(req, app_ctx.clone()).await;

        assert_eq!(res.status(), 200);

        let upload: IdResponse<UploadId> = actix_web::test::read_body_json(res).await;
        test_data.uploads.push(upload.id);

        let upload_content =
            std::fs::read_to_string(upload.id.root_path().unwrap().join("test.json")).unwrap();

        assert_eq!(&upload_content, body[0].1);

        let req = actix_web::test::TestRequest::post()
            .uri("/dataset/suggest")
            .append_header((header::CONTENT_LENGTH, 0))
            .append_header((header::AUTHORIZATION, Bearer::new(session.id().to_string())))
            .set_json(SuggestMetaData {
                data_path: DataPath::Upload(upload.id),
                layer_name: None,
                main_file: None,
            });
        let res = send_test_request(req, app_ctx).await;

        let res_status = res.status();
        let res_body = read_body_string(res).await;
        assert_eq!(res_status, 200, "{res_body}");

        assert_eq!(
            serde_json::from_str::<serde_json::Value>(&res_body).unwrap(),
            json!({
              "mainFile": "test.json",
              "layerName": "test",
              "metaData": {
                "type": "OgrMetaData",
                "loadingInfo": {
                  "fileName": format!("test_upload/{}/test.json", upload.id),
                  "layerName": "test",
                  "dataType": "MultiPoint",
                  "time": {
                    "type": "none"
                  },
                  "defaultGeometry": null,
                  "columns": {
                    "formatSpecifics": null,
                    "x": "",
                    "y": null,
                    "int": [
                      "id"
                    ],
                    "float": [],
                    "text": [
                      "name"
                    ],
                    "bool": [],
                    "datetime": [],
                    "rename": null
                  },
                  "forceOgrTimeFilter": false,
                  "forceOgrSpatialFilter": false,
                  "onError": "ignore",
                  "sqlQuery": null,
                  "attributeQuery": null,
                  "cacheTtl": 0,
                },
                "resultDescriptor": {
                  "dataType": "MultiPoint",
                  "spatialReference": "EPSG:4326",
                  "columns": {
                    "id": {
                      "dataType": "int",
                      "measurement": {
                        "type": "unitless"
                      }
                    },
                    "name": {
                      "dataType": "text",
                      "measurement": {
                        "type": "unitless"
                      }
                    }
                  },
                  "time": null,
                  "bbox": null
                }
              }
            })
        );

        Ok(())
    }

    #[ge_context::test]
    async fn it_deletes_system_dataset(app_ctx: PostgresContext<NoTls>) -> Result<()> {
        let session = app_ctx.create_anonymous_session().await.unwrap();
        let ctx = app_ctx.session_context(session.clone());

        let volume = VolumeName("test_data".to_string());

        let mut meta_data = create_ndvi_meta_data();

        // make path relative to volume
        meta_data.params.file_path = "raster/modis_ndvi/MOD13A2_M_NDVI_%_START_TIME_%.TIFF".into();

        let create = CreateDataset {
            data_path: DataPath::Volume(volume.clone()),
            definition: DatasetDefinition {
                properties: AddDataset {
                    name: None,
                    display_name: "ndvi".to_string(),
                    description: "ndvi".to_string(),
                    source_operator: "GdalSource".to_string(),
                    symbology: None,
                    provenance: None,
                    tags: None,
                },
                meta_data: MetaDataDefinition::GdalMetaDataRegular(meta_data.into()),
            },
        };

        let req = actix_web::test::TestRequest::post()
            .uri("/dataset")
            .append_header((header::CONTENT_LENGTH, 0))
            .append_header((header::AUTHORIZATION, Bearer::new(session.id().to_string())))
            .append_header((header::CONTENT_TYPE, "application/json"))
            .set_payload(serde_json::to_string(&create)?);
        let res = send_test_request(req, app_ctx.clone()).await;

        let DatasetNameResponse { dataset_name } = actix_web::test::read_body_json(res).await;

        let db = ctx.db();
        let dataset_id = db
            .resolve_dataset_name_to_id(&dataset_name)
            .await
            .unwrap()
            .unwrap();
        assert!(db.load_dataset(&dataset_id).await.is_ok());

        let req = actix_web::test::TestRequest::delete()
            .uri(&format!("/dataset/{dataset_name}"))
            .append_header((header::CONTENT_LENGTH, 0))
            .append_header((header::AUTHORIZATION, Bearer::new(session.id().to_string())))
            .append_header((header::CONTENT_TYPE, "application/json"));

        let res = send_test_request(req, app_ctx.clone()).await;

        assert_eq!(res.status(), 200);

        assert!(db.load_dataset(&dataset_id).await.is_err());

        Ok(())
    }

    #[ge_context::test]
    async fn it_gets_loading_info(app_ctx: PostgresContext<NoTls>) -> Result<()> {
        let session = app_ctx.create_anonymous_session().await.unwrap();
        let ctx = app_ctx.session_context(session.clone());

        let descriptor = VectorResultDescriptor {
            data_type: VectorDataType::Data,
            spatial_reference: SpatialReferenceOption::Unreferenced,
            columns: Default::default(),
            time: None,
            bbox: None,
        };

        let ds = AddDataset {
            name: None,
            display_name: "OgrDataset".to_string(),
            description: "My Ogr dataset".to_string(),
            source_operator: "OgrSource".to_string(),
            symbology: None,
            provenance: None,
            tags: Some(vec!["upload".to_owned(), "test".to_owned()]),
        };

        let meta = crate::datasets::storage::MetaDataDefinition::OgrMetaData(StaticMetaData {
            loading_info: OgrSourceDataset {
                file_name: Default::default(),
                layer_name: String::new(),
                data_type: None,
                time: Default::default(),
                default_geometry: None,
                columns: None,
                force_ogr_time_filter: false,
                force_ogr_spatial_filter: false,
                on_error: OgrSourceErrorSpec::Ignore,
                sql_query: None,
                attribute_query: None,
                cache_ttl: CacheTtlSeconds::default(),
            },
            result_descriptor: descriptor,
            phantom: Default::default(),
        });

        let db = ctx.db();
        let DatasetIdAndName {
            id: _,
            name: dataset_name,
        } = db.add_dataset(ds.into(), meta).await?;

        let req = actix_web::test::TestRequest::get()
            .uri(&format!("/dataset/{dataset_name}/loadingInfo"))
            .append_header((header::CONTENT_LENGTH, 0))
            .append_header((header::AUTHORIZATION, Bearer::new(session.id().to_string())));
        let res = send_test_request(req, app_ctx).await;

        let res_status = res.status();
        let res_body = serde_json::from_str::<Value>(&read_body_string(res).await).unwrap();
        assert_eq!(res_status, 200, "{res_body}");

        assert_eq!(
            res_body,
            json!({
                "loadingInfo":  {
                    "attributeQuery": null,
                    "cacheTtl": 0,
                    "columns": null,
                    "dataType": null,
                    "defaultGeometry": null,
                    "fileName": "",
                    "forceOgrSpatialFilter": false,
                    "forceOgrTimeFilter": false,
                    "layerName": "",
                    "onError": "ignore",
                    "sqlQuery": null,
                    "time":  {
                        "type": "none"
                    }
                },
                 "resultDescriptor":  {
                    "bbox": null,
                    "columns":  {},
                    "dataType": "Data",
                    "spatialReference": "",
                    "time": null
                },
                "type": "OgrMetaData"
            })
        );

        Ok(())
    }

    #[ge_context::test]
    async fn it_updates_loading_info(app_ctx: PostgresContext<NoTls>) -> Result<()> {
        let session = app_ctx.create_anonymous_session().await.unwrap();
        let ctx = app_ctx.session_context(session.clone());

        let descriptor = VectorResultDescriptor {
            data_type: VectorDataType::Data,
            spatial_reference: SpatialReferenceOption::Unreferenced,
            columns: Default::default(),
            time: None,
            bbox: None,
        };

        let ds = AddDataset {
            name: None,
            display_name: "OgrDataset".to_string(),
            description: "My Ogr dataset".to_string(),
            source_operator: "OgrSource".to_string(),
            symbology: None,
            provenance: None,
            tags: Some(vec!["upload".to_owned(), "test".to_owned()]),
        };

        let meta = crate::datasets::storage::MetaDataDefinition::OgrMetaData(StaticMetaData {
            loading_info: OgrSourceDataset {
                file_name: Default::default(),
                layer_name: String::new(),
                data_type: None,
                time: Default::default(),
                default_geometry: None,
                columns: None,
                force_ogr_time_filter: false,
                force_ogr_spatial_filter: false,
                on_error: OgrSourceErrorSpec::Ignore,
                sql_query: None,
                attribute_query: None,
                cache_ttl: CacheTtlSeconds::default(),
            },
            result_descriptor: descriptor.clone(),
            phantom: Default::default(),
        });

        let db = ctx.db();
        let DatasetIdAndName {
            id,
            name: dataset_name,
        } = db.add_dataset(ds.into(), meta).await?;

        let update = crate::datasets::storage::MetaDataDefinition::OgrMetaData(StaticMetaData {
            loading_info: OgrSourceDataset {
                file_name: "foo.bar".into(),
                layer_name: "baz".to_string(),
                data_type: None,
                time: Default::default(),
                default_geometry: None,
                columns: None,
                force_ogr_time_filter: false,
                force_ogr_spatial_filter: false,
                on_error: OgrSourceErrorSpec::Ignore,
                sql_query: None,
                attribute_query: None,
                cache_ttl: CacheTtlSeconds::default(),
            },
            result_descriptor: descriptor,
            phantom: Default::default(),
        });

        let req = actix_web::test::TestRequest::put()
            .uri(&format!("/dataset/{dataset_name}/loadingInfo"))
            .append_header((header::CONTENT_LENGTH, 0))
            .append_header((header::AUTHORIZATION, Bearer::new(session.id().to_string())))
            .set_json(update.clone());

        let res = send_test_request(req, app_ctx).await;
        assert_eq!(res.status(), 200);

        let loading_info = db.load_loading_info(&id).await.unwrap();

        assert_eq!(loading_info, update);

        Ok(())
    }

    #[ge_context::test]
    async fn it_gets_updates_symbology(app_ctx: PostgresContext<NoTls>) -> Result<()> {
        let session = admin_login(&app_ctx).await;
        let ctx = app_ctx.session_context(session.clone());

        let DatasetIdAndName {
            id: dataset_id,
            name: dataset_name,
        } = add_file_definition_to_datasets(&ctx.db(), test_data!("dataset_defs/ndvi.json")).await;

        let symbology = Symbology::Raster(RasterSymbology {
            opacity: 1.0,
            raster_colorizer: RasterColorizer::SingleBand {
                band: 0,
                band_colorizer: geoengine_datatypes::operations::image::Colorizer::linear_gradient(
                    vec![
                        (0.0, RgbaColor::white())
                            .try_into()
                            .expect("valid breakpoint"),
                        (10_000.0, RgbaColor::black())
                            .try_into()
                            .expect("valid breakpoint"),
                    ],
                    RgbaColor::transparent(),
                    RgbaColor::white(),
                    RgbaColor::black(),
                )
                .expect("valid colorizer"),
            },
        });

        let req = actix_web::test::TestRequest::put()
            .uri(&format!("/dataset/{dataset_name}/symbology"))
            .append_header((header::CONTENT_LENGTH, 0))
            .append_header((header::AUTHORIZATION, Bearer::new(session.id().to_string())))
            .set_json(symbology.clone());
        let res = send_test_request(req, app_ctx).await;

        let res_status = res.status();
        assert_eq!(res_status, 200);

        let dataset = ctx.db().load_dataset(&dataset_id).await?;

        assert_eq!(dataset.symbology, Some(symbology));

        Ok(())
    }

    #[ge_context::test()]
    async fn it_updates_dataset(app_ctx: PostgresContext<NoTls>) -> Result<()> {
        let session = admin_login(&app_ctx).await;
        let ctx = app_ctx.session_context(session.clone());

        let DatasetIdAndName {
            id: dataset_id,
            name: dataset_name,
        } = add_file_definition_to_datasets(&ctx.db(), test_data!("dataset_defs/ndvi.json")).await;

        let update: UpdateDataset = UpdateDataset {
            name: DatasetName::new(None, "new_name"),
            display_name: "new display name".to_string(),
            description: "new description".to_string(),
            tags: vec!["foo".to_string(), "bar".to_string()],
        };

        let req = actix_web::test::TestRequest::post()
            .uri(&format!("/dataset/{dataset_name}"))
            .append_header((header::CONTENT_LENGTH, 0))
            .append_header((header::AUTHORIZATION, Bearer::new(session.id().to_string())))
            .set_json(update.clone());
        let res = send_test_request(req, app_ctx).await;

        let res_status = res.status();
        assert_eq!(res_status, 200);

        let dataset = ctx.db().load_dataset(&dataset_id).await?;

        assert_eq!(dataset.name, update.name);
        assert_eq!(dataset.display_name, update.display_name);
        assert_eq!(dataset.description, update.description);
        assert_eq!(dataset.tags, Some(update.tags));

        Ok(())
    }

    #[ge_context::test()]
    async fn it_updates_provenance(app_ctx: PostgresContext<NoTls>) -> Result<()> {
        let session = admin_login(&app_ctx).await;
        let ctx = app_ctx.session_context(session.clone());

        let DatasetIdAndName {
            id: dataset_id,
            name: dataset_name,
        } = add_file_definition_to_datasets(&ctx.db(), test_data!("dataset_defs/ndvi.json")).await;

        let provenances: Provenances = Provenances {
            provenances: vec![Provenance {
                citation: "foo".to_string(),
                license: "bar".to_string(),
                uri: "http://example.com".to_string(),
            }],
        };

        let req = actix_web::test::TestRequest::put()
            .uri(&format!("/dataset/{dataset_name}/provenance"))
            .append_header((header::CONTENT_LENGTH, 0))
            .append_header((header::AUTHORIZATION, Bearer::new(session.id().to_string())))
            .set_json(provenances.clone());
        let res = send_test_request(req, app_ctx).await;

        let res_status = res.status();
        assert_eq!(res_status, 200);

        let dataset = ctx.db().load_dataset(&dataset_id).await?;

        assert_eq!(
            dataset.provenance,
            Some(
                provenances
                    .provenances
                    .into_iter()
                    .map(Into::into)
                    .collect()
            )
        );

        Ok(())
    }

    // TODO: better way to get to the root of the project
    struct TestWorkdirChanger {
        package_dir: &'static str,
        modified: bool,
    }

    impl TestWorkdirChanger {
        fn go_to_workspace(package_dir: &'static str) -> Self {
            let mut working_dir = std::env::current_dir().unwrap();

            if !working_dir.ends_with(package_dir) {
                return Self {
                    package_dir,
                    modified: false,
                };
            }

            working_dir.pop();

            std::env::set_current_dir(working_dir).unwrap();

            Self {
                package_dir,
                modified: true,
            }
        }
    }

    impl Drop for TestWorkdirChanger {
        fn drop(&mut self) {
            if !self.modified {
                return;
            }

            let mut working_dir = std::env::current_dir().unwrap();
            working_dir.push(self.package_dir);
            std::env::set_current_dir(working_dir).unwrap();
        }
    }

    #[ge_context::test(test_execution = "serial")]
    async fn it_lists_layers(app_ctx: PostgresContext<NoTls>) {
        let changed_workdir = TestWorkdirChanger::go_to_workspace("services");

        let session = admin_login(&app_ctx).await;

        let volume_name = "test_data";
        let file_name = "vector%2Fdata%2Ftwo_layers.gpkg";

        let req = actix_web::test::TestRequest::get()
            .uri(&format!(
                "/dataset/volumes/{volume_name}/files/{file_name}/layers"
            ))
            .append_header((header::AUTHORIZATION, Bearer::new(session.id().to_string())));

        let res = send_test_request(req, app_ctx).await;

        assert_eq!(res.status(), 200, "{res:?}");

        let layers: VolumeFileLayersResponse = actix_web::test::read_body_json(res).await;

        assert_eq!(
            layers.layers,
            vec![
                "points_with_time".to_string(),
                "points_with_time_and_more".to_string(),
                "layer_styles".to_string() // TOOO: remove once internal/system layers are hidden
            ]
        );

        drop(changed_workdir);
    }

    /// override the pixel size since this test was designed for 600 x 600 pixel tiles
    fn create_dataset_tiling_specification() -> TilingSpecification {
        TilingSpecification {
            origin_coordinate: (0., 0.).into(),
            tile_size_in_pixels: GridShape2D::new([600, 600]),
        }
    }

    #[ge_context::test(tiling_spec = "create_dataset_tiling_specification")]
    async fn create_dataset(app_ctx: PostgresContext<NoTls>) -> Result<()> {
        let mut test_data = TestDataUploads::default(); // remember created folder and remove them on drop

        let session = app_ctx.create_anonymous_session().await.unwrap();
        let ctx = app_ctx.session_context(session.clone());

        let upload_id = upload_ne_10m_ports_files(app_ctx.clone(), session.id()).await?;
        test_data.uploads.push(upload_id);

        let dataset_name =
            construct_dataset_from_upload(app_ctx.clone(), upload_id, session.id()).await;
        let exe_ctx = ctx.execution_context()?;

        let source = make_ogr_source(
            &exe_ctx,
            geoengine_datatypes::dataset::NamedData::from(dataset_name).into(),
        )
        .await?;

        let query_processor = source.query_processor()?.multi_point().unwrap();
        let query_ctx = ctx.mock_query_context()?;

        let query = query_processor
            .query(
                VectorQueryRectangle {
                    spatial_bounds: BoundingBox2D::new((1.85, 50.88).into(), (4.82, 52.95).into())?,
                    time_interval: Default::default(),
                    spatial_resolution: SpatialResolution::new(1., 1.)?,
                    attributes: ColumnSelection::all(),
                },
                &query_ctx,
            )
            .await
            .unwrap();

        let result: Vec<MultiPointCollection> = query.try_collect().await?;

        let coords = result[0].coordinates();
        assert_eq!(coords.len(), 10);
        assert_eq!(
            coords,
            &[
                [2.933_686_69, 51.23].into(),
                [3.204_593_64_f64, 51.336_388_89].into(),
                [4.651_413_428, 51.805_833_33].into(),
                [4.11, 51.95].into(),
                [4.386_160_188, 50.886_111_11].into(),
                [3.767_373_38, 51.114_444_44].into(),
                [4.293_757_362, 51.297_777_78].into(),
                [1.850_176_678, 50.965_833_33].into(),
                [2.170_906_949, 51.021_666_67].into(),
                [4.292_873_969, 51.927_222_22].into(),
            ]
        );

        Ok(())
    }

    #[ge_context::test]
    async fn it_creates_volume_dataset(app_ctx: PostgresContext<NoTls>) -> Result<()> {
        let session = app_ctx.create_anonymous_session().await.unwrap();

        let volume = VolumeName("test_data".to_string());

        let mut meta_data = create_ndvi_meta_data();

        // make path relative to volume
        meta_data.params.file_path = "raster/modis_ndvi/MOD13A2_M_NDVI_%_START_TIME_%.TIFF".into();

        let create = CreateDataset {
            data_path: DataPath::Volume(volume.clone()),
            definition: DatasetDefinition {
                properties: AddDataset {
                    name: None,
                    display_name: "ndvi".to_string(),
                    description: "ndvi".to_string(),
                    source_operator: "GdalSource".to_string(),
                    symbology: None,
                    provenance: None,
                    tags: Some(vec!["upload".to_owned(), "test".to_owned()]),
                },
                meta_data: MetaDataDefinition::GdalMetaDataRegular(meta_data.into()),
            },
        };

        // create via admin session
        let admin_session = admin_login(&app_ctx).await;
        let req = actix_web::test::TestRequest::post()
            .uri("/dataset")
            .append_header((header::CONTENT_LENGTH, 0))
            .append_header((
                header::AUTHORIZATION,
                Bearer::new(admin_session.id().to_string()),
            ))
            .append_header((header::CONTENT_TYPE, "application/json"))
            .set_json(create);
        let res = send_test_request(req, app_ctx.clone()).await;
        assert_eq!(res.status(), 200);

        let DatasetNameResponse { dataset_name } = actix_web::test::read_body_json(res).await;

        let req = actix_web::test::TestRequest::get()
            .uri(&format!("/dataset/{dataset_name}"))
            .append_header((header::CONTENT_LENGTH, 0))
            .append_header((header::AUTHORIZATION, Bearer::new(session.id().to_string())));

        let res = send_test_request(req, app_ctx.clone()).await;
        assert_eq!(res.status(), 200);

        Ok(())
    }

    #[ge_context::test]
    async fn it_deletes_dataset(app_ctx: PostgresContext<NoTls>) -> Result<()> {
        let mut test_data = TestDataUploads::default(); // remember created folder and remove them on drop

        let session = app_ctx.create_anonymous_session().await.unwrap();
        let session_id = session.id();
        let ctx = app_ctx.session_context(session);

        let upload_id = upload_ne_10m_ports_files(app_ctx.clone(), session_id).await?;
        test_data.uploads.push(upload_id);

        let dataset_name =
            construct_dataset_from_upload(app_ctx.clone(), upload_id, session_id).await;

        let db = ctx.db();
        let dataset_id = db
            .resolve_dataset_name_to_id(&dataset_name)
            .await
            .unwrap()
            .unwrap();

        assert!(db.load_dataset(&dataset_id).await.is_ok());

        let req = actix_web::test::TestRequest::delete()
            .uri(&format!("/dataset/{dataset_name}"))
            .append_header((header::CONTENT_LENGTH, 0))
            .append_header((header::AUTHORIZATION, Bearer::new(session_id.to_string())))
            .append_header((header::CONTENT_TYPE, "application/json"));

        let res = send_test_request(req, app_ctx.clone()).await;

        assert_eq!(res.status(), 200, "response: {res:?}");

        assert!(db.load_dataset(&dataset_id).await.is_err());

        Ok(())
    }

    #[ge_context::test]
    async fn it_deletes_volume_dataset(app_ctx: PostgresContext<NoTls>) -> Result<()> {
        let volume = VolumeName("test_data".to_string());

        let mut meta_data = create_ndvi_meta_data();

        // make path relative to volume
        meta_data.params.file_path = "raster/modis_ndvi/MOD13A2_M_NDVI_%_START_TIME_%.TIFF".into();

        let create = CreateDataset {
            data_path: DataPath::Volume(volume.clone()),
            definition: DatasetDefinition {
                properties: AddDataset {
                    name: None,
                    display_name: "ndvi".to_string(),
                    description: "ndvi".to_string(),
                    source_operator: "GdalSource".to_string(),
                    symbology: None,
                    provenance: None,
                    tags: Some(vec!["upload".to_owned(), "test".to_owned()]),
                },
                meta_data: MetaDataDefinition::GdalMetaDataRegular(meta_data.into()),
            },
        };

        let session = admin_login(&app_ctx).await;
        let ctx = app_ctx.session_context(session.clone());

        let db = ctx.db();

        let req = actix_web::test::TestRequest::post()
            .uri("/dataset")
            .append_header((header::CONTENT_LENGTH, 0))
            .append_header((header::AUTHORIZATION, Bearer::new(session.id().to_string())))
            .append_header((header::CONTENT_TYPE, "application/json"))
            .set_payload(serde_json::to_string(&create)?);
        let res = send_test_request(req, app_ctx.clone()).await;

        let DatasetNameResponse { dataset_name } = actix_web::test::read_body_json(res).await;
        let dataset_id = db
            .resolve_dataset_name_to_id(&dataset_name)
            .await
            .unwrap()
            .unwrap();

        assert!(db.load_dataset(&dataset_id).await.is_ok());

        let req = actix_web::test::TestRequest::delete()
            .uri(&format!("/dataset/{dataset_name}"))
            .append_header((header::CONTENT_LENGTH, 0))
            .append_header((header::AUTHORIZATION, Bearer::new(session.id().to_string())))
            .append_header((header::CONTENT_TYPE, "application/json"));

        let res = send_test_request(req, app_ctx.clone()).await;

        assert_eq!(res.status(), 200);

        assert!(db.load_dataset(&dataset_id).await.is_err());

        Ok(())
    }
}<|MERGE_RESOLUTION|>--- conflicted
+++ resolved
@@ -1365,47 +1365,52 @@
 
 #[cfg(test)]
 mod tests {
+
     use super::*;
-    use crate::api::model::datatypes::NamedData;
-    use crate::api::model::responses::datasets::DatasetNameResponse;
-    use crate::api::model::responses::IdResponse;
-    use crate::api::model::services::{DatasetDefinition, Provenance};
-    use crate::contexts::PostgresContext;
-    use crate::contexts::{Session, SessionId};
-    use crate::datasets::storage::DatasetStore;
-    use crate::datasets::upload::{UploadId, VolumeName};
-    use crate::datasets::DatasetIdAndName;
-    use crate::error::Result;
-    use crate::ge_context;
-    use crate::projects::{PointSymbology, RasterSymbology, Symbology};
-    use crate::test_data;
-    use crate::users::UserAuth;
-    use crate::util::tests::admin_login;
-    use crate::util::tests::{
-        add_file_definition_to_datasets, read_body_json, read_body_string, send_test_request,
-        MockQueryContext, SetMultipartBody, TestDataUploads,
+    use crate::{
+        api::model::{
+            datatypes::NamedData,
+            responses::{datasets::DatasetNameResponse, IdResponse},
+            services::{DatasetDefinition, Provenance},
+        },
+        contexts::{PostgresContext, Session, SessionId},
+        datasets::{
+            storage::DatasetStore,
+            upload::{UploadId, VolumeName},
+            DatasetIdAndName,
+        },
+        error::Result,
+        ge_context,
+        projects::{PointSymbology, RasterSymbology, Symbology},
+        test_data,
+        users::UserAuth,
+        util::tests::{
+            add_file_definition_to_datasets, admin_login, read_body_json, read_body_string,
+            send_test_request, MockQueryContext, SetMultipartBody, TestDataUploads,
+        },
     };
     use actix_web;
     use actix_web::http::header;
     use actix_web_httpauth::headers::authorization::Bearer;
     use futures::TryStreamExt;
-    use geoengine_datatypes::collections::{
-        GeometryCollection, MultiPointCollection, VectorDataType,
+    use geoengine_datatypes::{
+        collections::{GeometryCollection, MultiPointCollection, VectorDataType},
+        operations::image::{RasterColorizer, RgbaColor},
+        primitives::{BoundingBox2D, ColumnSelection, SpatialQueryRectangle},
+        raster::{GridShape2D, TilingSpecification},
+        spatial_reference::SpatialReferenceOption,
     };
-    use geoengine_datatypes::operations::image::{RasterColorizer, RgbaColor};
-    use geoengine_datatypes::primitives::{BoundingBox2D, ColumnSelection, SpatialQueryRectangle};
-    use geoengine_datatypes::raster::{GridShape2D, TilingSpecification};
-    use geoengine_datatypes::spatial_reference::SpatialReferenceOption;
-    use geoengine_operators::engine::{
-        ExecutionContext, InitializedVectorOperator, QueryProcessor, StaticMetaData,
-        VectorOperator, VectorResultDescriptor, WorkflowOperatorPath,
+    use geoengine_operators::{
+        engine::{
+            ExecutionContext, InitializedVectorOperator, QueryProcessor, StaticMetaData,
+            VectorOperator, VectorResultDescriptor, WorkflowOperatorPath,
+        },
+        source::{OgrSource, OgrSourceDataset, OgrSourceErrorSpec, OgrSourceParameters},
+        util::gdal::create_ndvi_meta_data,
     };
-    use geoengine_operators::source::{
-        OgrSource, OgrSourceDataset, OgrSourceErrorSpec, OgrSourceParameters,
-    };
-    use geoengine_operators::util::gdal::create_ndvi_meta_data;
     use serde_json::{json, Value};
     use tokio_postgres::NoTls;
+    use uuid::Uuid;
 
     #[ge_context::test]
     #[allow(clippy::too_many_lines)]
@@ -1696,7 +1701,6 @@
         .map_err(Into::into)
     }
 
-<<<<<<< HEAD
     fn ctx_tiling_spec_600x600() -> TilingSpecification {
         TilingSpecification {
             tile_size_in_pixels: GridShape2D::new([600, 600]),
@@ -1707,29 +1711,29 @@
     async fn create_dataset(app_ctx: PostgresContext<NoTls>) -> Result<()> {
         let mut test_data = TestDataUploads::default(); // remember created folder and remove them on drop
 
-        let session_id = app_ctx.default_session_id().await;
-
-        let ctx = app_ctx.default_session_context().await?;
+        let session = app_ctx.create_anonymous_session().await.unwrap();
+        let session_id = session.id();
+        let session_context = app_ctx.session_context(session);
 
         let upload_id = upload_ne_10m_ports_files(app_ctx.clone(), session_id).await?;
         test_data.uploads.push(upload_id);
 
-        let _dataset_id =
+        let dataset_name =
             construct_dataset_from_upload(app_ctx.clone(), upload_id, session_id).await;
-        let exe_ctx = ctx.execution_context()?;
+        let exe_ctx = session_context.execution_context()?;
 
         let source = make_ogr_source(
             &exe_ctx,
             NamedData {
-                namespace: None,
+                namespace: dataset_name.namespace,
                 provider: None,
-                name: "uploaded_ne_10m_ports".to_string(),
+                name: dataset_name.name,
             },
         )
         .await?;
 
         let query_processor = source.query_processor()?.multi_point().unwrap();
-        let query_ctx = ctx.query_context()?;
+        let query_ctx = session_context.query_context(Uuid::new_v4(), Uuid::new_v4())?;
 
         let query = query_processor
             .query(
@@ -1770,8 +1774,6 @@
         Ok(())
     }
 
-=======
->>>>>>> 22fe2f6b
     #[ge_context::test]
     async fn it_creates_system_dataset(app_ctx: PostgresContext<NoTls>) -> Result<()> {
         let session = app_ctx.create_anonymous_session().await.unwrap();
@@ -2977,13 +2979,12 @@
     /// override the pixel size since this test was designed for 600 x 600 pixel tiles
     fn create_dataset_tiling_specification() -> TilingSpecification {
         TilingSpecification {
-            origin_coordinate: (0., 0.).into(),
             tile_size_in_pixels: GridShape2D::new([600, 600]),
         }
     }
 
     #[ge_context::test(tiling_spec = "create_dataset_tiling_specification")]
-    async fn create_dataset(app_ctx: PostgresContext<NoTls>) -> Result<()> {
+    async fn create_datasets(app_ctx: PostgresContext<NoTls>) -> Result<()> {
         let mut test_data = TestDataUploads::default(); // remember created folder and remove them on drop
 
         let session = app_ctx.create_anonymous_session().await.unwrap();
@@ -3007,12 +3008,11 @@
 
         let query = query_processor
             .query(
-                VectorQueryRectangle {
-                    spatial_bounds: BoundingBox2D::new((1.85, 50.88).into(), (4.82, 52.95).into())?,
-                    time_interval: Default::default(),
-                    spatial_resolution: SpatialResolution::new(1., 1.)?,
-                    attributes: ColumnSelection::all(),
-                },
+                VectorQueryRectangle::with_bounds(
+                    BoundingBox2D::new((1.85, 50.88).into(), (4.82, 52.95).into())?,
+                    Default::default(),
+                    ColumnSelection::all(),
+                ),
                 &query_ctx,
             )
             .await
