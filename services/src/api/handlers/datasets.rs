use crate::{
    api::model::{
        operators::{GdalLoadingInfoTemporalSlice, GdalMetaDataList},
<<<<<<< HEAD
        responses::{
            datasets::{errors::*, DatasetNameResponse},
            ErrorResponse,
        },
=======
        responses::datasets::{DatasetNameResponse, errors::*},
>>>>>>> 55ff63a6
        services::{
            AddDataset, CreateDataset, DataPath, DatasetDefinition, MetaDataDefinition,
            MetaDataSuggestion, Provenances, UpdateDataset, Volume,
        },
    },
    config::{Data, get_config_element},
    contexts::{ApplicationContext, SessionContext},
    datasets::{
<<<<<<< HEAD
        listing::{DatasetListOptions, DatasetListing, DatasetProvider},
        storage::{AutoCreateDataset, Dataset, DatasetStore, SuggestMetaData},
        upload::{AdjustFilePath, Upload, UploadDb, UploadId, UploadRootPath, VolumeName, Volumes},
        DatasetName,
=======
        DatasetName,
        listing::{DatasetListOptions, DatasetProvider},
        storage::{AutoCreateDataset, DatasetStore, SuggestMetaData},
        upload::{
            AdjustFilePath, Upload, UploadDb, UploadId, UploadRootPath, Volume, VolumeName, Volumes,
        },
>>>>>>> 55ff63a6
    },
    error::{self, Error, Result},
    permissions::{Permission, PermissionDb, Role},
    projects::Symbology,
    util::{
        extractors::{ValidatedJson, ValidatedQuery},
        path_with_base_path,
    },
};
use actix_web::{FromRequest, HttpResponse, HttpResponseBuilder, Responder, web};
use gdal::{
<<<<<<< HEAD
    vector::{Layer, LayerAccess, OGRFieldType},
    DatasetOptions,
=======
    Dataset, DatasetOptions,
    vector::{Layer, LayerAccess, OGRFieldType},
>>>>>>> 55ff63a6
};
use geoengine_datatypes::{
    collections::VectorDataType,
    error::BoxedResultExt,
    primitives::{
        CacheTtlSeconds, FeatureDataType, Measurement, TimeInterval, VectorQueryRectangle,
    },
    spatial_reference::{SpatialReference, SpatialReferenceOption},
};
use geoengine_operators::{
    engine::{StaticMetaData, VectorColumnInfo, VectorResultDescriptor},
    source::{
        OgrSourceColumnSpec, OgrSourceDataset, OgrSourceDatasetTimeType, OgrSourceDurationSpec,
        OgrSourceErrorSpec, OgrSourceTimeFormat,
    },
    util::gdal::{
        gdal_open_dataset, gdal_open_dataset_ex, gdal_parameters_from_dataset,
        raster_descriptor_from_dataset,
    },
};
use serde::{Deserialize, Serialize};
use snafu::ResultExt;
use std::{
    collections::HashMap,
    convert::{TryFrom, TryInto},
    path::Path,
};
use utoipa::{ToResponse, ToSchema};

pub(crate) fn init_dataset_routes<C>(cfg: &mut web::ServiceConfig)
where
    C: ApplicationContext,
    C::Session: FromRequest,
{
    cfg.service(
        web::scope("/dataset")
            .service(
                web::resource("/suggest").route(web::post().to(suggest_meta_data_handler::<C>)),
            )
            .service(web::resource("/auto").route(web::post().to(auto_create_dataset_handler::<C>)))
            .service(
                web::resource("/volumes/{volume_name}/files/{file_name}/layers")
                    .route(web::get().to(list_volume_file_layers_handler::<C>)),
            )
            .service(web::resource("/volumes").route(web::get().to(list_volumes_handler::<C>)))
            .service(
                web::resource("/{dataset}/loadingInfo")
                    .route(web::get().to(get_loading_info_handler::<C>))
                    .route(web::put().to(update_loading_info_handler::<C>)),
            )
            .service(
                web::resource("/{dataset}/symbology")
                    .route(web::put().to(update_dataset_symbology_handler::<C>)),
            )
            .service(
                web::resource("/{dataset}/provenance")
                    .route(web::put().to(update_dataset_provenance_handler::<C>)),
            )
            .service(
                web::resource("/{dataset}")
                    .route(web::get().to(get_dataset_handler::<C>))
                    .route(web::post().to(update_dataset_handler::<C>))
                    .route(web::delete().to(delete_dataset_handler::<C>)),
            )
            .service(web::resource("").route(web::post().to(create_dataset_handler::<C>))), // must come last to not match other routes
    )
    .service(web::resource("/datasets").route(web::get().to(list_datasets_handler::<C>)));
}

/// Lists available volumes.
#[utoipa::path(
    tag = "Datasets",
    get,
    path = "/dataset/volumes",
    responses(
        (status = 200, description = "OK", body = [Volume],
            example = json!([
                {
                    "name": "test_data",
                    "path": "./test_data/"
                }
            ])
        ),
        (status = 401, response = crate::api::model::responses::UnauthorizedAdminResponse)
    ),
    security(
        ("session_token" = [])
    )
)]
#[allow(clippy::unused_async)]
pub async fn list_volumes_handler<C: ApplicationContext>(
    app_ctx: web::Data<C>,
    session: C::Session,
) -> Result<impl Responder> {
    let volumes = app_ctx.session_context(session).volumes()?;
    Ok(web::Json(volumes))
}

/// Lists available datasets.
#[utoipa::path(
    tag = "Datasets",
    get,
    path = "/datasets",
    responses(
        (status = 200, description = "OK", body = [DatasetListing],
            example = json!([
                {
                    "id": {
                        "internal": "9c874b9e-cea0-4553-b727-a13cb26ae4bb"
                    },
                    "name": "Germany",
                    "description": "Boundaries of Germany",
                    "tags": [],
                    "sourceOperator": "OgrSource",
                    "resultDescriptor": {
                        "vector": {
                            "dataType": "MultiPolygon",
                            "spatialReference": "EPSG:4326",
                            "columns": {}
                        }
                    }
                }
            ])
        ),
        (status = 400, response = crate::api::model::responses::BadRequestQueryResponse),
        (status = 401, response = crate::api::model::responses::UnauthorizedUserResponse)
    ),
    params(
        DatasetListOptions
    ),
    security(
        ("session_token" = [])
    )
)]
pub async fn list_datasets_handler<C: ApplicationContext>(
    session: C::Session,
    app_ctx: web::Data<C>,
    options: ValidatedQuery<DatasetListOptions>,
) -> Result<impl Responder> {
    let options = options.into_inner();
    let list = app_ctx
        .session_context(session)
        .db()
        .list_datasets(options)
        .await?;
    Ok(web::Json(list))
}

/// Retrieves details about a dataset using the internal name.
#[utoipa::path(
    tag = "Datasets",
    get,
    path = "/dataset/{dataset}",
    responses(
        (status = 200, description = "OK", body = Dataset,
            example = json!({
                "id": {
                    "internal": "9c874b9e-cea0-4553-b727-a13cb26ae4bb"
                },
                "name": "Germany",
                "description": "Boundaries of Germany",
                "resultDescriptor": {
                    "vector": {
                        "dataType": "MultiPolygon",
                        "spatialReference": "EPSG:4326",
                        "columns": {}
                    }
                },
                "sourceOperator": "OgrSource"
            })
        ),
        (status = 400, description = "Bad request", body = ErrorResponse, examples(
            ("Referenced an unknown dataset" = (value = json!({
                "error": "CannotLoadDataset",
                "message": "CannotLoadDataset: UnknownDatasetName"
            })))
        )),
        (status = 401, response = crate::api::model::responses::UnauthorizedUserResponse)
    ),
    params(
        ("dataset" = DatasetName, description = "Dataset Name")
    ),
    security(
        ("session_token" = [])
    )
)]
pub async fn get_dataset_handler<C: ApplicationContext>(
    dataset: web::Path<DatasetName>,
    session: C::Session,
    app_ctx: web::Data<C>,
) -> Result<impl Responder, GetDatasetError> {
    let session_ctx = app_ctx.session_context(session).db();

    let real_dataset = dataset.into_inner();

    let dataset_id = session_ctx
        .resolve_dataset_name_to_id(&real_dataset)
        .await
        .context(CannotLoadDataset)?;

    // handle the case where the dataset name is not known
    let dataset_id = dataset_id
        .ok_or(error::Error::UnknownDatasetName {
            dataset_name: real_dataset.to_string(),
        })
        .context(CannotLoadDataset)?;

    let dataset = session_ctx
        .load_dataset(&dataset_id)
        .await
        .context(CannotLoadDataset)?;

    Ok(web::Json(dataset))
}

/// Update details about a dataset using the internal name.
#[utoipa::path(
    tag = "Datasets",
    post,
    path = "/dataset/{dataset}",
    request_body = UpdateDataset,
    responses(
        (status = 200, description = "OK" ),
        (status = 400, description = "Bad request", body = ErrorResponse, examples(
            ("Referenced an unknown dataset" = (value = json!({
                "error": "CannotLoadDataset",
                "message": "CannotLoadDataset: UnknownDatasetName"
            })))
        )),
        (status = 401, response = crate::api::model::responses::UnauthorizedUserResponse)
    ),
    params(
        ("dataset" = DatasetName, description = "Dataset Name"),
    ),
    security(
        ("session_token" = [])
    )
)]
pub async fn update_dataset_handler<C: ApplicationContext>(
    dataset: web::Path<DatasetName>,
    session: C::Session,
    app_ctx: web::Data<C>,
    update: ValidatedJson<UpdateDataset>,
) -> Result<impl Responder, UpdateDatasetError> {
    let session_ctx = app_ctx.session_context(session).db();

    let real_dataset = dataset.into_inner();

    let dataset_id = session_ctx
        .resolve_dataset_name_to_id(&real_dataset)
        .await
        .context(CannotLoadDatasetForUpdate)?;

    // handle the case where the dataset name is not known
    let dataset_id = dataset_id
        .ok_or(error::Error::UnknownDatasetName {
            dataset_name: real_dataset.to_string(),
        })
        .context(CannotLoadDatasetForUpdate)?;

    session_ctx
        .update_dataset(dataset_id, update.into_inner())
        .await
        .context(CannotUpdateDataset)?;

    Ok(HttpResponse::Ok())
}

/// Retrieves the loading information of a dataset
#[utoipa::path(
    tag = "Datasets",
    get,
    path = "/dataset/{dataset}/loadingInfo",
    responses(
        (status = 200, description = "OK", body = MetaDataDefinition)
    ),
    params(
        ("dataset" = DatasetName, description = "Dataset Name")
    ),
    security(
        ("session_token" = [])
    )
)]
pub async fn get_loading_info_handler<C: ApplicationContext>(
    dataset: web::Path<DatasetName>,
    session: C::Session,
    app_ctx: web::Data<C>,
) -> Result<web::Json<MetaDataDefinition>> {
    let session_ctx = app_ctx.session_context(session).db();

    let real_dataset = dataset.into_inner();

    let dataset_id = session_ctx
        .resolve_dataset_name_to_id(&real_dataset)
        .await?;

    // handle the case where the dataset name is not known
    let dataset_id = dataset_id.ok_or(error::Error::UnknownDatasetName {
        dataset_name: real_dataset.to_string(),
    })?;

    let dataset = session_ctx.load_loading_info(&dataset_id).await?;

    Ok(web::Json(dataset.into()))
}

/// Updates the dataset's loading info
#[utoipa::path(
    tag = "Datasets",
    put,
    path = "/dataset/{dataset}/loadingInfo",
    request_body = MetaDataDefinition,
    responses(
        (status = 200, description = "OK"),
        (status = 400, description = "Bad request", body = ErrorResponse),
        (status = 401, response = crate::api::model::responses::UnauthorizedUserResponse)
    ),
    params(
        ("dataset" = DatasetName, description = "Dataset Name"),
    ),
    security(
        ("session_token" = [])
    )
)]
pub async fn update_loading_info_handler<C: ApplicationContext>(
    session: C::Session,
    app_ctx: web::Data<C>,
    dataset: web::Path<DatasetName>,
    meta_data: web::Json<MetaDataDefinition>,
) -> Result<HttpResponse> {
    let session_ctx = app_ctx.session_context(session).db();

    let real_dataset = dataset.into_inner();

    let dataset_id = session_ctx
        .resolve_dataset_name_to_id(&real_dataset)
        .await?;

    // handle the case where the dataset name is not known
    let dataset_id = dataset_id.ok_or(error::Error::UnknownDatasetName {
        dataset_name: real_dataset.to_string(),
    })?;

    session_ctx
        .update_dataset_loading_info(dataset_id, &meta_data.into_inner().into())
        .await?;

    Ok(HttpResponse::Ok().finish())
}

/// Updates the dataset's symbology
#[utoipa::path(
    tag = "Datasets",
    put,
    path = "/dataset/{dataset}/symbology",
    request_body = Symbology,
    responses(
        (status = 200, description = "OK"),
        (status = 400, description = "Bad request", body = ErrorResponse),
        (status = 401, response = crate::api::model::responses::UnauthorizedUserResponse)
    ),
    params(
        ("dataset" = DatasetName, description = "Dataset Name"),
    ),
    security(
        ("session_token" = [])
    )
)]
pub async fn update_dataset_symbology_handler<C: ApplicationContext>(
    session: C::Session,
    app_ctx: web::Data<C>,
    dataset: web::Path<DatasetName>,
    symbology: web::Json<Symbology>,
) -> Result<impl Responder> {
    let session_ctx = app_ctx.session_context(session).db();

    let real_dataset = dataset.into_inner();

    let dataset_id = session_ctx
        .resolve_dataset_name_to_id(&real_dataset)
        .await?;

    // handle the case where the dataset name is not known
    let dataset_id = dataset_id.ok_or(error::Error::UnknownDatasetName {
        dataset_name: real_dataset.to_string(),
    })?;

    session_ctx
        .update_dataset_symbology(dataset_id, &symbology.into_inner())
        .await?;

    Ok(HttpResponse::Ok())
}

// Updates the dataset's provenance
#[utoipa::path(
    tag = "Datasets",
    put,
    path = "/dataset/{dataset}/provenance",
    request_body = Provenances,
    responses(
        (status = 200, description = "OK"),
        (status = 400, description = "Bad request", body = ErrorResponse),
        (status = 401, response = crate::api::model::responses::UnauthorizedUserResponse)
    ),
    params(
        ("dataset" = DatasetName, description = "Dataset Name"),
    ),
    security(
        ("session_token" = [])
    )
)]
pub async fn update_dataset_provenance_handler<C: ApplicationContext>(
    session: C::Session,
    app_ctx: web::Data<C>,
    dataset: web::Path<DatasetName>,
    provenance: ValidatedJson<Provenances>,
) -> Result<HttpResponseBuilder> {
    let session_ctx = app_ctx.session_context(session).db();

    let real_dataset = dataset.into_inner();

    let dataset_id = session_ctx
        .resolve_dataset_name_to_id(&real_dataset)
        .await?;

    // handle the case where the dataset name is not known
    let dataset_id = dataset_id.ok_or(error::Error::UnknownDatasetName {
        dataset_name: real_dataset.to_string(),
    })?;

    let provenance = provenance
        .into_inner()
        .provenances
        .into_iter()
        .map(Into::into)
        .collect::<Vec<_>>();

    session_ctx
        .update_dataset_provenance(dataset_id, &provenance)
        .await?;

    Ok(HttpResponse::Ok())
}

pub async fn create_upload_dataset<C: ApplicationContext>(
    session: C::Session,
    app_ctx: web::Data<C>,
    upload_id: UploadId,
    mut definition: DatasetDefinition,
) -> Result<web::Json<DatasetNameResponse>, CreateDatasetError> {
    let db = app_ctx.session_context(session).db();
    let upload = db.load_upload(upload_id).await.context(UploadNotFound)?;

    add_tag(&mut definition.properties, "upload".to_owned());

    adjust_meta_data_path(&mut definition.meta_data, &upload)
        .context(CannotResolveUploadFilePath)?;

    let result = db
        .add_dataset(definition.properties.into(), definition.meta_data.into())
        .await
        .context(CannotCreateDataset)?;

    Ok(web::Json(result.name.into()))
}

pub fn adjust_meta_data_path<A: AdjustFilePath>(
    meta: &mut MetaDataDefinition,
    adjust: &A,
) -> Result<()> {
    match meta {
        MetaDataDefinition::MockMetaData(_) => {}
        MetaDataDefinition::OgrMetaData(m) => {
            m.loading_info.file_name = adjust.adjust_file_path(&m.loading_info.file_name)?;
        }
        MetaDataDefinition::GdalMetaDataRegular(m) => {
            m.params.file_path = adjust.adjust_file_path(&m.params.file_path)?;
        }
        MetaDataDefinition::GdalStatic(m) => {
            m.params.file_path = adjust.adjust_file_path(&m.params.file_path)?;
        }
        MetaDataDefinition::GdalMetadataNetCdfCf(m) => {
            m.params.file_path = adjust.adjust_file_path(&m.params.file_path)?;
        }
        MetaDataDefinition::GdalMetaDataList(m) => {
            for p in &mut m.params {
                if let Some(ref mut params) = p.params {
                    params.file_path = adjust.adjust_file_path(&params.file_path)?;
                }
            }
        }
    }
    Ok(())
}

/// Add the upload tag to the dataset properties.
/// If the tag already exists, it will not be added again.
pub fn add_tag(properties: &mut AddDataset, tag: String) {
    if let Some(ref mut tags) = properties.tags {
        if !tags.contains(&tag) {
            tags.push(tag);
        }
    } else {
        properties.tags = Some(vec![tag]);
    }
}

/// Creates a new dataset using previously uploaded files.
/// The format of the files will be automatically detected when possible.
#[utoipa::path(
    tag = "Datasets",
    post,
    path = "/dataset/auto",
    request_body = AutoCreateDataset,
    responses(
        (status = 200, body = DatasetNameResponse),
        (status = 400, description = "Bad request", body = ErrorResponse, examples(
            ("Body is invalid json" = (value = json!({
                "error": "BodyDeserializeError",
                "message": "expected `,` or `}` at line 13 column 7"
            }))),
            ("Failed to read body" = (value = json!({
                "error": "Payload",
                "message": "Error that occur during reading payload: Can not decode content-encoding."
            }))),
            ("Referenced an unknown upload" = (value = json!({
                "error": "UnknownUploadId",
                "message": "Unknown upload id"
            }))),
            ("Dataset name is empty" = (value = json!({
                "error": "InvalidDatasetName",
                "message": "Invalid dataset name"
            }))),
            ("Upload filename is invalid" = (value = json!({
                "error": "InvalidUploadFileName",
                "message": "Invalid upload file name"
            }))),
            ("File does not exist" = (value = json!({
                "error": "GdalError",
                "message": "GdalError: GDAL method 'GDALOpenEx' returned a NULL pointer. Error msg: 'upload/0bdd1062-7796-4d44-a655-e548144281a6/asdf: No such file or directory'"
            }))),
            ("Dataset has no auto-importable layer" = (value = json!({
                "error": "DatasetHasNoAutoImportableLayer",
                "message": "Dataset has no auto importable layer"
            })))
        )),
        (status = 401, response = crate::api::model::responses::UnauthorizedUserResponse),
        (status = 413, response = crate::api::model::responses::PayloadTooLargeResponse),
        (status = 415, response = crate::api::model::responses::UnsupportedMediaTypeForJsonResponse)
    ),
    security(
        ("session_token" = [])
    )
)]
pub async fn auto_create_dataset_handler<C: ApplicationContext>(
    session: C::Session,
    app_ctx: web::Data<C>,
    create: ValidatedJson<AutoCreateDataset>,
) -> Result<web::Json<DatasetNameResponse>> {
    let db = app_ctx.session_context(session).db();
    let upload = db.load_upload(create.upload).await?;

    let create = create.into_inner();

    let main_file_path = upload.id.root_path()?.join(&create.main_file);
    let meta_data = auto_detect_vector_meta_data_definition(&main_file_path, &create.layer_name)?;
    let meta_data = crate::datasets::storage::MetaDataDefinition::OgrMetaData(meta_data);

    let properties = AddDataset {
        name: None,
        display_name: create.dataset_name,
        description: create.dataset_description,
        source_operator: meta_data.source_operator_type().to_owned(),
        symbology: None,
        provenance: None,
        tags: Some(vec!["upload".to_owned(), "auto".to_owned()]),
    };

    let result = db.add_dataset(properties.into(), meta_data).await?;

    Ok(web::Json(result.name.into()))
}

/// Inspects an upload and suggests metadata that can be used when creating a new dataset based on it.
/// Tries to automatically detect the main file and layer name if not specified.
#[utoipa::path(
    tag = "Datasets",
    post,
    path = "/dataset/suggest",
    request_body = SuggestMetaData,
    responses(
        (status = 200, description = "OK", body = MetaDataSuggestion,
            example = json!({
                "mainFile": "germany_polygon.gpkg",
                "metaData": {
                    "type": "OgrMetaData",
                    "loadingInfo": {
                        "fileName": "upload/23c9ea9e-15d6-453b-a243-1390967a5669/germany_polygon.gpkg",
                        "layerName": "test_germany",
                        "dataType": "MultiPolygon",
                        "time": {
                            "type": "none"
                        },
                        "defaultGeometry": null,
                        "columns": {
                            "formatSpecifics": null,
                            "x": "",
                            "y": null,
                            "int": [],
                            "float": [],
                            "text": [],
                            "bool": [],
                            "datetime": [],
                            "rename": null
                        },
                        "forceOgrTimeFilter": false,
                        "forceOgrSpatialFilter": false,
                        "onError": "ignore",
                        "sqlQuery": null,
                        "attributeQuery": null
                    },
                    "resultDescriptor": {
                        "dataType": "MultiPolygon",
                        "spatialReference": "EPSG:4326",
                        "columns": {},
                        "time": null,
                        "bbox": null
                    }
                }
            })
        ),
        (status = 400, description = "Bad request", body = ErrorResponse, examples(
            ("Missing field in query string" = (value = json!({
                "error": "UnableToParseQueryString",
                "message": "Unable to parse query string: missing field `offset`"
            }))),
            ("Number in query string contains letters" = (value = json!({
                "error": "UnableToParseQueryString",
                "message": "Unable to parse query string: invalid digit found in string"
            }))),
            ("Referenced an unknown upload" = (value = json!({
                "error": "UnknownUploadId",
                "message": "Unknown upload id"
            }))),
            ("No suitable mainfile found" = (value = json!({
                "error": "NoMainFileCandidateFound",
                "message": "No main file candidate found"
            }))),
            ("File does not exist" = (value = json!({
                "error": "GdalError",
                "message": "GdalError: GDAL method 'GDALOpenEx' returned a NULL pointer. Error msg: 'upload/0bdd1062-7796-4d44-a655-e548144281a6/asdf: No such file or directory'"
            }))),
            ("Dataset has no auto-importable layer" = (value = json!({
                "error": "DatasetHasNoAutoImportableLayer",
                "message": "Dataset has no auto importable layer"
            })))
        )),
        (status = 401, response = crate::api::model::responses::UnauthorizedUserResponse)
    ),
    security(
        ("session_token" = [])
    )
)]
pub async fn suggest_meta_data_handler<C: ApplicationContext>(
    session: C::Session,
    app_ctx: web::Data<C>,
    suggest: web::Json<SuggestMetaData>,
) -> Result<impl Responder> {
    let suggest = suggest.into_inner();

    let (root_path, main_file) = match suggest.data_path {
        DataPath::Upload(upload) => {
            let upload = app_ctx
                .session_context(session)
                .db()
                .load_upload(upload)
                .await?;

            let main_file = suggest
                .main_file
                .or_else(|| suggest_main_file(&upload))
                .ok_or(error::Error::NoMainFileCandidateFound)?;

            let root_path = upload.id.root_path()?;

            (root_path, main_file)
        }
        DataPath::Volume(volume) => {
            let main_file = suggest
                .main_file
                .ok_or(error::Error::NoMainFileCandidateFound)?;

            let volumes = Volumes::default();

            let root_path = volumes.volumes.iter().find(|v| v.name == volume).ok_or(
                crate::error::Error::UnknownVolumeName {
                    volume_name: volume.0,
                },
            )?;

            (root_path.path.clone(), main_file)
        }
    };

    let layer_name = suggest.layer_name;

    let main_file_path = path_with_base_path(&root_path, Path::new(&main_file))?;

    let dataset = gdal_open_dataset(&main_file_path)?;

    if dataset.layer_count() > 0 {
        let meta_data = auto_detect_vector_meta_data_definition(&main_file_path, &layer_name)?;

        let layer_name = meta_data.loading_info.layer_name.clone();

        let meta_data = crate::datasets::storage::MetaDataDefinition::OgrMetaData(meta_data);

        Ok(web::Json(MetaDataSuggestion {
            main_file,
            layer_name,
            meta_data: meta_data.into(),
        }))
    } else {
        let mut gdal_params =
            gdal_parameters_from_dataset(&dataset, 1, &main_file_path, None, None)?;
        if let Ok(relative_path) = gdal_params.file_path.strip_prefix(root_path) {
            gdal_params.file_path = relative_path.to_path_buf();
        }
        let result_descriptor = raster_descriptor_from_dataset(&dataset, 1)?;

        Ok(web::Json(MetaDataSuggestion {
            main_file,
            layer_name: String::new(),
            meta_data: MetaDataDefinition::GdalMetaDataList(GdalMetaDataList {
                r#type: Default::default(),
                result_descriptor: result_descriptor.into(),
                params: vec![GdalLoadingInfoTemporalSlice {
                    time: TimeInterval::default().into(),
                    params: Some(gdal_params.into()),
                    cache_ttl: CacheTtlSeconds::default().into(),
                }],
            }),
        }))
    }
}

fn suggest_main_file(upload: &Upload) -> Option<String> {
    let known_extensions = ["csv", "shp", "json", "geojson", "gpkg", "sqlite"]; // TODO: rasters

    if upload.files.len() == 1 {
        return Some(upload.files[0].name.clone());
    }

    let mut sorted_files = upload.files.clone();
    sorted_files.sort_by(|a, b| b.byte_size.cmp(&a.byte_size));

    for file in sorted_files {
        if known_extensions.iter().any(|ext| file.name.ends_with(ext)) {
            return Some(file.name);
        }
    }
    None
}

#[allow(clippy::ref_option)]
fn select_layer_from_dataset<'a>(
    dataset: &'a gdal::Dataset,
    layer_name: &Option<String>,
) -> Result<Layer<'a>> {
    if let Some(layer_name) = layer_name {
        dataset.layer_by_name(layer_name).map_err(|_| {
            crate::error::Error::DatasetInvalidLayerName {
                layer_name: layer_name.clone(),
            }
        })
    } else {
        dataset
            .layer(0)
            .map_err(|_| crate::error::Error::DatasetHasNoAutoImportableLayer)
    }
}

#[allow(clippy::ref_option)]
fn auto_detect_vector_meta_data_definition(
    main_file_path: &Path,
    layer_name: &Option<String>,
) -> Result<StaticMetaData<OgrSourceDataset, VectorResultDescriptor, VectorQueryRectangle>> {
    let dataset = gdal_open_dataset(main_file_path)?;

    auto_detect_vector_meta_data_definition_from_dataset(&dataset, main_file_path, layer_name)
}

#[allow(clippy::ref_option)]
fn auto_detect_vector_meta_data_definition_from_dataset(
    dataset: &gdal::Dataset,
    main_file_path: &Path,
    layer_name: &Option<String>,
) -> Result<StaticMetaData<OgrSourceDataset, VectorResultDescriptor, VectorQueryRectangle>> {
    let layer = select_layer_from_dataset(dataset, layer_name)?;

    let columns_map = detect_columns(&layer);
    let columns_vecs = column_map_to_column_vecs(&columns_map);

    let mut geometry = detect_vector_geometry(&layer);
    let mut x = String::new();
    let mut y: Option<String> = None;

    if geometry.data_type == VectorDataType::Data {
        // help Gdal detecting geometry
        if let Some(auto_detect) = gdal_autodetect(main_file_path, &columns_vecs.text) {
            let layer = select_layer_from_dataset(&auto_detect.dataset, layer_name)?;
            geometry = detect_vector_geometry(&layer);
            if geometry.data_type != VectorDataType::Data {
                x = auto_detect.x;
                y = auto_detect.y;
            }
        }
    }

    let time = detect_time_type(&columns_vecs);

    Ok(StaticMetaData::<_, _, VectorQueryRectangle> {
        loading_info: OgrSourceDataset {
            file_name: main_file_path.into(),
            layer_name: geometry.layer_name.unwrap_or_else(|| layer.name()),
            data_type: Some(geometry.data_type),
            time,
            default_geometry: None,
            columns: Some(OgrSourceColumnSpec {
                format_specifics: None,
                x,
                y,
                int: columns_vecs.int,
                float: columns_vecs.float,
                text: columns_vecs.text,
                bool: vec![],
                datetime: columns_vecs.date,
                rename: None,
            }),
            force_ogr_time_filter: false,
            force_ogr_spatial_filter: false,
            on_error: OgrSourceErrorSpec::Ignore,
            sql_query: None,
            attribute_query: None,
            cache_ttl: CacheTtlSeconds::default(),
        },
        result_descriptor: VectorResultDescriptor {
            data_type: geometry.data_type,
            spatial_reference: geometry.spatial_reference,
            columns: columns_map
                .into_iter()
                .filter_map(|(k, v)| {
                    v.try_into()
                        .map(|v| {
                            (
                                k,
                                VectorColumnInfo {
                                    data_type: v,
                                    measurement: Measurement::Unitless,
                                },
                            )
                        })
                        .ok()
                }) // ignore all columns here that don't have a corresponding type in our collections
                .collect(),
            time: None,
            bbox: None,
        },
        phantom: Default::default(),
    })
}

/// create Gdal dataset with autodetect parameters based on available columns
fn gdal_autodetect(path: &Path, columns: &[String]) -> Option<GdalAutoDetect> {
    let columns_lower = columns.iter().map(|s| s.to_lowercase()).collect::<Vec<_>>();

    // TODO: load candidates from config
    let xy = [("x", "y"), ("lon", "lat"), ("longitude", "latitude")];

    for (x, y) in xy {
        let mut found_x = None;
        let mut found_y = None;

        for (column_lower, column) in columns_lower.iter().zip(columns) {
            if x == column_lower {
                found_x = Some(column);
            }

            if y == column_lower {
                found_y = Some(column);
            }

            if let (Some(x), Some(y)) = (found_x, found_y) {
                let mut dataset_options = DatasetOptions::default();

                let open_opts = &[
                    &format!("X_POSSIBLE_NAMES={x}"),
                    &format!("Y_POSSIBLE_NAMES={y}"),
                    "AUTODETECT_TYPE=YES",
                ];

                dataset_options.open_options = Some(open_opts);

                return gdal_open_dataset_ex(path, dataset_options)
                    .ok()
                    .map(|dataset| GdalAutoDetect {
                        dataset,
                        x: x.clone(),
                        y: Some(y.clone()),
                    });
            }
        }
    }

    // TODO: load candidates from config
    let geoms = ["geom", "wkt"];
    for geom in geoms {
        for (column_lower, column) in columns_lower.iter().zip(columns) {
            if geom == column_lower {
                let mut dataset_options = DatasetOptions::default();

                let open_opts = &[
                    &format!("GEOM_POSSIBLE_NAMES={column}"),
                    "AUTODETECT_TYPE=YES",
                ];

                dataset_options.open_options = Some(open_opts);

                return gdal_open_dataset_ex(path, dataset_options)
                    .ok()
                    .map(|dataset| GdalAutoDetect {
                        dataset,
                        x: geom.to_owned(),
                        y: None,
                    });
            }
        }
    }

    None
}

fn detect_time_type(columns: &Columns) -> OgrSourceDatasetTimeType {
    // TODO: load candidate names from config
    let known_start = [
        "start",
        "time",
        "begin",
        "date",
        "time_start",
        "start time",
        "date_start",
        "start date",
        "datetime",
        "date_time",
        "date time",
        "event",
        "timestamp",
        "time_from",
        "t1",
        "t",
    ];
    let known_end = [
        "end",
        "stop",
        "time2",
        "date2",
        "time_end",
        "time_stop",
        "time end",
        "time stop",
        "end time",
        "stop time",
        "date_end",
        "date_stop",
        "date end",
        "date stop",
        "end date",
        "stop date",
        "time_to",
        "t2",
    ];
    let known_duration = ["duration", "length", "valid for", "valid_for"];

    let mut start = None;
    let mut end = None;
    for column in &columns.date {
        if known_start.contains(&column.as_ref()) && start.is_none() {
            start = Some(column);
        } else if known_end.contains(&column.as_ref()) && end.is_none() {
            end = Some(column);
        }

        if start.is_some() && end.is_some() {
            break;
        }
    }

    let duration = columns
        .int
        .iter()
        .find(|c| known_duration.contains(&c.as_ref()));

    match (start, end, duration) {
        (Some(start), Some(end), _) => OgrSourceDatasetTimeType::StartEnd {
            start_field: start.clone(),
            start_format: OgrSourceTimeFormat::Auto,
            end_field: end.clone(),
            end_format: OgrSourceTimeFormat::Auto,
        },
        (Some(start), None, Some(duration)) => OgrSourceDatasetTimeType::StartDuration {
            start_field: start.clone(),
            start_format: OgrSourceTimeFormat::Auto,
            duration_field: duration.clone(),
        },
        (Some(start), None, None) => OgrSourceDatasetTimeType::Start {
            start_field: start.clone(),
            start_format: OgrSourceTimeFormat::Auto,
            duration: OgrSourceDurationSpec::Zero,
        },
        _ => OgrSourceDatasetTimeType::None,
    }
}

fn detect_vector_geometry(layer: &Layer) -> DetectedGeometry {
    for g in layer.defn().geom_fields() {
        if let Ok(data_type) = VectorDataType::try_from_ogr_type_code(g.field_type()) {
            return DetectedGeometry {
                layer_name: Some(layer.name()),
                data_type,
                spatial_reference: g
                    .spatial_ref()
                    .context(error::Gdal)
                    .and_then(|s| {
                        let s: Result<SpatialReference> = s.try_into().map_err(Into::into);
                        s
                    })
                    .map(Into::into)
                    .unwrap_or(SpatialReferenceOption::Unreferenced),
            };
        }
    }

    // fallback type if no geometry was found
    DetectedGeometry {
        layer_name: Some(layer.name()),
        data_type: VectorDataType::Data,
        spatial_reference: SpatialReferenceOption::Unreferenced,
    }
}

struct GdalAutoDetect {
    dataset: gdal::Dataset,
    x: String,
    y: Option<String>,
}

struct DetectedGeometry {
    layer_name: Option<String>,
    data_type: VectorDataType,
    spatial_reference: SpatialReferenceOption,
}

struct Columns {
    int: Vec<String>,
    float: Vec<String>,
    text: Vec<String>,
    date: Vec<String>,
}

enum ColumnDataType {
    Int,
    Float,
    Text,
    Date,
    Unknown,
}

impl TryFrom<ColumnDataType> for FeatureDataType {
    type Error = error::Error;

    fn try_from(value: ColumnDataType) -> Result<Self, Self::Error> {
        match value {
            ColumnDataType::Int => Ok(Self::Int),
            ColumnDataType::Float => Ok(Self::Float),
            ColumnDataType::Text => Ok(Self::Text),
            ColumnDataType::Date => Ok(Self::DateTime),
            ColumnDataType::Unknown => Err(error::Error::NoFeatureDataTypeForColumnDataType),
        }
    }
}

impl TryFrom<ColumnDataType> for crate::api::model::datatypes::FeatureDataType {
    type Error = error::Error;

    fn try_from(value: ColumnDataType) -> Result<Self, Self::Error> {
        match value {
            ColumnDataType::Int => Ok(Self::Int),
            ColumnDataType::Float => Ok(Self::Float),
            ColumnDataType::Text => Ok(Self::Text),
            ColumnDataType::Date => Ok(Self::DateTime),
            ColumnDataType::Unknown => Err(error::Error::NoFeatureDataTypeForColumnDataType),
        }
    }
}

fn detect_columns(layer: &Layer) -> HashMap<String, ColumnDataType> {
    let mut columns = HashMap::default();

    for field in layer.defn().fields() {
        let field_type = field.field_type();

        let data_type = match field_type {
            OGRFieldType::OFTInteger | OGRFieldType::OFTInteger64 => ColumnDataType::Int,
            OGRFieldType::OFTReal => ColumnDataType::Float,
            OGRFieldType::OFTString => ColumnDataType::Text,
            OGRFieldType::OFTDate | OGRFieldType::OFTDateTime => ColumnDataType::Date,
            _ => ColumnDataType::Unknown,
        };

        columns.insert(field.name(), data_type);
    }

    columns
}

fn column_map_to_column_vecs(columns: &HashMap<String, ColumnDataType>) -> Columns {
    let mut int = Vec::new();
    let mut float = Vec::new();
    let mut text = Vec::new();
    let mut date = Vec::new();

    for (k, v) in columns {
        match v {
            ColumnDataType::Int => int.push(k.clone()),
            ColumnDataType::Float => float.push(k.clone()),
            ColumnDataType::Text => text.push(k.clone()),
            ColumnDataType::Date => date.push(k.clone()),
            ColumnDataType::Unknown => {}
        }
    }

    Columns {
        int,
        float,
        text,
        date,
    }
}

/// Delete a dataset
#[utoipa::path(
    tag = "Datasets",
    delete,
    path = "/dataset/{dataset}",
    responses(
        (status = 200, description = "OK"),
        (status = 400, description = "Bad request", body = ErrorResponse, examples(
            ("Referenced an unknown dataset" = (value = json!({
                "error": "UnknownDatasetName",
                "message": "Unknown dataset name"
            }))),
            ("Given dataset can only be deleted by owner" = (value = json!({
                "error": "OperationRequiresOwnerPermission",
                "message": "Operation requires owner permission"
            })))
        )),
        (status = 401, response = crate::api::model::responses::UnauthorizedUserResponse)
    ),
    params(
        ("dataset" = DatasetName, description = "Dataset id")
    ),
    security(
        ("session_token" = [])
    )
)]
pub async fn delete_dataset_handler<C: ApplicationContext>(
    dataset: web::Path<DatasetName>,
    session: C::Session,
    app_ctx: web::Data<C>,
) -> Result<HttpResponse> {
    let session_ctx = app_ctx.session_context(session).db();

    let real_dataset = dataset.into_inner();

    let dataset_id = session_ctx
        .resolve_dataset_name_to_id(&real_dataset)
        .await?;

    // handle the case where the dataset name is not known
    let dataset_id = dataset_id.ok_or(error::Error::UnknownDatasetName {
        dataset_name: real_dataset.to_string(),
    })?;

    session_ctx.delete_dataset(dataset_id).await?;

    Ok(actix_web::HttpResponse::Ok().finish())
}

#[derive(Deserialize, Serialize, ToSchema, ToResponse)]
pub struct VolumeFileLayersResponse {
    layers: Vec<String>,
}

/// List the layers of a file in a volume.
#[utoipa::path(
    tag = "Datasets",
    get,
    path = "/dataset/volumes/{volume_name}/files/{file_name}/layers",
    responses(
        (status = 200, body = VolumeFileLayersResponse,
             example = json!({"layers": ["layer1", "layer2"]}))
    ),
    params(
        ("volume_name" = VolumeName, description = "Volume name"),
        ("file_name" = String, description = "File name")
    ),
    security(
        ("session_token" = [])
    )
)]
pub async fn list_volume_file_layers_handler<C: ApplicationContext>(
    path: web::Path<(VolumeName, String)>,
    session: C::Session,
    app_ctx: web::Data<C>,
) -> Result<impl Responder> {
    let (volume_name, file_name) = path.into_inner();

    let session_ctx = app_ctx.session_context(session);
    let volumes = session_ctx.volumes()?;

    let volume = volumes.iter().find(|v| v.name == volume_name.0).ok_or(
        crate::error::Error::UnknownVolumeName {
            volume_name: volume_name.0.clone(),
        },
    )?;

    let Some(volume_path) = volume.path.as_ref() else {
        return Err(crate::error::Error::CannotAccessVolumePath {
            volume_name: volume_name.0.clone(),
        });
    };

    let file_path = path_with_base_path(Path::new(volume_path), Path::new(&file_name))?;

    let layers = crate::util::spawn_blocking(move || {
        let dataset = gdal_open_dataset(&file_path)?;

        // TODO: hide system/internal layer like "layer_styles"
        Result::<_, Error>::Ok(dataset.layers().map(|l| l.name()).collect::<Vec<_>>())
    })
    .await??;

    Ok(web::Json(VolumeFileLayersResponse { layers }))
}

/// Creates a new dataset referencing files.
/// Users can reference previously uploaded files.
/// Admins can reference files from a volume.
#[utoipa::path(
    tag = "Datasets",
    post,
    path = "/dataset", 
    request_body = CreateDataset,
    responses(
        (status = 200, body = DatasetNameResponse),
    ),
    security(
        ("session_token" = [])
    )
)]
async fn create_dataset_handler<C: ApplicationContext>(
    session: C::Session,
    app_ctx: web::Data<C>,
    create: web::Json<CreateDataset>,
) -> Result<web::Json<DatasetNameResponse>, CreateDatasetError> {
    let create = create.into_inner();
    match create {
        CreateDataset {
            data_path: DataPath::Volume(upload),
            definition,
        } => create_system_dataset(session, app_ctx, upload, definition).await,
        CreateDataset {
            data_path: DataPath::Upload(volume),
            definition,
        } => create_upload_dataset(session, app_ctx, volume, definition).await,
    }
}

async fn create_system_dataset<C: ApplicationContext>(
    session: C::Session,
    app_ctx: web::Data<C>,
    volume_name: VolumeName,
    mut definition: DatasetDefinition,
) -> Result<web::Json<DatasetNameResponse>, CreateDatasetError> {
    let volumes = get_config_element::<Data>()
        .context(CannotAccessConfig)?
        .volumes;
    let volume_path = volumes
        .get(&volume_name)
        .ok_or(CreateDatasetError::UnknownVolume)?;
    let volume = Volume {
        name: volume_name.to_string(),
        path: Some(volume_path.to_string_lossy().into()),
    };

    adjust_meta_data_path(
        &mut definition.meta_data,
        &crate::datasets::upload::Volume::from(&volume),
    )
    .context(CannotResolveUploadFilePath)?;

    let db = app_ctx.session_context(session).db();

    let dataset = db
        .add_dataset(definition.properties.into(), definition.meta_data.into())
        .await
        .context(CannotCreateDataset)?;

    db.add_permission(
        Role::registered_user_role_id(),
        dataset.id,
        Permission::Read,
    )
    .await
    .boxed_context(crate::error::PermissionDb)
    .context(DatabaseAccess)?;

    db.add_permission(Role::anonymous_role_id(), dataset.id, Permission::Read)
        .await
        .boxed_context(crate::error::PermissionDb)
        .context(DatabaseAccess)?;

    Ok(web::Json(dataset.name.into()))
}

#[cfg(test)]
mod tests {
    use super::*;
    use crate::api::model::datatypes::NamedData;
    use crate::api::model::responses::IdResponse;
    use crate::api::model::responses::datasets::DatasetNameResponse;
    use crate::api::model::services::{DatasetDefinition, Provenance};
    use crate::contexts::PostgresContext;
    use crate::contexts::{Session, SessionId};
    use crate::datasets::DatasetIdAndName;
    use crate::datasets::storage::DatasetStore;
    use crate::datasets::upload::{UploadId, VolumeName};
    use crate::error::Result;
    use crate::ge_context;
    use crate::projects::{PointSymbology, RasterSymbology, Symbology};
    use crate::test_data;
    use crate::users::UserAuth;
    use crate::util::tests::admin_login;
    use crate::util::tests::{
        MockQueryContext, SetMultipartBody, TestDataUploads, add_file_definition_to_datasets,
        read_body_json, read_body_string, send_test_request,
    };
    use actix_web;
    use actix_web::http::header;
    use actix_web_httpauth::headers::authorization::Bearer;
    use futures::TryStreamExt;
    use geoengine_datatypes::collections::{
        GeometryCollection, MultiPointCollection, VectorDataType,
    };
    use geoengine_datatypes::operations::image::{RasterColorizer, RgbaColor};
    use geoengine_datatypes::primitives::{BoundingBox2D, ColumnSelection, SpatialResolution};
    use geoengine_datatypes::raster::{GridShape2D, TilingSpecification};
    use geoengine_datatypes::spatial_reference::SpatialReferenceOption;
    use geoengine_operators::engine::{
        ExecutionContext, InitializedVectorOperator, QueryProcessor, StaticMetaData,
        VectorOperator, VectorResultDescriptor, WorkflowOperatorPath,
    };
    use geoengine_operators::source::{
        OgrSource, OgrSourceDataset, OgrSourceErrorSpec, OgrSourceParameters,
    };
    use geoengine_operators::util::gdal::create_ndvi_meta_data;
    use serde_json::{Value, json};
    use tokio_postgres::NoTls;

    #[ge_context::test]
    #[allow(clippy::too_many_lines)]
    async fn test_list_datasets(app_ctx: PostgresContext<NoTls>) {
        let session = admin_login(&app_ctx).await;
        let ctx = app_ctx.session_context(session.clone());

        let descriptor = VectorResultDescriptor {
            data_type: VectorDataType::MultiPoint,
            spatial_reference: SpatialReferenceOption::Unreferenced,
            columns: Default::default(),
            time: None,
            bbox: None,
        };

        let ds = AddDataset {
            name: Some(DatasetName::new(None, "My_Dataset")),
            display_name: "OgrDataset".to_string(),
            description: "My Ogr dataset".to_string(),
            source_operator: "OgrSource".to_string(),
            symbology: None,
            provenance: None,
            tags: Some(vec!["upload".to_owned(), "test".to_owned()]),
        };

        let meta = crate::datasets::storage::MetaDataDefinition::OgrMetaData(StaticMetaData {
            loading_info: OgrSourceDataset {
                file_name: Default::default(),
                layer_name: String::new(),
                data_type: None,
                time: Default::default(),
                default_geometry: None,
                columns: None,
                force_ogr_time_filter: false,
                force_ogr_spatial_filter: false,
                on_error: OgrSourceErrorSpec::Ignore,
                sql_query: None,
                attribute_query: None,
                cache_ttl: CacheTtlSeconds::default(),
            },
            result_descriptor: descriptor.clone(),
            phantom: Default::default(),
        });

        let db = ctx.db();
        let DatasetIdAndName { id: id1, name: _ } = db.add_dataset(ds.into(), meta).await.unwrap();

        let ds = AddDataset {
            name: Some(DatasetName::new(None, "My_Dataset2")),
            display_name: "OgrDataset2".to_string(),
            description: "My Ogr dataset2".to_string(),
            source_operator: "OgrSource".to_string(),
            symbology: Some(Symbology::Point(PointSymbology::default())),
            provenance: None,
            tags: Some(vec!["upload".to_owned(), "test".to_owned()]),
        };

        let meta = crate::datasets::storage::MetaDataDefinition::OgrMetaData(StaticMetaData {
            loading_info: OgrSourceDataset {
                file_name: Default::default(),
                layer_name: String::new(),
                data_type: None,
                time: Default::default(),
                default_geometry: None,
                columns: None,
                force_ogr_time_filter: false,
                force_ogr_spatial_filter: false,
                on_error: OgrSourceErrorSpec::Ignore,
                sql_query: None,
                attribute_query: None,
                cache_ttl: CacheTtlSeconds::default(),
            },
            result_descriptor: descriptor,
            phantom: Default::default(),
        });

        let DatasetIdAndName { id: id2, name: _ } = db.add_dataset(ds.into(), meta).await.unwrap();

        let req = actix_web::test::TestRequest::get()
            .uri(&format!(
                "/datasets?{}",
                &serde_urlencoded::to_string([
                    ("order", "NameAsc"),
                    ("offset", "0"),
                    ("limit", "2"),
                ])
                .unwrap()
            ))
            .append_header((header::CONTENT_LENGTH, 0))
            .append_header((header::AUTHORIZATION, Bearer::new(session.id().to_string())));
        let res = send_test_request(req, app_ctx).await;

        assert_eq!(res.status(), 200);

        assert_eq!(
            read_body_json(res).await,
            json!([ {
                "id": id1,
                "name": "My_Dataset",
                "displayName": "OgrDataset",
                "description": "My Ogr dataset",
                "tags": ["upload", "test"],
                "sourceOperator": "OgrSource",
                "resultDescriptor": {
                    "type": "vector",
                    "dataType": "MultiPoint",
                    "spatialReference": "",
                    "columns": {},
                    "time": null,
                    "bbox": null
                },
                "symbology": null
            },{
                "id": id2,
                "name": "My_Dataset2",
                "displayName": "OgrDataset2",
                "description": "My Ogr dataset2",
                "tags": ["upload", "test"],
                "sourceOperator": "OgrSource",
                "resultDescriptor": {
                    "type": "vector",
                    "dataType": "MultiPoint",
                    "spatialReference": "",
                    "columns": {},
                    "time": null,
                    "bbox": null
                },
                "symbology": {
                    "type": "point",
                    "radius": {
                        "type": "static",
                        "value": 10
                    },
                    "fillColor": {
                        "type": "static",
                        "color": [255, 255, 255, 255]
                    },
                    "stroke": {
                        "width": {
                            "type": "static",
                            "value": 1
                        },
                        "color": {
                            "type": "static",
                            "color": [0, 0, 0, 255]
                        }
                    },
                    "text": null
                }
            }])
        );
    }

    async fn upload_ne_10m_ports_files(
        app_ctx: PostgresContext<NoTls>,
        session_id: SessionId,
    ) -> Result<UploadId> {
        let files = vec![
            test_data!("vector/data/ne_10m_ports/ne_10m_ports.shp").to_path_buf(),
            test_data!("vector/data/ne_10m_ports/ne_10m_ports.shx").to_path_buf(),
            test_data!("vector/data/ne_10m_ports/ne_10m_ports.prj").to_path_buf(),
            test_data!("vector/data/ne_10m_ports/ne_10m_ports.dbf").to_path_buf(),
            test_data!("vector/data/ne_10m_ports/ne_10m_ports.cpg").to_path_buf(),
        ];

        let req = actix_web::test::TestRequest::post()
            .uri("/upload")
            .append_header((header::AUTHORIZATION, Bearer::new(session_id.to_string())))
            .set_multipart_files(&files);
        let res = send_test_request(req, app_ctx).await;
        assert_eq!(res.status(), 200);

        let upload: IdResponse<UploadId> = actix_web::test::read_body_json(res).await;
        let root = upload.id.root_path()?;

        for file in files {
            let file_name = file.file_name().unwrap();
            assert!(root.join(file_name).exists());
        }

        Ok(upload.id)
    }

    pub async fn construct_dataset_from_upload(
        app_ctx: PostgresContext<NoTls>,
        upload_id: UploadId,
        session_id: SessionId,
    ) -> DatasetName {
        let s = json!({
            "dataPath": {
                "upload": upload_id
            },
            "definition": {
                "properties": {
                    "name": null,
                    "displayName": "Uploaded Natural Earth 10m Ports",
                    "description": "Ports from Natural Earth",
                    "sourceOperator": "OgrSource"
                },
                "metaData": {
                    "type": "OgrMetaData",
                    "loadingInfo": {
                        "fileName": "ne_10m_ports.shp",
                        "layerName": "ne_10m_ports",
                        "dataType": "MultiPoint",
                        "time": {
                            "type": "none"
                        },
                        "columns": {
                            "x": "",
                            "y": null,
                            "float": ["natlscale"],
                            "int": ["scalerank"],
                            "text": ["featurecla", "name", "website"],
                            "bool": [],
                            "datetime": []
                        },
                        "forceOgrTimeGilter": false,
                        "onError": "ignore",
                        "provenance": null
                    },
                    "resultDescriptor": {
                        "dataType": "MultiPoint",
                        "spatialReference": "EPSG:4326",
                        "columns": {
                            "website": {
                                "dataType": "text",
                                "measurement": {
                                    "type": "unitless"
                                }
                            },
                            "name": {
                                "dataType": "text",
                                "measurement": {
                                    "type": "unitless"
                                }
                            },
                            "natlscale": {
                                "dataType": "float",
                                "measurement": {
                                    "type": "unitless"
                                }
                            },
                            "scalerank": {
                                "dataType": "int",
                                "measurement": {
                                    "type": "unitless"
                                }
                            },
                            "featurecla": {
                                "dataType": "text",
                                "measurement": {
                                    "type": "unitless"
                                }
                            }
                        }
                    }
                }
            }
        });

        let req = actix_web::test::TestRequest::post()
            .uri("/dataset")
            .append_header((header::CONTENT_LENGTH, 0))
            .append_header((header::AUTHORIZATION, Bearer::new(session_id.to_string())))
            .set_json(s);
        let res = send_test_request(req, app_ctx).await;
        assert_eq!(res.status(), 200, "response: {res:?}");

        let DatasetNameResponse { dataset_name } = actix_web::test::read_body_json(res).await;
        dataset_name
    }

    async fn make_ogr_source<C: ExecutionContext>(
        exe_ctx: &C,
        named_data: NamedData,
    ) -> Result<Box<dyn InitializedVectorOperator>> {
        OgrSource {
            params: OgrSourceParameters {
                data: named_data.into(),
                attribute_projection: None,
                attribute_filters: None,
            },
        }
        .boxed()
        .initialize(WorkflowOperatorPath::initialize_root(), exe_ctx)
        .await
        .map_err(Into::into)
    }

    #[ge_context::test]
    async fn it_creates_system_dataset(app_ctx: PostgresContext<NoTls>) -> Result<()> {
        let session = app_ctx.create_anonymous_session().await.unwrap();

        let volume = VolumeName("test_data".to_string());

        let mut meta_data = create_ndvi_meta_data();

        // make path relative to volume
        meta_data.params.file_path = "raster/modis_ndvi/MOD13A2_M_NDVI_%_START_TIME_%.TIFF".into();

        let create = CreateDataset {
            data_path: DataPath::Volume(volume.clone()),
            definition: DatasetDefinition {
                properties: AddDataset {
                    name: None,
                    display_name: "ndvi".to_string(),
                    description: "ndvi".to_string(),
                    source_operator: "GdalSource".to_string(),
                    symbology: None,
                    provenance: None,
                    tags: Some(vec!["upload".to_owned(), "test".to_owned()]),
                },
                meta_data: MetaDataDefinition::GdalMetaDataRegular(meta_data.into()),
            },
        };

        // create via admin session
        let req = actix_web::test::TestRequest::post()
            .uri("/dataset")
            .append_header((header::CONTENT_LENGTH, 0))
            .append_header((header::AUTHORIZATION, Bearer::new(session.id().to_string())))
            .append_header((header::CONTENT_TYPE, "application/json"))
            .set_payload(serde_json::to_string(&create)?);
        let res = send_test_request(req, app_ctx.clone()).await;
        assert_eq!(res.status(), 200);

        let DatasetNameResponse { dataset_name } = actix_web::test::read_body_json(res).await;

        // assert dataset is accessible via regular session
        let req = actix_web::test::TestRequest::get()
            .uri(&format!("/dataset/{dataset_name}"))
            .append_header((header::CONTENT_LENGTH, 0))
            .append_header((header::AUTHORIZATION, Bearer::new(session.id().to_string())))
            .append_header((header::CONTENT_TYPE, "application/json"))
            .set_payload(serde_json::to_string(&create)?);

        let res = send_test_request(req, app_ctx.clone()).await;
        assert_eq!(res.status(), 200);

        Ok(())
    }

    #[test]
    fn it_auto_detects() {
        let meta_data = auto_detect_vector_meta_data_definition(
            test_data!("vector/data/ne_10m_ports/ne_10m_ports.shp"),
            &None,
        )
        .unwrap();
        let mut meta_data = crate::datasets::storage::MetaDataDefinition::OgrMetaData(meta_data);

        if let crate::datasets::storage::MetaDataDefinition::OgrMetaData(meta_data) = &mut meta_data
        {
            if let Some(columns) = &mut meta_data.loading_info.columns {
                columns.text.sort();
            }
        }

        assert_eq!(
            meta_data,
            crate::datasets::storage::MetaDataDefinition::OgrMetaData(StaticMetaData {
                loading_info: OgrSourceDataset {
                    file_name: test_data!("vector/data/ne_10m_ports/ne_10m_ports.shp").into(),
                    layer_name: "ne_10m_ports".to_string(),
                    data_type: Some(VectorDataType::MultiPoint),
                    time: OgrSourceDatasetTimeType::None,
                    default_geometry: None,
                    columns: Some(OgrSourceColumnSpec {
                        format_specifics: None,
                        x: String::new(),
                        y: None,
                        int: vec!["scalerank".to_string()],
                        float: vec!["natlscale".to_string()],
                        text: vec![
                            "featurecla".to_string(),
                            "name".to_string(),
                            "website".to_string(),
                        ],
                        bool: vec![],
                        datetime: vec![],
                        rename: None,
                    }),
                    force_ogr_time_filter: false,
                    force_ogr_spatial_filter: false,
                    on_error: OgrSourceErrorSpec::Ignore,
                    sql_query: None,
                    attribute_query: None,
                    cache_ttl: CacheTtlSeconds::default()
                },
                result_descriptor: VectorResultDescriptor {
                    data_type: VectorDataType::MultiPoint,
                    spatial_reference: SpatialReference::epsg_4326().into(),
                    columns: [
                        (
                            "name".to_string(),
                            VectorColumnInfo {
                                data_type: FeatureDataType::Text,
                                measurement: Measurement::Unitless
                            }
                        ),
                        (
                            "scalerank".to_string(),
                            VectorColumnInfo {
                                data_type: FeatureDataType::Int,
                                measurement: Measurement::Unitless
                            }
                        ),
                        (
                            "website".to_string(),
                            VectorColumnInfo {
                                data_type: FeatureDataType::Text,
                                measurement: Measurement::Unitless
                            }
                        ),
                        (
                            "natlscale".to_string(),
                            VectorColumnInfo {
                                data_type: FeatureDataType::Float,
                                measurement: Measurement::Unitless
                            }
                        ),
                        (
                            "featurecla".to_string(),
                            VectorColumnInfo {
                                data_type: FeatureDataType::Text,
                                measurement: Measurement::Unitless
                            }
                        ),
                    ]
                    .iter()
                    .cloned()
                    .collect(),
                    time: None,
                    bbox: None,
                },
                phantom: Default::default(),
            })
        );
    }

    #[test]
    fn it_detects_time_json() {
        let meta_data = auto_detect_vector_meta_data_definition(
            test_data!("vector/data/points_with_iso_time.json"),
            &None,
        )
        .unwrap();

        let mut meta_data = crate::datasets::storage::MetaDataDefinition::OgrMetaData(meta_data);

        if let crate::datasets::storage::MetaDataDefinition::OgrMetaData(meta_data) = &mut meta_data
        {
            if let Some(columns) = &mut meta_data.loading_info.columns {
                columns.datetime.sort();
            }
        }

        assert_eq!(
            meta_data,
            crate::datasets::storage::MetaDataDefinition::OgrMetaData(StaticMetaData {
                loading_info: OgrSourceDataset {
                    file_name: test_data!("vector/data/points_with_iso_time.json").into(),
                    layer_name: "points_with_iso_time".to_string(),
                    data_type: Some(VectorDataType::MultiPoint),
                    time: OgrSourceDatasetTimeType::StartEnd {
                        start_field: "time_start".to_owned(),
                        start_format: OgrSourceTimeFormat::Auto,
                        end_field: "time_end".to_owned(),
                        end_format: OgrSourceTimeFormat::Auto,
                    },
                    default_geometry: None,
                    columns: Some(OgrSourceColumnSpec {
                        format_specifics: None,
                        x: String::new(),
                        y: None,
                        float: vec![],
                        int: vec![],
                        text: vec![],
                        bool: vec![],
                        datetime: vec!["time_end".to_owned(), "time_start".to_owned()],
                        rename: None,
                    }),
                    force_ogr_time_filter: false,
                    force_ogr_spatial_filter: false,
                    on_error: OgrSourceErrorSpec::Ignore,
                    sql_query: None,
                    attribute_query: None,
                    cache_ttl: CacheTtlSeconds::default()
                },
                result_descriptor: VectorResultDescriptor {
                    data_type: VectorDataType::MultiPoint,
                    spatial_reference: SpatialReference::epsg_4326().into(),
                    columns: [
                        (
                            "time_start".to_owned(),
                            VectorColumnInfo {
                                data_type: FeatureDataType::DateTime,
                                measurement: Measurement::Unitless
                            }
                        ),
                        (
                            "time_end".to_owned(),
                            VectorColumnInfo {
                                data_type: FeatureDataType::DateTime,
                                measurement: Measurement::Unitless
                            }
                        )
                    ]
                    .iter()
                    .cloned()
                    .collect(),
                    time: None,
                    bbox: None,
                },
                phantom: Default::default()
            })
        );
    }

    #[test]
    fn it_detects_time_gpkg() {
        let meta_data = auto_detect_vector_meta_data_definition(
            test_data!("vector/data/points_with_time.gpkg"),
            &None,
        )
        .unwrap();

        let mut meta_data = crate::datasets::storage::MetaDataDefinition::OgrMetaData(meta_data);

        if let crate::datasets::storage::MetaDataDefinition::OgrMetaData(meta_data) = &mut meta_data
        {
            if let Some(columns) = &mut meta_data.loading_info.columns {
                columns.datetime.sort();
            }
        }

        assert_eq!(
            meta_data,
            crate::datasets::storage::MetaDataDefinition::OgrMetaData(StaticMetaData {
                loading_info: OgrSourceDataset {
                    file_name: test_data!("vector/data/points_with_time.gpkg").into(),
                    layer_name: "points_with_time".to_string(),
                    data_type: Some(VectorDataType::MultiPoint),
                    time: OgrSourceDatasetTimeType::StartEnd {
                        start_field: "time_start".to_owned(),
                        start_format: OgrSourceTimeFormat::Auto,
                        end_field: "time_end".to_owned(),
                        end_format: OgrSourceTimeFormat::Auto,
                    },
                    default_geometry: None,
                    columns: Some(OgrSourceColumnSpec {
                        format_specifics: None,
                        x: String::new(),
                        y: None,
                        float: vec![],
                        int: vec![],
                        text: vec![],
                        bool: vec![],
                        datetime: vec!["time_end".to_owned(), "time_start".to_owned()],
                        rename: None,
                    }),
                    force_ogr_time_filter: false,
                    force_ogr_spatial_filter: false,
                    on_error: OgrSourceErrorSpec::Ignore,
                    sql_query: None,
                    attribute_query: None,
                    cache_ttl: CacheTtlSeconds::default()
                },
                result_descriptor: VectorResultDescriptor {
                    data_type: VectorDataType::MultiPoint,
                    spatial_reference: SpatialReference::epsg_4326().into(),
                    columns: [
                        (
                            "time_start".to_owned(),
                            VectorColumnInfo {
                                data_type: FeatureDataType::DateTime,
                                measurement: Measurement::Unitless
                            }
                        ),
                        (
                            "time_end".to_owned(),
                            VectorColumnInfo {
                                data_type: FeatureDataType::DateTime,
                                measurement: Measurement::Unitless
                            }
                        )
                    ]
                    .iter()
                    .cloned()
                    .collect(),
                    time: None,
                    bbox: None,
                },
                phantom: Default::default(),
            })
        );
    }

    #[test]
    fn it_detects_time_shp() {
        let meta_data = auto_detect_vector_meta_data_definition(
            test_data!("vector/data/points_with_date.shp"),
            &None,
        )
        .unwrap();

        let mut meta_data = crate::datasets::storage::MetaDataDefinition::OgrMetaData(meta_data);

        if let crate::datasets::storage::MetaDataDefinition::OgrMetaData(meta_data) = &mut meta_data
        {
            if let Some(columns) = &mut meta_data.loading_info.columns {
                columns.datetime.sort();
            }
        }

        assert_eq!(
            meta_data,
            crate::datasets::storage::MetaDataDefinition::OgrMetaData(StaticMetaData {
                loading_info: OgrSourceDataset {
                    file_name: test_data!("vector/data/points_with_date.shp").into(),
                    layer_name: "points_with_date".to_string(),
                    data_type: Some(VectorDataType::MultiPoint),
                    time: OgrSourceDatasetTimeType::StartEnd {
                        start_field: "time_start".to_owned(),
                        start_format: OgrSourceTimeFormat::Auto,
                        end_field: "time_end".to_owned(),
                        end_format: OgrSourceTimeFormat::Auto,
                    },
                    default_geometry: None,
                    columns: Some(OgrSourceColumnSpec {
                        format_specifics: None,
                        x: String::new(),
                        y: None,
                        float: vec![],
                        int: vec![],
                        text: vec![],
                        bool: vec![],
                        datetime: vec!["time_end".to_owned(), "time_start".to_owned()],
                        rename: None,
                    }),
                    force_ogr_time_filter: false,
                    force_ogr_spatial_filter: false,
                    on_error: OgrSourceErrorSpec::Ignore,
                    sql_query: None,
                    attribute_query: None,
                    cache_ttl: CacheTtlSeconds::default()
                },
                result_descriptor: VectorResultDescriptor {
                    data_type: VectorDataType::MultiPoint,
                    spatial_reference: SpatialReference::epsg_4326().into(),
                    columns: [
                        (
                            "time_end".to_owned(),
                            VectorColumnInfo {
                                data_type: FeatureDataType::DateTime,
                                measurement: Measurement::Unitless
                            }
                        ),
                        (
                            "time_start".to_owned(),
                            VectorColumnInfo {
                                data_type: FeatureDataType::DateTime,
                                measurement: Measurement::Unitless
                            }
                        )
                    ]
                    .iter()
                    .cloned()
                    .collect(),
                    time: None,
                    bbox: None,
                },
                phantom: Default::default(),
            })
        );
    }

    #[test]
    fn it_detects_time_start_duration() {
        let meta_data = auto_detect_vector_meta_data_definition(
            test_data!("vector/data/points_with_iso_start_duration.json"),
            &None,
        )
        .unwrap();

        let meta_data = crate::datasets::storage::MetaDataDefinition::OgrMetaData(meta_data);

        assert_eq!(
            meta_data,
            crate::datasets::storage::MetaDataDefinition::OgrMetaData(StaticMetaData {
                loading_info: OgrSourceDataset {
                    file_name: test_data!("vector/data/points_with_iso_start_duration.json").into(),
                    layer_name: "points_with_iso_start_duration".to_string(),
                    data_type: Some(VectorDataType::MultiPoint),
                    time: OgrSourceDatasetTimeType::StartDuration {
                        start_field: "time_start".to_owned(),
                        start_format: OgrSourceTimeFormat::Auto,
                        duration_field: "duration".to_owned(),
                    },
                    default_geometry: None,
                    columns: Some(OgrSourceColumnSpec {
                        format_specifics: None,
                        x: String::new(),
                        y: None,
                        float: vec![],
                        int: vec!["duration".to_owned()],
                        text: vec![],
                        bool: vec![],
                        datetime: vec!["time_start".to_owned()],
                        rename: None,
                    }),
                    force_ogr_time_filter: false,
                    force_ogr_spatial_filter: false,
                    on_error: OgrSourceErrorSpec::Ignore,
                    sql_query: None,
                    attribute_query: None,
                    cache_ttl: CacheTtlSeconds::default()
                },
                result_descriptor: VectorResultDescriptor {
                    data_type: VectorDataType::MultiPoint,
                    spatial_reference: SpatialReference::epsg_4326().into(),
                    columns: [
                        (
                            "time_start".to_owned(),
                            VectorColumnInfo {
                                data_type: FeatureDataType::DateTime,
                                measurement: Measurement::Unitless
                            }
                        ),
                        (
                            "duration".to_owned(),
                            VectorColumnInfo {
                                data_type: FeatureDataType::Int,
                                measurement: Measurement::Unitless
                            }
                        )
                    ]
                    .iter()
                    .cloned()
                    .collect(),
                    time: None,
                    bbox: None,
                },
                phantom: Default::default()
            })
        );
    }

    #[test]
    fn it_detects_csv() {
        let meta_data =
            auto_detect_vector_meta_data_definition(test_data!("vector/data/lonlat.csv"), &None)
                .unwrap();

        let mut meta_data = crate::datasets::storage::MetaDataDefinition::OgrMetaData(meta_data);

        if let crate::datasets::storage::MetaDataDefinition::OgrMetaData(meta_data) = &mut meta_data
        {
            if let Some(columns) = &mut meta_data.loading_info.columns {
                columns.text.sort();
            }
        }

        assert_eq!(
            meta_data,
            crate::datasets::storage::MetaDataDefinition::OgrMetaData(StaticMetaData {
                loading_info: OgrSourceDataset {
                    file_name: test_data!("vector/data/lonlat.csv").into(),
                    layer_name: "lonlat".to_string(),
                    data_type: Some(VectorDataType::MultiPoint),
                    time: OgrSourceDatasetTimeType::None,
                    default_geometry: None,
                    columns: Some(OgrSourceColumnSpec {
                        format_specifics: None,
                        x: "Longitude".to_string(),
                        y: Some("Latitude".to_string()),
                        float: vec![],
                        int: vec![],
                        text: vec![
                            "Latitude".to_string(),
                            "Longitude".to_string(),
                            "Name".to_string()
                        ],
                        bool: vec![],
                        datetime: vec![],
                        rename: None,
                    }),
                    force_ogr_time_filter: false,
                    force_ogr_spatial_filter: false,
                    on_error: OgrSourceErrorSpec::Ignore,
                    sql_query: None,
                    attribute_query: None,
                    cache_ttl: CacheTtlSeconds::default()
                },
                result_descriptor: VectorResultDescriptor {
                    data_type: VectorDataType::MultiPoint,
                    spatial_reference: SpatialReferenceOption::Unreferenced,
                    columns: [
                        (
                            "Latitude".to_string(),
                            VectorColumnInfo {
                                data_type: FeatureDataType::Text,
                                measurement: Measurement::Unitless
                            }
                        ),
                        (
                            "Longitude".to_string(),
                            VectorColumnInfo {
                                data_type: FeatureDataType::Text,
                                measurement: Measurement::Unitless
                            }
                        ),
                        (
                            "Name".to_string(),
                            VectorColumnInfo {
                                data_type: FeatureDataType::Text,
                                measurement: Measurement::Unitless
                            }
                        )
                    ]
                    .iter()
                    .cloned()
                    .collect(),
                    time: None,
                    bbox: None,
                },
                phantom: Default::default()
            })
        );
    }

    #[ge_context::test]
    async fn get_dataset(app_ctx: PostgresContext<NoTls>) -> Result<()> {
        let session = app_ctx.create_anonymous_session().await.unwrap();
        let ctx = app_ctx.session_context(session.clone());

        let descriptor = VectorResultDescriptor {
            data_type: VectorDataType::Data,
            spatial_reference: SpatialReferenceOption::Unreferenced,
            columns: Default::default(),
            time: None,
            bbox: None,
        };

        let ds = AddDataset {
            name: None,
            display_name: "OgrDataset".to_string(),
            description: "My Ogr dataset".to_string(),
            source_operator: "OgrSource".to_string(),
            symbology: None,
            provenance: None,
            tags: Some(vec!["upload".to_owned(), "test".to_owned()]),
        };

        let meta = crate::datasets::storage::MetaDataDefinition::OgrMetaData(StaticMetaData {
            loading_info: OgrSourceDataset {
                file_name: Default::default(),
                layer_name: String::new(),
                data_type: None,
                time: Default::default(),
                default_geometry: None,
                columns: None,
                force_ogr_time_filter: false,
                force_ogr_spatial_filter: false,
                on_error: OgrSourceErrorSpec::Ignore,
                sql_query: None,
                attribute_query: None,
                cache_ttl: CacheTtlSeconds::default(),
            },
            result_descriptor: descriptor,
            phantom: Default::default(),
        });

        let db = ctx.db();
        let DatasetIdAndName {
            id,
            name: dataset_name,
        } = db.add_dataset(ds.into(), meta).await?;

        let req = actix_web::test::TestRequest::get()
            .uri(&format!("/dataset/{dataset_name}"))
            .append_header((header::CONTENT_LENGTH, 0))
            .append_header((header::AUTHORIZATION, Bearer::new(session.id().to_string())));
        let res = send_test_request(req, app_ctx).await;

        let res_status = res.status();
        let res_body = serde_json::from_str::<Value>(&read_body_string(res).await).unwrap();
        assert_eq!(res_status, 200, "{res_body}");

        assert_eq!(
            res_body,
            json!({
                "name": dataset_name,
                "id": id,
                "displayName": "OgrDataset",
                "description": "My Ogr dataset",
                "resultDescriptor": {
                    "type": "vector",
                    "dataType": "Data",
                    "spatialReference": "",
                    "columns": {},
                    "time": null,
                    "bbox": null
                },
                "sourceOperator": "OgrSource",
                "symbology": null,
                "provenance": null,
                "tags": ["upload", "test"],
            })
        );

        Ok(())
    }

    #[ge_context::test]
    #[allow(clippy::too_many_lines)]
    async fn it_suggests_metadata(app_ctx: PostgresContext<NoTls>) -> Result<()> {
        let mut test_data = TestDataUploads::default(); // remember created folder and remove them on drop

        let session = app_ctx.create_anonymous_session().await.unwrap();

        let body = vec![(
            "test.json",
            r#"{
                "type": "FeatureCollection",
                "features": [
                  {
                    "type": "Feature",
                    "geometry": {
                      "type": "Point",
                      "coordinates": [
                        1,
                        1
                      ]
                    },
                    "properties": {
                      "name": "foo",
                      "id": 1
                    }
                  },
                  {
                    "type": "Feature",
                    "geometry": {
                      "type": "Point",
                      "coordinates": [
                        2,
                        2
                      ]
                    },
                    "properties": {
                      "name": "bar",
                      "id": 2
                    }
                  }
                ]
              }"#,
        )];

        let req = actix_web::test::TestRequest::post()
            .uri("/upload")
            .append_header((header::AUTHORIZATION, Bearer::new(session.id().to_string())))
            .set_multipart(body.clone());

        let res = send_test_request(req, app_ctx.clone()).await;

        assert_eq!(res.status(), 200);

        let upload: IdResponse<UploadId> = actix_web::test::read_body_json(res).await;
        test_data.uploads.push(upload.id);

        let upload_content =
            std::fs::read_to_string(upload.id.root_path().unwrap().join("test.json")).unwrap();

        assert_eq!(&upload_content, body[0].1);

        let req = actix_web::test::TestRequest::post()
            .uri("/dataset/suggest")
            .append_header((header::CONTENT_LENGTH, 0))
            .append_header((header::AUTHORIZATION, Bearer::new(session.id().to_string())))
            .set_json(SuggestMetaData {
                data_path: DataPath::Upload(upload.id),
                layer_name: None,
                main_file: None,
            });
        let res = send_test_request(req, app_ctx).await;

        let res_status = res.status();
        let res_body = read_body_string(res).await;
        assert_eq!(res_status, 200, "{res_body}");

        assert_eq!(
            serde_json::from_str::<serde_json::Value>(&res_body).unwrap(),
            json!({
              "mainFile": "test.json",
              "layerName": "test",
              "metaData": {
                "type": "OgrMetaData",
                "loadingInfo": {
                  "fileName": format!("test_upload/{}/test.json", upload.id),
                  "layerName": "test",
                  "dataType": "MultiPoint",
                  "time": {
                    "type": "none"
                  },
                  "defaultGeometry": null,
                  "columns": {
                    "formatSpecifics": null,
                    "x": "",
                    "y": null,
                    "int": [
                      "id"
                    ],
                    "float": [],
                    "text": [
                      "name"
                    ],
                    "bool": [],
                    "datetime": [],
                    "rename": null
                  },
                  "forceOgrTimeFilter": false,
                  "forceOgrSpatialFilter": false,
                  "onError": "ignore",
                  "sqlQuery": null,
                  "attributeQuery": null,
                  "cacheTtl": 0,
                },
                "resultDescriptor": {
                  "dataType": "MultiPoint",
                  "spatialReference": "EPSG:4326",
                  "columns": {
                    "id": {
                      "dataType": "int",
                      "measurement": {
                        "type": "unitless"
                      }
                    },
                    "name": {
                      "dataType": "text",
                      "measurement": {
                        "type": "unitless"
                      }
                    }
                  },
                  "time": null,
                  "bbox": null
                }
              }
            })
        );

        Ok(())
    }

    #[ge_context::test]
    async fn it_deletes_system_dataset(app_ctx: PostgresContext<NoTls>) -> Result<()> {
        let session = app_ctx.create_anonymous_session().await.unwrap();
        let ctx = app_ctx.session_context(session.clone());

        let volume = VolumeName("test_data".to_string());

        let mut meta_data = create_ndvi_meta_data();

        // make path relative to volume
        meta_data.params.file_path = "raster/modis_ndvi/MOD13A2_M_NDVI_%_START_TIME_%.TIFF".into();

        let create = CreateDataset {
            data_path: DataPath::Volume(volume.clone()),
            definition: DatasetDefinition {
                properties: AddDataset {
                    name: None,
                    display_name: "ndvi".to_string(),
                    description: "ndvi".to_string(),
                    source_operator: "GdalSource".to_string(),
                    symbology: None,
                    provenance: None,
                    tags: None,
                },
                meta_data: MetaDataDefinition::GdalMetaDataRegular(meta_data.into()),
            },
        };

        let req = actix_web::test::TestRequest::post()
            .uri("/dataset")
            .append_header((header::CONTENT_LENGTH, 0))
            .append_header((header::AUTHORIZATION, Bearer::new(session.id().to_string())))
            .append_header((header::CONTENT_TYPE, "application/json"))
            .set_payload(serde_json::to_string(&create)?);
        let res = send_test_request(req, app_ctx.clone()).await;

        let DatasetNameResponse { dataset_name } = actix_web::test::read_body_json(res).await;

        let db = ctx.db();
        let dataset_id = db
            .resolve_dataset_name_to_id(&dataset_name)
            .await
            .unwrap()
            .unwrap();
        assert!(db.load_dataset(&dataset_id).await.is_ok());

        let req = actix_web::test::TestRequest::delete()
            .uri(&format!("/dataset/{dataset_name}"))
            .append_header((header::CONTENT_LENGTH, 0))
            .append_header((header::AUTHORIZATION, Bearer::new(session.id().to_string())))
            .append_header((header::CONTENT_TYPE, "application/json"));

        let res = send_test_request(req, app_ctx.clone()).await;

        assert_eq!(res.status(), 200);

        assert!(db.load_dataset(&dataset_id).await.is_err());

        Ok(())
    }

    #[ge_context::test]
    async fn it_gets_loading_info(app_ctx: PostgresContext<NoTls>) -> Result<()> {
        let session = app_ctx.create_anonymous_session().await.unwrap();
        let ctx = app_ctx.session_context(session.clone());

        let descriptor = VectorResultDescriptor {
            data_type: VectorDataType::Data,
            spatial_reference: SpatialReferenceOption::Unreferenced,
            columns: Default::default(),
            time: None,
            bbox: None,
        };

        let ds = AddDataset {
            name: None,
            display_name: "OgrDataset".to_string(),
            description: "My Ogr dataset".to_string(),
            source_operator: "OgrSource".to_string(),
            symbology: None,
            provenance: None,
            tags: Some(vec!["upload".to_owned(), "test".to_owned()]),
        };

        let meta = crate::datasets::storage::MetaDataDefinition::OgrMetaData(StaticMetaData {
            loading_info: OgrSourceDataset {
                file_name: Default::default(),
                layer_name: String::new(),
                data_type: None,
                time: Default::default(),
                default_geometry: None,
                columns: None,
                force_ogr_time_filter: false,
                force_ogr_spatial_filter: false,
                on_error: OgrSourceErrorSpec::Ignore,
                sql_query: None,
                attribute_query: None,
                cache_ttl: CacheTtlSeconds::default(),
            },
            result_descriptor: descriptor,
            phantom: Default::default(),
        });

        let db = ctx.db();
        let DatasetIdAndName {
            id: _,
            name: dataset_name,
        } = db.add_dataset(ds.into(), meta).await?;

        let req = actix_web::test::TestRequest::get()
            .uri(&format!("/dataset/{dataset_name}/loadingInfo"))
            .append_header((header::CONTENT_LENGTH, 0))
            .append_header((header::AUTHORIZATION, Bearer::new(session.id().to_string())));
        let res = send_test_request(req, app_ctx).await;

        let res_status = res.status();
        let res_body = serde_json::from_str::<Value>(&read_body_string(res).await).unwrap();
        assert_eq!(res_status, 200, "{res_body}");

        assert_eq!(
            res_body,
            json!({
                "loadingInfo":  {
                    "attributeQuery": null,
                    "cacheTtl": 0,
                    "columns": null,
                    "dataType": null,
                    "defaultGeometry": null,
                    "fileName": "",
                    "forceOgrSpatialFilter": false,
                    "forceOgrTimeFilter": false,
                    "layerName": "",
                    "onError": "ignore",
                    "sqlQuery": null,
                    "time":  {
                        "type": "none"
                    }
                },
                 "resultDescriptor":  {
                    "bbox": null,
                    "columns":  {},
                    "dataType": "Data",
                    "spatialReference": "",
                    "time": null
                },
                "type": "OgrMetaData"
            })
        );

        Ok(())
    }

    #[ge_context::test]
    async fn it_updates_loading_info(app_ctx: PostgresContext<NoTls>) -> Result<()> {
        let session = app_ctx.create_anonymous_session().await.unwrap();
        let ctx = app_ctx.session_context(session.clone());

        let descriptor = VectorResultDescriptor {
            data_type: VectorDataType::Data,
            spatial_reference: SpatialReferenceOption::Unreferenced,
            columns: Default::default(),
            time: None,
            bbox: None,
        };

        let ds = AddDataset {
            name: None,
            display_name: "OgrDataset".to_string(),
            description: "My Ogr dataset".to_string(),
            source_operator: "OgrSource".to_string(),
            symbology: None,
            provenance: None,
            tags: Some(vec!["upload".to_owned(), "test".to_owned()]),
        };

        let meta = crate::datasets::storage::MetaDataDefinition::OgrMetaData(StaticMetaData {
            loading_info: OgrSourceDataset {
                file_name: Default::default(),
                layer_name: String::new(),
                data_type: None,
                time: Default::default(),
                default_geometry: None,
                columns: None,
                force_ogr_time_filter: false,
                force_ogr_spatial_filter: false,
                on_error: OgrSourceErrorSpec::Ignore,
                sql_query: None,
                attribute_query: None,
                cache_ttl: CacheTtlSeconds::default(),
            },
            result_descriptor: descriptor.clone(),
            phantom: Default::default(),
        });

        let db = ctx.db();
        let DatasetIdAndName {
            id,
            name: dataset_name,
        } = db.add_dataset(ds.into(), meta).await?;

        let update: MetaDataDefinition =
            crate::datasets::storage::MetaDataDefinition::OgrMetaData(StaticMetaData {
                loading_info: OgrSourceDataset {
                    file_name: "foo.bar".into(),
                    layer_name: "baz".to_string(),
                    data_type: None,
                    time: Default::default(),
                    default_geometry: None,
                    columns: None,
                    force_ogr_time_filter: false,
                    force_ogr_spatial_filter: false,
                    on_error: OgrSourceErrorSpec::Ignore,
                    sql_query: None,
                    attribute_query: None,
                    cache_ttl: CacheTtlSeconds::default(),
                },
                result_descriptor: descriptor,
                phantom: Default::default(),
            })
            .into();

        let req = actix_web::test::TestRequest::put()
            .uri(&format!("/dataset/{dataset_name}/loadingInfo"))
            .append_header((header::CONTENT_LENGTH, 0))
            .append_header((header::AUTHORIZATION, Bearer::new(session.id().to_string())))
            .set_json(update.clone());

        let res = send_test_request(req, app_ctx).await;
        assert_eq!(res.status(), 200);

        let loading_info: MetaDataDefinition = db.load_loading_info(&id).await.unwrap().into();

        assert_eq!(loading_info, update);

        Ok(())
    }

    #[ge_context::test]
    async fn it_gets_updates_symbology(app_ctx: PostgresContext<NoTls>) -> Result<()> {
        let session = admin_login(&app_ctx).await;
        let ctx = app_ctx.session_context(session.clone());

        let DatasetIdAndName {
            id: dataset_id,
            name: dataset_name,
        } = add_file_definition_to_datasets(&ctx.db(), test_data!("dataset_defs/ndvi.json")).await;

        let symbology = Symbology::Raster(RasterSymbology {
            r#type: Default::default(),
            opacity: 1.0,
            raster_colorizer: RasterColorizer::SingleBand {
                band: 0,
                band_colorizer: geoengine_datatypes::operations::image::Colorizer::linear_gradient(
                    vec![
                        (0.0, RgbaColor::white())
                            .try_into()
                            .expect("valid breakpoint"),
                        (10_000.0, RgbaColor::black())
                            .try_into()
                            .expect("valid breakpoint"),
                    ],
                    RgbaColor::transparent(),
                    RgbaColor::white(),
                    RgbaColor::black(),
                )
                .expect("valid colorizer"),
            },
        });

        let req = actix_web::test::TestRequest::put()
            .uri(&format!("/dataset/{dataset_name}/symbology"))
            .append_header((header::CONTENT_LENGTH, 0))
            .append_header((header::AUTHORIZATION, Bearer::new(session.id().to_string())))
            .set_json(symbology.clone());
        let res = send_test_request(req, app_ctx).await;

        let res_status = res.status();
        assert_eq!(res_status, 200);

        let dataset = ctx.db().load_dataset(&dataset_id).await?;

        assert_eq!(dataset.symbology, Some(symbology));

        Ok(())
    }

    #[ge_context::test()]
    async fn it_updates_dataset(app_ctx: PostgresContext<NoTls>) -> Result<()> {
        let session = admin_login(&app_ctx).await;
        let ctx = app_ctx.session_context(session.clone());

        let DatasetIdAndName {
            id: dataset_id,
            name: dataset_name,
        } = add_file_definition_to_datasets(&ctx.db(), test_data!("dataset_defs/ndvi.json")).await;

        let update: UpdateDataset = UpdateDataset {
            name: DatasetName::new(None, "new_name"),
            display_name: "new display name".to_string(),
            description: "new description".to_string(),
            tags: vec!["foo".to_string(), "bar".to_string()],
        };

        let req = actix_web::test::TestRequest::post()
            .uri(&format!("/dataset/{dataset_name}"))
            .append_header((header::CONTENT_LENGTH, 0))
            .append_header((header::AUTHORIZATION, Bearer::new(session.id().to_string())))
            .set_json(update.clone());
        let res = send_test_request(req, app_ctx).await;

        let res_status = res.status();
        assert_eq!(res_status, 200);

        let dataset = ctx.db().load_dataset(&dataset_id).await?;

        assert_eq!(dataset.name, update.name);
        assert_eq!(dataset.display_name, update.display_name);
        assert_eq!(dataset.description, update.description);
        assert_eq!(dataset.tags, Some(update.tags));

        Ok(())
    }

    #[ge_context::test()]
    async fn it_updates_provenance(app_ctx: PostgresContext<NoTls>) -> Result<()> {
        let session = admin_login(&app_ctx).await;
        let ctx = app_ctx.session_context(session.clone());

        let DatasetIdAndName {
            id: dataset_id,
            name: dataset_name,
        } = add_file_definition_to_datasets(&ctx.db(), test_data!("dataset_defs/ndvi.json")).await;

        let provenances: Provenances = Provenances {
            provenances: vec![Provenance {
                citation: "foo".to_string(),
                license: "bar".to_string(),
                uri: "http://example.com".to_string(),
            }],
        };

        let req = actix_web::test::TestRequest::put()
            .uri(&format!("/dataset/{dataset_name}/provenance"))
            .append_header((header::CONTENT_LENGTH, 0))
            .append_header((header::AUTHORIZATION, Bearer::new(session.id().to_string())))
            .set_json(provenances.clone());
        let res = send_test_request(req, app_ctx).await;

        let res_status = res.status();
        assert_eq!(res_status, 200);

        let dataset = ctx.db().load_dataset(&dataset_id).await?;

        assert_eq!(
            dataset.provenance,
            Some(
                provenances
                    .provenances
                    .into_iter()
                    .map(Into::into)
                    .collect()
            )
        );

        Ok(())
    }

    // TODO: better way to get to the root of the project
    struct TestWorkdirChanger {
        package_dir: &'static str,
        modified: bool,
    }

    impl TestWorkdirChanger {
        fn go_to_workspace(package_dir: &'static str) -> Self {
            let mut working_dir = std::env::current_dir().unwrap();

            if !working_dir.ends_with(package_dir) {
                return Self {
                    package_dir,
                    modified: false,
                };
            }

            working_dir.pop();

            std::env::set_current_dir(working_dir).unwrap();

            Self {
                package_dir,
                modified: true,
            }
        }
    }

    impl Drop for TestWorkdirChanger {
        fn drop(&mut self) {
            if !self.modified {
                return;
            }

            let mut working_dir = std::env::current_dir().unwrap();
            working_dir.push(self.package_dir);
            std::env::set_current_dir(working_dir).unwrap();
        }
    }

    #[ge_context::test(test_execution = "serial")]
    async fn it_lists_layers(app_ctx: PostgresContext<NoTls>) {
        let changed_workdir = TestWorkdirChanger::go_to_workspace("services");

        let session = admin_login(&app_ctx).await;

        let volume_name = "test_data";
        let file_name = "vector%2Fdata%2Ftwo_layers.gpkg";

        let req = actix_web::test::TestRequest::get()
            .uri(&format!(
                "/dataset/volumes/{volume_name}/files/{file_name}/layers"
            ))
            .append_header((header::AUTHORIZATION, Bearer::new(session.id().to_string())));

        let res = send_test_request(req, app_ctx).await;

        assert_eq!(res.status(), 200, "{res:?}");

        let layers: VolumeFileLayersResponse = actix_web::test::read_body_json(res).await;

        assert_eq!(
            layers.layers,
            vec![
                "points_with_time".to_string(),
                "points_with_time_and_more".to_string(),
                "layer_styles".to_string() // TOOO: remove once internal/system layers are hidden
            ]
        );

        drop(changed_workdir);
    }

    /// override the pixel size since this test was designed for 600 x 600 pixel tiles
    fn create_dataset_tiling_specification() -> TilingSpecification {
        TilingSpecification {
            origin_coordinate: (0., 0.).into(),
            tile_size_in_pixels: GridShape2D::new([600, 600]),
        }
    }

    #[ge_context::test(tiling_spec = "create_dataset_tiling_specification")]
    async fn create_dataset(app_ctx: PostgresContext<NoTls>) -> Result<()> {
        let mut test_data = TestDataUploads::default(); // remember created folder and remove them on drop

        let session = app_ctx.create_anonymous_session().await.unwrap();
        let ctx = app_ctx.session_context(session.clone());

        let upload_id = upload_ne_10m_ports_files(app_ctx.clone(), session.id()).await?;
        test_data.uploads.push(upload_id);

        let dataset_name =
            construct_dataset_from_upload(app_ctx.clone(), upload_id, session.id()).await;
        let exe_ctx = ctx.execution_context()?;

        let source = make_ogr_source(
            &exe_ctx,
            geoengine_datatypes::dataset::NamedData::from(dataset_name).into(),
        )
        .await?;

        let query_processor = source.query_processor()?.multi_point().unwrap();
        let query_ctx = ctx.mock_query_context()?;

        let query = query_processor
            .query(
                VectorQueryRectangle {
                    spatial_bounds: BoundingBox2D::new((1.85, 50.88).into(), (4.82, 52.95).into())?,
                    time_interval: Default::default(),
                    spatial_resolution: SpatialResolution::new(1., 1.)?,
                    attributes: ColumnSelection::all(),
                },
                &query_ctx,
            )
            .await
            .unwrap();

        let result: Vec<MultiPointCollection> = query.try_collect().await?;

        let coords = result[0].coordinates();
        assert_eq!(coords.len(), 10);
        assert_eq!(
            coords,
            &[
                [2.933_686_69, 51.23].into(),
                [3.204_593_64_f64, 51.336_388_89].into(),
                [4.651_413_428, 51.805_833_33].into(),
                [4.11, 51.95].into(),
                [4.386_160_188, 50.886_111_11].into(),
                [3.767_373_38, 51.114_444_44].into(),
                [4.293_757_362, 51.297_777_78].into(),
                [1.850_176_678, 50.965_833_33].into(),
                [2.170_906_949, 51.021_666_67].into(),
                [4.292_873_969, 51.927_222_22].into(),
            ]
        );

        Ok(())
    }

    #[ge_context::test]
    async fn it_creates_volume_dataset(app_ctx: PostgresContext<NoTls>) -> Result<()> {
        let session = app_ctx.create_anonymous_session().await.unwrap();

        let volume = VolumeName("test_data".to_string());

        let mut meta_data = create_ndvi_meta_data();

        // make path relative to volume
        meta_data.params.file_path = "raster/modis_ndvi/MOD13A2_M_NDVI_%_START_TIME_%.TIFF".into();

        let create = CreateDataset {
            data_path: DataPath::Volume(volume.clone()),
            definition: DatasetDefinition {
                properties: AddDataset {
                    name: None,
                    display_name: "ndvi".to_string(),
                    description: "ndvi".to_string(),
                    source_operator: "GdalSource".to_string(),
                    symbology: None,
                    provenance: None,
                    tags: Some(vec!["upload".to_owned(), "test".to_owned()]),
                },
                meta_data: MetaDataDefinition::GdalMetaDataRegular(meta_data.into()),
            },
        };

        // create via admin session
        let admin_session = admin_login(&app_ctx).await;
        let req = actix_web::test::TestRequest::post()
            .uri("/dataset")
            .append_header((header::CONTENT_LENGTH, 0))
            .append_header((
                header::AUTHORIZATION,
                Bearer::new(admin_session.id().to_string()),
            ))
            .append_header((header::CONTENT_TYPE, "application/json"))
            .set_json(create);
        let res = send_test_request(req, app_ctx.clone()).await;
        assert_eq!(res.status(), 200);

        let DatasetNameResponse { dataset_name } = actix_web::test::read_body_json(res).await;

        let req = actix_web::test::TestRequest::get()
            .uri(&format!("/dataset/{dataset_name}"))
            .append_header((header::CONTENT_LENGTH, 0))
            .append_header((header::AUTHORIZATION, Bearer::new(session.id().to_string())));

        let res = send_test_request(req, app_ctx.clone()).await;
        assert_eq!(res.status(), 200);

        Ok(())
    }

    #[ge_context::test]
    async fn it_deletes_dataset(app_ctx: PostgresContext<NoTls>) -> Result<()> {
        let mut test_data = TestDataUploads::default(); // remember created folder and remove them on drop

        let session = app_ctx.create_anonymous_session().await.unwrap();
        let session_id = session.id();
        let ctx = app_ctx.session_context(session);

        let upload_id = upload_ne_10m_ports_files(app_ctx.clone(), session_id).await?;
        test_data.uploads.push(upload_id);

        let dataset_name =
            construct_dataset_from_upload(app_ctx.clone(), upload_id, session_id).await;

        let db = ctx.db();
        let dataset_id = db
            .resolve_dataset_name_to_id(&dataset_name)
            .await
            .unwrap()
            .unwrap();

        assert!(db.load_dataset(&dataset_id).await.is_ok());

        let req = actix_web::test::TestRequest::delete()
            .uri(&format!("/dataset/{dataset_name}"))
            .append_header((header::CONTENT_LENGTH, 0))
            .append_header((header::AUTHORIZATION, Bearer::new(session_id.to_string())))
            .append_header((header::CONTENT_TYPE, "application/json"));

        let res = send_test_request(req, app_ctx.clone()).await;

        assert_eq!(res.status(), 200, "response: {res:?}");

        assert!(db.load_dataset(&dataset_id).await.is_err());

        Ok(())
    }

    #[ge_context::test]
    async fn it_deletes_volume_dataset(app_ctx: PostgresContext<NoTls>) -> Result<()> {
        let volume = VolumeName("test_data".to_string());

        let mut meta_data = create_ndvi_meta_data();

        // make path relative to volume
        meta_data.params.file_path = "raster/modis_ndvi/MOD13A2_M_NDVI_%_START_TIME_%.TIFF".into();

        let create = CreateDataset {
            data_path: DataPath::Volume(volume.clone()),
            definition: DatasetDefinition {
                properties: AddDataset {
                    name: None,
                    display_name: "ndvi".to_string(),
                    description: "ndvi".to_string(),
                    source_operator: "GdalSource".to_string(),
                    symbology: None,
                    provenance: None,
                    tags: Some(vec!["upload".to_owned(), "test".to_owned()]),
                },
                meta_data: MetaDataDefinition::GdalMetaDataRegular(meta_data.into()),
            },
        };

        let session = admin_login(&app_ctx).await;
        let ctx = app_ctx.session_context(session.clone());

        let db = ctx.db();

        let req = actix_web::test::TestRequest::post()
            .uri("/dataset")
            .append_header((header::CONTENT_LENGTH, 0))
            .append_header((header::AUTHORIZATION, Bearer::new(session.id().to_string())))
            .append_header((header::CONTENT_TYPE, "application/json"))
            .set_payload(serde_json::to_string(&create)?);
        let res = send_test_request(req, app_ctx.clone()).await;

        let DatasetNameResponse { dataset_name } = actix_web::test::read_body_json(res).await;
        let dataset_id = db
            .resolve_dataset_name_to_id(&dataset_name)
            .await
            .unwrap()
            .unwrap();

        assert!(db.load_dataset(&dataset_id).await.is_ok());

        let req = actix_web::test::TestRequest::delete()
            .uri(&format!("/dataset/{dataset_name}"))
            .append_header((header::CONTENT_LENGTH, 0))
            .append_header((header::AUTHORIZATION, Bearer::new(session.id().to_string())))
            .append_header((header::CONTENT_TYPE, "application/json"));

        let res = send_test_request(req, app_ctx.clone()).await;

        assert_eq!(res.status(), 200);

        assert!(db.load_dataset(&dataset_id).await.is_err());

        Ok(())
    }
}<|MERGE_RESOLUTION|>--- conflicted
+++ resolved
@@ -1,14 +1,10 @@
 use crate::{
     api::model::{
         operators::{GdalLoadingInfoTemporalSlice, GdalMetaDataList},
-<<<<<<< HEAD
         responses::{
-            datasets::{errors::*, DatasetNameResponse},
             ErrorResponse,
+            datasets::{DatasetNameResponse, errors::*},
         },
-=======
-        responses::datasets::{DatasetNameResponse, errors::*},
->>>>>>> 55ff63a6
         services::{
             AddDataset, CreateDataset, DataPath, DatasetDefinition, MetaDataDefinition,
             MetaDataSuggestion, Provenances, UpdateDataset, Volume,
@@ -17,19 +13,10 @@
     config::{Data, get_config_element},
     contexts::{ApplicationContext, SessionContext},
     datasets::{
-<<<<<<< HEAD
+        DatasetName,
         listing::{DatasetListOptions, DatasetListing, DatasetProvider},
         storage::{AutoCreateDataset, Dataset, DatasetStore, SuggestMetaData},
         upload::{AdjustFilePath, Upload, UploadDb, UploadId, UploadRootPath, VolumeName, Volumes},
-        DatasetName,
-=======
-        DatasetName,
-        listing::{DatasetListOptions, DatasetProvider},
-        storage::{AutoCreateDataset, DatasetStore, SuggestMetaData},
-        upload::{
-            AdjustFilePath, Upload, UploadDb, UploadId, UploadRootPath, Volume, VolumeName, Volumes,
-        },
->>>>>>> 55ff63a6
     },
     error::{self, Error, Result},
     permissions::{Permission, PermissionDb, Role},
@@ -41,13 +28,8 @@
 };
 use actix_web::{FromRequest, HttpResponse, HttpResponseBuilder, Responder, web};
 use gdal::{
-<<<<<<< HEAD
+    DatasetOptions,
     vector::{Layer, LayerAccess, OGRFieldType},
-    DatasetOptions,
-=======
-    Dataset, DatasetOptions,
-    vector::{Layer, LayerAccess, OGRFieldType},
->>>>>>> 55ff63a6
 };
 use geoengine_datatypes::{
     collections::VectorDataType,
