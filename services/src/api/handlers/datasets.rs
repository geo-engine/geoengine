--- conflicted
+++ resolved
@@ -1325,12 +1325,8 @@
     use geoengine_datatypes::collections::{
         GeometryCollection, MultiPointCollection, VectorDataType,
     };
-<<<<<<< HEAD
+    use geoengine_datatypes::operations::image::{RasterColorizer, RgbaColor};
     use geoengine_datatypes::primitives::{BoundingBox2D, ColumnSelection, SpatialQueryRectangle};
-=======
-    use geoengine_datatypes::operations::image::{RasterColorizer, RgbaColor};
-    use geoengine_datatypes::primitives::{BoundingBox2D, ColumnSelection, SpatialResolution};
->>>>>>> d782815c
     use geoengine_datatypes::raster::{GridShape2D, TilingSpecification};
     use geoengine_datatypes::spatial_reference::SpatialReferenceOption;
     use geoengine_operators::engine::{
