use crate::api::handlers::tasks::TaskResponse;
use crate::api::model::datatypes::{BandSelection, DataId, TimeInterval};
use crate::api::model::responses::IdResponse;
use crate::api::ogc::util::{parse_bbox, parse_time};
use crate::config::get_config_element;
use crate::contexts::{ApplicationContext, SessionContext};
use crate::datasets::listing::{DatasetProvider, Provenance, ProvenanceOutput};
use crate::datasets::{
    RasterDatasetFromWorkflow, RasterDatasetFromWorkflowParams,
    schedule_raster_dataset_from_workflow_task,
};
use crate::error::Result;
use crate::layers::storage::LayerProviderDb;
use crate::util::parsing::{parse_band_selection, parse_spatial_partition};
use crate::util::workflows::validate_workflow;
use crate::workflows::registry::WorkflowRegistry;
use crate::workflows::workflow::{Workflow, WorkflowId};
use crate::workflows::{WebsocketStreamTask, handle_websocket_message, send_websocket_message};
use actix_web::{FromRequest, HttpRequest, HttpResponse, Responder, web};
use futures::StreamExt;
use futures::future::join_all;
use geoengine_datatypes::error::{BoxedResultExt, ErrorSource};
use geoengine_datatypes::primitives::{
    BoundingBox2D, ColumnSelection, RasterQueryRectangle, SpatialPartition2D, VectorQueryRectangle,
};
use geoengine_operators::call_on_typed_operator;
use geoengine_operators::engine::{ExecutionContext, OperatorData, WorkflowOperatorPath};
use serde::{Deserialize, Serialize};
use snafu::Snafu;
use std::collections::HashMap;
use std::io::{Cursor, Write};
use std::sync::Arc;
use utoipa::{IntoParams, ToSchema};
use uuid::Uuid;
use zip::{ZipWriter, write::SimpleFileOptions};

pub(crate) fn init_workflow_routes<C>(cfg: &mut web::ServiceConfig)
where
    C: ApplicationContext,
    C::Session: FromRequest,
{
    cfg.service(
        // TODO: rename to plural `workflows`
        web::scope("/workflow")
            .service(web::resource("").route(web::post().to(register_workflow_handler::<C>)))
            .service(
                web::scope("/{id}")
                    .service(web::resource("").route(web::get().to(load_workflow_handler::<C>)))
                    .service(
                        web::resource("/metadata")
                            .route(web::get().to(get_workflow_metadata_handler::<C>)),
                    )
                    .service(
                        web::resource("/provenance")
                            .route(web::get().to(get_workflow_provenance_handler::<C>)),
                    )
                    .service(
                        web::resource("/allMetadata/zip")
                            .route(web::get().to(get_workflow_all_metadata_zip_handler::<C>)),
                    )
                    .service(
                        web::resource("/rasterStream")
                            .route(web::get().to(raster_stream_websocket::<C>)),
                    )
                    .service(
                        web::resource("/vectorStream")
                            .route(web::get().to(vector_stream_websocket::<C>)),
                    ),
            ),
    )
    .service(
        web::resource("datasetFromWorkflow/{id}")
            .route(web::post().to(dataset_from_workflow_handler::<C>)),
    );
}

/// Registers a new Workflow.
#[utoipa::path(
    tag = "Workflows",
    post,
    path = "/workflow",
    request_body(content = Workflow, examples(
        ("MockPointSource" = (value = json!({
            "type": "Vector",
            "operator": {
                "type": "MockPointSource",
                    "params": {
                        "points": [
                            { "x": 0.0, "y": 0.1 },
                            { "x": 1.0, "y": 1.1 }
                        ]
                    }
                }
        }))),
        ("Statistics Plot" = (value = json!({
            "type": "Plot",
            "operator": {
                "type": "Statistics",
                "params": {},
                "sources": {
                    "source": {
                        "type": "OgrSource",
                        "params": {
                            "data": "ne_10m_ports",
                            "attributeProjection": null,
                            "attributeFilters": null
                        }
                    }
                }
            }
        }))))
    ),
    responses(
        (status = 200, response = IdResponse::<WorkflowId>)
    ),
    security(
        ("session_token" = [])
    )
)]
async fn register_workflow_handler<C: ApplicationContext>(
    session: C::Session,
    app_ctx: web::Data<C>,
    workflow: web::Json<Workflow>,
) -> Result<web::Json<IdResponse<WorkflowId>>> {
    let ctx = app_ctx.session_context(session);

    let workflow = workflow.into_inner();

    validate_workflow(&workflow, &ctx.execution_context()?).await?;

    let id = ctx.db().register_workflow(workflow).await?;
    Ok(web::Json(IdResponse::from(id)))
}

/// Retrieves an existing Workflow.
#[utoipa::path(
    tag = "Workflows",
    get,
    path = "/workflow/{id}",
    responses(
        (status = 200, description = "Workflow loaded from database", body = Workflow,
            example = json!({"type": "Vector", "operator": {"type": "MockPointSource", "params": {"points": [{"x": 0.0, "y": 0.1}, {"x": 1.0, "y": 1.1}]}}})
        )
    ),
    params(
        ("id" = WorkflowId, description = "Workflow id")
    ),
    security(
        ("session_token" = [])
    )
)]
async fn load_workflow_handler<C: ApplicationContext>(
    id: web::Path<WorkflowId>,
    session: C::Session,
    app_ctx: web::Data<C>,
) -> Result<impl Responder> {
    let wf = app_ctx
        .session_context(session)
        .db()
        .load_workflow(&id.into_inner())
        .await?;
    Ok(web::Json(wf))
}

/// Gets the metadata of a workflow
#[utoipa::path(
    tag = "Workflows",
    get,
    path = "/workflow/{id}/metadata",
    responses(
        (status = 200, description = "Metadata of loaded workflow", body = crate::api::model::operators::TypedResultDescriptor,
            example = json!({"type": "vector", "dataType": "MultiPoint", "spatialReference": "EPSG:4326", "columns": {}})
        )
    ),
    params(
        ("id" = WorkflowId, description = "Workflow id")
    ),
    security(
        ("session_token" = [])
    )
)]
async fn get_workflow_metadata_handler<C: ApplicationContext>(
    id: web::Path<WorkflowId>,
    session: C::Session,
    app_ctx: web::Data<C>,
) -> Result<impl Responder> {
    let ctx = app_ctx.session_context(session);

    let workflow = ctx.db().load_workflow(&id.into_inner()).await?;

    let execution_context = ctx.execution_context()?;

    let result_descriptor =
        workflow_metadata::<C::SessionContext>(workflow, execution_context).await?;

    Ok(web::Json(result_descriptor))
}

async fn workflow_metadata<C: SessionContext>(
    workflow: Workflow,
    execution_context: C::ExecutionContext,
) -> Result<crate::api::model::operators::TypedResultDescriptor> {
    // TODO: use cache here
    let workflow_operator_path_root = WorkflowOperatorPath::initialize_root();

    let result_descriptor: geoengine_operators::engine::TypedResultDescriptor = call_on_typed_operator!(
        workflow.operator,
        operator => {
            let operator = operator
                .initialize(workflow_operator_path_root, &execution_context).await
                ?;

            #[allow(clippy::clone_on_copy)]
            operator.result_descriptor().clone().into()
        }
    );

    Ok(result_descriptor.into())
}

/// Gets the provenance of all datasets used in a workflow.
#[utoipa::path(
    tag = "Workflows",
    get,
    path = "/workflow/{id}/provenance",
    responses(
        (status = 200, description = "Provenance of used datasets", body = [ProvenanceEntry],
            example = json!([{"dataset": {"type": "internal", "datasetId": "846a823a-6859-4b94-ab0a-c1de80f593d8"}, "provenance": {"citation": "Author, Dataset Tile", "license": "Some license", "uri": "http://example.org/"}}, {"dataset": {"type": "internal", "datasetId": "453cd398-f271-437b-9c3d-7f42213ea30a"}, "provenance": {"citation": "Another Author, Another Dataset Tile", "license": "Some other license", "uri": "http://example.org/"}}])
        )
    ),
    params(
        ("id" = WorkflowId, description = "Workflow id")
    ),
    security(
        ("session_token" = [])
    )
)]
async fn get_workflow_provenance_handler<C: ApplicationContext>(
    id: web::Path<WorkflowId>,
    session: C::Session,
    app_ctx: web::Data<C>,
) -> Result<impl Responder> {
    let ctx = app_ctx.session_context(session);

    let workflow: Workflow = ctx.db().load_workflow(&id.into_inner()).await?;

    let provenance = workflow_provenance(&workflow, &ctx).await?;

    Ok(web::Json(provenance))
}

#[derive(Serialize, ToSchema)]
pub struct ProvenanceEntry {
    provenance: Provenance,
    data: Vec<DataId>,
}

async fn workflow_provenance<C: SessionContext>(
    workflow: &Workflow,
    ctx: &C,
) -> Result<Vec<ProvenanceEntry>> {
    let db = ctx.db();
    let execution_ctx = ctx.execution_context()?;

    let data_names = workflow.operator.data_names();
    let mut datasets = Vec::<DataId>::with_capacity(data_names.len());
    for data_name in data_names {
        let data_id = execution_ctx.resolve_named_data(&data_name).await?;
        datasets.push(data_id.into());
    }

    let provenance: Vec<_> = datasets
        .iter()
        .map(|id| resolve_provenance::<C>(&db, id))
        .collect();
    let provenance: Result<Vec<_>> = join_all(provenance).await.into_iter().collect();

    // Filter duplicate DataIds and missing Provenance
    let provenance: HashMap<DataId, Vec<Provenance>> = provenance?
        .into_iter()
        .filter_map(|p| {
            if let Some(provenance) = p.provenance {
                Some((p.data.into(), provenance))
            } else {
                None
            }
        })
        .collect();

    // Group DataIds by Provenance
    let mut result: HashMap<Provenance, Vec<DataId>> = HashMap::new();
    for (data, provenances) in provenance {
        for item in provenances {
            result.entry(item).or_default().push(data.clone());
        }
    }
    let result = result
        .into_iter()
        .map(|(provenance, data)| ProvenanceEntry { provenance, data })
        .collect();

    Ok(result)
}

/// Gets a ZIP archive of the worklow, its provenance and the output metadata.
#[utoipa::path(
    tag = "Workflows",
    get,
    path = "/workflow/{id}/allMetadata/zip",
    responses(
        (status = 200, response = crate::api::model::responses::ZipResponse)
    ),
    params(
        ("id" = WorkflowId, description = "Workflow id")
    ),
    security(
        ("session_token" = [])
    )
)]
async fn get_workflow_all_metadata_zip_handler<C: ApplicationContext>(
    id: web::Path<WorkflowId>,
    session: C::Session,
    app_ctx: web::Data<C>,
) -> Result<impl Responder> {
    let ctx = app_ctx.session_context(session);

    let id = id.into_inner();

    let workflow = ctx.db().load_workflow(&id).await?;

    let (metadata, provenance) = futures::try_join!(
        workflow_metadata::<C::SessionContext>(workflow.clone(), ctx.execution_context()?),
        workflow_provenance(&workflow, &ctx),
    )?;

    let output = crate::util::spawn_blocking(move || {
        let mut output = Vec::new();

        let zip_options =
            SimpleFileOptions::default().compression_method(zip::CompressionMethod::Deflated);
        let mut zip_writer = ZipWriter::new(Cursor::new(&mut output));

        let workflow_filename = "workflow.json";
        zip_writer
            .start_file(workflow_filename, zip_options)
            .boxed_context(error::CannotAddDataToZipFile {
                item: workflow_filename,
            })?;
        zip_writer
            .write_all(serde_json::to_string_pretty(&workflow)?.as_bytes())
            .boxed_context(error::CannotAddDataToZipFile {
                item: workflow_filename,
            })?;

        let metadata_filename = "metadata.json";
        zip_writer
            .start_file(metadata_filename, zip_options)
            .boxed_context(error::CannotAddDataToZipFile {
                item: metadata_filename,
            })?;
        zip_writer
            .write_all(serde_json::to_string_pretty(&metadata)?.as_bytes())
            .boxed_context(error::CannotAddDataToZipFile {
                item: metadata_filename,
            })?;

        let citation_filename = "citation.json";
        zip_writer
            .start_file(citation_filename, zip_options)
            .boxed_context(error::CannotAddDataToZipFile {
                item: citation_filename,
            })?;
        zip_writer
            .write_all(serde_json::to_string_pretty(&provenance)?.as_bytes())
            .boxed_context(error::CannotAddDataToZipFile {
                item: citation_filename,
            })?;

        zip_writer
            .finish()
            .boxed_context(error::CannotFinishZipFile)?;

        Result::<Vec<u8>>::Ok(output)
    })
    .await??;

    let response = HttpResponse::Ok()
        .content_type("application/zip")
        .insert_header((
            "content-disposition",
            format!("attachment; filename=\"metadata_{id}.zip\""),
        ))
        .body(web::Bytes::from(output));

    Ok(response)
}

async fn resolve_provenance<C: SessionContext>(
    db: &C::GeoEngineDB,
    id: &DataId,
) -> Result<ProvenanceOutput> {
    match id {
        DataId::Internal(internal) => db.load_provenance(&internal.dataset_id.into()).await,
        DataId::External(e) => {
            db.load_layer_provider(e.provider_id.into())
                .await?
                .provenance(&id.into())
                .await
        }
    }
}

/// Create a task for creating a new dataset from the result of the workflow given by its `id` and the dataset parameters in the request body.
/// Returns the id of the created task
#[utoipa::path(
    tag = "Workflows",
    post,
    path = "/datasetFromWorkflow/{id}",
    request_body = RasterDatasetFromWorkflow,
    responses(
        (status = 200, description = "Id of created task", body = TaskResponse,
            example = json!({"taskId": "7f8a4cfe-76ab-4972-b347-b197e5ef0f3c"})
        )
    ),
    params(
        ("id" = WorkflowId, description = "Workflow id")
    ),
    security(
        ("session_token" = [])
    )
)]
async fn dataset_from_workflow_handler<C: ApplicationContext>(
    id: web::Path<WorkflowId>,
    session: C::Session,
    app_ctx: web::Data<C>,
    info: web::Json<RasterDatasetFromWorkflow>,
) -> Result<web::Json<TaskResponse>> {
    let ctx = Arc::new(app_ctx.session_context(session));

    let id = id.into_inner();
    let workflow = ctx.db().load_workflow(&id).await?;
    let compression_num_threads =
        get_config_element::<crate::config::Gdal>()?.compression_num_threads;

    // FIXME: dont initialize the workflow here, but in the task
    let operator = workflow
        .clone()
        .operator
        .get_raster()
        .expect("must be raster here")
        .initialize(
            WorkflowOperatorPath::initialize_root(),
            &ctx.execution_context()?,
        )
        .await?;

    let result_descriptor = operator.result_descriptor();

    let info = RasterDatasetFromWorkflowParams::from_request_and_result_descriptor(
        info.into_inner(),
        result_descriptor,
        ctx.execution_context()?.tiling_specification(),
    );

    let task_id = schedule_raster_dataset_from_workflow_task(
        format!("workflow {id}"),
        operator,
        id,
        ctx,
        info,
        compression_num_threads,
    )
    .await?;

    Ok(web::Json(TaskResponse::new(task_id)))
}

/// The query parameters for `raster_stream_websocket`.
#[derive(Clone, Debug, PartialEq, Deserialize, IntoParams)]
#[serde(rename_all = "camelCase")]
pub struct RasterStreamWebsocketQuery {
    #[serde(deserialize_with = "parse_spatial_partition")]
    #[param(value_type = crate::api::model::datatypes::SpatialPartition2D)]
    pub spatial_bounds: SpatialPartition2D,
    #[serde(deserialize_with = "parse_time")]
    #[param(value_type = String)]
    pub time_interval: TimeInterval,
    #[serde(deserialize_with = "parse_band_selection")]
    #[param(value_type = String)]
    pub attributes: BandSelection,
    pub result_type: RasterStreamWebsocketResultType,
}

/// The stream result type for `raster_stream_websocket`.
#[derive(Copy, Clone, Debug, PartialEq, Serialize, Deserialize, ToSchema)]
#[serde(rename_all = "camelCase")]
pub enum RasterStreamWebsocketResultType {
    Arrow,
}

/// Query a workflow raster result as a stream of tiles via a websocket connection.
#[utoipa::path(
    tag = "Workflows",
    get,
    path = "/workflow/{id}/rasterStream",
    responses(
        (
            status = 101,
            description = "Upgrade to websocket connection",
            example = json!({
                "connection": "upgrade",
                "upgrade": "websocket",
                "sec-websocket-accept": "c31quXa8jR1ISUyecRy0pTdNLXk",
                "date": "Mon, 13 Feb 2023 12:10:15 GMT",
            })
        )
    ),
    params(
        ("id" = WorkflowId, description = "Workflow id"),
        RasterStreamWebsocketQuery,
    ),
    security(
        ("session_token" = [])
    )
)]
async fn raster_stream_websocket<C: ApplicationContext>(
    app_ctx: web::Data<C>,
    session: C::Session,
    id: web::Path<WorkflowId>,
    query: web::Query<RasterStreamWebsocketQuery>,
    request: HttpRequest,
    stream: web::Payload,
) -> Result<HttpResponse> {
    let ctx = app_ctx.session_context(session);

    let workflow_id = id.into_inner();
    let workflow = ctx.db().load_workflow(&workflow_id).await?;

    let operator = workflow
        .operator
        .get_raster()
        .boxed_context(error::WorkflowMustBeOfTypeRaster)?;

    let execution_context = ctx.execution_context()?;

    let workflow_operator_path_root = WorkflowOperatorPath::initialize_root();

    let initialized_operator = operator
        .initialize(workflow_operator_path_root, &execution_context)
        .await?;

    let query = query.into_inner();

    let query_bounds = initialized_operator
        .result_descriptor()
        .tiling_grid_definition(execution_context.tiling_specification())
        .tiling_geo_transform()
        .spatial_to_grid_bounds(&query.spatial_bounds);
    let query_rectangle = RasterQueryRectangle::new_with_grid_bounds(
        query_bounds,
        query.time_interval.into(),
        query.attributes.clone().try_into()?,
    );

    // this is the only result type for now
    debug_assert!(matches!(
        query.result_type,
        RasterStreamWebsocketResultType::Arrow
    ));

<<<<<<< HEAD
    let stream_handler = RasterWebsocketStreamHandler::new::<C::SessionContext>(
        initialized_operator,
=======
    let mut stream_task = WebsocketStreamTask::new_raster::<C::SessionContext>(
        operator,
>>>>>>> 954e779f
        query_rectangle,
        ctx.query_context(workflow_id.0, Uuid::new_v4())?,
    )
    .await?;

    let (response, mut session, mut msg_stream) = match actix_ws::handle(&request, stream) {
        Ok((response, session, msg_stream)) => (response, session, msg_stream),
        Err(e) => return Ok(e.error_response()),
    };

    actix_web::rt::spawn(async move {
        loop {
            let indicator = tokio::select! {
                Some(Ok(msg)) = msg_stream.next() => {
                    handle_websocket_message(msg, &mut stream_task, &mut session).await
                }

                tile = stream_task.receive_tile() => {
                    send_websocket_message(tile, session.clone()).await
                }

                else => {
                    None
                }
            };

            if indicator.is_none() {
                // the stream ended or session was closed, stop processing
                break;
            }
        }

        stream_task.abort_processing();
        let _ = session.close(None).await;
    });

    Ok(response)
}

/// The query parameters for `raster_stream_websocket`.
#[derive(Copy, Clone, Debug, PartialEq, Deserialize, IntoParams)]
#[serde(rename_all = "camelCase")]
pub struct VectorStreamWebsocketQuery {
    #[serde(deserialize_with = "parse_bbox")]
    #[param(value_type = crate::api::model::datatypes::BoundingBox2D)]
    pub spatial_bounds: BoundingBox2D,
    #[serde(deserialize_with = "parse_time")]
    #[param(value_type = String)]
    pub time_interval: TimeInterval,
    pub result_type: RasterStreamWebsocketResultType,
}

/// Query a workflow raster result as a stream of tiles via a websocket connection.
#[utoipa::path(
    tag = "Workflows",
    get,
    path = "/workflow/{id}/vectorStream",
    responses(
        (
            status = 101,
            description = "Upgrade to websocket connection",
            example = json!({
                "connection": "upgrade",
                "upgrade": "websocket",
                "sec-websocket-accept": "c31quXa8jR1ISUyecRy0pTdNLXk",
                "date": "Mon, 13 Feb 2023 12:10:15 GMT",
            })
        )
    ),
    params(
        ("id" = WorkflowId, description = "Workflow id"),
        VectorStreamWebsocketQuery,
    ),
    security(
        ("session_token" = [])
    )
)]
async fn vector_stream_websocket<C: ApplicationContext>(
    app_ctx: web::Data<C>,
    session: C::Session,
    id: web::Path<WorkflowId>,
    query: web::Query<VectorStreamWebsocketQuery>,
    request: HttpRequest,
    stream: web::Payload,
) -> Result<HttpResponse> {
    let ctx = app_ctx.session_context(session);

    let workflow_id = id.into_inner();
    let workflow = ctx.db().load_workflow(&workflow_id).await?;

    let operator = workflow
        .operator
        .get_vector()
        .boxed_context(error::WorkflowMustBeOfTypeVector)?;

    let query_rectangle = VectorQueryRectangle::with_bounds(
        query.spatial_bounds,
        query.time_interval.into(),
        ColumnSelection::all(),
    );

    // this is the only result type for now
    debug_assert!(matches!(
        query.result_type,
        RasterStreamWebsocketResultType::Arrow
    ));

    let mut stream_task = WebsocketStreamTask::new_vector::<C::SessionContext>(
        operator,
        query_rectangle,
        ctx.execution_context()?,
        ctx.query_context(workflow_id.0, Uuid::new_v4())?,
    )
    .await?;

    let (response, mut session, mut msg_stream) = match actix_ws::handle(&request, stream) {
        Ok((response, session, msg_stream)) => (response, session, msg_stream),
        Err(e) => return Ok(e.error_response()),
    };

    actix_web::rt::spawn(async move {
        loop {
            let indicator = tokio::select! {
                Some(Ok(msg)) = msg_stream.next() => {
                    handle_websocket_message(msg, &mut stream_task, &mut session).await
                }

                tile = stream_task.receive_tile() => {
                    send_websocket_message(tile, session.clone()).await
                }

                else => {
                    None
                }
            };

            if indicator.is_none() {
                // the stream ended or session was closed, stop processing
                break;
            }
        }

        stream_task.abort_processing();
        let _ = session.close(None).await;
    });

    Ok(response)
}

#[derive(Debug, Snafu)]
#[snafu(visibility(pub(crate)))]
#[snafu(module(error), context(suffix(false)))] // disables default `Snafu` suffix
pub enum WorkflowApiError {
    #[snafu(display("Adding data to output ZIP file failed"))]
    CannotAddDataToZipFile {
        item: &'static str,
        source: Box<dyn ErrorSource>,
    },
    #[snafu(display("Finishing to output ZIP file failed"))]
    CannotFinishZipFile { source: Box<dyn ErrorSource> },
    #[snafu(display("You can only query a raster stream for a raster workflow"))]
    WorkflowMustBeOfTypeRaster { source: Box<dyn ErrorSource> },
    #[snafu(display("You can only query a vector stream for a vector workflow"))]
    WorkflowMustBeOfTypeVector { source: Box<dyn ErrorSource> },
}

#[cfg(test)]
mod tests {

    use super::*;
    use crate::api::model::responses::ErrorResponse;
    use crate::contexts::PostgresContext;
    use crate::contexts::Session;
    use crate::datasets::storage::DatasetStore;
    use crate::datasets::{DatasetName, RasterDatasetFromWorkflowResult};
    use crate::ge_context;
    use crate::tasks::util::test::wait_for_task_to_finish;
    use crate::tasks::{TaskManager, TaskStatus};
    use crate::users::UserAuth;
    use crate::util::tests::add_ports_to_datasets;
    use crate::util::tests::admin_login;
    use crate::util::tests::{
        TestDataUploads, add_ndvi_to_datasets, check_allowed_http_methods,
        check_allowed_http_methods2, read_body_string, register_ndvi_workflow_helper,
        send_test_request,
    };
    use crate::util::websocket_tests;
    use crate::workflows::registry::WorkflowRegistry;
    use actix_web::dev::ServiceResponse;
    use actix_web::{http::Method, http::header, test};
    use actix_web_httpauth::headers::authorization::Bearer;
    use futures::StreamExt;
    use geoengine_datatypes::collections::MultiPointCollection;
    use geoengine_datatypes::primitives::CacheHint;
    use geoengine_datatypes::primitives::DateTime;
    use geoengine_datatypes::primitives::{
        ContinuousMeasurement, FeatureData, Measurement, MultiPoint, RasterQueryRectangle,
        TimeInterval,
    };
    use geoengine_datatypes::raster::{
        GeoTransform, GridBoundingBox2D, GridShape, RasterDataType, TilingSpecification,
    };
    use geoengine_datatypes::spatial_reference::SpatialReference;
<<<<<<< HEAD
    use geoengine_datatypes::util::test::TestDefault;
=======
    use geoengine_datatypes::test_data;
    use geoengine_datatypes::util::ImageFormat;
    use geoengine_datatypes::util::arrow::arrow_ipc_file_to_record_batches;
    use geoengine_datatypes::util::assert_image_equals_with_format;
>>>>>>> 954e779f
    use geoengine_operators::engine::{
        MultipleRasterOrSingleVectorSource, PlotOperator, RasterBandDescriptor,
        RasterBandDescriptors, SpatialGridDescriptor, TypedOperator,
    };
    use geoengine_operators::engine::{RasterOperator, RasterResultDescriptor, VectorOperator};
    use geoengine_operators::mock::{
        MockFeatureCollectionSource, MockPointSource, MockPointSourceParams, MockRasterSource,
        MockRasterSourceParams,
    };
    use geoengine_operators::plot::{Statistics, StatisticsParams};
    use geoengine_operators::source::OgrSource;
    use geoengine_operators::source::OgrSourceParameters;
    use geoengine_operators::source::{GdalSource, GdalSourceParameters};
    use geoengine_operators::util::input::MultiRasterOrVectorOperator::Raster;
    use geoengine_operators::util::test::assert_eq_two_raster_operator_res_u8;
    use serde_json::json;
    use std::io::Read;
    use std::sync::Arc;
    use tokio_postgres::NoTls;
    use zip::ZipArchive;
    use zip::read::ZipFile;

    async fn register_test_helper(
        app_ctx: PostgresContext<NoTls>,
        method: Method,
    ) -> ServiceResponse {
        let session = app_ctx.create_anonymous_session().await.unwrap();

        let session_id = session.id();

        let workflow = Workflow {
            operator: MockPointSource {
                params: MockPointSourceParams::new(vec![(0.0, 0.1).into(), (1.0, 1.1).into()]),
            }
            .boxed()
            .into(),
        };

        // insert workflow
        let req = test::TestRequest::default()
            .method(method)
            .uri("/workflow")
            .append_header((header::CONTENT_LENGTH, 0))
            .append_header((header::AUTHORIZATION, Bearer::new(session_id.to_string())))
            .set_json(&workflow);
        send_test_request(req, app_ctx).await
    }

    #[ge_context::test]
    async fn register(app_ctx: PostgresContext<NoTls>) {
        let res = register_test_helper(app_ctx, Method::POST).await;

        assert_eq!(res.status(), 200);

        let _id: IdResponse<WorkflowId> = test::read_body_json(res).await;
    }

    #[ge_context::test]
    async fn register_invalid_method(app_ctx: PostgresContext<NoTls>) {
        check_allowed_http_methods(
            |method| register_test_helper(app_ctx.clone(), method),
            &[Method::POST],
        )
        .await;
    }

    #[ge_context::test]
    async fn register_missing_header(app_ctx: PostgresContext<NoTls>) {
        let workflow = Workflow {
            operator: MockPointSource {
                params: MockPointSourceParams::new(vec![(0.0, 0.1).into(), (1.0, 1.1).into()]),
            }
            .boxed()
            .into(),
        };

        // insert workflow
        let req = test::TestRequest::post()
            .uri("/workflow")
            .append_header((header::CONTENT_LENGTH, 0))
            .set_json(&workflow);
        let res = send_test_request(req, app_ctx).await;

        ErrorResponse::assert(
            res,
            401,
            "Unauthorized",
            "Authorization error: Header with authorization token not provided.",
        )
        .await;
    }

    #[ge_context::test]
    async fn register_invalid_body(app_ctx: PostgresContext<NoTls>) {
        let session = app_ctx.create_anonymous_session().await.unwrap();

        let session_id = session.id();

        // insert workflow
        let req = test::TestRequest::post()
            .uri("/workflow")
            .append_header((header::CONTENT_LENGTH, 0))
            .append_header((header::CONTENT_TYPE, mime::APPLICATION_JSON))
            .append_header((header::AUTHORIZATION, Bearer::new(session_id.to_string())))
            .set_payload("no json");
        let res = send_test_request(req, app_ctx).await;

        ErrorResponse::assert(
            res,
            400,
            "BodyDeserializeError",
            "Error in user input: expected ident at line 1 column 2",
        )
        .await;
    }

    #[ge_context::test]
    async fn register_missing_fields(app_ctx: PostgresContext<NoTls>) {
        let session = app_ctx.create_anonymous_session().await.unwrap();

        let session_id = session.id();

        let workflow = json!({});

        // insert workflow
        let req = test::TestRequest::post()
            .uri("/workflow")
            .append_header((header::CONTENT_LENGTH, 0))
            .append_header((header::AUTHORIZATION, Bearer::new(session_id.to_string())))
            .set_json(&workflow);
        let res = send_test_request(req, app_ctx).await;

        ErrorResponse::assert(
            res,
            400,
            "BodyDeserializeError",
            "Error in user input: missing field `type` at line 1 column 2",
        )
        .await;
    }

    async fn load_test_helper(
        app_ctx: PostgresContext<NoTls>,
        method: Method,
    ) -> (Workflow, ServiceResponse) {
        let session = admin_login(&app_ctx).await;
        let ctx = app_ctx.session_context(session.clone());

        let session_id = session.id();

        let (workflow, id) = register_ndvi_workflow_helper(&app_ctx).await;

        let req = test::TestRequest::default()
            .method(method)
            .uri(&format!("/workflow/{id}"))
            .append_header((header::AUTHORIZATION, Bearer::new(session_id.to_string())));
        let res = send_test_request(req, app_ctx).await;

        // remove NDVI to allow calling this method again
        ctx.db()
            .delete_dataset(
                ctx.db()
                    .resolve_dataset_name_to_id(&DatasetName::new(None, "NDVI"))
                    .await
                    .unwrap()
                    .unwrap(),
            )
            .await
            .unwrap();

        (workflow, res)
    }

    #[ge_context::test]
    async fn load(app_ctx: PostgresContext<NoTls>) {
        let (workflow, res) = load_test_helper(app_ctx, Method::GET).await;

        assert_eq!(res.status(), 200);
        assert_eq!(
            read_body_string(res).await,
            serde_json::to_string(&workflow).unwrap()
        );
    }

    #[ge_context::test]
    async fn load_invalid_method(app_ctx: PostgresContext<NoTls>) {
        check_allowed_http_methods2(
            |method| load_test_helper(app_ctx.clone(), method),
            &[Method::GET],
            |(_, res)| res,
        )
        .await;
    }

    #[ge_context::test]
    async fn load_missing_header(app_ctx: PostgresContext<NoTls>) {
        let (_, id) = register_ndvi_workflow_helper(&app_ctx).await;

        let req = test::TestRequest::get().uri(&format!("/workflow/{id}"));
        let res = send_test_request(req, app_ctx).await;

        ErrorResponse::assert(
            res,
            401,
            "Unauthorized",
            "Authorization error: Header with authorization token not provided.",
        )
        .await;
    }

    #[ge_context::test]
    async fn load_not_exist(app_ctx: PostgresContext<NoTls>) {
        let session = app_ctx.create_anonymous_session().await.unwrap();

        let session_id = session.id();

        let req = test::TestRequest::get()
            .uri("/workflow/1")
            .append_header((header::AUTHORIZATION, Bearer::new(session_id.to_string())));
        let res = send_test_request(req, app_ctx).await;

        ErrorResponse::assert(res, 404, "NotFound", "Not Found").await;
    }

    async fn vector_metadata_test_helper(
        app_ctx: PostgresContext<NoTls>,
        method: Method,
    ) -> ServiceResponse {
        let session = app_ctx.create_anonymous_session().await.unwrap();
        let ctx = app_ctx.session_context(session.clone());

        let session_id = session.id();

        let workflow = Workflow {
            operator: MockFeatureCollectionSource::single(
                MultiPointCollection::from_data(
                    MultiPoint::many(vec![(0.0, 0.1)]).unwrap(),
                    vec![TimeInterval::default()],
                    [
                        ("foo".to_string(), FeatureData::Float(vec![42.0])),
                        ("bar".to_string(), FeatureData::Int(vec![23])),
                    ]
                    .iter()
                    .cloned()
                    .collect(),
                    CacheHint::default(),
                )
                .unwrap(),
            )
            .boxed()
            .into(),
        };

        let id = ctx.db().register_workflow(workflow.clone()).await.unwrap();

        let req = test::TestRequest::default()
            .method(method)
            .uri(&format!("/workflow/{id}/metadata"))
            .append_header((header::AUTHORIZATION, Bearer::new(session_id.to_string())));
        send_test_request(req, app_ctx).await
    }

    #[ge_context::test]
    async fn vector_metadata(app_ctx: PostgresContext<NoTls>) {
        let res = vector_metadata_test_helper(app_ctx, Method::GET).await;

        let res_status = res.status();
        let res_body = read_body_string(res).await;
        assert_eq!(res_status, 200, "{res_body:?}");

        assert_eq!(
            serde_json::from_str::<serde_json::Value>(&res_body).unwrap(),
            json!({
                "type": "vector",
                "dataType": "MultiPoint",
                "spatialReference": "EPSG:4326",
                "columns": {
                    "bar": {
                        "dataType": "int",
                        "measurement": {
                            "type": "unitless"
                        }
                    },
                    "foo": {
                        "dataType": "float",
                        "measurement": {
                            "type": "unitless"
                        }
                    }
                },
                "time": null,
                "bbox": null
            })
        );
    }

    #[ge_context::test]
    async fn raster_metadata(app_ctx: PostgresContext<NoTls>) {
        let session = app_ctx.create_anonymous_session().await.unwrap();
        let ctx = app_ctx.session_context(session.clone());

        let session_id = session.id();

        let workflow = Workflow {
            operator: MockRasterSource::<u8> {
                params: MockRasterSourceParams::<u8> {
                    data: vec![],
                    result_descriptor: RasterResultDescriptor {
                        data_type: RasterDataType::U8,
                        spatial_reference: SpatialReference::epsg_4326().into(),
                        time: None,
                        spatial_grid: SpatialGridDescriptor::source_from_parts(
                            GeoTransform::test_default(),
                            geoengine_datatypes::raster::GridBoundingBox2D::new([0, 0], [199, 199])
                                .unwrap(),
                        ),
                        bands: RasterBandDescriptors::new(vec![RasterBandDescriptor::new(
                            "band".into(),
                            Measurement::Continuous(ContinuousMeasurement {
                                measurement: "radiation".to_string(),
                                unit: None,
                            }),
                        )])
                        .unwrap(),
                    },
                },
            }
            .boxed()
            .into(),
        };

        let id = ctx.db().register_workflow(workflow.clone()).await.unwrap();

        let req = test::TestRequest::get()
            .uri(&format!("/workflow/{id}/metadata"))
            .append_header((header::AUTHORIZATION, Bearer::new(session_id.to_string())));
        let res = send_test_request(req, app_ctx).await;

        let res_status = res.status();
        let res_body = read_body_string(res).await;
        assert_eq!(res_status, 200, "{res_body:?}");

        assert_eq!(
            serde_json::from_str::<serde_json::Value>(&res_body).unwrap(),
            serde_json::json!({
                "type": "raster",
                "dataType": "U8",
                "spatialReference": "EPSG:4326",
                "time": null,
                "spatialGrid": {
                    "descriptor": "source",
                    "spatialGrid": {
                        "geoTransform": {"originCoordinate":{"x":0.0,"y":0.0}, "xPixelSize": 1., "yPixelSize": -1.},
                        "gridBounds": {
                            "bottomRightIdx": {
                                "xIdx": 199,
                                "yIdx": 199
                            },
                            "topLeftIdx": {
                                "xIdx": 0,
                                "yIdx": 0
                            }
                        }
                    }
                },
                "bands": [{
                    "name": "band",
                    "measurement": {
                        "type": "continuous",
                        "measurement": "radiation",
                        "unit": null
                    }
                }]
            })
        );
    }

    #[ge_context::test]
    async fn metadata_invalid_method(app_ctx: PostgresContext<NoTls>) {
        check_allowed_http_methods(
            |method| vector_metadata_test_helper(app_ctx.clone(), method),
            &[Method::GET],
        )
        .await;
    }

    #[ge_context::test]
    async fn metadata_missing_header(app_ctx: PostgresContext<NoTls>) {
        let session = app_ctx.create_anonymous_session().await.unwrap();
        let ctx = app_ctx.session_context(session.clone());

        let workflow = Workflow {
            operator: MockFeatureCollectionSource::single(
                MultiPointCollection::from_data(
                    MultiPoint::many(vec![(0.0, 0.1)]).unwrap(),
                    vec![TimeInterval::default()],
                    [
                        ("foo".to_string(), FeatureData::Float(vec![42.0])),
                        ("bar".to_string(), FeatureData::Int(vec![23])),
                    ]
                    .iter()
                    .cloned()
                    .collect(),
                    CacheHint::default(),
                )
                .unwrap(),
            )
            .boxed()
            .into(),
        };

        let id = ctx.db().register_workflow(workflow.clone()).await.unwrap();

        let req = test::TestRequest::get().uri(&format!("/workflow/{id}/metadata"));
        let res = send_test_request(req, app_ctx).await;

        ErrorResponse::assert(
            res,
            401,
            "Unauthorized",
            "Authorization error: Header with authorization token not provided.",
        )
        .await;
    }

    #[ge_context::test]
    async fn plot_metadata(app_ctx: PostgresContext<NoTls>) {
        let session = app_ctx.create_anonymous_session().await.unwrap();
        let ctx = app_ctx.session_context(session.clone());

        let session_id = session.id();

        let workflow = Workflow {
            operator: Statistics {
                params: StatisticsParams {
                    column_names: vec![],
                    percentiles: vec![],
                },
                sources: MultipleRasterOrSingleVectorSource {
                    source: Raster(vec![]),
                },
            }
            .boxed()
            .into(),
        };

        let id = ctx.db().register_workflow(workflow.clone()).await.unwrap();

        let req = test::TestRequest::get()
            .uri(&format!("/workflow/{id}/metadata"))
            .append_header((header::AUTHORIZATION, Bearer::new(session_id.to_string())));
        let res = send_test_request(req, app_ctx).await;

        let res_status = res.status();
        let res_body = read_body_string(res).await;
        assert_eq!(res_status, 200, "{res_body:?}");

        assert_eq!(
            serde_json::from_str::<serde_json::Value>(&res_body).unwrap(),
            serde_json::json!({
                "type": "plot",
                "spatialReference": "",
                "time": null,
                "bbox": null
            })
        );
    }

    #[ge_context::test]
    async fn provenance(app_ctx: PostgresContext<NoTls>) {
        let session = app_ctx.create_anonymous_session().await.unwrap();
        let ctx = app_ctx.session_context(session.clone());

        let session_id = session.id();
        let (dataset_id, dataset) = add_ndvi_to_datasets(&app_ctx).await;

        let workflow = Workflow {
            operator: TypedOperator::Raster(
                GdalSource {
                    params: GdalSourceParameters::new(dataset),
                }
                .boxed(),
            ),
        };

        let id = ctx.db().register_workflow(workflow.clone()).await.unwrap();

        let req = test::TestRequest::get()
            .uri(&format!("/workflow/{id}/provenance"))
            .append_header((header::AUTHORIZATION, Bearer::new(session_id.to_string())));
        let res = send_test_request(req, app_ctx).await;

        let res_status = res.status();
        let res_body = read_body_string(res).await;
        assert_eq!(res_status, 200, "{res_body:?}");

        assert_eq!(
            serde_json::from_str::<serde_json::Value>(&res_body).unwrap(),
            serde_json::json!([
                {
                    "provenance": {
                        "citation": "Sample Citation",
                        "license": "Sample License",
                        "uri": "http://example.org/"
                    },
                    "data": [
                        {
                            "type": "internal",
                            "datasetId": dataset_id.to_string()
                        }
                    ]
                }
            ])
        );
    }

    #[ge_context::test]
    async fn it_does_not_register_invalid_workflow(app_ctx: PostgresContext<NoTls>) {
        let session = app_ctx.create_anonymous_session().await.unwrap();
        let ctx = app_ctx.session_context(session.clone());
        let session_id = ctx.session().id();

        let workflow = json!({
          "type": "Vector",
          "operator": {
            "type": "Reprojection",
            "params": {
              "targetSpatialReference": "EPSG:4326"
            },
            "sources": {
              "source": {
                "type": "GdalSource",
                "params": {
                  "data": "test"
                }
              }
            }
          }
        });

        let req = test::TestRequest::post()
            .uri("/workflow")
            .append_header((header::AUTHORIZATION, Bearer::new(session_id.to_string())))
            .append_header((header::CONTENT_TYPE, mime::APPLICATION_JSON))
            .set_payload(workflow.to_string());
        let res = send_test_request(req, app_ctx.clone()).await;

        assert_eq!(res.status(), 400);

        let res_body = read_body_string(res).await;
        assert_eq!(
            res_body,
            json!({"error": "InvalidOperatorType", "message": "Invalid operator type: expected Vector found Raster"}).to_string()
        );
    }

    fn test_download_all_metadata_zip_tiling_spec() -> TilingSpecification {
        TilingSpecification {
            tile_size_in_pixels: GridShape::new([600, 600]),
        }
    }

    #[ge_context::test(tiling_spec = "test_download_all_metadata_zip_tiling_spec")]
    #[allow(clippy::too_many_lines)]
    async fn test_download_all_metadata_zip(app_ctx: PostgresContext<NoTls>) {
        fn zip_file_to_json<R: std::io::Read>(mut zip_file: ZipFile<R>) -> serde_json::Value {
            let mut bytes = Vec::new();
            zip_file.read_to_end(&mut bytes).unwrap();

            serde_json::from_slice(&bytes).unwrap()
        }

        let session = app_ctx.create_anonymous_session().await.unwrap();
        let ctx = app_ctx.session_context(session.clone());

        let session_id = session.id();

        let (dataset_id, dataset_name) = add_ndvi_to_datasets(&app_ctx).await;

        let workflow = Workflow {
            operator: TypedOperator::Raster(
                GdalSource {
                    params: GdalSourceParameters::new(dataset_name.clone()),
                }
                .boxed(),
            ),
        };

        let workflow_id = ctx.db().register_workflow(workflow).await.unwrap();

        // create dataset from workflow
        let req = test::TestRequest::get()
            .uri(&format!("/workflow/{workflow_id}/allMetadata/zip"))
            .append_header((header::AUTHORIZATION, Bearer::new(session_id.to_string())));
        let res = send_test_request(req, app_ctx.clone()).await;

        assert_eq!(res.status(), 200);

        let zip_bytes = test::read_body(res).await;

        let mut zip = ZipArchive::new(Cursor::new(zip_bytes)).unwrap();

        assert_eq!(zip.len(), 3);

        assert_eq!(
            zip_file_to_json(zip.by_name("workflow.json").unwrap()),
            serde_json::json!({
                "type": "Raster",
                "operator": {
                    "type": "GdalSource",
                    "params": {
                        "data": dataset_name,
                        "overviewLevel": null
                    }
                }
            })
        );

        assert_eq!(
            zip_file_to_json(zip.by_name("metadata.json").unwrap()),
            serde_json::json!({
                "type": "raster",
                "dataType": "U8",
                "spatialReference": "EPSG:4326",
                "time": {
                    "start": 1_388_534_400_000_i64,
                    "end": 1_404_172_800_000_i64,
                },
                "spatialGrid": {
                    "descriptor": "source",
                    "spatialGrid" : {
                        "geoTransform": {"originCoordinate":{"x":-180.0,"y":90.0}, "xPixelSize": 0.1, "yPixelSize": -0.1},
                        "gridBounds": {
                            "bottomRightIdx": {
                                "xIdx": 3599,
                                "yIdx": 1799
                            },
                            "topLeftIdx": {
                                "xIdx": 0,
                                "yIdx": 0
                            }
                        }
                    }

                },
                "bands": [{
                        "name": "ndvi",
                        "measurement": {
                            "type": "continuous",
                            "measurement": "vegetation",
                            "unit": null
                        }
                    }]
            })
        );

        assert_eq!(
            zip_file_to_json(zip.by_name("citation.json").unwrap()),
            serde_json::json!([
                {
                    "provenance": {
                        "citation": "Sample Citation",
                        "license": "Sample License",
                        "uri": "http://example.org/"
                    },
                    "data": [
                        {
                            "type": "internal",
                            "datasetId": dataset_id
                        }
                    ]
                }
            ])
        );
    }

    /// override the pixel size since this test was designed for 600 x 600 pixel tiles
    fn dataset_from_workflow_task_success_tiling_spec() -> TilingSpecification {
        TilingSpecification {
            tile_size_in_pixels: GridShape::new([512, 512]),
        }
    }

    #[ge_context::test(tiling_spec = "dataset_from_workflow_task_success_tiling_spec")]
    #[allow(clippy::too_many_lines)]
    async fn dataset_from_workflow_task_success(app_ctx: PostgresContext<NoTls>) {
        let session = app_ctx.create_anonymous_session().await.unwrap();
        let ctx = app_ctx.session_context(session.clone());

        let session_id = session.id();

        let (_, dataset) = add_ndvi_to_datasets(&app_ctx).await;

        let operator_a = GdalSource {
            params: GdalSourceParameters::new(dataset),
        }
        .boxed();

        let workflow = Workflow {
            operator: TypedOperator::Raster(operator_a.clone()),
        };

        let workflow_id = ctx.db().register_workflow(workflow).await.unwrap();

        // create dataset from workflow
        let req = test::TestRequest::post()
            .uri(&format!("/datasetFromWorkflow/{workflow_id}"))
            .append_header((header::AUTHORIZATION, Bearer::new(session_id.to_string())))
            .append_header((header::CONTENT_TYPE, mime::APPLICATION_JSON))
            .set_payload(
                r#"{
                "displayName": "foo",
                "description": null,
                "query": {
                    "spatialBounds": {
                        "upperLeftCoordinate": {
                            "x": 0.0,
                            "y": 52.0
                        },
                        "lowerRightCoordinate": {
                            "x": 52.0,
                            "y": 0.0
                        }
                    },
                    "timeInterval": {
                        "start": 1388534400000,
                        "end": 1388534401000
                    },
                    "spatialResolution": {
                        "x": 0.1,
                        "y": 0.1
                    }
                }
            }"#,
            );
        let res = send_test_request(req, app_ctx.clone()).await;

        assert_eq!(res.status(), 200, "{:?}", res.response());

        let task_response =
            serde_json::from_str::<TaskResponse>(&read_body_string(res).await).unwrap();

        let tasks = Arc::new(ctx.tasks());

        wait_for_task_to_finish(tasks.clone(), task_response.task_id).await;

        let status = tasks.get_task_status(task_response.task_id).await.unwrap();

        let response = if let TaskStatus::Completed { info, .. } = status {
            info.as_any_arc()
                .downcast::<RasterDatasetFromWorkflowResult>()
                .unwrap()
                .as_ref()
                .clone()
        } else {
            panic!("Task must be completed");
        };

        // automatically deletes uploads on drop
        let _test_uploads = TestDataUploads {
            uploads: vec![response.upload],
        };

        // query the newly created dataset
        let operator_b = GdalSource {
            params: GdalSourceParameters::new(response.dataset.into()),
        }
        .boxed();

        let query_rectangle = RasterQueryRectangle::new_with_grid_bounds(
            GridBoundingBox2D::new_min_max(-512, -1, 0, 511).unwrap(),
            TimeInterval::new_unchecked(1_388_534_400_000, 1_388_534_400_000 + 1000),
            geoengine_datatypes::primitives::BandSelection::first(),
        );

        assert_eq_two_raster_operator_res_u8(
            &ctx.execution_context().unwrap(),
            &ctx.query_context(Uuid::new_v4(), Uuid::new_v4()).unwrap(),
            operator_a,
            operator_b,
            query_rectangle,
            false,
        )
        .await;
    }

    #[ge_context::test]
    #[allow(clippy::too_many_lines)]
    async fn it_serves_raster_streams_via_websockets(app_ctx: PostgresContext<NoTls>) {
        let session = app_ctx.create_anonymous_session().await.unwrap();
        let ctx = app_ctx.session_context(session.clone());

        let (_, dataset) = add_ndvi_to_datasets(&app_ctx).await;

        let workflow = Workflow {
            operator: TypedOperator::Raster(
                GdalSource {
                    params: GdalSourceParameters { data: dataset },
                }
                .boxed(),
            ),
        };

        let workflow_id = ctx.db().register_workflow(workflow).await.unwrap();

        let (req, payload, mut input_tx, send_next_msg_trigger) =
            websocket_tests::test_client().await;

        tokio::task::spawn(async move {
            // Simulate sending messages to the websocket
            for _ in 0..4 {
                websocket_tests::send_text(&mut input_tx, "NEXT").await;
            }
            websocket_tests::send_close(&mut input_tx).await;
        });

        tokio::task::LocalSet::new()
            .run_until(async move {
                let response = raster_stream_websocket(
                    web::Data::new(app_ctx.clone()),
                    session.clone(),
                    web::Path::from(workflow_id),
                    web::Query(RasterStreamWebsocketQuery {
                        spatial_bounds: SpatialPartition2D::new(
                            (-180., 90.).into(),
                            (180., -90.).into(),
                        )
                        .unwrap(),
                        time_interval: TimeInterval::new_instant(DateTime::new_utc(
                            2014, 3, 1, 0, 0, 0,
                        ))
                        .unwrap()
                        .into(),
                        spatial_resolution: SpatialResolution::one(),
                        attributes: geoengine_datatypes::primitives::BandSelection::first().into(),
                        result_type: RasterStreamWebsocketResultType::Arrow,
                    }),
                    req,
                    payload,
                )
                .await
                .unwrap();

                let mut response_stream =
                    websocket_tests::response_messages(response, send_next_msg_trigger)
                        .boxed_local();

                for _ in 0..4 {
                    let tile_bytes = response_stream.next().await.unwrap();

                    let record_batches = arrow_ipc_file_to_record_batches(&tile_bytes).unwrap();
                    assert_eq!(record_batches.len(), 1);
                    let record_batch = record_batches.first().unwrap();
                    let schema = record_batch.schema();

                    assert_eq!(schema.metadata()["spatialReference"], "EPSG:4326");
                }

                assert!(response_stream.next().await.is_none()); // No more messages expected
            })
            .await;
    }

    #[ge_context::test]
    #[allow(clippy::too_many_lines)]
    async fn it_serves_vector_streams_via_websockets(app_ctx: PostgresContext<NoTls>) {
        let session = app_ctx.create_anonymous_session().await.unwrap();
        let ctx = app_ctx.session_context(session.clone());

        let (_, dataset) = add_ports_to_datasets(&app_ctx, true, true).await;

        let workflow = Workflow {
            operator: TypedOperator::Vector(
                OgrSource {
                    params: OgrSourceParameters {
                        data: dataset,
                        attribute_projection: None,
                        attribute_filters: None,
                    },
                }
                .boxed(),
            ),
        };

        let workflow_id = ctx.db().register_workflow(workflow).await.unwrap();

        let (req, payload, mut input_tx, send_next_msg_trigger) =
            websocket_tests::test_client().await;

        tokio::task::spawn(async move {
            // Simulate sending messages to the websocket
            for _ in 0..1 {
                websocket_tests::send_text(&mut input_tx, "NEXT").await;
            }
            websocket_tests::send_close(&mut input_tx).await;
        });

        tokio::task::LocalSet::new()
            .run_until(async move {
                let response = vector_stream_websocket(
                    web::Data::new(app_ctx.clone()),
                    session.clone(),
                    web::Path::from(workflow_id),
                    web::Query(VectorStreamWebsocketQuery {
                        spatial_bounds: BoundingBox2D::new(
                            (-180., -90.).into(),
                            (180., 90.).into(),
                        )
                        .unwrap(),
                        time_interval: TimeInterval::new_instant(DateTime::new_utc(
                            2014, 3, 1, 0, 0, 0,
                        ))
                        .unwrap()
                        .into(),
                        spatial_resolution: SpatialResolution::one(),
                        result_type: RasterStreamWebsocketResultType::Arrow,
                    }),
                    req,
                    payload,
                )
                .await
                .unwrap();

                let mut response_stream =
                    websocket_tests::response_messages(response, send_next_msg_trigger)
                        .boxed_local();

                for _ in 0..1 {
                    let tile_bytes = response_stream.next().await.unwrap();

                    let record_batches = arrow_ipc_file_to_record_batches(&tile_bytes).unwrap();
                    assert_eq!(record_batches.len(), 1);
                    let record_batch = record_batches.first().unwrap();
                    let schema = record_batch.schema();

                    assert_eq!(schema.metadata()["spatialReference"], "EPSG:4326");
                }

                assert!(response_stream.next().await.is_none()); // No more messages expected
            })
            .await;
    }
}<|MERGE_RESOLUTION|>--- conflicted
+++ resolved
@@ -568,15 +568,12 @@
         RasterStreamWebsocketResultType::Arrow
     ));
 
-<<<<<<< HEAD
-    let stream_handler = RasterWebsocketStreamHandler::new::<C::SessionContext>(
+    let query_ctx = ctx.query_context(workflow_id.0, Uuid::new_v4())?;
+
+    let mut stream_task = WebsocketStreamTask::new_raster_initialized::<_>(
         initialized_operator,
-=======
-    let mut stream_task = WebsocketStreamTask::new_raster::<C::SessionContext>(
-        operator,
->>>>>>> 954e779f
         query_rectangle,
-        ctx.query_context(workflow_id.0, Uuid::new_v4())?,
+        query_ctx,
     )
     .await?;
 
@@ -778,14 +775,8 @@
         GeoTransform, GridBoundingBox2D, GridShape, RasterDataType, TilingSpecification,
     };
     use geoengine_datatypes::spatial_reference::SpatialReference;
-<<<<<<< HEAD
+    use geoengine_datatypes::util::arrow::arrow_ipc_file_to_record_batches;
     use geoengine_datatypes::util::test::TestDefault;
-=======
-    use geoengine_datatypes::test_data;
-    use geoengine_datatypes::util::ImageFormat;
-    use geoengine_datatypes::util::arrow::arrow_ipc_file_to_record_batches;
-    use geoengine_datatypes::util::assert_image_equals_with_format;
->>>>>>> 954e779f
     use geoengine_operators::engine::{
         MultipleRasterOrSingleVectorSource, PlotOperator, RasterBandDescriptor,
         RasterBandDescriptors, SpatialGridDescriptor, TypedOperator,
@@ -1583,7 +1574,10 @@
         let workflow = Workflow {
             operator: TypedOperator::Raster(
                 GdalSource {
-                    params: GdalSourceParameters { data: dataset },
+                    params: GdalSourceParameters {
+                        data: dataset,
+                        overview_level: None,
+                    },
                 }
                 .boxed(),
             ),
@@ -1619,7 +1613,6 @@
                         ))
                         .unwrap()
                         .into(),
-                        spatial_resolution: SpatialResolution::one(),
                         attributes: geoengine_datatypes::primitives::BandSelection::first().into(),
                         result_type: RasterStreamWebsocketResultType::Arrow,
                     }),
@@ -1700,7 +1693,6 @@
                         ))
                         .unwrap()
                         .into(),
-                        spatial_resolution: SpatialResolution::one(),
                         result_type: RasterStreamWebsocketResultType::Arrow,
                     }),
                     req,
