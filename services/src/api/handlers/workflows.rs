--- conflicted
+++ resolved
@@ -484,12 +484,6 @@
     #[serde(deserialize_with = "parse_time")]
     #[param(value_type = String)]
     pub time_interval: TimeInterval,
-<<<<<<< HEAD
-=======
-    #[serde(deserialize_with = "parse_spatial_resolution")]
-    #[param(value_type = crate::api::model::datatypes::SpatialResolution)]
-    pub spatial_resolution: SpatialResolution,
->>>>>>> 1076a616
     #[serde(deserialize_with = "parse_band_selection")]
     #[param(value_type = String)]
     pub attributes: BandSelection,
@@ -596,12 +590,6 @@
     #[serde(deserialize_with = "parse_time")]
     #[param(value_type = String)]
     pub time_interval: TimeInterval,
-<<<<<<< HEAD
-=======
-    #[serde(deserialize_with = "parse_spatial_resolution")]
-    #[param(value_type = crate::api::model::datatypes::SpatialResolution)]
-    pub spatial_resolution: SpatialResolution,
->>>>>>> 1076a616
     pub result_type: RasterStreamWebsocketResultType,
 }
 
