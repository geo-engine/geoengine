--- conflicted
+++ resolved
@@ -55,19 +55,15 @@
         operators::{SpatialGridDescriptor, SpatialGridDescriptorState},
     },
 };
-<<<<<<< HEAD
-=======
 use crate::api::model::services::{
     ArunaDataProviderDefinition, CopernicusDataspaceDataProviderDefinition,
     DatasetLayerListingCollection, DatasetLayerListingProviderDefinition,
     EbvPortalDataProviderDefinition, EdrDataProviderDefinition, GbifDataProviderDefinition,
     GfbioAbcdDataProviderDefinition, GfbioCollectionsDataProviderDefinition,
     NetCdfCfDataProviderDefinition, PangaeaDataProviderDefinition,
-    SentinelS2L2ACogsProviderDefinition, StacApiRetries, StacBand, StacQueryBuffer, StacZone,
+    SentinelS2L2ACogsProviderDefinition, StacApiRetries, StacQueryBuffer,
     TypedDataProviderDefinition,
 };
-use crate::api::ogc::{util::OgcBoundingBox, wcs, wfs, wms};
->>>>>>> a67f76af
 use crate::contexts::SessionId;
 use crate::datasets::listing::{DatasetListing, OrderBy};
 use crate::datasets::storage::{AutoCreateDataset, SuggestMetaData};
@@ -436,14 +432,12 @@
             RasterStreamWebsocketResultType,
             CacheTtlSeconds,
 
-<<<<<<< HEAD
             SpatialGridDefinition,
             SpatialGridDescriptorState,
             SpatialGridDescriptor,
             GridBoundingBox2D,
             GridIdx2D,
             GeoTransform,
-=======
             TypedDataProviderDefinition,
             ArunaDataProviderDefinition,
             DatasetLayerListingProviderDefinition,
@@ -458,13 +452,10 @@
             SentinelS2L2ACogsProviderDefinition,
             DatabaseConnectionConfig,
             EdrVectorSpec,
-            StacBand,
-            StacZone,
             StacApiRetries,
             StacQueryBuffer,
             DatasetLayerListingCollection,
             LayerProviderListing,
->>>>>>> a67f76af
 
             PermissionRequest,
             Resource,
