--- conflicted
+++ resolved
@@ -199,15 +199,11 @@
             input_sender.unbounded_send(Ok(buf.into())).unwrap();
         }
 
-<<<<<<< HEAD
-        let ctx = InMemoryContext::test_default();
+        let app_ctx = InMemoryContext::test_default();
         let session = ctx.default_session_ref().await.clone();
         let tiling_origin_coordinate = (0.0, 0.0).into();
-=======
-        let app_ctx = InMemoryContext::test_default();
 
         let ctx = app_ctx.default_session_context().await;
->>>>>>> c02380b4
 
         let (workflow, _workflow_id) = register_ndvi_workflow_helper(&app_ctx).await;
 
