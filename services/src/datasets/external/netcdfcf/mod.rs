use self::database::NetCdfDatabaseListingConfig;
use self::loading::{
    create_layer, create_layer_collection_from_parts, LayerCollectionIdFn, LayerCollectionParts,
};
use self::metadata::{Creator, DataRange, NetCdfGroupMetadata, NetCdfOverviewMetadata};
use self::overviews::create_overviews;
use self::overviews::{remove_overviews, OverviewCreationOptions};
use crate::contexts::GeoEngineDb;
use crate::datasets::external::netcdfcf::loading::{create_loading_info, ParamModification};
use crate::datasets::listing::ProvenanceOutput;
use crate::error::Error;
use crate::layers::external::DataProvider;
use crate::layers::external::DataProviderDefinition;
use crate::layers::layer::LayerCollectionListOptions;
use crate::layers::layer::LayerCollectionListing;
use crate::layers::layer::ProviderLayerCollectionId;
use crate::layers::layer::{CollectionItem, LayerCollection};
use crate::layers::layer::{Layer, ProviderLayerId};
use crate::layers::listing::LayerCollectionProvider;
use crate::layers::listing::{LayerCollectionId, ProviderCapabilities, SearchCapabilities};
use crate::tasks::TaskContext;
use async_trait::async_trait;
use gdal::raster::{Dimension, GdalDataType, Group};
use gdal::{DatasetOptions, GdalOpenFlags};
use geoengine_datatypes::dataset::{DataId, DataProviderId, LayerId, NamedData};
use geoengine_datatypes::error::BoxedResultExt;
use geoengine_datatypes::operations::image::{Colorizer, RgbaColor};
use geoengine_datatypes::primitives::{
    CacheTtlSeconds, DateTime, Measurement, RasterQueryRectangle, TimeInstance,
    VectorQueryRectangle,
};
use geoengine_datatypes::raster::{
    BoundedGrid, GdalGeoTransform, GeoTransform, GridShape2D, RasterDataType,
};
use geoengine_datatypes::spatial_reference::SpatialReference;
use geoengine_datatypes::util::canonicalize_subpath;
use geoengine_datatypes::util::gdal::ResamplingMethod;
use geoengine_operators::engine::RasterBandDescriptors;
use geoengine_operators::engine::{RasterBandDescriptor, SpatialGridDescriptor};
use geoengine_operators::source::{
    FileNotFoundHandling, GdalDatasetGeoTransform, GdalDatasetParameters,
};
use geoengine_operators::util::gdal::gdal_open_dataset_ex;
use geoengine_operators::{
    engine::{MetaData, MetaDataProvider, RasterResultDescriptor, VectorResultDescriptor},
    mock::MockDatasetDataSourceLoadingInfo,
    source::{GdalLoadingInfo, OgrSourceDataset},
};
use log::debug;
use serde::{Deserialize, Serialize};
use snafu::ResultExt;
use std::collections::HashMap;
use std::path::{Path, PathBuf};
use std::str::FromStr;
use std::sync::Arc;
use walkdir::{DirEntry, WalkDir};

pub use self::database::NetCdfCfProviderDb;
pub use self::ebvportal_provider::{
    EbvPortalDataProvider, EbvPortalDataProviderDefinition, EBV_PROVIDER_ID,
};
pub use self::error::NetCdfCf4DProviderError;
pub use self::overviews::OverviewGeneration;

pub(crate) mod database;
mod ebvportal_api;
mod ebvportal_provider;
pub mod error;
pub(crate) mod loading;
mod metadata;
pub(crate) mod overviews;

pub(crate) type Result<T, E = NetCdfCf4DProviderError> = std::result::Result<T, E>;

/// Singleton Provider with id `1690c483-b17f-4d98-95c8-00a64849cd0b`
pub const NETCDF_CF_PROVIDER_ID: DataProviderId =
    DataProviderId::from_u128(0x1690_c483_b17f_4d98_95c8_00a6_4849_cd0b);

#[derive(Clone, Debug, Serialize, Deserialize, PartialEq)]
#[serde(rename_all = "camelCase")]
pub struct NetCdfCfDataProviderDefinition {
    pub name: String,
    pub description: String,
    pub priority: Option<i16>,
    /// Path were the `NetCDF` data can be found
    pub data: PathBuf,
    /// Path were overview files are stored
    pub overviews: PathBuf,
    #[serde(default)]
    pub cache_ttl: CacheTtlSeconds,
}

#[derive(Debug)]
pub struct NetCdfCfDataProvider<D: GeoEngineDb> {
    pub id: DataProviderId,
    pub name: String,
    pub description: String,
    pub data: PathBuf,
    pub overviews: PathBuf,
    pub cache_ttl: CacheTtlSeconds,
    pub db: Arc<D>,
}

#[async_trait]
impl<D: GeoEngineDb> DataProviderDefinition<D> for NetCdfCfDataProviderDefinition {
    async fn initialize(self: Box<Self>, db: D) -> crate::error::Result<Box<dyn DataProvider>> {
        let id = DataProviderDefinition::<D>::id(&*self);
        Ok(Box::new(Self::_initialize(*self, id, db)) as Box<dyn DataProvider>)
    }

    fn type_name(&self) -> &'static str {
        "NetCdfCfProviderDefinition"
    }

    fn name(&self) -> String {
        self.name.clone()
    }

    fn id(&self) -> DataProviderId {
        NETCDF_CF_PROVIDER_ID
    }

    fn priority(&self) -> i16 {
        self.priority.unwrap_or(0)
    }
}

impl NetCdfCfDataProviderDefinition {
    fn _initialize<D: GeoEngineDb>(self, id: DataProviderId, db: D) -> NetCdfCfDataProvider<D> {
        NetCdfCfDataProvider {
            id,
            name: self.name,
            description: self.description,
            data: self.data,
            overviews: self.overviews,
            cache_ttl: self.cache_ttl,
            db: Arc::new(db),
        }
    }
}

#[derive(Debug, Clone, Serialize, Deserialize, PartialEq)]
#[serde(rename_all = "camelCase")]
pub struct NetCdfOverview {
    pub file_name: String,
    pub title: String,
    pub summary: String,
    pub spatial_reference: SpatialReference,
    pub groups: Vec<NetCdfGroup>,
    pub entities: Vec<NetCdfEntity>,
    pub time_coverage: TimeCoverage,
    pub colorizer: Colorizer,
    pub creator_name: Option<String>,
    pub creator_email: Option<String>,
    pub creator_institution: Option<String>,
}

impl From<NetCdfOverview> for NetCdfOverviewMetadata {
    fn from(value: NetCdfOverview) -> Self {
        Self {
            file_name: value.file_name,
            title: value.title,
            summary: value.summary,
            spatial_reference: value.spatial_reference,
            colorizer: value.colorizer,
            creator: Creator::new(
                value.creator_name,
                value.creator_email,
                value.creator_institution,
            ),
        }
    }
}

#[derive(Debug, Clone, Serialize, Deserialize, PartialEq)]
#[serde(rename_all = "camelCase")]
pub struct NetCdfGroup {
    pub name: String,
    pub title: String,
    pub description: String,
    // TODO: would actually be nice if it were inside dataset/entity
    pub data_type: Option<RasterDataType>,
    pub data_range: Option<DataRange>,
    // TODO: would actually be nice if it were inside dataset/entity
    pub unit: String,
    pub groups: Vec<NetCdfGroup>,
}

impl From<NetCdfGroup> for NetCdfGroupMetadata {
    fn from(value: NetCdfGroup) -> Self {
        Self {
            name: value.name,
            title: value.title,
            description: value.description,
            data_type: value.data_type,
            data_range: value.data_range,
            unit: value.unit,
        }
    }
}

#[derive(Debug, Clone, Serialize, Deserialize, PartialEq, Eq)]
#[serde(rename_all = "camelCase")]
pub struct NetCdfEntity {
    pub id: usize,
    pub name: String,
}

trait ToNetCdfSubgroup {
    /// Creates group information for a given `group_path`.
    /// If you pass `stats_for_group`, it will be used to extract the group statistics (min/max).
    /// If the `HashMap` is empty, the group statistics will be set to `None`.
    fn to_net_cdf_subgroup(
        &self,
        group_path: &Path,
        stats_for_group: &HashMap<String, DataRange>,
    ) -> Result<NetCdfGroup>;
}

impl ToNetCdfSubgroup for Group<'_> {
    fn to_net_cdf_subgroup(
        &self,
        group_path: &Path,
        stats_for_group: &HashMap<String, DataRange>,
    ) -> Result<NetCdfGroup> {
        let name = self.name();
        debug!(
            "to_net_cdf_subgroup for {name} with stats={stats_available}",
            stats_available = !stats_for_group.is_empty()
        );

        let title = self
            .attribute("standard_name")
            .map(|a| a.read_as_string())
            .unwrap_or_default();
        let description = self
            .attribute("long_name")
            .map(|a| a.read_as_string())
            .unwrap_or_default();
        let unit = self
            .attribute("units")
            .map(|a| a.read_as_string())
            .unwrap_or_default();

        let group_names = self.group_names(Default::default());

        if group_names.is_empty() {
            let data_type = Some(
                RasterDataType::from_gdal_data_type(
                    self.open_md_array("ebv_cube", Default::default())
                        .context(error::GdalMd)?
                        .datatype()
                        .numeric_datatype()
                        .try_into()
                        .unwrap_or(GdalDataType::Float64),
                )
                .unwrap_or(RasterDataType::F64),
            );

            let data_range = stats_for_group
                .get(&group_path.to_string_lossy().to_string())
                .copied();

            return Ok(NetCdfGroup {
                name,
                title,
                description,
                data_type,
                data_range,
                unit,
                groups: Vec::new(),
            });
        }

        let mut groups = Vec::with_capacity(group_names.len());

        for subgroup in group_names {
            let group_path = group_path.join(&subgroup);
            groups.push(
                self.open_group(&subgroup, Default::default())
                    .context(error::GdalMd)?
                    .to_net_cdf_subgroup(&group_path, stats_for_group)?,
            );
        }

        Ok(NetCdfGroup {
            name,
            title,
            description,
            data_type: None,
            data_range: None,
            unit,
            groups,
        })
    }
}

#[derive(Debug, Clone, Deserialize, Serialize)]
#[serde(rename_all = "camelCase")]
pub(crate) struct NetCdfCf4DDatasetId {
    pub entity: usize,
    pub file_name: String,
    pub group_names: Vec<String>,
}

impl NetCdfCf4DDatasetId {
    pub fn as_named_data(&self, provider_id: &DataProviderId) -> serde_json::Result<NamedData> {
        Ok(
            geoengine_datatypes::dataset::NamedData::with_system_provider(
                provider_id.to_string(),
                serde_json::to_string(&self)?,
            ),
        )
    }
}

#[allow(clippy::implicit_hasher)] // we don't use different hashers here
pub fn build_netcdf_tree(
    provider_path: &Path,
    dataset_path: &Path,
    stats_for_group: &HashMap<String, DataRange>,
) -> Result<NetCdfOverview> {
    let provider_path = provider_path
        .canonicalize()
        .boxed_context(error::InvalidDirectory)?;
    let path = canonicalize_subpath(&provider_path, dataset_path).map_err(|_| {
        NetCdfCf4DProviderError::FileIsNotInProviderPath {
            file: dataset_path.to_string_lossy().into(),
        }
    })?;

    let ds = gdal_netcdf_open(None, &path)?;

    let root_group = ds.root_group().context(error::GdalMd)?;

    let title = root_group
        .attribute("title")
        .context(error::MissingTitle)?
        .read_as_string();

    let summary = root_group
        .attribute("summary")
        .context(error::MissingSummary)?
        .read_as_string();

    let spatial_reference = root_group
        .attribute("geospatial_bounds_crs")
        .context(error::MissingCrs)?
        .read_as_string();
    let spatial_reference: SpatialReference =
        SpatialReference::from_str(&spatial_reference).context(error::CannotParseCrs)?;

    let entities = root_group
        .open_md_array("entity", Default::default())
        .context(error::MissingEntities)?
        .read_as_string_array()
        .context(error::GdalMd)?
        .into_iter()
        .enumerate()
        .map(|(id, name)| NetCdfEntity { id, name })
        .collect::<Vec<_>>();

    let groups = root_group
        .group_names(Default::default())
        .iter()
        .map(|name| {
            root_group
                .open_group(name, Default::default())
                .context(error::GdalMd)?
                .to_net_cdf_subgroup(Path::new(name), stats_for_group)
        })
        .collect::<Result<Vec<_>>>()?;

    let time_coverage = TimeCoverage::from_dimension(&root_group)?;

    let colorizer = load_colorizer(&path).or_else(|error| {
        debug!("Use fallback colorizer: {:?}", error);
        fallback_colorizer()
    })?;

    let creator_name = root_group
        .attribute("creator_name")
        .map(|a| a.read_as_string())
        .ok();

    let creator_email = root_group
        .attribute("creator_email")
        .map(|a| a.read_as_string())
        .ok();

    let creator_institution = root_group
        .attribute("creator_institution")
        .map(|a| a.read_as_string())
        .ok();

    Ok(NetCdfOverview {
        file_name: path
            .strip_prefix(provider_path)
            .boxed_context(error::DatasetIsNotInProviderPath)?
            .to_string_lossy()
            .to_string(),
        title,
        summary,
        spatial_reference,
        groups,
        entities,
        time_coverage,
        colorizer,
        creator_name,
        creator_email,
        creator_institution,
    })
}

impl<D: GeoEngineDb> NetCdfCfDataProvider<D> {
    async fn meta_data(
        db: &D,
        provider_id: DataProviderId,
        path: &Path,
        id: &DataId,
        cache_ttl: CacheTtlSeconds,
    ) -> Result<Box<dyn MetaData<GdalLoadingInfo, RasterResultDescriptor, RasterQueryRectangle>>>
    {
        let DataId::External(dataset) = id else {
            return Err(NetCdfCf4DProviderError::InvalidExternalDataId {
                data_id: id.clone(),
            });
        };

        let dataset_id: NetCdfCf4DDatasetId =
            serde_json::from_str(&dataset.layer_id.0).context(error::CannotParseDatasetId)?;

        // try to load from overviews
        if let Some(mut loading_info) = {
            let dataset_id = dataset_id.clone();
            db.loading_info(
                provider_id,
                &dataset_id.file_name,
                &dataset_id.group_names,
                dataset_id.entity,
            )
            .await?
        } {
            for params in &mut loading_info.params {
                params.cache_ttl = cache_ttl;
            }
            return Ok(Box::new(loading_info));
        }

        let path = path.to_owned();
        crate::util::spawn_blocking(move || {
            Self::meta_data_from_netcdf(&path, &dataset_id, cache_ttl)
        })
        .await
        .boxed_context(error::UnexpectedExecution)?
    }

    fn meta_data_from_netcdf(
        base_path: &Path,
        dataset_id: &NetCdfCf4DDatasetId,
        cache_ttl: CacheTtlSeconds,
    ) -> Result<Box<dyn MetaData<GdalLoadingInfo, RasterResultDescriptor, RasterQueryRectangle>>>
    {
        const LON_DIMENSION_INDEX: usize = 3;
        const LAT_DIMENSION_INDEX: usize = 2;
        const TIME_DIMENSION_INDEX: usize = 1;

        let dataset = gdal_netcdf_open(Some(base_path), Path::new(&dataset_id.file_name))?;

        let root_group = dataset.root_group().context(error::GdalMd)?;

        let time_coverage = TimeCoverage::from_dimension(&root_group)?;

        let geo_transform = {
            let crs_array = root_group
                .open_md_array("crs", Default::default())
                .context(error::GdalMd)?;
            let geo_transform = crs_array
                .attribute("GeoTransform")
                .context(error::CannotGetGeoTransform)?
                .read_as_string();
            parse_geo_transform(&geo_transform)?
        };

        // traverse groups
        let mut group_stack = vec![root_group];

        // let mut group = root_group;
        for group_name in &dataset_id.group_names {
            group_stack.push(
                group_stack
                    .last()
                    .expect("at least root group in here")
                    .open_group(group_name, Default::default())
                    .context(error::GdalMd)?,
            );
        }

        let data_array = group_stack
            .last()
            .expect("at least root group in here")
            .open_md_array("ebv_cube", Default::default())
            .context(error::GdalMd)?;

        let dimensions = data_array.dimensions().context(error::GdalMd)?;

        let params = GdalDatasetParameters {
            file_path: netcfg_gdal_path(
                Some(base_path),
                Path::new(&dataset_id.file_name),
                &dataset_id.group_names,
            )?,
            rasterband_channel: 0, // we calculate offsets below
            geo_transform,
            file_not_found_handling: FileNotFoundHandling::Error,
            no_data_value: data_array.no_data_value_as_double(), // we could also leave this empty. The gdal source will try to get the correct one.
            properties_mapping: None,
            width: dimensions
                .get(LON_DIMENSION_INDEX)
                .map(Dimension::size)
                .unwrap_or_default(),
            height: dimensions
                .get(LAT_DIMENSION_INDEX)
                .map(Dimension::size)
                .unwrap_or_default(),
            gdal_open_options: None,
            gdal_config_options: None,
            allow_alphaband_as_mask: true,
            retry: None,
        };

        let pixel_shape = GridShape2D::new_2d(params.height as usize, params.width as usize);
        let geo_transform =
            GeoTransform::try_from(params.geo_transform).expect("GeoTransform must be valid"); // TODO: check how the axis in netcfd are stored;

        let result_descriptor = RasterResultDescriptor {
            data_type: RasterDataType::from_gdal_data_type(
                data_array
                    .datatype()
                    .numeric_datatype()
                    .try_into()
                    .unwrap_or(GdalDataType::Float64),
            )
            .unwrap_or(RasterDataType::F64),
            spatial_reference: SpatialReference::try_from(
                data_array.spatial_reference().context(error::GdalMd)?,
            )
            .context(error::CannotParseCrs)?
            .into(),
            time: None,
            spatial_grid: SpatialGridDescriptor::source_from_parts(
                geo_transform,
                pixel_shape.bounding_box(),
            ),
            bands: RasterBandDescriptors::new(vec![RasterBandDescriptor::new(
                "band".into(),
                derive_measurement(data_array.unit()),
            )])
            .unwrap(),
        };

        let dimensions_time = dimensions
            .get(TIME_DIMENSION_INDEX)
            .map(Dimension::size)
            .unwrap_or_default();

        Ok(Box::new(create_loading_info(
            result_descriptor,
            &params,
            time_coverage
                .time_steps()
                .iter()
                .enumerate()
                .map(|(i, time_instance)| ParamModification::Channel {
                    channel: dataset_id.entity * dimensions_time + i + 1,
                    time_instance: *time_instance,
                }),
            cache_ttl,
        )))
    }

    pub fn list_files(&self) -> Result<Vec<PathBuf>> {
        let is_overview_dir = |e: &DirEntry| -> bool { e.path() == self.overviews };

        let mut files = vec![];

        for entry in WalkDir::new(&self.data)
            .into_iter()
            .filter_entry(|e| !is_overview_dir(e))
        {
            let entry = entry.map_err(|e| NetCdfCf4DProviderError::InvalidDirectory {
                source: Box::new(e),
            })?;
            let path = entry.path();

            if !path.is_file() {
                continue;
            }
            if path.extension().map_or(true, |extension| extension != "nc") {
                continue;
            }

            match path.strip_prefix(&self.data) {
                Ok(path) => files.push(path.to_owned()),
                Err(_) => {
                    // we can safely ignore it since it must be a file in the provider path
                    continue;
                }
            };
        }

        Ok(files)
    }

    pub async fn create_overviews<C: TaskContext + 'static>(
        &self,
        dataset_path: &Path,
        resampling_method: Option<ResamplingMethod>,
        task_context: C,
    ) -> Result<OverviewGeneration> {
        if self
            .db
            .overviews_exist(self.id, &dataset_path.to_string_lossy())
            .await?
        {
            return Ok(OverviewGeneration::Skipped);
        }

        let details = create_overviews(
            task_context,
            self.db.clone(),
            OverviewCreationOptions {
                provider_id: self.id,
                provider_path: &self.data,
                overview_path: &self.overviews,
                dataset_path,
                resampling_method,
                check_file_only: false,
            },
        )
        .await?;

        Ok(OverviewGeneration::Created { details })
    }

    pub async fn refresh_overview_metadata<C: TaskContext + 'static>(
        &self,
        dataset_path: &Path,
        task_context: C,
    ) -> Result<OverviewGeneration> {
        let details = create_overviews(
            task_context,
            self.db.clone(),
            OverviewCreationOptions {
                provider_id: self.id,
                provider_path: &self.data,
                overview_path: &self.overviews,
                dataset_path,
                resampling_method: None,
                check_file_only: true,
            },
        )
        .await?;

        Ok(OverviewGeneration::Created { details })
    }

    pub async fn remove_overviews(&self, dataset_path: &Path, force: bool) -> Result<()> {
        remove_overviews(
            self.id,
            dataset_path,
            &self.overviews,
            self.db.clone(),
            force,
        )
        .await?;

        Ok(())
    }

    fn is_netcdf_file(&self, path: &Path) -> bool {
        let real_path = self.data.join(path);
        real_path.is_file() && real_path.extension() == Some("nc".as_ref())
    }

    async fn _load_layer_collection<ID: LayerCollectionIdFn>(
        &self,
        collection: &LayerCollectionId,
        options: LayerCollectionListOptions,
        id_fn: ID,
    ) -> crate::error::Result<LayerCollection> {
        async fn generate_listing_from_netcdf<D: NetCdfCfProviderDb, ID: LayerCollectionIdFn>(
            db: &D,
            config: NetCdfListingConfig<'_>,
            id_fn: ID,
        ) -> crate::error::Result<LayerCollection> {
            listing_from_netcdf(db, config, id_fn).await
        }

        let id = NetCdfLayerCollectionId::from_str(&collection.0)?;
        Ok(match id {
            NetCdfLayerCollectionId::Path { path }
                if canonicalize_subpath(&self.data, &path).is_ok()
                    && self.data.join(&path).is_dir() =>
            {
                listing_from_dir(
                    self.id,
                    &self.name,
                    collection,
                    &self.overviews,
                    &self.data,
                    &path,
                    &options,
                )
                .await?
            }
            NetCdfLayerCollectionId::Path { path }
                if canonicalize_subpath(&self.data, &path).is_ok()
                    && self.is_netcdf_file(&path) =>
            {
                generate_listing_from_netcdf(
                    self.db.as_ref(),
                    NetCdfListingConfig {
                        provider_id: self.id,
                        collection,
                        relative_file_path: path,
                        groups: &[],
                        provider_path: self.data.clone(),
                        options: &options,
                    },
                    id_fn,
                )
                .await?
            }
            NetCdfLayerCollectionId::Group { path, groups }
                if canonicalize_subpath(&self.data, &path).is_ok()
                    && self.is_netcdf_file(&path) =>
            {
                generate_listing_from_netcdf(
                    self.db.as_ref(),
                    NetCdfListingConfig {
                        provider_id: self.id,
                        collection,
                        relative_file_path: path,
                        groups: &groups,
                        provider_path: self.data.clone(),
                        options: &options,
                    },
                    id_fn,
                )
                .await?
            }
            _ => return Err(Error::InvalidLayerCollectionId),
        })
    }
}

fn derive_measurement(unit: String) -> Measurement {
    if unit.trim().is_empty() || unit == "no unit" {
        return Measurement::Unitless;
    }

    // TODO: other types of measurements

    Measurement::continuous(String::default(), Some(unit))
}

/// Load a colorizer from a path that is `path` with suffix `.colorizer.json`.
fn load_colorizer(path: &Path) -> Result<Colorizer> {
    use std::io::Read;

    let colorizer_path = path.with_extension("colorizer.json");

    let mut file = std::fs::File::open(colorizer_path).context(error::CannotOpenColorizerFile)?;

    let mut contents = String::new();
    file.read_to_string(&mut contents)
        .context(error::CannotReadColorizerFile)?;

    let colorizer: Colorizer =
        serde_json::from_str(&contents).context(error::CannotParseColorizer)?;

    Ok(colorizer)
}

/// A simple viridis colorizer between 0 and 255
fn fallback_colorizer() -> Result<Colorizer> {
    Colorizer::linear_gradient(
        vec![
            (
                0.0.try_into().expect("not nan"),
                RgbaColor::new(68, 1, 84, 255),
            )
                .into(),
            (
                25.5.try_into().expect("not nan"),
                RgbaColor::new(72, 36, 117, 255),
            )
                .into(),
            (
                51.0.try_into().expect("not nan"),
                RgbaColor::new(65, 68, 135, 255),
            )
                .into(),
            (
                76.5.try_into().expect("not nan"),
                RgbaColor::new(52, 95, 141, 255),
            )
                .into(),
            (
                102.0.try_into().expect("not nan"),
                RgbaColor::new(42, 120, 142, 255),
            )
                .into(),
            (
                127.5.try_into().expect("not nan"),
                RgbaColor::new(33, 144, 140, 255),
            )
                .into(),
            (
                153.0.try_into().expect("not nan"),
                RgbaColor::new(34, 168, 132, 255),
            )
                .into(),
            (
                178.5.try_into().expect("not nan"),
                RgbaColor::new(67, 190, 112, 255),
            )
                .into(),
            (
                204.0.try_into().expect("not nan"),
                RgbaColor::new(122, 209, 81, 255),
            )
                .into(),
            (
                229.5.try_into().expect("not nan"),
                RgbaColor::new(187, 222, 39, 255),
            )
                .into(),
            (
                255.0.try_into().expect("not nan"),
                RgbaColor::new(253, 231, 37, 255),
            )
                .into(),
        ],
        RgbaColor::transparent(),
        RgbaColor::white(),
        RgbaColor::black(),
    )
    .context(error::CannotCreateFallbackColorizer)
}

fn parse_geo_transform(input: &str) -> Result<GdalDatasetGeoTransform> {
    let numbers: Vec<f64> = input
        .split_whitespace()
        .map(|s| s.parse().context(error::InvalidGeoTransformNumbers))
        .collect::<Result<Vec<_>>>()?;

    if numbers.len() != 6 {
        return Err(NetCdfCf4DProviderError::InvalidGeoTransformLength {
            length: numbers.len(),
        });
    }

    let gdal_geo_transform: GdalGeoTransform = [
        numbers[0], numbers[1], numbers[2], numbers[3], numbers[4], numbers[5],
    ];

    Ok(gdal_geo_transform.into())
}

#[derive(Debug, Clone, Serialize, Deserialize, PartialEq, Eq)]
#[serde(rename_all = "camelCase")]
pub struct TimeCoverage {
    time_stamps: Vec<TimeInstance>,
}

impl TimeCoverage {
    fn from_dimension(root_group: &Group) -> Result<TimeCoverage> {
        // TODO: are there other variants for the time unit?
        // `:units = "days since 1860-01-01 00:00:00.0";`

        let days_since_1860 = {
            let time_array = root_group
                .open_md_array("time", Default::default())
                .context(error::MissingTimeDimension)?;

            let number_of_values = time_array.num_elements() as usize;

            time_array
                .read_as::<f64>(vec![0], vec![number_of_values])
                .context(error::MissingTimeDimension)?
        };

        let unix_offset_millis = TimeInstance::from(DateTime::new_utc(1860, 1, 1, 0, 0, 0)).inner();

        let mut time_stamps = Vec::with_capacity(days_since_1860.len());
        for days in days_since_1860 {
            let hours = days * 24.;
            let seconds = hours * 60. * 60.;
            let milliseconds = seconds * 1_000.;

            time_stamps.push(
                TimeInstance::from_millis(milliseconds as i64 + unix_offset_millis)
                    .context(error::InvalidTimeCoverageInstant)?,
            );
        }

        Ok(Self { time_stamps })
    }

    // fn number_of_time_steps(&self) -> usize {
    //     self.time_stamps.len()
    // }

    fn time_steps(&self) -> &[TimeInstance] {
        self.time_stamps.as_slice()
    }
}

#[async_trait]
impl<D: GeoEngineDb> DataProvider for NetCdfCfDataProvider<D> {
    async fn provenance(&self, id: &DataId) -> crate::error::Result<ProvenanceOutput> {
        Ok(ProvenanceOutput {
            data: id.clone(),
            provenance: None,
        })
    }
}

#[derive(Deserialize, Serialize, Debug, Clone)]
#[serde(tag = "type", rename_all = "camelCase")]
enum NetCdfLayerCollectionId {
    Path {
        path: PathBuf,
    },
    Group {
        path: PathBuf,
        groups: Vec<String>,
    },
    Entity {
        path: PathBuf,
        groups: Vec<String>,
        entity: usize,
    },
}

impl FromStr for NetCdfLayerCollectionId {
    type Err = crate::error::Error;

    fn from_str(s: &str) -> Result<Self, Self::Err> {
        let s = if s.starts_with("root") {
            s.replace("root", ".")
        } else {
            s.to_string()
        };

        let split_pos = s.find(".nc").map(|i| i + ".nc".len());

        if let Some(split_pos) = split_pos {
            let (path, rest) = s.split_at(split_pos);

            if rest.is_empty() {
                return Ok(NetCdfLayerCollectionId::Path {
                    path: PathBuf::from(s),
                });
            }

            let r = rest[1..].split('/').collect::<Vec<_>>();

            Ok(match *r.as_slice() {
                [.., entity] if entity.ends_with(".entity") => NetCdfLayerCollectionId::Entity {
                    path: PathBuf::from(path),
                    groups: r[..r.len() - 1].iter().map(ToString::to_string).collect(),
                    entity: entity[0..entity.len() - ".entity".len()]
                        .parse()
                        .map_err(|_| crate::error::Error::InvalidLayerCollectionId)?,
                },
                _ => NetCdfLayerCollectionId::Group {
                    path: PathBuf::from(path),
                    groups: r.iter().map(ToString::to_string).collect(),
                },
            })
        } else {
            Ok(NetCdfLayerCollectionId::Path {
                path: PathBuf::from(s),
            })
        }
    }
}

fn path_to_string(path: &Path) -> String {
    path.components()
        .map(|c| match c.as_os_str().to_string_lossy().as_ref() {
            "." => "root".to_string(),
            s => s.to_string(),
        })
        .collect::<Vec<_>>()
        .join("/")
}

fn netcdf_group_to_layer_collection_id(path: &Path, groups: &[String]) -> LayerCollectionId {
    LayerCollectionId(format!("{}/{}", path_to_string(path), groups.join("/")))
}

impl TryFrom<NetCdfLayerCollectionId> for LayerCollectionId {
    type Error = crate::error::Error;

    fn try_from(id: NetCdfLayerCollectionId) -> crate::error::Result<Self> {
        Ok(match id {
            NetCdfLayerCollectionId::Path { path } => LayerCollectionId(path_to_string(&path)),
            NetCdfLayerCollectionId::Group { path, groups } => {
                netcdf_group_to_layer_collection_id(&path, &groups)
            }
            NetCdfLayerCollectionId::Entity { .. } => {
                return Err(crate::error::Error::InvalidLayerCollectionId)
            }
        })
    }
}

fn netcdf_entity_to_layer_id(path: &Path, groups: &[String], entity: usize) -> LayerId {
    LayerId(format!(
        "{}/{}/{}.entity",
        path_to_string(path),
        groups.join("/"),
        entity
    ))
}

impl TryFrom<NetCdfLayerCollectionId> for LayerId {
    type Error = crate::error::Error;

    fn try_from(id: NetCdfLayerCollectionId) -> crate::error::Result<Self> {
        Ok(match id {
            NetCdfLayerCollectionId::Entity {
                path,
                groups,
                entity,
            } => netcdf_entity_to_layer_id(&path, &groups, entity),
            _ => return Err(crate::error::Error::InvalidLayerId),
        })
    }
}

struct NetCdfCfIdFn;

impl LayerCollectionIdFn for NetCdfCfIdFn {
    fn layer_collection_id(&self, path: &Path, groups: &[String]) -> LayerCollectionId {
        netcdf_group_to_layer_collection_id(path, groups)
    }

    fn layer_id(&self, path: &Path, groups: &[String], entity: usize) -> LayerId {
        netcdf_entity_to_layer_id(path, groups, entity)
    }
}

async fn listing_from_dir(
    provider_id: DataProviderId,
    provider_name: &str,
    collection: &LayerCollectionId,
    overview_path: &Path,
    base: &Path,
    path: &Path,
    options: &LayerCollectionListOptions,
) -> crate::error::Result<LayerCollection> {
    let dir_path = base.join(path);

    let (name, description) = if path == Path::new(".") {
        (
            provider_name.to_string(),
            "NetCdfCfProviderDefinition".to_string(),
        )
    } else {
        (
            path.file_name()
                .map(|n| n.to_string_lossy().to_string())
                .unwrap_or_default(),
            String::new(),
        )
    };

    let mut dir = tokio::fs::read_dir(&dir_path).await?;

    let mut items = vec![];
    while let Some(entry) = dir.next_entry().await? {
        if entry.path().canonicalize()? == overview_path.canonicalize()? {
            continue;
        }

        if entry.path().is_dir() {
            items.push(CollectionItem::Collection(LayerCollectionListing {
                id: ProviderLayerCollectionId {
                    provider_id,
                    collection_id: NetCdfLayerCollectionId::Path {
                        path: entry
                            .path()
                            .strip_prefix(base)
                            .map_err(|_| Error::InvalidLayerCollectionId)?
                            .to_owned(),
                    }
                    .try_into()?,
                },
                name: entry.file_name().to_string_lossy().to_string(),
                description: String::new(),
                properties: Default::default(),
            }));
        } else if entry.path().extension() == Some("nc".as_ref()) {
            let fp = entry
                .path()
                .strip_prefix(base)
                .map_err(|_| crate::error::Error::SubPathMustNotEscapeBasePath {
                    base: base.to_owned(),
                    sub_path: entry.path(),
                })?
                .to_owned();
            let b = base.to_owned();
            let tree = tokio::task::spawn_blocking(move || {
                build_netcdf_tree(&b, &fp, &Default::default())
                    .map_err(|_| Error::InvalidLayerCollectionId)
            })
            .await??;

            items.push(CollectionItem::Collection(LayerCollectionListing {
                id: ProviderLayerCollectionId {
                    provider_id,
                    collection_id: NetCdfLayerCollectionId::Path {
                        path: entry
                            .path()
                            .strip_prefix(base)
                            .map_err(|_| Error::InvalidLayerCollectionId)?
                            .to_owned(),
                    }
                    .try_into()?,
                },
                name: tree.title,
                description: tree.summary,
                properties: Default::default(),
            }));
        }
    }

    items.sort_by(|a, b| a.name().cmp(b.name()));
    let items = items
        .into_iter()
        .skip(options.offset as usize)
        .take(options.limit as usize)
        .collect();

    Ok(LayerCollection {
        id: ProviderLayerCollectionId {
            provider_id,
            collection_id: collection.clone(),
        },
        name,
        description,
        items,
        entry_label: None,
        properties: vec![],
    })
}

/// find the group given by the path `groups`.
pub fn find_group(
    netcdf_groups: Vec<NetCdfGroup>,
    groups: &[String],
) -> crate::error::Result<Option<NetCdfGroup>> {
    if groups.is_empty() {
        return Ok(None);
    }

    let mut group_stack = groups.iter().collect::<Vec<_>>();
    let target = group_stack.remove(0);
    let mut group = netcdf_groups
        .into_iter()
        .find(|g| g.name == *target)
        .ok_or(Error::InvalidLayerCollectionId)?;

    while !group_stack.is_empty() {
        let target = group_stack.remove(0);
        group = group
            .groups
            .into_iter()
            .find(|g| g.name == *target)
            .ok_or(Error::InvalidLayerCollectionId)?;
    }

    Ok(Some(group))
}

fn determine_data_range_and_colorizer(
    data_range: Option<DataRange>,
    colorizer: Colorizer,
) -> crate::error::Result<(DataRange, Colorizer)> {
    Ok(if let Some(data_range) = data_range {
        (
            data_range,
            colorizer.rescale(data_range.min(), data_range.max())?,
        )
    } else {
        (
            DataRange::new(colorizer.min_value(), colorizer.max_value()),
            colorizer,
        )
    })
}

pub fn layer_from_netcdf_overview(
    provider_id: DataProviderId,
    layer_id: &LayerId,
    overview: NetCdfOverview,
    groups: &[String],
    entity: usize,
) -> crate::error::Result<Layer> {
    let netcdf_entity = overview
        .entities
        .into_iter()
        .find(|e| e.id == entity)
        .ok_or(Error::UnknownLayerId {
            id: layer_id.clone(),
        })?;

    let time_steps = overview.time_coverage.time_stamps;

    let group = find_group(overview.groups, groups)?.ok_or(Error::InvalidLayerId)?;

    let (data_range, colorizer) =
        determine_data_range_and_colorizer(group.data_range, overview.colorizer)?;

    Ok(create_layer(
        ProviderLayerId {
            provider_id,
            layer_id: layer_id.clone(),
        },
        NetCdfCf4DDatasetId {
            file_name: overview.file_name,
            group_names: groups.to_owned(),
            entity,
        }
        .as_named_data(&provider_id)
        .context(error::CannotSerializeLayer)?,
        netcdf_entity,
        colorizer,
        &Creator::new(
            overview.creator_name,
            overview.creator_email,
            overview.creator_institution,
        ),
        &time_steps,
        data_range,
    )?)
}

struct NetCdfListingConfig<'a> {
    provider_id: DataProviderId,
    collection: &'a LayerCollectionId,
    relative_file_path: PathBuf,
    groups: &'a [String],
    provider_path: PathBuf,
    options: &'a LayerCollectionListOptions,
}

async fn listing_from_netcdf<D: NetCdfCfProviderDb, ID: LayerCollectionIdFn>(
    db: &D,
    NetCdfListingConfig {
        provider_id,
        collection,
        relative_file_path,
        groups,
        provider_path,
        options,
    }: NetCdfListingConfig<'_>,
    id_fn: ID,
) -> crate::error::Result<LayerCollection> {
    let id_fn = Arc::new(id_fn);

    let query_file_name = relative_file_path.to_string_lossy();
    if let Some(layer_collection) = db
        .layer_collection(
            NetCdfDatabaseListingConfig {
                provider_id,
                collection,
                file_name: &query_file_name,
                group_path: groups,
                options,
            },
            id_fn.clone(),
        )
        .await?
    {
        return Ok(layer_collection);
    }

    listing_from_netcdf_with_file(
        NetCdfFileListingConfig {
            provider_id,
            collection,
            relative_file_path,
            groups,
            provider_path,
            options,
        },
        id_fn,
    )
    .await
}

struct NetCdfFileListingConfig<'a> {
    provider_id: DataProviderId,
    collection: &'a LayerCollectionId,
    relative_file_path: PathBuf,
    groups: &'a [String],
    provider_path: PathBuf,
    options: &'a LayerCollectionListOptions,
}

async fn listing_from_netcdf_with_file<ID: LayerCollectionIdFn>(
    NetCdfFileListingConfig {
        provider_id,
        collection,
        relative_file_path,
        groups,
        provider_path,
        options,
    }: NetCdfFileListingConfig<'_>,
    id_fn: Arc<ID>,
) -> crate::error::Result<LayerCollection> {
    let tree = tokio::task::spawn_blocking(move || {
        build_netcdf_tree(&provider_path, &relative_file_path, &Default::default())
            .map_err(|_| Error::InvalidLayerCollectionId)
    })
    .await??;

    let group = find_group(tree.groups.clone(), groups)?;

    let entities = tree.entities;
    let (group_metadata, subgroups) = if let Some(group) = group {
        (
            Some(NetCdfGroupMetadata {
                name: group.name,
                title: group.title,
                description: group.description,
                data_type: group.data_type,
                data_range: group.data_range,
                unit: group.unit,
            }),
            group.groups,
        )
    } else {
        (None, tree.groups)
    };

    let overview_metadata = NetCdfOverviewMetadata {
        file_name: tree.file_name,
        title: tree.title,
        summary: tree.summary,
        spatial_reference: tree.spatial_reference,
        colorizer: tree.colorizer,
        creator: Creator::new(
            tree.creator_name,
            tree.creator_email,
            tree.creator_institution,
        ),
    };

    Ok(create_layer_collection_from_parts(
        LayerCollectionParts {
            provider_id,
            collection_id: collection.clone(),
            group_path: groups,
            overview: overview_metadata,
            group: group_metadata,
            subgroups: subgroups
                .into_iter()
                .skip(options.offset as usize)
                .take(options.limit as usize)
                .map(Into::into)
                .collect(),
            entities: entities
                .into_iter()
                .skip(options.offset as usize)
                .take(options.limit as usize),
        },
        id_fn.as_ref(),
    ))
}

#[async_trait]
impl<D: GeoEngineDb> LayerCollectionProvider for NetCdfCfDataProvider<D> {
    fn capabilities(&self) -> ProviderCapabilities {
        ProviderCapabilities {
            listing: true,
            search: SearchCapabilities::none(),
        }
    }

    fn name(&self) -> &str {
        &self.name
    }

    fn description(&self) -> &str {
        &self.description
    }

    async fn load_layer_collection(
        &self,
        collection: &LayerCollectionId,
        options: LayerCollectionListOptions,
    ) -> crate::error::Result<LayerCollection> {
        #[allow(clippy::used_underscore_items)] // TODO: maybe rename?
        self._load_layer_collection(collection, options, NetCdfCfIdFn)
            .await
    }

    async fn get_root_layer_collection_id(&self) -> crate::error::Result<LayerCollectionId> {
        Ok(NetCdfLayerCollectionId::Path { path: ".".into() }.try_into()?)
    }

    async fn load_layer(&self, id: &LayerId) -> crate::error::Result<Layer> {
        let netcdf_id = NetCdfLayerCollectionId::from_str(&id.0)?;

        let NetCdfLayerCollectionId::Entity {
            path,
            groups,
            entity,
        } = netcdf_id
        else {
            return Err(Error::InvalidLayerId);
        };

        let dataset_path = path.clone();

        let provider_path = self.data.clone();

        let query_file_name = dataset_path.to_string_lossy();

        if let Some(layer) = self
            .db
            .layer(self.id, id, &query_file_name, &groups, entity)
            .await?
        {
            // listing from database

            return Ok(layer);
        }

        // listing from file directly

        let tree = tokio::task::spawn_blocking(move || {
            build_netcdf_tree(&provider_path, &dataset_path, &Default::default())
                .map_err(|_| Error::InvalidLayerCollectionId)
        })
        .await??;

        layer_from_netcdf_overview(self.id, id, tree, &groups, entity)
    }
}

#[async_trait]
impl<D: GeoEngineDb> MetaDataProvider<GdalLoadingInfo, RasterResultDescriptor, RasterQueryRectangle>
    for NetCdfCfDataProvider<D>
{
    async fn meta_data(
        &self,
        id: &geoengine_datatypes::dataset::DataId,
    ) -> Result<
        Box<dyn MetaData<GdalLoadingInfo, RasterResultDescriptor, RasterQueryRectangle>>,
        geoengine_operators::error::Error,
    > {
        async fn meta_data_transaction<D: GeoEngineDb>(
            provider: &NetCdfCfDataProvider<D>,
            id: &geoengine_datatypes::dataset::DataId,
        ) -> Result<Box<dyn MetaData<GdalLoadingInfo, RasterResultDescriptor, RasterQueryRectangle>>>
        {
            let result = NetCdfCfDataProvider::<D>::meta_data(
                &provider.db,
                provider.id,
                &provider.data,
                id,
                provider.cache_ttl,
            )
            .await?;

            Ok(result)
        }

        meta_data_transaction(self, id).await.map_err(|error| {
            geoengine_operators::error::Error::LoadingInfo {
                source: Box::new(error),
            }
        })
    }
}

#[async_trait]
impl<D: GeoEngineDb>
    MetaDataProvider<MockDatasetDataSourceLoadingInfo, VectorResultDescriptor, VectorQueryRectangle>
    for NetCdfCfDataProvider<D>
{
    async fn meta_data(
        &self,
        _id: &geoengine_datatypes::dataset::DataId,
    ) -> Result<
        Box<
            dyn MetaData<
                MockDatasetDataSourceLoadingInfo,
                VectorResultDescriptor,
                VectorQueryRectangle,
            >,
        >,
        geoengine_operators::error::Error,
    > {
        Err(geoengine_operators::error::Error::NotYetImplemented)
    }
}

#[async_trait]
impl<D: GeoEngineDb>
    MetaDataProvider<OgrSourceDataset, VectorResultDescriptor, VectorQueryRectangle>
    for NetCdfCfDataProvider<D>
{
    async fn meta_data(
        &self,
        _id: &geoengine_datatypes::dataset::DataId,
    ) -> Result<
        Box<dyn MetaData<OgrSourceDataset, VectorResultDescriptor, VectorQueryRectangle>>,
        geoengine_operators::error::Error,
    > {
        Err(geoengine_operators::error::Error::NotYetImplemented)
    }
}

fn netcfg_gdal_path(
    base_path: Option<&Path>,
    path: &Path,
    group_path: &[String],
) -> Result<PathBuf> {
    let path = if let Some(base_path) = base_path {
        canonicalize_subpath(base_path, path).map_err(|_| {
            NetCdfCf4DProviderError::FileIsNotInProviderPath {
                file: path.to_string_lossy().into(),
            }
        })?
    } else {
        path.to_owned()
    };

    let path = path.to_string_lossy().to_string();
    let group_path = group_path.join("/");
    let gdal_path = format!("NETCDF:{path}:/{group_path}/ebv_cube");
    Ok(PathBuf::from(gdal_path))
}

fn gdal_netcdf_open(base_path: Option<&Path>, path: &Path) -> Result<gdal::Dataset> {
    let path = if let Some(base_path) = base_path {
        canonicalize_subpath(base_path, path).map_err(|_| {
            NetCdfCf4DProviderError::FileIsNotInProviderPath {
                file: path.to_string_lossy().into(),
            }
        })?
    } else {
        path.to_owned()
    };

    let dataset = gdal_open_dataset_ex(
        &path,
        DatasetOptions {
            open_flags: GdalOpenFlags::GDAL_OF_READONLY | GdalOpenFlags::GDAL_OF_MULTIDIM_RASTER,
            allowed_drivers: Some(&["netCDF"]),
            open_options: None,
            sibling_files: None,
        },
    )
    .context(error::InvalidDatasetIdFile)?;

    Ok(dataset)
}

#[cfg(test)]
mod tests {
    use super::*;
    use crate::contexts::SessionContext;
    use crate::contexts::{PostgresContext, PostgresDb, PostgresSessionContext};
    use crate::datasets::external::netcdfcf::ebvportal_provider::EbvPortalDataProviderDefinition;
    use crate::ge_context;
    use crate::layers::layer::LayerListing;
    use crate::layers::storage::LayerProviderDb;
    use crate::tasks::util::NopTaskContext;
    use crate::util::tests::add_land_cover_to_datasets;
    use geoengine_datatypes::dataset::ExternalDataId;
    use geoengine_datatypes::plots::{PlotData, PlotMetaData};
    use geoengine_datatypes::primitives::{
        BandSelection, BoundingBox2D, PlotQueryRectangle, PlotSeriesSelection,
    };
    use geoengine_datatypes::raster::RenameBands;
    use geoengine_datatypes::raster::{GeoTransform, GridBoundingBox2D};
    use geoengine_datatypes::util::test::TestDefault;
    use geoengine_datatypes::{
<<<<<<< HEAD
        primitives::TimeInterval, spatial_reference::SpatialReferenceAuthority, test_data,
=======
        primitives::{
            BoundingBox2D, PlotQueryRectangle, SpatialPartition2D, SpatialResolution, TimeInterval,
        },
        spatial_reference::SpatialReferenceAuthority,
        test_data,
>>>>>>> 22fe2f6b
        util::gdal::hide_gdal_errors,
    };
    use geoengine_operators::engine::{
        MultipleRasterSources, RasterBandDescriptors, RasterOperator, SingleRasterSource,
    };
    use geoengine_operators::processing::{
        RasterStacker, RasterStackerParams, RasterTypeConversion, RasterTypeConversionParams,
    };
    use geoengine_operators::source::{
        FileNotFoundHandling, GdalDatasetGeoTransform, GdalDatasetParameters,
        GdalLoadingInfoTemporalSlice,
    };
    use geoengine_operators::source::{GdalSource, GdalSourceParameters};
    use geoengine_operators::{
        engine::{PlotOperator, TypedPlotQueryProcessor, WorkflowOperatorPath},
        plot::{
            MeanRasterPixelValuesOverTime, MeanRasterPixelValuesOverTimeParams,
            MeanRasterPixelValuesOverTimePosition,
        },
        processing::{Expression, ExpressionParams},
    };
    use tokio_postgres::NoTls;

    #[test]
    fn it_parses_netcdf_layer_collection_ids() {
        assert!(matches!(
            NetCdfLayerCollectionId::from_str("root"),
            Ok(NetCdfLayerCollectionId::Path { path }) if path == Path::new(".")
        ));

        assert!(matches!(
            NetCdfLayerCollectionId::from_str("root/foo/bar"),
            Ok(NetCdfLayerCollectionId::Path { path }) if path == Path::new("./foo/bar")
        ));

        assert!(matches!(
            NetCdfLayerCollectionId::from_str("root/foo/bar/baz.nc"),
            Ok(NetCdfLayerCollectionId::Path { path }) if path == Path::new("./foo/bar/baz.nc")
        ));

        assert!(matches!(
            NetCdfLayerCollectionId::from_str("root/foo/bar/baz.nc/group1"),
            Ok(NetCdfLayerCollectionId::Group { path, groups }) if path == Path::new("./foo/bar/baz.nc") && groups == ["group1"]
        ));

        assert!(matches!(
            NetCdfLayerCollectionId::from_str("root/foo/bar/baz.nc/group1/group2"),
            Ok(NetCdfLayerCollectionId::Group { path, groups }) if path == Path::new("./foo/bar/baz.nc") && groups == ["group1", "group2"]
        ));

        assert!(matches!(
            NetCdfLayerCollectionId::from_str("root/foo/bar/baz.nc/group1/group2/7.entity"),
            Ok(NetCdfLayerCollectionId::Entity { path, groups, entity }) if path == Path::new("./foo/bar/baz.nc") && groups == ["group1", "group2"] && entity == 7
        ));

        assert!(matches!(
            NetCdfLayerCollectionId::from_str("root/foo/bar/baz.nc/7.entity"),
            Ok(NetCdfLayerCollectionId::Entity { path, groups, entity }) if path == Path::new("./foo/bar/baz.nc") && groups.is_empty() && entity == 7
        ));
    }

    #[test]
    fn it_serializes_netcdf_layer_collection_ids() {
        let id: LayerCollectionId = NetCdfLayerCollectionId::Path {
            path: PathBuf::from("."),
        }
        .try_into()
        .unwrap();
        assert_eq!(id.to_string(), "root");

        let id: LayerCollectionId = NetCdfLayerCollectionId::Path {
            path: PathBuf::from("./foo/bar"),
        }
        .try_into()
        .unwrap();
        assert_eq!(id.to_string(), "root/foo/bar");

        let id: LayerCollectionId = NetCdfLayerCollectionId::Path {
            path: PathBuf::from("./foo/bar/baz.nc"),
        }
        .try_into()
        .unwrap();
        assert_eq!(id.to_string(), "root/foo/bar/baz.nc");

        let id: LayerCollectionId = NetCdfLayerCollectionId::Group {
            path: PathBuf::from("./foo/bar/baz.nc"),
            groups: vec!["group1".to_string(), "group2".to_string()],
        }
        .try_into()
        .unwrap();
        assert_eq!(id.to_string(), "root/foo/bar/baz.nc/group1/group2");

        let id: LayerId = NetCdfLayerCollectionId::Entity {
            path: PathBuf::from("./foo/bar/baz.nc"),
            groups: vec!["group1".to_string(), "group2".to_string()],
            entity: 7,
        }
        .try_into()
        .unwrap();
        assert_eq!(id.to_string(), "root/foo/bar/baz.nc/group1/group2/7.entity");
    }

    #[ge_context::test]
    async fn test_listing(_app_ctx: PostgresContext<NoTls>, ctx: PostgresSessionContext<NoTls>) {
        let provider = Box::new(NetCdfCfDataProviderDefinition {
            name: "NetCdfCfDataProvider".to_string(),
            description: "NetCdfCfProviderDefinition".to_string(),
            priority: Some(-2),
            data: test_data!("netcdf4d").into(),
            overviews: test_data!("netcdf4d/overviews").into(),
            cache_ttl: Default::default(),
        })
        .initialize(ctx.db())
        .await
        .unwrap();

        let root_id = provider.get_root_layer_collection_id().await.unwrap();

        let collection = provider
            .load_layer_collection(
                &root_id,
                LayerCollectionListOptions {
                    offset: 0,
                    limit: 20,
                },
            )
            .await
            .unwrap();

        pretty_assertions::assert_eq!(
            collection,
            LayerCollection {
                id: ProviderLayerCollectionId {
                    provider_id: NETCDF_CF_PROVIDER_ID,
                    collection_id: root_id,
                },
                name: "NetCdfCfDataProvider".to_string(),
                description: "NetCdfCfProviderDefinition".to_string(),
                items: vec![
                    CollectionItem::Collection(LayerCollectionListing {
                        id: ProviderLayerCollectionId {
                            provider_id: NETCDF_CF_PROVIDER_ID,
                            collection_id: LayerCollectionId("Biodiversity".to_string())
                        },
                        name: "Biodiversity".to_string(),
                        description: String::new(),
                        properties: Default::default(),
                    }),
                    CollectionItem::Collection(LayerCollectionListing {
                        id: ProviderLayerCollectionId {
                            provider_id: NETCDF_CF_PROVIDER_ID,
                            collection_id: LayerCollectionId("dataset_irr_ts.nc".to_string())
                        },
                        name: "Test dataset irregular timesteps".to_string(),
                        description: "Fake description of test dataset with metric and irregular timestep definition.".to_string(),
                        properties: Default::default(),
                    }),
                    CollectionItem::Collection(LayerCollectionListing {
                        id: ProviderLayerCollectionId {
                            provider_id: NETCDF_CF_PROVIDER_ID,
                            collection_id: LayerCollectionId("dataset_m.nc".to_string())
                        },
                        name: "Test dataset metric".to_string(),
                        description: "CFake description of test dataset with metric.".to_string(),
                        properties: Default::default(),
                    }),
                    CollectionItem::Collection(LayerCollectionListing {
                        id: ProviderLayerCollectionId {
                            provider_id: NETCDF_CF_PROVIDER_ID,
                            collection_id: LayerCollectionId("dataset_sm.nc".to_string())
                        },
                        name: "Test dataset metric and scenario".to_string(),
                        description: "Fake description of test dataset with metric and scenario.".to_string(),
                        properties: Default::default(),
                    }),
                    CollectionItem::Collection(LayerCollectionListing {
                        id: ProviderLayerCollectionId {
                            provider_id: NETCDF_CF_PROVIDER_ID,
                            collection_id: LayerCollectionId("dataset_esri.nc".to_string())
                        },
                        name: "Test dataset metric monthly".to_string(),
                        description: "Fake description of test dataset with metric.".to_string(),
                        properties: Default::default(),
                    }),
                ],
                entry_label: None,
                properties: vec![]
            }
        );
    }

    #[ge_context::test]
    async fn test_listing_from_netcdf_m(ctx: PostgresSessionContext<NoTls>) {
        let provider = Box::new(NetCdfCfDataProviderDefinition {
            name: "NetCdfCfDataProvider".to_string(),
            description: "NetCdfCfProviderDefinition".to_string(),
            priority: Some(-3),
            data: test_data!("netcdf4d").into(),
            overviews: test_data!("netcdf4d/overviews").into(),
            cache_ttl: Default::default(),
        })
        .initialize(ctx.db())
        .await
        .unwrap();

        let id = LayerCollectionId("dataset_m.nc".to_string());

        let collection = provider
            .load_layer_collection(
                &id,
                LayerCollectionListOptions {
                    offset: 0,
                    limit: 20,
                },
            )
            .await
            .unwrap();

        pretty_assertions::assert_eq!(
            collection,
            LayerCollection {
                id: ProviderLayerCollectionId {
                    provider_id: NETCDF_CF_PROVIDER_ID,
                    collection_id: id,
                },
                name: "Test dataset metric".to_string(),
                description: "CFake description of test dataset with metric.".to_string(),
                items: vec![CollectionItem::Collection(LayerCollectionListing {
                    id: ProviderLayerCollectionId {
                        provider_id: NETCDF_CF_PROVIDER_ID,
                        collection_id: LayerCollectionId("dataset_m.nc/metric_1".to_string())
                    },
                    name: "Random metric 1".to_string(),
                    description: "Randomly created data" .to_string(),
                    properties: Default::default(),
                }), CollectionItem::Collection(LayerCollectionListing {
                    id: ProviderLayerCollectionId {
                        provider_id: NETCDF_CF_PROVIDER_ID,
                        collection_id: LayerCollectionId("dataset_m.nc/metric_2".to_string())
                    },
                    name: "Random metric 2".to_string(),
                    description: "Randomly created data".to_string(),
                    properties: Default::default(),
                })],
                entry_label: None,
                properties: vec![("author".to_string(), "Luise Quoß, luise.quoss@idiv.de, German Centre for Integrative Biodiversity Research (iDiv)".to_string()).into()]
            }
        );
    }

    #[ge_context::test]
    async fn test_listing_from_netcdf_sm(ctx: PostgresSessionContext<NoTls>) {
        let provider = Box::new(NetCdfCfDataProviderDefinition {
            name: "NetCdfCfDataProvider".to_string(),
            description: "NetCdfCfProviderDefinition".to_string(),
            priority: Some(-4),
            data: test_data!("netcdf4d").into(),
            overviews: test_data!("netcdf4d/overviews").into(),
            cache_ttl: Default::default(),
        })
        .initialize(ctx.db())
        .await
        .unwrap();

        let id = LayerCollectionId("dataset_sm.nc".to_string());

        let collection = provider
            .load_layer_collection(
                &id,
                LayerCollectionListOptions {
                    offset: 0,
                    limit: 20,
                },
            )
            .await
            .unwrap();

        assert_eq!(
            collection,
            LayerCollection {
                id: ProviderLayerCollectionId {
                    provider_id: NETCDF_CF_PROVIDER_ID,
                    collection_id: id,
                },
                name: "Test dataset metric and scenario".to_string(),
                description: "Fake description of test dataset with metric and scenario.".to_string(),
                items: vec![CollectionItem::Collection(LayerCollectionListing {
                    id: ProviderLayerCollectionId {
                        provider_id: NETCDF_CF_PROVIDER_ID,
                        collection_id: LayerCollectionId("dataset_sm.nc/scenario_1".to_string())
                    },
                    name: "Sustainability".to_string(),
                    description: "SSP1-RCP2.6" .to_string(),
                    properties: Default::default(),
                }), CollectionItem::Collection(LayerCollectionListing {
                    id: ProviderLayerCollectionId {
                        provider_id: NETCDF_CF_PROVIDER_ID,
                        collection_id: LayerCollectionId("dataset_sm.nc/scenario_2".to_string())
                    },
                    name: "Middle of the Road ".to_string(),
                    description: "SSP2-RCP4.5".to_string(),
                    properties: Default::default(),
                }), CollectionItem::Collection(LayerCollectionListing {
                    id: ProviderLayerCollectionId {
                        provider_id: NETCDF_CF_PROVIDER_ID,
                        collection_id: LayerCollectionId("dataset_sm.nc/scenario_3".to_string())
                    },
                    name: "Regional Rivalry".to_string(), 
                    description: "SSP3-RCP6.0".to_string(),
                    properties: Default::default(),
                }), CollectionItem::Collection(LayerCollectionListing {
                    id: ProviderLayerCollectionId {
                        provider_id: NETCDF_CF_PROVIDER_ID,
                        collection_id: LayerCollectionId("dataset_sm.nc/scenario_4".to_string())
                    },
                    name: "Inequality".to_string(),
                    description: "SSP4-RCP6.0".to_string(),
                    properties: Default::default(),
                }), CollectionItem::Collection(LayerCollectionListing {
                    id: ProviderLayerCollectionId {
                        provider_id: NETCDF_CF_PROVIDER_ID,
                        collection_id: LayerCollectionId("dataset_sm.nc/scenario_5".to_string())
                    },
                    name: "Fossil-fueled Development".to_string(),
                    description: "SSP5-RCP8.5".to_string(),
                    properties: Default::default(),
                })],
                entry_label: None,
                properties: vec![("author".to_string(), "Luise Quoß, luise.quoss@idiv.de, German Centre for Integrative Biodiversity Research (iDiv)".to_string()).into()]
            }
        );
    }

    #[ge_context::test]
    async fn test_metadata_from_netcdf_sm(ctx: PostgresSessionContext<NoTls>) {
        let provider = NetCdfCfDataProvider {
            id: NETCDF_CF_PROVIDER_ID,
            name: "Test Provider".to_string(),
            description: "Test Provider".to_string(),
            data: test_data!("netcdf4d/").to_path_buf(),
            overviews: test_data!("netcdf4d/overviews").to_path_buf(),
            cache_ttl: Default::default(),
            db: Arc::new(ctx.db()),
        };

        let metadata = provider
            .meta_data(&DataId::External(ExternalDataId {
                provider_id: NETCDF_CF_PROVIDER_ID,
                layer_id: LayerId(
                    serde_json::json!({
                        "fileName": "dataset_sm.nc",
                        "groupNames": ["scenario_5", "metric_2"],
                        "entity": 1
                    })
                    .to_string(),
                ),
            }))
            .await
            .unwrap();

        assert_eq!(
            metadata.result_descriptor().await.unwrap(),
            RasterResultDescriptor {
                data_type: RasterDataType::I16,
                spatial_reference: SpatialReference::new(SpatialReferenceAuthority::Epsg, 3035)
                    .into(),
                time: None,
                spatial_grid: SpatialGridDescriptor::source_from_parts(
                    GeoTransform::new((3_580_000.0, 2_370_000.0).into(), 1000.0, -1000.0), // FIXME: move to tiling bounds
                    GridBoundingBox2D::new(
                        [0, 0], // 0
                        [9, 9]  // 10
                    )
                    .unwrap(),
                ),
                bands: RasterBandDescriptors::new_single_band(),
            }
        );

        let loading_info = metadata
            .loading_info(RasterQueryRectangle::new_with_grid_bounds(
                GridBoundingBox2D::new([0, 0], [9, 9]).unwrap(),
                TimeInstance::from(DateTime::new_utc(2000, 1, 1, 0, 0, 0)).into(),
                BandSelection::first(),
            ))
            .await
            .unwrap();

        let mut loading_info_parts = Vec::<GdalLoadingInfoTemporalSlice>::new();
        for part in loading_info.info {
            loading_info_parts.push(part.unwrap());
        }

        assert_eq!(loading_info_parts.len(), 1);

        let file_path = format!(
            "NETCDF:{absolute_file_path}:/scenario_5/metric_2/ebv_cube",
            absolute_file_path = test_data!("netcdf4d/dataset_sm.nc")
                .canonicalize()
                .unwrap()
                .to_string_lossy()
        )
        .into();

        assert_eq!(
            loading_info_parts[0],
            GdalLoadingInfoTemporalSlice {
                time: TimeInstance::from(DateTime::new_utc(2000, 1, 1, 0, 0, 0)).into(),
                params: Some(GdalDatasetParameters {
                    file_path,
                    rasterband_channel: 4,
                    geo_transform: GdalDatasetGeoTransform {
                        origin_coordinate: (3_580_000.0, 2_370_000.0).into(),
                        x_pixel_size: 1000.0,
                        y_pixel_size: -1000.0,
                    },
                    width: 10,
                    height: 10,
                    file_not_found_handling: FileNotFoundHandling::Error,
                    no_data_value: Some(-9999.),
                    properties_mapping: None,
                    gdal_open_options: None,
                    gdal_config_options: None,
                    allow_alphaband_as_mask: true,
                    retry: None,
                },),
                cache_ttl: CacheTtlSeconds::default(),
            }
        );
    }

    #[ge_context::test]
    #[allow(clippy::unused_async)]
    async fn list_files(_app_ctx: PostgresContext<NoTls>, ctx: PostgresSessionContext<NoTls>) {
        let provider = NetCdfCfDataProvider {
            id: NETCDF_CF_PROVIDER_ID,
            name: "Test Provider".to_string(),
            description: "Test Provider".to_string(),
            data: test_data!("netcdf4d/").to_path_buf(),
            overviews: test_data!("netcdf4d/overviews").to_path_buf(),
            cache_ttl: Default::default(),
            db: Arc::new(ctx.db()),
        };

        let expected_files: Vec<PathBuf> = vec![
            "Biodiversity/dataset_daily.nc".into(),
            "Biodiversity/dataset_monthly.nc".into(),
            "dataset_esri.nc".into(),
            "dataset_irr_ts.nc".into(),
            "dataset_m.nc".into(),
            "dataset_sm.nc".into(),
        ];
        let mut files = provider.list_files().unwrap();
        files.sort();

        assert_eq!(files, expected_files);
    }

    #[ge_context::test]
    async fn test_loading_info_from_index(ctx: PostgresSessionContext<NoTls>) {
        hide_gdal_errors();

        let overview_folder = tempfile::tempdir().unwrap();

        let provider = NetCdfCfDataProvider {
            id: NETCDF_CF_PROVIDER_ID,
            name: "Test Provider".to_string(),
            description: "Test Provider".to_string(),
            data: test_data!("netcdf4d/").to_path_buf(),
            overviews: overview_folder.path().to_path_buf(),
            cache_ttl: Default::default(),
            db: Arc::new(ctx.db()),
        };

        provider
            .create_overviews(Path::new("dataset_sm.nc"), None, NopTaskContext)
            .await
            .unwrap();

        let metadata = provider
            .meta_data(&DataId::External(ExternalDataId {
                provider_id: NETCDF_CF_PROVIDER_ID,
                layer_id: LayerId(
                    serde_json::json!({
                        "fileName": "dataset_sm.nc",
                        "groupNames": ["scenario_5", "metric_2"],
                        "entity": 1
                    })
                    .to_string(),
                ),
            }))
            .await
            .unwrap();

        pretty_assertions::assert_eq!(
            metadata.result_descriptor().await.unwrap(),
            RasterResultDescriptor {
                data_type: RasterDataType::I16,
                spatial_reference: SpatialReference::new(SpatialReferenceAuthority::Epsg, 3035)
                    .into(),
                time: None,
                spatial_grid: SpatialGridDescriptor::source_from_parts(
                    GeoTransform::new((3_580_000.0, 2_370_000.0).into(), 1000.0, -1000.0),
                    GridBoundingBox2D::new(
                        [0, 0], // 0
                        [9, 9]  // 10
                    )
                    .unwrap(),
                ),
                bands: RasterBandDescriptors::new_single_band(),
            }
        );

        let loading_info = metadata
            .loading_info(RasterQueryRectangle::new_with_grid_bounds(
                GridBoundingBox2D::new([0, 0], [9, 9]).unwrap(), // Fixme: adapt to tiling bounds
                TimeInstance::from(DateTime::new_utc(2000, 1, 1, 0, 0, 0)).into(),
                BandSelection::first(),
            ))
            .await
            .unwrap();

        let mut loading_info_parts = Vec::<GdalLoadingInfoTemporalSlice>::new();
        for part in loading_info.info {
            loading_info_parts.push(part.unwrap());
        }

        assert_eq!(loading_info_parts.len(), 1);

        let file_path = overview_folder
            .path()
            .join("dataset_sm.nc/scenario_5/metric_2/1/2000-01-01T00:00:00.000Z.tiff");

        assert_eq!(
            loading_info_parts[0],
            GdalLoadingInfoTemporalSlice {
                time: TimeInstance::from(DateTime::new_utc(2000, 1, 1, 0, 0, 0)).into(),
                params: Some(GdalDatasetParameters {
                    file_path,
                    rasterband_channel: 1,
                    geo_transform: GdalDatasetGeoTransform {
                        origin_coordinate: (3_580_000.0, 2_370_000.0).into(),
                        x_pixel_size: 1000.0,
                        y_pixel_size: -1000.0,
                    },
                    width: 10,
                    height: 10,
                    file_not_found_handling: FileNotFoundHandling::Error,
                    no_data_value: Some(-9999.),
                    properties_mapping: None,
                    gdal_open_options: None,
                    gdal_config_options: None,
                    allow_alphaband_as_mask: true,
                    retry: None,
                }),
                cache_ttl: CacheTtlSeconds::default(),
            }
        );
    }

    #[ge_context::test]
    async fn test_listing_from_netcdf_sm_from_index(ctx: PostgresSessionContext<NoTls>) {
        hide_gdal_errors();

        let overview_folder = tempfile::tempdir().unwrap();

        let provider = Box::new(NetCdfCfDataProviderDefinition {
            name: "NetCdfCfDataProvider".to_string(),
            description: "NetCdfCfProviderDefinition".to_string(),
            priority: Some(-5),
            data: test_data!("netcdf4d").into(),
            overviews: overview_folder.path().to_path_buf(),
            cache_ttl: Default::default(),
        })
        .initialize(ctx.db())
        .await
        .unwrap();

        provider
            .as_any()
            .downcast_ref::<NetCdfCfDataProvider<PostgresDb<NoTls>>>()
            .unwrap()
            .create_overviews(Path::new("dataset_sm.nc"), None, NopTaskContext)
            .await
            .unwrap();

        let id = LayerCollectionId("dataset_sm.nc".to_string());

        let collection = provider
            .load_layer_collection(
                &id,
                LayerCollectionListOptions {
                    offset: 0,
                    limit: 20,
                },
            )
            .await
            .unwrap();

        pretty_assertions::assert_eq!(
            collection,
            LayerCollection {
                id: ProviderLayerCollectionId {
                    provider_id: NETCDF_CF_PROVIDER_ID,
                    collection_id: id,
                },
                name: "Test dataset metric and scenario".to_string(),
                description: "Fake description of test dataset with metric and scenario.".to_string(),
                items: vec![CollectionItem::Collection(LayerCollectionListing {
                    id: ProviderLayerCollectionId {
                        provider_id: NETCDF_CF_PROVIDER_ID,
                        collection_id: LayerCollectionId("dataset_sm.nc/scenario_1".to_string())
                    },
                    name: "Sustainability".to_string(),
                    description: "SSP1-RCP2.6" .to_string(),
                    properties: Default::default(),
                }), CollectionItem::Collection(LayerCollectionListing {
                    id: ProviderLayerCollectionId {
                        provider_id: NETCDF_CF_PROVIDER_ID,
                        collection_id: LayerCollectionId("dataset_sm.nc/scenario_2".to_string())
                    },
                    name: "Middle of the Road ".to_string(),
                    description: "SSP2-RCP4.5".to_string(),
                    properties: Default::default(),
                }), CollectionItem::Collection(LayerCollectionListing {
                    id: ProviderLayerCollectionId {
                        provider_id: NETCDF_CF_PROVIDER_ID,
                        collection_id: LayerCollectionId("dataset_sm.nc/scenario_3".to_string())
                    },
                    name: "Regional Rivalry".to_string(),
                    description: "SSP3-RCP6.0".to_string(),
                    properties: Default::default(),
                }), CollectionItem::Collection(LayerCollectionListing {
                    id: ProviderLayerCollectionId {
                        provider_id: NETCDF_CF_PROVIDER_ID,
                        collection_id: LayerCollectionId("dataset_sm.nc/scenario_4".to_string())
                    },
                    name: "Inequality".to_string(),
                    description: "SSP4-RCP6.0".to_string(),
                    properties: Default::default(),
                }), CollectionItem::Collection(LayerCollectionListing {
                    id: ProviderLayerCollectionId {
                        provider_id: NETCDF_CF_PROVIDER_ID,
                        collection_id: LayerCollectionId("dataset_sm.nc/scenario_5".to_string())
                    },
                    name: "Fossil-fueled Development".to_string(),
                    description: "SSP5-RCP8.5".to_string(),
                    properties: Default::default(),
                })],
                entry_label: None,
                properties: vec![("author".to_string(), "Luise Quoß, luise.quoss@idiv.de, German Centre for Integrative Biodiversity Research (iDiv)".to_string()).into()]
            }
        );
    }

    #[ge_context::test(user = "admin")]
    #[allow(clippy::too_many_lines)]
    async fn test_irregular_time_series(ctx: PostgresSessionContext<NoTls>) {
        let land_cover_dataset_name = add_land_cover_to_datasets(&ctx.db()).await;

        let provider_definition = EbvPortalDataProviderDefinition {
            name: "EBV Portal".to_string(),
            description: "EBV Portal".to_string(),
            priority: Some(-1),
            data: test_data!("netcdf4d/").into(),
            base_url: "https://portal.geobon.org/api/v1".try_into().unwrap(),
            overviews: test_data!("netcdf4d/overviews/").into(),
            cache_ttl: Default::default(),
        };

        ctx.db()
            .add_layer_provider(provider_definition.into())
            .await
            .unwrap();

        let operator = MeanRasterPixelValuesOverTime {
            params: MeanRasterPixelValuesOverTimeParams {
                time_position: MeanRasterPixelValuesOverTimePosition::Start,
                area: false,
            },
            sources: Expression {
                params: ExpressionParams {
                    expression: "A".to_string(),
                    output_type: RasterDataType::F64,
                    output_band: None,
                    map_no_data: false,
                },
                sources: SingleRasterSource {
                    raster: RasterStacker {
                        params: RasterStackerParams {
                            rename_bands: RenameBands::Default,
                        },
                        sources: MultipleRasterSources {
                            rasters: vec![
                                GdalSource {
                                    params: GdalSourceParameters {
                                        data: geoengine_datatypes::dataset::NamedData::with_system_provider(
                                            EBV_PROVIDER_ID.to_string(),
                                            serde_json::json!({
                                                "fileName": "dataset_irr_ts.nc",
                                                "groupNames": ["metric_1"],
                                                "entity": 0
                                            })
                                            .to_string(),
                                        ),
                                        overview_level: None,
                                    },
                                }
                                .boxed(),
                                RasterTypeConversion {
                                    params: RasterTypeConversionParams {
                                        output_data_type: RasterDataType::I16,
                                    },
                                    sources: SingleRasterSource {
                                        raster: GdalSource {
<<<<<<< HEAD
                                            params: GdalSourceParameters::new(
                                                geoengine_datatypes::dataset::NamedData::with_system_name(
                                                    land_cover_dataset_id.to_string(),
                                                )
                                            ),
=======
                                            params: GdalSourceParameters {
                                                data: land_cover_dataset_name.into(),
                                            },
>>>>>>> 22fe2f6b
                                        }.boxed(),
                                    }
                                }.boxed(),
                            ],
                         }
                    }.boxed()
                }
            }.boxed().into(),
        }
        .boxed();

        // let execution_context = MockExecutionContext::test_default();
        let execution_context = ctx.execution_context().unwrap();

        let initialized_operator = operator
            .initialize(WorkflowOperatorPath::initialize_root(), &execution_context)
            .await
            .unwrap();

        let TypedPlotQueryProcessor::JsonVega(processor) =
            initialized_operator.query_processor().unwrap()
        else {
            panic!("wrong plot type");
        };

        let query_context = ctx
            .query_context(Default::default(), Default::default())
            .unwrap();

        let result = processor
            .plot_query(
                PlotQueryRectangle::with_bounds(
                    BoundingBox2D::new(
                        (46.478_278_849, 40.584_655_660_000_1).into(),
                        (87.323_796_021_000_1, 55.434_550_273).into(),
                    )
                    .unwrap(),
                    TimeInterval::new(
                        DateTime::new_utc(1900, 4, 1, 0, 0, 0),
                        DateTime::new_utc_with_millis(2055, 4, 1, 0, 0, 0, 1),
                    )
                    .unwrap(),
                    PlotSeriesSelection::all(),
                ),
                &query_context,
            )
            .await
            .unwrap();

        assert_eq!(result, PlotData {
            vega_string: "{\"$schema\":\"https://vega.github.io/schema/vega-lite/v4.17.0.json\",\"data\":{\"values\":[{\"x\":\"2015-01-01T00:00:00+00:00\",\"y\":46.342800000000004},{\"x\":\"2055-01-01T00:00:00+00:00\",\"y\":43.54399999999997}]},\"description\":\"Area Plot\",\"encoding\":{\"x\":{\"field\":\"x\",\"title\":\"Time\",\"type\":\"temporal\"},\"y\":{\"field\":\"y\",\"title\":\"\",\"type\":\"quantitative\"}},\"mark\":{\"line\":true,\"point\":true,\"type\":\"line\"}}".to_string(),
            metadata: PlotMetaData::None,
        });
    }

    #[ge_context::test]
    async fn it_lists_with_and_without_overviews(ctx: PostgresSessionContext<NoTls>) {
        async fn get_all_collections(
            provider: &dyn DataProvider,
            root_id: LayerCollectionId,
        ) -> (Vec<LayerCollection>, Vec<LayerListing>) {
            let mut layer_collection_ids = vec![root_id];
            let mut all_collections = Vec::new();
            let mut all_layers = Vec::new();

            while let Some(id) = layer_collection_ids.pop() {
                let collection = provider
                    .load_layer_collection(
                        &id,
                        LayerCollectionListOptions {
                            offset: 0,
                            limit: 20,
                        },
                    )
                    .await
                    .unwrap();

                for item in &collection.items {
                    match item {
                        CollectionItem::Collection(listing) => {
                            layer_collection_ids.push(listing.id.collection_id.clone());
                        }
                        CollectionItem::Layer(layer) => {
                            all_layers.push(layer.clone());
                        }
                    }
                }

                all_collections.push(collection);
            }

            (all_collections, all_layers)
        }

        hide_gdal_errors();

        let overview_folder = tempfile::tempdir().unwrap();

        let provider = Box::new(NetCdfCfDataProviderDefinition {
            name: "NetCdfCfDataProvider".to_string(),
            description: "NetCdfCfProviderDefinition".to_string(),
            priority: None,
            data: test_data!("netcdf4d").into(),
            overviews: overview_folder.path().to_path_buf(),
            cache_ttl: Default::default(),
        })
        .initialize(ctx.db())
        .await
        .unwrap();

        let file_names = vec![
            "dataset_irr_ts.nc",
            "dataset_m.nc",
            "dataset_sm.nc",
            "Biodiversity/dataset_monthly.nc",
            // "Biodiversity/dataset_daily.nc", // TODO: get fewer entities/timestamps
        ];

        for file_name in file_names {
            let root_id = LayerCollectionId(file_name.to_string());

            let (collections_before_overviews, layers_before_overviews) =
                get_all_collections(&*provider, root_id.clone()).await;

            provider
                .as_any()
                .downcast_ref::<NetCdfCfDataProvider<PostgresDb<NoTls>>>()
                .unwrap()
                .create_overviews(Path::new(file_name), None, NopTaskContext)
                .await
                .unwrap();

            let (collections_after_overviews, layers_after_overviews) =
                get_all_collections(&*provider, root_id).await;

            pretty_assertions::assert_eq!(
                collections_before_overviews,
                collections_after_overviews
            );

            pretty_assertions::assert_eq!(layers_before_overviews, layers_after_overviews);
        }
    }

    #[ge_context::test]
    async fn it_loads_with_and_without_overviews(ctx: PostgresSessionContext<NoTls>) {
        hide_gdal_errors();

        let overview_folder = tempfile::tempdir().unwrap();

        let provider = Box::new(NetCdfCfDataProviderDefinition {
            name: "NetCdfCfDataProvider".to_string(),
            description: "NetCdfCfProviderDefinition".to_string(),
            priority: None,
            data: test_data!("netcdf4d").into(),
            overviews: overview_folder.path().to_path_buf(),
            cache_ttl: Default::default(),
        })
        .initialize(ctx.db())
        .await
        .unwrap();

        let file_name = "Biodiversity/dataset_monthly.nc";

        let layer_id =
            netcdf_entity_to_layer_id(Path::new(file_name), &["metric_2".to_string()], 2);

        let layer_before_overviews = provider.load_layer(&layer_id).await.unwrap();

        provider
            .as_any()
            .downcast_ref::<NetCdfCfDataProvider<PostgresDb<NoTls>>>()
            .unwrap()
            .create_overviews(Path::new(file_name), None, NopTaskContext)
            .await
            .unwrap();

        let layer_after_overviews = provider.load_layer(&layer_id).await.unwrap();

        // equal layers without `colorizer` and `dataRange` (which are calculated only in the overviews)
        pretty_assertions::assert_eq!(layer_before_overviews.id, layer_after_overviews.id);
        pretty_assertions::assert_eq!(layer_before_overviews.name, layer_after_overviews.name);
        pretty_assertions::assert_eq!(
            layer_before_overviews.description,
            layer_after_overviews.description
        );
        pretty_assertions::assert_eq!(
            layer_before_overviews.workflow,
            layer_after_overviews.workflow
        );
        pretty_assertions::assert_eq!(
            layer_before_overviews.properties,
            layer_after_overviews.properties
        );
        pretty_assertions::assert_eq!(
            layer_before_overviews.metadata["timeSteps"],
            layer_after_overviews.metadata["timeSteps"]
        );
    }

    #[allow(clippy::too_many_lines)]
    #[ge_context::test]
    async fn it_refreshes_metadata_only(ctx: PostgresSessionContext<NoTls>) {
        async fn query_collection_name(
            provider: &NetCdfCfDataProvider<PostgresDb<NoTls>>,
            id: &LayerCollectionId,
        ) -> String {
            let collection = provider
                .load_layer_collection(
                    id,
                    LayerCollectionListOptions {
                        offset: 0,
                        limit: 20,
                    },
                )
                .await
                .unwrap();
            collection.name
        }

        hide_gdal_errors();

        let overview_folder = tempfile::tempdir().unwrap();

        let provider = Box::new(NetCdfCfDataProviderDefinition {
            name: "NetCdfCfDataProvider".to_string(),
            description: "NetCdfCfProviderDefinition".to_string(),
            priority: None,
            data: test_data!("netcdf4d").into(),
            overviews: overview_folder.path().to_path_buf(),
            cache_ttl: Default::default(),
        })
        .initialize(ctx.db())
        .await
        .unwrap();

        let file_name = "dataset_sm.nc";
        let id = LayerCollectionId(file_name.to_string());

        let provider = provider
            .as_any()
            .downcast_ref::<NetCdfCfDataProvider<PostgresDb<NoTls>>>()
            .unwrap();

        provider
            .create_overviews(Path::new(file_name), None, NopTaskContext)
            .await
            .unwrap();

        assert_eq!(
            query_collection_name(provider, &id).await,
            "Test dataset metric and scenario"
        );

        let layer_id = netcdf_entity_to_layer_id(
            Path::new(file_name),
            &["scenario_2".to_string(), "metric_2".to_string()],
            2,
        );

        assert_eq!(
            provider.load_layer(&layer_id).await.unwrap().metadata["dataRange"],
            "[1.0,98.0]"
        );

        // manipulate a field in the metadata

        let db = ctx.db();

        db.test_execute_with_transaction(
            "UPDATE ebv_provider_overviews SET title = 'MANIPULATED' WHERE file_name = $1",
            &[&file_name],
        )
        .await
        .unwrap();

        db.test_execute_with_transaction(
            "UPDATE ebv_provider_groups SET data_range = ARRAY[5, 23] WHERE file_name = $1",
            &[&file_name],
        )
        .await
        .unwrap();

        assert_eq!(query_collection_name(provider, &id).await, "MANIPULATED");

        assert_eq!(
            provider.load_layer(&layer_id).await.unwrap().metadata["dataRange"],
            "[5.0,23.0]"
        );

        provider
            .refresh_overview_metadata(Path::new(file_name), NopTaskContext)
            .await
            .unwrap();

        // after refresh, the metadata should be correct

        assert_eq!(
            query_collection_name(provider, &id).await,
            "Test dataset metric and scenario"
        );

        assert_eq!(
            provider.load_layer(&layer_id).await.unwrap().metadata["dataRange"],
            "[1.0,98.0]"
        );

        // forcefully remove file to test error handling

        tokio::fs::remove_file(
            overview_folder
                .path()
                .join(file_name)
                .join("scenario_2/metric_2/1/2010-01-01T00:00:00.000Z.tiff"),
        )
        .await
        .unwrap();

        provider
            .refresh_overview_metadata(Path::new(file_name), NopTaskContext)
            .await
            .unwrap_err();
    }

    #[allow(clippy::too_many_lines)]
    #[ge_context::test]
    async fn it_handles_esri_in_creation_and_refresh(ctx: PostgresSessionContext<NoTls>) {
        async fn query_collection_name(
            provider: &NetCdfCfDataProvider<PostgresDb<NoTls>>,
            id: &LayerCollectionId,
        ) -> String {
            let collection = provider
                .load_layer_collection(
                    id,
                    LayerCollectionListOptions {
                        offset: 0,
                        limit: 20,
                    },
                )
                .await
                .unwrap();
            collection.name
        }

        hide_gdal_errors();

        let overview_folder = tempfile::tempdir().unwrap();

        let provider = Box::new(NetCdfCfDataProviderDefinition {
            name: "NetCdfCfDataProvider".to_string(),
            description: "NetCdfCfProviderDefinition".to_string(),
            priority: None,
            data: test_data!("netcdf4d").into(),
            overviews: overview_folder.path().to_path_buf(),
            cache_ttl: Default::default(),
        })
        .initialize(ctx.db())
        .await
        .unwrap();

        let file_name = "dataset_esri.nc";
        let id = LayerCollectionId(file_name.to_string());

        let provider = provider
            .as_any()
            .downcast_ref::<NetCdfCfDataProvider<PostgresDb<NoTls>>>()
            .unwrap();

        provider
            .create_overviews(Path::new(file_name), None, NopTaskContext)
            .await
            .unwrap();

        assert_eq!(
            query_collection_name(provider, &id).await,
            "Test dataset metric monthly"
        );

        let layer_id =
            netcdf_entity_to_layer_id(Path::new(file_name), &["metric_2".to_string()], 2);

        assert_eq!(
            provider.load_layer(&layer_id).await.unwrap().metadata["dataRange"],
            "[2.0,25093.0]"
        );

        // manipulate a field in the metadata

        let db = ctx.db();

        db.test_execute_with_transaction(
            "UPDATE ebv_provider_overviews SET title = 'MANIPULATED' WHERE file_name = $1",
            &[&file_name],
        )
        .await
        .unwrap();

        db.test_execute_with_transaction(
            "UPDATE ebv_provider_groups SET data_range = ARRAY[5, 23] WHERE file_name = $1",
            &[&file_name],
        )
        .await
        .unwrap();

        assert_eq!(query_collection_name(provider, &id).await, "MANIPULATED");

        assert_eq!(
            provider.load_layer(&layer_id).await.unwrap().metadata["dataRange"],
            "[5.0,23.0]"
        );

        provider
            .refresh_overview_metadata(Path::new(file_name), NopTaskContext)
            .await
            .unwrap();

        // after refresh, the metadata should be correct

        assert_eq!(
            query_collection_name(provider, &id).await,
            "Test dataset metric monthly"
        );

        assert_eq!(
            provider.load_layer(&layer_id).await.unwrap().metadata["dataRange"],
            "[2.0,25093.0]"
        );

        // forcefully remove file to test error handling

        tokio::fs::remove_file(
            overview_folder
                .path()
                .join(file_name)
                .join("metric_2/1/2000-01-01T00:00:00.000Z.tiff"),
        )
        .await
        .unwrap();

        provider
            .refresh_overview_metadata(Path::new(file_name), NopTaskContext)
            .await
            .unwrap_err();
    }
}<|MERGE_RESOLUTION|>--- conflicted
+++ resolved
@@ -1594,17 +1594,8 @@
     };
     use geoengine_datatypes::raster::RenameBands;
     use geoengine_datatypes::raster::{GeoTransform, GridBoundingBox2D};
-    use geoengine_datatypes::util::test::TestDefault;
     use geoengine_datatypes::{
-<<<<<<< HEAD
         primitives::TimeInterval, spatial_reference::SpatialReferenceAuthority, test_data,
-=======
-        primitives::{
-            BoundingBox2D, PlotQueryRectangle, SpatialPartition2D, SpatialResolution, TimeInterval,
-        },
-        spatial_reference::SpatialReferenceAuthority,
-        test_data,
->>>>>>> 22fe2f6b
         util::gdal::hide_gdal_errors,
     };
     use geoengine_operators::engine::{
@@ -2320,17 +2311,11 @@
                                     },
                                     sources: SingleRasterSource {
                                         raster: GdalSource {
-<<<<<<< HEAD
                                             params: GdalSourceParameters::new(
                                                 geoengine_datatypes::dataset::NamedData::with_system_name(
-                                                    land_cover_dataset_id.to_string(),
+                                                    land_cover_dataset_name.to_string(),
                                                 )
                                             ),
-=======
-                                            params: GdalSourceParameters {
-                                                data: land_cover_dataset_name.into(),
-                                            },
->>>>>>> 22fe2f6b
                                         }.boxed(),
                                     }
                                 }.boxed(),
