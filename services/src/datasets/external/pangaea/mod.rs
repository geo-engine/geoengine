--- conflicted
+++ resolved
@@ -464,20 +464,12 @@
             panic!("Expected Data QueryProcessor");
         };
 
-<<<<<<< HEAD
         let query_rectangle = VectorQueryRectangle::with_bounds_and_resolution(
             BoundingBox2D::new((-180., -90.).into(), (180., 90.).into()).unwrap(),
             TimeInterval::default(),
             SpatialResolution::zero_point_one(),
-        );
-=======
-        let query_rectangle = VectorQueryRectangle {
-            spatial_bounds: BoundingBox2D::new((-180., -90.).into(), (180., 90.).into()).unwrap(),
-            time_interval: TimeInterval::default(),
-            spatial_resolution: SpatialResolution::zero_point_one(),
-            attributes: ColumnSelection::all(),
-        };
->>>>>>> 9ebde23d
+            ColumnSelection::all(),
+        );
         let ctx = MockQueryContext::test_default();
 
         let result = proc.query(query_rectangle, &ctx).await;
@@ -537,20 +529,12 @@
             panic!("Expected MultiPoint QueryProcessor");
         };
 
-<<<<<<< HEAD
         let query_rectangle = VectorQueryRectangle::with_bounds_and_resolution(
             BoundingBox2D::new((-180., -90.).into(), (180., 90.).into()).unwrap(),
             TimeInterval::default(),
             SpatialResolution::zero_point_one(),
-        );
-=======
-        let query_rectangle = VectorQueryRectangle {
-            spatial_bounds: BoundingBox2D::new((-180., -90.).into(), (180., 90.).into()).unwrap(),
-            time_interval: TimeInterval::default(),
-            spatial_resolution: SpatialResolution::zero_point_one(),
-            attributes: ColumnSelection::all(),
-        };
->>>>>>> 9ebde23d
+            ColumnSelection::all(),
+        );
         let ctx = MockQueryContext::test_default();
 
         let result: Vec<MultiPointCollection> = proc
@@ -621,20 +605,12 @@
             panic!("Expected MultiPolygon QueryProcessor");
         };
 
-<<<<<<< HEAD
         let query_rectangle = VectorQueryRectangle::with_bounds_and_resolution(
             BoundingBox2D::new((-180., -90.).into(), (180., 90.).into()).unwrap(),
             TimeInterval::default(),
             SpatialResolution::zero_point_one(),
-        );
-=======
-        let query_rectangle = VectorQueryRectangle {
-            spatial_bounds: BoundingBox2D::new((-180., -90.).into(), (180., 90.).into()).unwrap(),
-            time_interval: TimeInterval::default(),
-            spatial_resolution: SpatialResolution::zero_point_one(),
-            attributes: ColumnSelection::all(),
-        };
->>>>>>> 9ebde23d
+            ColumnSelection::all(),
+        );
         let ctx = MockQueryContext::test_default();
 
         let result: Vec<MultiPolygonCollection> = proc
@@ -700,20 +676,12 @@
             panic!("Expected MultiPoint QueryProcessor");
         };
 
-<<<<<<< HEAD
         let query_rectangle = VectorQueryRectangle::with_bounds_and_resolution(
             BoundingBox2D::new((-180., -90.).into(), (180., 90.).into()).unwrap(),
             TimeInterval::default(),
             SpatialResolution::zero_point_one(),
-        );
-=======
-        let query_rectangle = VectorQueryRectangle {
-            spatial_bounds: BoundingBox2D::new((-180., -90.).into(), (180., 90.).into()).unwrap(),
-            time_interval: TimeInterval::default(),
-            spatial_resolution: SpatialResolution::zero_point_one(),
-            attributes: ColumnSelection::all(),
-        };
->>>>>>> 9ebde23d
+            ColumnSelection::all(),
+        );
         let ctx = MockQueryContext::test_default();
 
         let result: Vec<MultiPointCollection> = proc
