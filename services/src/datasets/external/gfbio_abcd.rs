--- conflicted
+++ resolved
@@ -642,19 +642,10 @@
 #[cfg(test)]
 mod tests {
     use super::*;
-<<<<<<< HEAD
-    use crate::contexts::{PostgresContext, SessionContext, SimpleApplicationContext};
-    use crate::ge_context;
-    use crate::layers::layer::ProviderLayerCollectionId;
-    use crate::test_data;
-    use crate::util::config;
-=======
     use crate::config;
-    use crate::contexts::SessionContext;
-    use crate::contexts::{PostgresContext, PostgresSessionContext};
+    use crate::contexts::{PostgresContext, PostgresSessionContext, SessionContext};
     use crate::layers::layer::ProviderLayerCollectionId;
     use crate::{ge_context, test_data};
->>>>>>> 22fe2f6b
     use bb8_postgres::bb8::ManageConnection;
     use futures::StreamExt;
     use geoengine_datatypes::collections::{ChunksEqualIgnoringCacheHint, MultiPointCollection};
