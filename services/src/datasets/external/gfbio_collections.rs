use super::gfbio_abcd::GfbioAbcdDataProvider;
use super::pangaea::{PangaeaDataProvider, PangaeaMetaData};
use crate::datasets::listing::ProvenanceOutput;
use crate::error::Error::ProviderDoesNotSupportBrowsing;
use crate::error::{Error, Result};
use crate::layers::external::{DataProvider, DataProviderDefinition};
use crate::layers::layer::{
    CollectionItem, Layer, LayerCollection, LayerCollectionListOptions, LayerListing,
    ProviderLayerCollectionId, ProviderLayerId,
};
use crate::layers::listing::{LayerCollectionId, LayerCollectionProvider};
use crate::util::postgres::DatabaseConnectionConfig;
use crate::workflows::workflow::Workflow;
use async_trait::async_trait;
use bb8_postgres::bb8::Pool;
use bb8_postgres::tokio_postgres::NoTls;
use bb8_postgres::PostgresConnectionManager;
use futures::future::join_all;
use geoengine_datatypes::collections::VectorDataType;
use geoengine_datatypes::dataset::{DataId, DataProviderId, LayerId};
use geoengine_datatypes::primitives::CacheTtlSeconds;
use geoengine_datatypes::primitives::{
    FeatureDataType, Measurement, RasterQueryRectangle, VectorQueryRectangle,
};
use geoengine_datatypes::spatial_reference::SpatialReference;
use geoengine_operators::engine::{
    StaticMetaData, TypedOperator, VectorColumnInfo, VectorOperator,
};
use geoengine_operators::source::{
    OgrSource, OgrSourceColumnSpec, OgrSourceDatasetTimeType, OgrSourceErrorSpec,
    OgrSourceParameters,
};
use geoengine_operators::{
    engine::{MetaData, MetaDataProvider, RasterResultDescriptor, VectorResultDescriptor},
    mock::MockDatasetDataSourceLoadingInfo,
    source::{GdalLoadingInfo, OgrSourceDataset},
};
use reqwest::{header, Client};
use serde::{Deserialize, Serialize};
use std::collections::HashMap;
use std::fmt;
use std::marker::PhantomData;
use std::str::FromStr;
use url::Url;
use uuid::Uuid;

pub const GFBIO_COLLECTIONS_PROVIDER_ID: DataProviderId =
    DataProviderId::from_u128(0xf64e_2d5b_3b80_476a_83f5_c330_956b_2909);

#[derive(Clone, Debug, Serialize, Deserialize, PartialEq)]
#[serde(rename_all = "camelCase")]
pub struct GfbioCollectionsDataProviderDefinition {
    pub name: String,
    pub collection_api_url: Url,
    pub collection_api_auth_token: String,
    pub abcd_db_config: DatabaseConnectionConfig,
    pub pangaea_url: Url,
    #[serde(default)]
    pub cache_ttl: CacheTtlSeconds,
}

#[async_trait]
impl DataProviderDefinition for GfbioCollectionsDataProviderDefinition {
    async fn initialize(self: Box<Self>) -> Result<Box<dyn DataProvider>> {
        Ok(Box::new(
            GfbioCollectionsDataProvider::new(
                self.collection_api_url,
                self.collection_api_auth_token,
                self.abcd_db_config,
                self.pangaea_url,
                self.cache_ttl,
            )
            .await?,
        ))
    }

    fn type_name(&self) -> &'static str {
        "GFBioCollections"
    }

    fn name(&self) -> String {
        self.name.clone()
    }

    fn id(&self) -> DataProviderId {
        GFBIO_COLLECTIONS_PROVIDER_ID
    }
}

#[derive(Debug)]
pub struct GfbioCollectionsDataProvider {
    collection_api_url: Url,
    collection_api_auth_token: String,
    abcd_db_config: DatabaseConnectionConfig,
    pangaea_url: Url,
    pool: Pool<PostgresConnectionManager<NoTls>>,
    cache_ttl: CacheTtlSeconds,
}

#[derive(Debug, Deserialize)]
pub struct CollectionResponse {
    pub id: Uuid,
    pub external_user_id: Option<String>,
    pub origin: String,
    pub set: Vec<CollectionEntry>,
    pub created: String, // TODO: datetime
    pub service: isize,
}

#[derive(Debug, Deserialize)]
pub struct CollectionEntry {
    pub id: String,
    #[serde(rename = "parentIdentifier")]
    pub parent_identifier: String,
    pub vat: bool,
    pub datalink: Option<String>,
    pub citation: CollectionEntryCitation,
}

#[derive(Debug, Deserialize)]
pub struct CollectionEntryCitation {
    pub title: String,
    pub source: String,
}

#[derive(Debug, Clone)]
enum GfBioCollectionId {
    Collections,
    Collection {
        collection: String,
    },
    AbcdLayer {
        collection: String,
        dataset: String,
        unit: Option<String>,
    },
    PangaeaLayer {
        collection: String,
        dataset: String,
    },
}

impl FromStr for GfBioCollectionId {
    type Err = crate::error::Error;

    fn from_str(s: &str) -> Result<Self, Self::Err> {
        let split = s.split('/').collect::<Vec<_>>();

        Ok(match *split.as_slice() {
            ["collections"] => GfBioCollectionId::Collections,
            ["collections", collection] => GfBioCollectionId::Collection {
                collection: collection.to_string(),
            },
            ["collections", collection, "abcd", layer] => {
                let (dataset, unit) = gfbio_dataset_identifier_to_dataset_unit(layer)?;

                GfBioCollectionId::AbcdLayer {
                    collection: collection.to_string(),
                    dataset,
                    unit: unit.map(|u| u.replace("__", "/")), // decode the unit id,
                }
            }
            ["collections", collection, "pangaea", layer] => GfBioCollectionId::PangaeaLayer {
                collection: collection.to_string(),
                dataset: layer.replace("__", "/"), // decode the DOI,
            },
            _ => return Err(crate::error::Error::InvalidLayerCollectionId),
        })
    }
}

fn gfbio_dataset_identifier_to_dataset_unit(
    dataset_identifier: &str,
) -> Result<(String, Option<String>)> {
    // urn:gfbio.org:abcd:{dataset}:{unit} (unit is optional)
    let id_parts: Vec<_> = dataset_identifier.split(':').collect();

    Ok(match id_parts.as_slice() {
        [_, _, _, dataset, unit] => (
            format!("urn:gfbio.org:abcd:{dataset}"),
            Some((*unit).to_string()),
        ),
        [_, _, _, dataset] => (format!("urn:gfbio.org:abcd:{dataset}"), None),
        _ => return Err(crate::error::Error::InvalidLayerId),
    })
}

impl TryFrom<GfBioCollectionId> for LayerCollectionId {
    type Error = crate::error::Error;

    fn try_from(id: GfBioCollectionId) -> Result<Self> {
        let s = match id {
            GfBioCollectionId::Collections => "collections".to_string(),
            GfBioCollectionId::Collection { collection } => format!("collections/{collection}"),
            _ => return Err(crate::error::Error::InvalidLayerCollectionId),
        };

        Ok(LayerCollectionId(s))
    }
}

impl TryFrom<GfBioCollectionId> for LayerId {
    type Error = crate::error::Error;

    fn try_from(id: GfBioCollectionId) -> Result<Self> {
        let s = match id {
            GfBioCollectionId::AbcdLayer {
                collection,
                dataset,
                unit: Some(unit),
            } => {
                format!(
                    "collections/{collection}/abcd/{dataset}:{}",
                    unit.replace('/', "__") // encode the unit so that it doesn't break parsing
                )
            }
            GfBioCollectionId::AbcdLayer {
                collection,
                dataset,
                unit: None,
            } => {
                format!("collections/{collection}/abcd/{dataset}")
            }
            GfBioCollectionId::PangaeaLayer {
                collection,
                dataset: layer,
            } => {
                format!(
                    "collections/{}/pangaea/{}",
                    collection,
                    layer.replace('/', "__") // encode the DOI so that it doesn't break parsing
                )
            }
            _ => return Err(crate::error::Error::InvalidLayerId),
        };

        Ok(LayerId(s))
    }
}

#[derive(Debug, Clone)]
enum LayerStatus {
    Ok,
    Unavailable,
    Error,
}

impl fmt::Display for LayerStatus {
    fn fmt(&self, f: &mut fmt::Formatter) -> fmt::Result {
        match self {
            LayerStatus::Ok => write!(f, "ok"),
            LayerStatus::Unavailable => write!(f, "unavailable"),
            LayerStatus::Error => write!(f, "error"),
        }
    }
}

impl GfbioCollectionsDataProvider {
    async fn new(
        url: Url,
        auth_token: String,
        db_config: DatabaseConnectionConfig,
        pangaea_url: Url,
        cache_ttl: CacheTtlSeconds,
    ) -> Result<Self> {
        let pg_mgr = PostgresConnectionManager::new(db_config.pg_config(), NoTls);
        let pool = Pool::builder().build(pg_mgr).await?;

        Ok(Self {
            collection_api_url: url,
            collection_api_auth_token: auth_token,
            abcd_db_config: db_config,
            pangaea_url,
            pool,
            cache_ttl,
        })
    }

    fn get_collections() -> Result<LayerCollection> {
        // return an error because we do not support browsing the collections
        // but rather accessing them directly via their ID
        Err(ProviderDoesNotSupportBrowsing)
    }

    async fn get_collection(
        &self,
        collection: &str,
        offset: u32,
        limit: u32,
    ) -> Result<LayerCollection> {
        let client = Client::new();

        let response = client
            .get(
                self.collection_api_url
                    .join(&format!("collections/{collection}/"))?,
            )
            .header(header::AUTHORIZATION, &self.collection_api_auth_token)
            .header(header::ACCEPT, "application/json")
            .send()
            .await?
            .text()
            .await?;

        let response: CollectionResponse = serde_json::from_str(&response)?;

        let items = response
            .set
            .into_iter()
            .skip(offset as usize)
            .take(limit as usize)
            .map(|entry| self.create_layer_listing(collection, entry));

        let items = join_all(items)
            .await
            .into_iter()
            .collect::<Result<Vec<_>>>()?;

        Ok(LayerCollection {
            id: ProviderLayerCollectionId {
                provider_id: GFBIO_COLLECTIONS_PROVIDER_ID,
                collection_id: GfBioCollectionId::Collection {
                    collection: collection.to_string(),
                }
                .try_into()?,
            },
            name: "GfBio Collection".to_string(), // no info available via API
            description: String::new(),
            items,
            entry_label: None,
            properties: vec![],
        })
    }

    async fn create_layer_listing(
        &self,
        collection: &str,
        entry: CollectionEntry,
    ) -> Result<CollectionItem> {
        if entry.id.starts_with("urn:gfbio.org") {
            return self.create_abcd_layer_listing(collection, entry).await;
        }

        if entry.id.starts_with("oai:pangaea.de") {
            return Ok(Self::create_pangaea_layer_listing(collection, entry));
        }

        Err(crate::error::Error::InvalidLayerId)
    }

    async fn create_abcd_layer_listing(
        &self,
        collection: &str,
        entry: CollectionEntry,
    ) -> Result<CollectionItem> {
        let status = if entry.vat {
            let in_database = self
                .get_surrogate_key_for_gfbio_dataset(&entry.parent_identifier)
                .await
                .is_ok();

            if in_database {
                LayerStatus::Ok
            } else {
                LayerStatus::Error
            }
        } else {
            LayerStatus::Unavailable
        };

        let (dataset, unit) = gfbio_dataset_identifier_to_dataset_unit(&entry.id)?;

        Ok(CollectionItem::Layer(LayerListing {
            id: ProviderLayerId {
                provider_id: GFBIO_COLLECTIONS_PROVIDER_ID,
                layer_id: GfBioCollectionId::AbcdLayer {
                    collection: collection.to_string(),
                    dataset,
                    unit,
                }
                .try_into()
                .expect("AbcdLayer should be a valid LayerId"),
            },
            name: entry.citation.title,
            description: String::new(),
            properties: vec![("status".to_string(), status.to_string()).into()],
        }))
    }

    fn create_pangaea_layer_listing(collection: &str, entry: CollectionEntry) -> CollectionItem {
        let status = if entry.vat {
            LayerStatus::Ok
        } else {
            LayerStatus::Unavailable
        };

        CollectionItem::Layer(LayerListing {
            id: ProviderLayerId {
                provider_id: GFBIO_COLLECTIONS_PROVIDER_ID,
                layer_id: GfBioCollectionId::PangaeaLayer {
                    collection: collection.to_string(),
                    dataset: entry.id,
                }
                .try_into()
                .expect("PangaeaLayer should be a valid LayerId"),
            },
            name: entry.citation.title,
            description: String::new(),
            properties: vec![("status".to_string(), status.to_string()).into()],
        })
    }

    async fn get_surrogate_key_for_gfbio_dataset(&self, dataset_id: &str) -> Result<i32> {
        let conn = self.pool.get().await?;

        let stmt = conn
            .prepare(&format!(
                r#"
            SELECT surrogate_key
            FROM {}.abcd_datasets
            WHERE dataset_id = $1;"#,
                self.abcd_db_config.schema
            ))
            .await?;

        let row = conn.query_one(&stmt, &[&dataset_id]).await?;

        Ok(row.get(0))
    }

    async fn create_gfbio_loading_info(
        &self,
        abcd_dataset_id: &str,
        abcd_unit_id: Option<&str>,
    ) -> Result<Box<dyn MetaData<OgrSourceDataset, VectorResultDescriptor, VectorQueryRectangle>>>
    {
        let surrogate_key = self
            .get_surrogate_key_for_gfbio_dataset(abcd_dataset_id)
            .await?;

        let (column_hash_to_name, column_name_to_hash) = GfbioAbcdDataProvider::resolve_columns(
            &self.pool.get().await?,
            &self.abcd_db_config.schema,
        )
        .await?;

        Ok(Box::new(StaticMetaData {
            loading_info: OgrSourceDataset {
                file_name: self.abcd_db_config.ogr_pg_config().into(),
                layer_name: format!("{}.abcd_units", self.abcd_db_config.schema),
                data_type: Some(VectorDataType::MultiPoint),
                time: OgrSourceDatasetTimeType::None, // TODO
                default_geometry: None,
                columns: Some(OgrSourceColumnSpec {
                    format_specifics: None,
                    x: String::new(),
                    y: None,
                    int: vec![],
                    float: vec![],
                    text: column_name_to_hash
                        .iter()
                        .filter(|(name, _)| name.starts_with("/DataSets/DataSet/Units/Unit/"))
                        .map(|(_, hash)| hash.clone())
                        .collect(),
                    bool: vec![],
                    datetime: vec![],
                    rename: Some(
                        column_hash_to_name
                            .iter()
                            .filter(|(_hash, name)| {
                                name.starts_with("/DataSets/DataSet/Units/Unit/")
                            })
                            .map(|(hash, name)| (hash.clone(), name.clone()))
                            .collect(),
                    ),
                }),
                force_ogr_time_filter: false,
                force_ogr_spatial_filter: true,
                on_error: OgrSourceErrorSpec::Ignore,
                sql_query: None,
                attribute_query: Some(Self::build_attribute_query(
                    surrogate_key,
                    abcd_unit_id,
                    &column_name_to_hash,
                )?),
                cache_ttl: self.cache_ttl,
            },
            result_descriptor: VectorResultDescriptor {
                data_type: VectorDataType::MultiPoint,
                spatial_reference: SpatialReference::epsg_4326().into(),
                columns: column_hash_to_name
                    .iter()
                    .filter(|(_, name)| name.starts_with("/DataSets/DataSet/Units/Unit"))
                    .map(|(_, name)| {
                        (
                            name.clone(),
                            VectorColumnInfo {
                                data_type: FeatureDataType::Text,
                                measurement: Measurement::Unitless,
                            },
                        )
                    })
                    .collect(),
                time: None,
                bbox: None,
            },
            phantom: PhantomData,
        }))
    }

    async fn create_pangaea_loading_info(
        &self,
        layer: &str,
    ) -> Result<Box<dyn MetaData<OgrSourceDataset, VectorResultDescriptor, VectorQueryRectangle>>>
    {
        let doi = layer
            .strip_prefix("oai:pangaea.de:doi:")
            .ok_or(crate::error::Error::InvalidLayerId)?;

        let client = reqwest::Client::new();

        let pmd: PangaeaMetaData = client
            .get(format!(
                "{}/{}?format=metadata_jsonld",
                self.pangaea_url, doi
            ))
            .send()
            .await
            .map_err(|e| geoengine_operators::error::Error::LoadingInfo {
                source: Box::new(e),
            })?
            .json()
            .await
            .map_err(|e| geoengine_operators::error::Error::LoadingInfo {
                source: Box::new(e),
            })?;

        let smd = pmd
            .get_ogr_metadata(&client, self.cache_ttl)
            .await
            .map_err(|e| geoengine_operators::error::Error::LoadingInfo {
                source: Box::new(e),
            })?;

        Ok(Box::new(smd))
    }

    fn build_attribute_query(
        surrogate_key: i32,
        unit_id: Option<&str>,
        column_name_to_hash: &HashMap<String, String>,
    ) -> Result<String> {
        if let Some(unit_id) = unit_id {
            let id_column = column_name_to_hash
                .get("/DataSets/DataSet/Units/Unit/UnitID")
                .ok_or(Error::AbcdUnitIdColumnMissingInDatabase)?;

            // in the collection API the IDs use "+" but in the database we use " "
            let unit_id = unit_id.replace('+', " ");

            Ok(format!(
                "surrogate_key = {surrogate_key} AND {id_column} = '{unit_id}'"
            ))
        } else {
            Ok(format!("surrogate_key = {surrogate_key}"))
        }
    }
}

#[async_trait]
impl LayerCollectionProvider for GfbioCollectionsDataProvider {
    async fn load_layer_collection(
        &self,
        collection: &LayerCollectionId,
        options: LayerCollectionListOptions,
    ) -> Result<LayerCollection> {
        let collection = GfBioCollectionId::from_str(&collection.0)?;

        match collection {
            GfBioCollectionId::Collections => Self::get_collections(),
            GfBioCollectionId::Collection { collection } => {
                self.get_collection(&collection, options.offset, options.limit)
                    .await
            }
            _ => Err(crate::error::Error::InvalidLayerCollectionId),
        }
    }

    async fn get_root_layer_collection_id(&self) -> Result<LayerCollectionId> {
        // return an error because we do not support browsing the collections
        // but rather accessing them directly via their ID
        Err(ProviderDoesNotSupportBrowsing)
    }

    async fn load_layer(&self, id: &LayerId) -> Result<Layer> {
        let gfbio_collection_id = GfBioCollectionId::from_str(&id.0)?;

        match &gfbio_collection_id {
            GfBioCollectionId::AbcdLayer {
                collection,
                dataset: _,
                unit: _,
            }
            | GfBioCollectionId::PangaeaLayer {
                collection,
                dataset: _,
            } => {
                // get the layer information by reusing the code for listing the collections
                let collection = self.get_collection(collection, 0, std::u32::MAX).await?;

                let layer = collection
                    .items
                    .into_iter()
                    .filter_map(|l| match l {
                        CollectionItem::Layer(l) => Some(l),
                        CollectionItem::Collection(_) => None,
                    })
                    .find(|l| {
                        l.id == ProviderLayerId {
                            provider_id: GFBIO_COLLECTIONS_PROVIDER_ID,
                            layer_id: id.clone(),
                        }
                    })
                    .ok_or(crate::error::Error::UnknownLayerId { id: id.clone() })?;

                Ok(Layer {
                    id: ProviderLayerId {
                        provider_id: GFBIO_COLLECTIONS_PROVIDER_ID,
                        layer_id: id.clone(),
                    },
                    name: layer.name,
                    description: String::new(),
                    workflow: Workflow {
                        operator: TypedOperator::Vector(
                            OgrSource {
                                params: OgrSourceParameters {
                                    data: geoengine_datatypes::dataset::NamedData::with_system_provider(
                                        GFBIO_COLLECTIONS_PROVIDER_ID.to_string(),
                                        id.to_string(),
                                    ),
                                    attribute_filters: None,
                                    attribute_projection: None,
                                },
                            }
                            .boxed(),
                        ),
                    },
                    symbology: None,
                    properties: layer.properties,
                    metadata: HashMap::new(),
                })
            }
            _ => return Err(crate::error::Error::InvalidLayerId),
        }
    }
}

#[async_trait]
impl DataProvider for GfbioCollectionsDataProvider {
    async fn provenance(&self, id: &DataId) -> Result<ProvenanceOutput> {
        let external_id = id.external().ok_or(crate::error::Error::InvalidDataId)?;
        let gfbio_id = GfBioCollectionId::from_str(&external_id.layer_id.0)?;

        match gfbio_id {
            GfBioCollectionId::AbcdLayer {
                collection: _,
                dataset,
                unit: _,
            } => {
                let conn = self.pool.get().await?;

                let (_column_hash_to_name, column_name_to_hash) =
                    GfbioAbcdDataProvider::resolve_columns(&conn, &self.abcd_db_config.schema)
                        .await?;

                let surrogate_key = self.get_surrogate_key_for_gfbio_dataset(&dataset).await?;

                GfbioAbcdDataProvider::get_provenance(
                    id,
                    surrogate_key,
                    &column_name_to_hash,
                    &conn,
                    &self.abcd_db_config.schema,
                )
                .await
            }
            GfBioCollectionId::PangaeaLayer {
                collection: _,
                dataset,
            } => {
                let doi = dataset
                    .strip_prefix("oai:pangaea.de:doi:")
                    .ok_or(crate::error::Error::InvalidLayerId)?;
                PangaeaDataProvider::get_provenance(
                    &reqwest::Client::new(),
                    &self.pangaea_url,
                    id,
                    doi,
                )
                .await
            }
            _ => Err(crate::error::Error::InvalidDataId),
        }
    }
}

#[async_trait]
impl
    MetaDataProvider<MockDatasetDataSourceLoadingInfo, VectorResultDescriptor, VectorQueryRectangle>
    for GfbioCollectionsDataProvider
{
    async fn meta_data(
        &self,
        _id: &geoengine_datatypes::dataset::DataId,
    ) -> Result<
        Box<
            dyn MetaData<
                MockDatasetDataSourceLoadingInfo,
                VectorResultDescriptor,
                VectorQueryRectangle,
            >,
        >,
        geoengine_operators::error::Error,
    > {
        Err(geoengine_operators::error::Error::NotYetImplemented)
    }
}

#[async_trait]
impl MetaDataProvider<OgrSourceDataset, VectorResultDescriptor, VectorQueryRectangle>
    for GfbioCollectionsDataProvider
{
    async fn meta_data(
        &self,
        id: &geoengine_datatypes::dataset::DataId,
    ) -> Result<
        Box<dyn MetaData<OgrSourceDataset, VectorResultDescriptor, VectorQueryRectangle>>,
        geoengine_operators::error::Error,
    > {
        let geoengine_datatypes::dataset::DataId::External(id) = id else {
            return Err(geoengine_operators::error::Error::InvalidDataId);
        };

        let id = GfBioCollectionId::from_str(&id.layer_id.0)
            .map_err(|_| geoengine_operators::error::Error::InvalidDataId)?;
        match id {
            GfBioCollectionId::AbcdLayer {
                collection: _,
                dataset,
                unit,
            } => self
                .create_gfbio_loading_info(&dataset, unit.as_deref())
                .await
                .map_err(|e| geoengine_operators::error::Error::LoadingInfo {
                    source: Box::new(e),
                }),
            GfBioCollectionId::PangaeaLayer {
                collection: _,
                dataset,
            } => self
                .create_pangaea_loading_info(&dataset)
                .await
                .map_err(|e| geoengine_operators::error::Error::LoadingInfo {
                    source: Box::new(e),
                }),
            _ => Err(geoengine_operators::error::Error::InvalidDataId),
        }
    }
}

#[async_trait]
impl MetaDataProvider<GdalLoadingInfo, RasterResultDescriptor, RasterQueryRectangle>
    for GfbioCollectionsDataProvider
{
    async fn meta_data(
        &self,
        _id: &geoengine_datatypes::dataset::DataId,
    ) -> Result<
        Box<dyn MetaData<GdalLoadingInfo, RasterResultDescriptor, RasterQueryRectangle>>,
        geoengine_operators::error::Error,
    > {
        Err(geoengine_operators::error::Error::NotYetImplemented)
    }
}

#[cfg(test)]
mod tests {
    use super::*;
    use crate::{datasets::listing::Provenance, util::config};
    use bb8_postgres::bb8::ManageConnection;
    use geoengine_datatypes::{
        dataset::ExternalDataId,
        primitives::{BoundingBox2D, ColumnSelection, SpatialResolution, TimeInterval},
        test_data,
    };
    use httptest::{
        all_of,
        matchers::{contains, lowercase, request},
        responders::status_code,
        Expectation, Server,
    };
    use rand::RngCore;
    use std::{fs::File, io::Read, path::PathBuf};
    use tokio_postgres::Config;

    /// Create a schema with test tables and return the schema name
    async fn create_test_data(db_config: &config::Postgres) -> String {
        let mut pg_config = Config::new();
        pg_config
            .user(&db_config.user)
            .password(&db_config.password)
            .host(&db_config.host)
            .dbname(&db_config.database);
        let pg_mgr = PostgresConnectionManager::new(pg_config, NoTls);
        let conn = pg_mgr.connect().await.unwrap();

        let mut sql = String::new();
        File::open(test_data!("gfbio/test_data.sql"))
            .unwrap()
            .read_to_string(&mut sql)
            .unwrap();

        let schema = format!("geoengine_test_{}", rand::thread_rng().next_u64());

        // basic schema
        conn.batch_execute(&format!(
            "CREATE SCHEMA {schema}; 
            SET SEARCH_PATH TO {schema}, public;
            {sql}"
        ))
        .await
        .unwrap();

        // dataset from the collection API
        conn.batch_execute(r#"
        INSERT INTO abcd_datasets 
            (surrogate_key, dataset_id, dataset_path, dataset_landing_page, dataset_provider, ac33b09f59554c61c14db1c2ae1a635cb06c8436, 
                "8fdde5ff4759fdaa7c55fb172e68527671a2240a", c6b8d2982cdf2e80fa6882734630ec735e9ea05d, b680a531f806d3a31ff486fdad601956d30eff39, 
                "0a58413cb55a2ddefa3aa83de465fb5d58e4f1df", "9848409ccf22cbd3b5aeebfe6592677478304a64", "9df7aa344cb18001c7c4f173a700f72904bb64af", 
                e814cff84791402aef987219e408c6957c076e5a, "118bb6a92bc934803314ce2711baca3d8232e4dc", "3375d84219d930ef640032f6993fee32b38e843d", 
                abbd35a33f3fef7e2e96e1be66daf8bbe26c17f5, "5a3c23f17987c03c35912805398b491cbfe03751", b7f24b1e9e8926c974387814a38d936aacf0aac8
            ) 
        VALUES (
            17,
            'urn:gfbio.org:abcd:3_259_402',
            'https://biocase.zfmk.de/biocase/downloads/ZFMK-Collections-v2/ZFMK%20Scorpiones%20collection.ABCD_GGBN.zip',
            'https://www.zfmk.de/en/research/collections/basal-arthropods',
            'Data Center ZFMK',
            'ZFMKDatacenter@leibniz-zfmk.de',
            'The collections of basal arthropods including Scorpiones at the Zoological Research Museum Alexander Koenig Bonn',
            'https://creativecommons.org/licenses/by-sa/4.0/',
            'https://www.zfmk.de/en/research/collections/basal-arthropods',
            'ZFMK Arthropoda Working Group. (2021). ZFMK Scorpiones collection. [Dataset]. Version: 1.2. Data Publisher: Data Center ZFMK. https://doi.org/10.20363/zfmk-coll.scorpiones-2018-11.',
            'b.huber@leibniz-zfmk.de',
            'https://id.zfmk.de/dataset_ZFMK/655',
            '2021-02-04 16:08:11',
            'ZFMK Scorpiones collection',
            'Data Center ZFMK',
            'Dr. B. Huber',
            'CC-BY-SA',
            ''
        );
        "#)
        .await
        .unwrap();

        schema
    }

    /// Drop the schema created by `create_test_data`
    async fn cleanup_test_data(db_config: &config::Postgres, schema: String) {
        let mut pg_config = Config::new();
        pg_config
            .user(&db_config.user)
            .password(&db_config.password)
            .host(&db_config.host)
            .dbname(&db_config.database);
        let pg_mgr = PostgresConnectionManager::new(pg_config, NoTls);
        let conn = pg_mgr.connect().await.unwrap();

        conn.batch_execute(&format!("DROP SCHEMA {schema} CASCADE;"))
            .await
            .unwrap();
    }

    #[allow(clippy::too_many_lines)]
    #[tokio::test]
    async fn it_lists() {
        async fn test(db_config: &config::Postgres, test_schema: &str) -> Result<(), String> {
            let gfbio_collections_server = Server::run();
            let gfbio_collections_server_token = "Token 6bc06a951394f222eeb576c6f86a4ad73ab805f6";

            let mut gfbio_collection_response = vec![];
            File::open(test_data!("gfbio/collections_api_response.json"))
                .unwrap()
                .read_to_end(&mut gfbio_collection_response)
                .unwrap();

            gfbio_collections_server.expect(
                Expectation::matching(all_of![
                    request::headers(contains((
                        lowercase("authorization"),
                        gfbio_collections_server_token
                    ))),
                    request::headers(contains(("accept", "application/json"))),
                    request::method_path(
                        "GET",
                        "/api/collections/63cf68e4-6e11-469d-8f35-af83ee6586dc/",
                    ),
                ])
                .times(1)
                .respond_with(status_code(200).body(gfbio_collection_response)),
            );

            let provider = GfbioCollectionsDataProvider::new(
                Url::parse(&gfbio_collections_server.url("/api/").to_string()).unwrap(),
                gfbio_collections_server_token.to_string(),
                DatabaseConnectionConfig {
                    host: db_config.host.clone(),
                    port: db_config.port,
                    database: db_config.database.clone(),
                    schema: test_schema.to_string(),
                    user: db_config.user.clone(),
                    password: db_config.password.clone(),
                },
                "https://doi.pangaea.de".parse().unwrap(),
                Default::default(),
            )
            .await
            .unwrap();

            let root_id = provider.get_root_layer_collection_id().await;

            // root collection id should be an error because we don't support browsing
            assert!(root_id.is_err());

            let collection = provider
                .load_layer_collection(
                    &LayerCollectionId(
                        "collections/63cf68e4-6e11-469d-8f35-af83ee6586dc".to_string(),
                    ),
                    LayerCollectionListOptions {
                        offset: 0,
                        limit: 10,
                    },
                )
                .await
                .unwrap();

            assert_eq!(
            collection.items,
            vec![
                CollectionItem::Layer(LayerListing {
                    id: ProviderLayerId {
                        provider_id: DataProviderId::from_str("f64e2d5b-3b80-476a-83f5-c330956b2909").unwrap(),
                        layer_id: LayerId("collections/63cf68e4-6e11-469d-8f35-af83ee6586dc/abcd/urn:gfbio.org:abcd:3_259_402:ZFMK+Sc0602".to_string())
                    },
                    name: "Scorpiones, a preserved specimen record of the ZFMK Scorpiones collection dataset [ID: ZFMK Sc0602 ]".to_string(),
                    description: String::new(),
                    properties: vec![("status".to_string(), "ok".to_string()).into()]
                    }),
                CollectionItem::Layer(LayerListing {
                    id: ProviderLayerId {
                        provider_id: DataProviderId::from_str("f64e2d5b-3b80-476a-83f5-c330956b2909").unwrap(),
                        layer_id: LayerId("collections/63cf68e4-6e11-469d-8f35-af83ee6586dc/abcd/urn:gfbio.org:abcd:3_259_402:ZFMK+Sc0612".to_string())
                    },
                    name: "Scorpiones, a preserved specimen record of the ZFMK Scorpiones collection dataset [ID: ZFMK Sc0612 ]".to_string(),
                    description: String::new(),
                    properties: vec![("status".to_string(), "ok".to_string()).into()]
                    }),
                CollectionItem::Layer(LayerListing {
                    id: ProviderLayerId {
                        provider_id: DataProviderId::from_str("f64e2d5b-3b80-476a-83f5-c330956b2909").unwrap(),
                        layer_id: LayerId("collections/63cf68e4-6e11-469d-8f35-af83ee6586dc/pangaea/oai:pangaea.de:doi:10.1594__PANGAEA.747054".to_string())
                    },
                    name: "Meteorological observations during SCORPION cruise from Brunswick to Cape Fear started at 1750-07-01".to_string(),
                    description: String::new(),
                    properties: vec![("status".to_string(), "ok".to_string()).into()]
                    }),
                CollectionItem::Layer(LayerListing {
                    id: ProviderLayerId {
                        provider_id: DataProviderId::from_str("f64e2d5b-3b80-476a-83f5-c330956b2909").unwrap(),
                        layer_id: LayerId("collections/63cf68e4-6e11-469d-8f35-af83ee6586dc/pangaea/oai:pangaea.de:doi:10.1594__PANGAEA.747056".to_string()) 
                    },
                    name: "Meteorological observations during SCORPION cruise from Ocracoke to Southport started at 1750-11-04".to_string(), 
                    description: String::new(),
                    properties: vec![("status".to_string(), "ok".to_string()).into()] 
                    }
                )]
            );
            Ok(())
        }

        let db_config = config::get_config_element::<config::Postgres>().unwrap();

        let test_schema = create_test_data(&db_config).await;

        let test = test(&db_config, &test_schema).await;

        cleanup_test_data(&db_config, test_schema).await;

        assert!(test.is_ok());
    }

    #[allow(clippy::too_many_lines)]
    #[tokio::test]
    async fn it_creates_abcd_meta_data() {
        async fn test(db_config: &config::Postgres, test_schema: &str) -> Result<(), String> {
            let gfbio_collections_server_token = "Token 6bc06a951394f222eeb576c6f86a4ad73ab805f6";

            let provider_db_config = DatabaseConnectionConfig {
                host: db_config.host.clone(),
                port: db_config.port,
                database: db_config.database.clone(),
                schema: test_schema.to_string(),
                user: db_config.user.clone(),
                password: db_config.password.clone(),
            };

            let ogr_pg_string = provider_db_config.ogr_pg_config();

            let provider = GfbioCollectionsDataProvider::new(
                Url::parse("http://foo.bar/api").unwrap(),
                gfbio_collections_server_token.to_string(),
                provider_db_config,
                "https://doi.pangaea.de".parse().unwrap(),
                Default::default(),
            )
            .await
            .unwrap();

            let meta: Box<
                dyn MetaData<OgrSourceDataset, VectorResultDescriptor, VectorQueryRectangle>,
            > = provider
                .meta_data(
                    &DataId::External(ExternalDataId {
                        provider_id: GFBIO_COLLECTIONS_PROVIDER_ID,
                        layer_id: LayerId("collections/63cf68e4-6e11-469d-8f35-af83ee6586dc/abcd/urn:gfbio.org:abcd:3_259_402:ZFMK+Sc0602".to_string()),
                    })
                )
                .await
                .map_err(|e| e.to_string())?;

            let text_column = VectorColumnInfo {
                data_type: FeatureDataType::Text,
                measurement: Measurement::Unitless,
            };

            let expected = VectorResultDescriptor {
                data_type: VectorDataType::MultiPoint,
                spatial_reference: SpatialReference::epsg_4326().into(),
                columns:  [
                    ("/DataSets/DataSet/Units/Unit/DateLastEdited".to_owned(), text_column.clone()),
                    ("/DataSets/DataSet/Units/Unit/Gathering/Agents/GatheringAgent/AgentText".to_owned(), text_column.clone()),
                    ("/DataSets/DataSet/Units/Unit/Gathering/Country/ISO3166Code".to_owned(), text_column.clone()),
                    ("/DataSets/DataSet/Units/Unit/Gathering/Country/Name".to_owned(), text_column.clone()),
                    ("/DataSets/DataSet/Units/Unit/Gathering/DateTime/ISODateTimeBegin".to_owned(), text_column.clone()),
                    ("/DataSets/DataSet/Units/Unit/Gathering/LocalityText".to_owned(), text_column.clone()),
                    ("/DataSets/DataSet/Units/Unit/Gathering/SiteCoordinateSets/SiteCoordinates/CoordinatesLatLong/SpatialDatum".to_owned(), text_column.clone()),
                    ("/DataSets/DataSet/Units/Unit/Identifications/Identification/Result/TaxonIdentified/HigherTaxa/HigherTaxon/HigherTaxonName".to_owned(), text_column.clone()),
                    ("/DataSets/DataSet/Units/Unit/Identifications/Identification/Result/TaxonIdentified/HigherTaxa/HigherTaxon/HigherTaxonRank".to_owned(), text_column.clone()),
                    ("/DataSets/DataSet/Units/Unit/Identifications/Identification/Result/TaxonIdentified/ScientificName/FullScientificNameString".to_owned(), text_column.clone()),
                    ("/DataSets/DataSet/Units/Unit/MultiMediaObjects/MultiMediaObject/Creator".to_owned(), text_column.clone()),
                    ("/DataSets/DataSet/Units/Unit/MultiMediaObjects/MultiMediaObject/FileURI".to_owned(), text_column.clone()),
                    ("/DataSets/DataSet/Units/Unit/MultiMediaObjects/MultiMediaObject/Format".to_owned(), text_column.clone()),
                    ("/DataSets/DataSet/Units/Unit/MultiMediaObjects/MultiMediaObject/IPR/Licenses/License/Details".to_owned(), text_column.clone()),
                    ("/DataSets/DataSet/Units/Unit/MultiMediaObjects/MultiMediaObject/IPR/Licenses/License/Text".to_owned(), text_column.clone()),
                    ("/DataSets/DataSet/Units/Unit/MultiMediaObjects/MultiMediaObject/IPR/Licenses/License/URI".to_owned(), text_column.clone()),
                    ("/DataSets/DataSet/Units/Unit/RecordBasis".to_owned(), text_column.clone()),
                    ("/DataSets/DataSet/Units/Unit/RecordURI".to_owned(), text_column.clone()),
                    ("/DataSets/DataSet/Units/Unit/SourceID".to_owned(), text_column.clone()),
                    ("/DataSets/DataSet/Units/Unit/SourceInstitutionID".to_owned(), text_column.clone()),
                    ("/DataSets/DataSet/Units/Unit/UnitID".to_owned(), text_column.clone()),
                    ]
                    .iter()
                    .cloned()
                    .collect(),
                    time: None,
                    bbox: None,
            };

            let result_descriptor = meta.result_descriptor().await.map_err(|e| e.to_string())?;

            if result_descriptor != expected {
                return Err(format!("{result_descriptor:?} != {expected:?}"));
            }

            let mut loading_info = meta
<<<<<<< HEAD
                .loading_info(VectorQueryRectangle::with_bounds_and_resolution(
                    BoundingBox2D::new_unchecked((-180., -90.).into(), (180., 90.).into()),
                    TimeInterval::default(),
                    SpatialResolution::zero_point_one(),
                ))
=======
                .loading_info(VectorQueryRectangle {
                    spatial_bounds: BoundingBox2D::new_unchecked(
                        (-180., -90.).into(),
                        (180., 90.).into(),
                    ),
                    time_interval: TimeInterval::default(),
                    spatial_resolution: SpatialResolution::zero_point_one(),
                    attributes: ColumnSelection::all(),
                })
>>>>>>> 9ebde23d
                .await
                .map_err(|e| e.to_string())?;

            loading_info
                .columns
                .as_mut()
                .ok_or_else(|| "missing columns".to_owned())?
                .text
                .sort();

            let expected = OgrSourceDataset {
                file_name: PathBuf::from(ogr_pg_string),
                layer_name: format!("{test_schema}.abcd_units"),
                data_type: Some(VectorDataType::MultiPoint),
                time: OgrSourceDatasetTimeType::None,
                default_geometry: None,
                columns: Some(OgrSourceColumnSpec {
                    format_specifics: None,
                    x: String::new(),
                    y: None,
                    int: vec![],
                    float: vec![],
                    text: vec![
                        "09e05cff5522bf112eedf91c5c2f1432539e59aa".to_owned(),
                        "0dcf8788cadda41eaa5831f44227d8c531411953".to_owned(),                        
                        "150ac8760faba3bbf29ee77713fc0402641eea82".to_owned(),                        
                        "2598ba17aa170832b45c3c206f8133ddddc52c6e".to_owned(),                        
                        "2b603312fc185489ffcffd5763bcd47c4b126f31".to_owned(),                        
                        "46b0ed7a1faa8d25b0c681fbbdc2cca60cecbdf0".to_owned(),                        
                        "4f885a9545b143d322f3bf34bf2c5148e07d578a".to_owned(),                        
                        "54a52959a34f3c19fa1b0e22cea2ae5c8ce78602".to_owned(),                        
                        "624516976f697c1eacc7bccfb668d2c25ae7756e".to_owned(),                        
                        "6df446e57190f19d63fcf99ba25476510c5c8ce6".to_owned(),                        
                        "7fdf1ed68add3ac2f4a1b2c89b75245260890dfe".to_owned(),                        
                        "8003ddd80b42736ebf36b87018e51db3ee84efaf".to_owned(),                        
                        "83fb54d8cfa58d729125f3dccac3a6820d95ccaa".to_owned(),                        
                        "8603069b15071933545a8ce6563308da4d8ee019".to_owned(),                        
                        "9691f318c0f84b4e71e3c125492902af3ad22a81".to_owned(),                        
                        "abc0ceb08b2723a43274e1db093dfe1f333fe453".to_owned(),                        
                        "adf8c075f2c6b97eaab5cee8f22e97abfdaf6b71".to_owned(),                        
                        "bad2f7cae88e4219f2c3b186628189c5380f3c52".to_owned(),                        
                        "d22ecb7dd0e5de6e8b2721977056d30aefda1b75".to_owned(),                        
                        "f2374ad051911a65bc0d0a46c13ada2625f55a10".to_owned(),                        
                        "f65b72bbbd0b17e7345821a34c1da49d317ca28b".to_owned()
                    ],
                    bool: vec![],
                    datetime: vec![],
                    rename: Some([
                        ("8003ddd80b42736ebf36b87018e51db3ee84efaf".to_owned(), "/DataSets/DataSet/Units/Unit/Gathering/Country/Name".to_owned()),
                        ("f2374ad051911a65bc0d0a46c13ada2625f55a10".to_owned(), "/DataSets/DataSet/Units/Unit/SourceID".to_owned()),
                        ("d22ecb7dd0e5de6e8b2721977056d30aefda1b75".to_owned(), "/DataSets/DataSet/Units/Unit/Identifications/Identification/Result/TaxonIdentified/HigherTaxa/HigherTaxon/HigherTaxonName".to_owned()),
                        ("6df446e57190f19d63fcf99ba25476510c5c8ce6".to_owned(), "/DataSets/DataSet/Units/Unit/Gathering/Agents/GatheringAgent/AgentText".to_owned()),
                        ("09e05cff5522bf112eedf91c5c2f1432539e59aa".to_owned(), "/DataSets/DataSet/Units/Unit/Gathering/Country/ISO3166Code".to_owned(),),
                        ("46b0ed7a1faa8d25b0c681fbbdc2cca60cecbdf0".to_owned(), "/DataSets/DataSet/Units/Unit/MultiMediaObjects/MultiMediaObject/IPR/Licenses/License/Details".to_owned()),
                        ("bad2f7cae88e4219f2c3b186628189c5380f3c52".to_owned(), "/DataSets/DataSet/Units/Unit/Identifications/Identification/Result/TaxonIdentified/HigherTaxa/HigherTaxon/HigherTaxonRank".to_owned()),
                        ("f65b72bbbd0b17e7345821a34c1da49d317ca28b".to_owned(), "/DataSets/DataSet/Units/Unit/Gathering/SiteCoordinateSets/SiteCoordinates/CoordinatesLatLong/SpatialDatum".to_owned()),
                        ("2598ba17aa170832b45c3c206f8133ddddc52c6e".to_owned(), "/DataSets/DataSet/Units/Unit/MultiMediaObjects/MultiMediaObject/IPR/Licenses/License/Text".to_owned()),
                        ("54a52959a34f3c19fa1b0e22cea2ae5c8ce78602".to_owned(), "/DataSets/DataSet/Units/Unit/MultiMediaObjects/MultiMediaObject/IPR/Licenses/License/URI".to_owned()),
                        ("abc0ceb08b2723a43274e1db093dfe1f333fe453".to_owned(), "/DataSets/DataSet/Units/Unit/Gathering/LocalityText".to_owned()),
                        ("9691f318c0f84b4e71e3c125492902af3ad22a81".to_owned(), "/DataSets/DataSet/Units/Unit/Gathering/DateTime/ISODateTimeBegin".to_owned()),
                        ("2b603312fc185489ffcffd5763bcd47c4b126f31".to_owned(), "/DataSets/DataSet/Units/Unit/SourceInstitutionID".to_owned()),
                        ("624516976f697c1eacc7bccfb668d2c25ae7756e".to_owned(), "/DataSets/DataSet/Units/Unit/Identifications/Identification/Result/TaxonIdentified/ScientificName/FullScientificNameString".to_owned()),
                        ("8603069b15071933545a8ce6563308da4d8ee019".to_owned(), "/DataSets/DataSet/Units/Unit/MultiMediaObjects/MultiMediaObject/FileURI".to_owned()),
                        ("150ac8760faba3bbf29ee77713fc0402641eea82".to_owned(), "/DataSets/DataSet/Units/Unit/DateLastEdited".to_owned(),),
                        ("adf8c075f2c6b97eaab5cee8f22e97abfdaf6b71".to_owned(), "/DataSets/DataSet/Units/Unit/UnitID".to_owned()),
                        ("0dcf8788cadda41eaa5831f44227d8c531411953".to_owned(), "/DataSets/DataSet/Units/Unit/RecordURI".to_owned()),
                        ("7fdf1ed68add3ac2f4a1b2c89b75245260890dfe".to_owned(), "/DataSets/DataSet/Units/Unit/RecordBasis".to_owned()),
                        ("83fb54d8cfa58d729125f3dccac3a6820d95ccaa".to_owned(), "/DataSets/DataSet/Units/Unit/MultiMediaObjects/MultiMediaObject/Format".to_owned()),
                        ("4f885a9545b143d322f3bf34bf2c5148e07d578a".to_owned(), "/DataSets/DataSet/Units/Unit/MultiMediaObjects/MultiMediaObject/Creator".to_owned())
                    ].iter().cloned().collect()),
                }),
                force_ogr_time_filter: false,
                force_ogr_spatial_filter: true,
                on_error: OgrSourceErrorSpec::Ignore,
                sql_query: None,
                attribute_query: Some("surrogate_key = 17 AND adf8c075f2c6b97eaab5cee8f22e97abfdaf6b71 = 'ZFMK Sc0602'".to_string()),
                cache_ttl: CacheTtlSeconds::default(),
            };

            if loading_info != expected {
                return Err(format!("{loading_info:?} != {expected:?}"));
            }

            Ok(())
        }

        let db_config = config::get_config_element::<config::Postgres>().unwrap();

        let test_schema = create_test_data(&db_config).await;

        let test = test(&db_config, &test_schema).await;

        cleanup_test_data(&db_config, test_schema).await;

        assert!(test.is_ok());
    }

    #[tokio::test]
    async fn it_cites_abcd() {
        async fn test(db_config: &config::Postgres, test_schema: &str) -> Result<(), String> {
            let gfbio_collections_server_token = "Token 6bc06a951394f222eeb576c6f86a4ad73ab805f6";

            let provider_db_config = DatabaseConnectionConfig {
                host: db_config.host.clone(),
                port: db_config.port,
                database: db_config.database.clone(),
                schema: test_schema.to_string(),
                user: db_config.user.clone(),
                password: db_config.password.clone(),
            };

            let provider = GfbioCollectionsDataProvider::new(
                Url::parse("http://foo.bar/api").unwrap(),
                gfbio_collections_server_token.to_string(),
                provider_db_config,
                "https://doi.pangaea.de".parse().unwrap(),
                Default::default(),
            )
            .await
            .unwrap();

            let dataset = DataId::External(ExternalDataId {
                provider_id: GFBIO_COLLECTIONS_PROVIDER_ID,
                layer_id: LayerId("collections/63cf68e4-6e11-469d-8f35-af83ee6586dc/abcd/urn:gfbio.org:abcd:3_259_402:ZFMK+Sc0602".to_string()),
            });

            let result = provider
                .provenance(&dataset)
                .await
                .map_err(|e| e.to_string())?;

            let expected = ProvenanceOutput {
                data: DataId::External(ExternalDataId {
                    provider_id: GFBIO_COLLECTIONS_PROVIDER_ID,
                    layer_id: LayerId("collections/63cf68e4-6e11-469d-8f35-af83ee6586dc/abcd/urn:gfbio.org:abcd:3_259_402:ZFMK+Sc0602".to_string()),
                }),
                provenance: Some(vec![Provenance {
                    citation: "ZFMK Arthropoda Working Group. (2021). ZFMK Scorpiones collection. [Dataset]. Version: 1.2. Data Publisher: Data Center ZFMK. https://doi.org/10.20363/zfmk-coll.scorpiones-2018-11.".to_owned(),
                    license: "CC-BY-SA".to_owned(),
                    uri: "https://www.zfmk.de/en/research/collections/basal-arthropods".to_owned(),
                }]),
            };

            if result != expected {
                return Err(format!("{result:?} != {expected:?}"));
            }

            Ok(())
        }

        let db_config = config::get_config_element::<config::Postgres>().unwrap();

        let test_schema = create_test_data(&db_config).await;

        let result = test(&db_config, &test_schema).await;

        cleanup_test_data(&db_config, test_schema).await;

        assert!(result.is_ok());
    }
}<|MERGE_RESOLUTION|>--- conflicted
+++ resolved
@@ -1086,23 +1086,12 @@
             }
 
             let mut loading_info = meta
-<<<<<<< HEAD
                 .loading_info(VectorQueryRectangle::with_bounds_and_resolution(
                     BoundingBox2D::new_unchecked((-180., -90.).into(), (180., 90.).into()),
                     TimeInterval::default(),
                     SpatialResolution::zero_point_one(),
+                    ColumnSelection::all(),
                 ))
-=======
-                .loading_info(VectorQueryRectangle {
-                    spatial_bounds: BoundingBox2D::new_unchecked(
-                        (-180., -90.).into(),
-                        (180., 90.).into(),
-                    ),
-                    time_interval: TimeInterval::default(),
-                    spatial_resolution: SpatialResolution::zero_point_one(),
-                    attributes: ColumnSelection::all(),
-                })
->>>>>>> 9ebde23d
                 .await
                 .map_err(|e| e.to_string())?;
 
