pub use self::error::ArunaProviderError;
use crate::datasets::external::aruna::metadata::{DataType, GEMetadata, RasterInfo, VectorInfo};
use crate::datasets::listing::ProvenanceOutput;
use crate::layers::external::{DataProvider, DataProviderDefinition};
use crate::layers::layer::{
    CollectionItem, Layer, LayerCollection, LayerCollectionListOptions, LayerListing,
    ProviderLayerCollectionId, ProviderLayerId,
};
use crate::layers::listing::{LayerCollectionId, LayerCollectionProvider};
use crate::workflows::workflow::Workflow;
use aruna_rust_api::api::storage::models::v1::{
    CollectionOverview, KeyValue, LabelFilter, LabelOrIdQuery, Object,
};
use aruna_rust_api::api::storage::services::v1::collection_service_client::CollectionServiceClient;
use aruna_rust_api::api::storage::services::v1::object_group_service_client::ObjectGroupServiceClient;
use aruna_rust_api::api::storage::services::v1::object_service_client::ObjectServiceClient;
use aruna_rust_api::api::storage::services::v1::{
    GetCollectionByIdRequest, GetCollectionsRequest, GetDownloadUrlRequest, GetObjectByIdRequest,
    GetObjectGroupObjectsRequest, GetObjectGroupsRequest,
};
use geoengine_datatypes::collections::VectorDataType;
use geoengine_datatypes::dataset::{DataId, DataProviderId, LayerId};
use geoengine_datatypes::primitives::CacheTtlSeconds;
use geoengine_datatypes::primitives::{
    FeatureDataType, Measurement, RasterQueryRectangle, SpatialResolution, VectorQueryRectangle,
};
use geoengine_datatypes::spatial_reference::SpatialReferenceOption;
use geoengine_operators::engine::{
    MetaData, MetaDataProvider, RasterBandDescriptor, RasterBandDescriptors, RasterOperator,
    RasterResultDescriptor, ResultDescriptor, TypedOperator, VectorColumnInfo, VectorOperator,
    VectorResultDescriptor,
};
use geoengine_operators::mock::MockDatasetDataSourceLoadingInfo;
use geoengine_operators::source::{
    FileNotFoundHandling, GdalDatasetParameters, GdalLoadingInfo, GdalLoadingInfoTemporalSlice,
    GdalLoadingInfoTemporalSliceIterator, GdalSource, GdalSourceParameters, OgrSource,
    OgrSourceColumnSpec, OgrSourceDataset, OgrSourceDatasetTimeType, OgrSourceDurationSpec,
    OgrSourceErrorSpec, OgrSourceParameters, OgrSourceTimeFormat,
};
use postgres_types::{FromSql, ToSql};
use serde::{Deserialize, Serialize};
use snafu::ensure;
use std::collections::HashMap;
use std::fmt::Debug;
use std::marker::PhantomData;
use std::path::PathBuf;
use std::str::FromStr;
use tonic::codegen::InterceptedService;
use tonic::metadata::{AsciiMetadataKey, AsciiMetadataValue};
use tonic::service::Interceptor;
use tonic::transport::{Channel, Endpoint};
use tonic::{Request, Status};

pub mod error;
pub mod metadata;
#[cfg(test)]
#[macro_use]
mod mock_grpc_server;

type Result<T, E = ArunaProviderError> = std::result::Result<T, E>;

const URL_REPLACEMENT: &str = "%URL%";

#[derive(Clone, Debug, Serialize, Deserialize, PartialEq, FromSql, ToSql)]
#[serde(rename_all = "camelCase")]
pub struct ArunaDataProviderDefinition {
    pub id: DataProviderId,
    pub name: String,
    pub api_url: String,
    pub project_id: String,
    pub api_token: String,
    pub filter_label: String,
    #[serde(default)]
    pub cache_ttl: CacheTtlSeconds,
}

#[async_trait::async_trait]
impl DataProviderDefinition for ArunaDataProviderDefinition {
    async fn initialize(self: Box<Self>) -> crate::error::Result<Box<dyn DataProvider>> {
        Ok(Box::new(ArunaDataProvider::new(self).await?))
    }

    fn type_name(&self) -> &'static str {
        "Aruna"
    }

    fn name(&self) -> String {
        self.name.clone()
    }

    fn id(&self) -> DataProviderId {
        self.id
    }
}

/// Intercepts `gRPC` calls to the core-storage and attaches the authorization token
#[derive(Clone, Debug)]
struct APITokenInterceptor {
    key: AsciiMetadataKey,
    token: AsciiMetadataValue,
}

impl APITokenInterceptor {
    fn new(token: &str) -> Result<APITokenInterceptor> {
        let key = AsciiMetadataKey::from_bytes("Authorization".as_bytes())
            .expect("Key should be convertable to bytes");
        let value = AsciiMetadataValue::try_from(format!("Bearer {token}"))
            .map_err(|source| ArunaProviderError::InvalidAPIToken { source })?;

        Ok(APITokenInterceptor { key, token: value })
    }
}

impl Interceptor for APITokenInterceptor {
    fn call(&mut self, mut request: Request<()>) -> std::result::Result<Request<()>, Status> {
        request
            .metadata_mut()
            .append(self.key.clone(), self.token.clone());
        Ok(request)
    }
}

/// In the Aruna Object Storage, a geoengine dataset is mapped to a single collection.
/// The collection consists of exactly one object group with exactly two objects.
/// The meta object is a json that maps directly to `GEMetadata`.
/// The data object contains the actual data.
///
#[derive(Debug, PartialEq)]
struct ArunaDatasetIds {
    collection: String,
    _object_group: String,
    meta_object: String,
    data_object: String,
}

/// The actual provider implementation. It holds `gRPC` stubs to all relevant
/// API endpoints. Those stubs need to be cloned, because all calls require
/// a mutable self reference. However, according to the docs, cloning
/// is cheap.
#[derive(Debug)]
pub struct ArunaDataProvider {
    name: String,
    id: DataProviderId,
    project_id: String,
    collection_stub: CollectionServiceClient<InterceptedService<Channel, APITokenInterceptor>>,
    object_group_stub: ObjectGroupServiceClient<InterceptedService<Channel, APITokenInterceptor>>,
    object_stub: ObjectServiceClient<InterceptedService<Channel, APITokenInterceptor>>,
    label_filter: Option<LabelOrIdQuery>,
    cache_ttl: CacheTtlSeconds,
}

impl ArunaDataProvider {
    /// Creates a new provider from the given definition.
    async fn new(def: Box<ArunaDataProviderDefinition>) -> Result<ArunaDataProvider> {
        let url = def.api_url;
        let channel = Endpoint::from_str(url.as_str())
            .map_err(|_| ArunaProviderError::InvalidUri { uri_string: url })?
            .connect()
            .await?;

        let interceptor = APITokenInterceptor::new(&def.api_token[..])?;

        let collection_stub =
            CollectionServiceClient::with_interceptor(channel.clone(), interceptor.clone());
        let object_group_stub =
            ObjectGroupServiceClient::with_interceptor(channel.clone(), interceptor.clone());

        let object_stub = ObjectServiceClient::with_interceptor(channel, interceptor);

        let label_filter = Some(LabelOrIdQuery {
            labels: Some(LabelFilter {
                labels: vec![KeyValue {
                    key: def.filter_label.to_string(),
                    value: String::new(),
                }],
                and_or_or: true,
                keys_only: true,
            }),
            ids: vec![],
        });

        Ok(ArunaDataProvider {
            name: def.name,
            id: def.id,
            project_id: def.project_id,
            collection_stub,
            object_group_stub,
            object_stub,
            label_filter,
            cache_ttl: def.cache_ttl,
        })
    }

    /// Extracts the aruna store id from the given dataset id
    fn dataset_aruna_id(id: &DataId) -> Result<String> {
        match id {
            DataId::External(id) => Ok(id.layer_id.0.clone()),
            DataId::Internal { .. } => Err(ArunaProviderError::InvalidDataId),
        }
    }

    /// Retrieves information for the dataset with the given id.
    async fn get_dataset_info(&self, id: &DataId) -> Result<ArunaDatasetIds> {
        self.get_collection_info(Self::dataset_aruna_id(id)?).await
    }

    /// Retrieves information for the dataset with the given id.
    async fn get_dataset_info_from_layer(&self, id: &LayerId) -> Result<ArunaDatasetIds> {
        self.get_collection_info(id.0.clone()).await
    }

    /// Retrieves all ids in the aruna object storage for the given `collection_id`.
    async fn get_collection_info(&self, collection_id: String) -> Result<ArunaDatasetIds> {
        let mut object_group_stub = self.object_group_stub.clone();

        let mut aruna_object_group_overview = object_group_stub
            .get_object_groups(GetObjectGroupsRequest {
                collection_id: collection_id.clone(),
                page_request: None,
                label_id_filter: self.label_filter.clone(),
            })
            .await?
            .into_inner()
            .object_groups
            .ok_or(ArunaProviderError::MissingObjectGroup)?
            .object_group_overviews;

        if aruna_object_group_overview.is_empty() {
            return Err(ArunaProviderError::MissingObjectGroup);
        }

        if aruna_object_group_overview.len() != 1 {
            return Err(ArunaProviderError::UnexpectedObjectHierarchy);
        }
        let object_group_id = aruna_object_group_overview
            .pop()
            .expect("Object groups should have size one")
            .id;

        let aruna_objects = object_group_stub
            .get_object_group_objects(GetObjectGroupObjectsRequest {
                collection_id: collection_id.clone(),
                group_id: object_group_id.clone(),
                page_request: None,
                meta_only: false,
            })
            .await?
            .into_inner()
            .object_group_objects;

        if aruna_objects.len() > 2 {
            return Err(ArunaProviderError::UnexpectedObjectHierarchy);
        }

        let mut meta_object_id = None;
        let mut data_object_id = None;
        for i in aruna_objects {
            if i.is_metadata {
                meta_object_id = Some(i.object.ok_or(ArunaProviderError::MissingMetaObject)?.id);
            } else {
                data_object_id = Some(i.object.ok_or(ArunaProviderError::MissingDataObject)?.id);
            }
        }

        Ok(ArunaDatasetIds {
            collection: collection_id,
            _object_group: object_group_id,
            meta_object: meta_object_id.ok_or(ArunaProviderError::MissingMetaObject)?,
            data_object: data_object_id.ok_or(ArunaProviderError::MissingDataObject)?,
        })
    }

    async fn get_collection_overview(
        &self,
        aruna_dataset_ids: &ArunaDatasetIds,
    ) -> Result<CollectionOverview> {
        let mut collection_stub = self.collection_stub.clone();

        let collection_overview = collection_stub
            .get_collection_by_id(GetCollectionByIdRequest {
                collection_id: aruna_dataset_ids.collection.clone(),
            })
            .await?
            .into_inner()
            .collection
            .ok_or(ArunaProviderError::InvalidDataId)?;

        Ok(collection_overview)
    }

    /// Extracts the geoengine metadata from a collection in the Aruna Object Storage
    async fn get_metadata(&self, aruna_dataset_ids: &ArunaDatasetIds) -> Result<GEMetadata> {
        let mut object_stub = self.object_stub.clone();

        let download_url = object_stub
            .get_download_url(GetDownloadUrlRequest {
                collection_id: aruna_dataset_ids.collection.clone(),
                object_id: aruna_dataset_ids.meta_object.clone(),
            })
            .await?
            .into_inner()
            .url
            .ok_or(ArunaProviderError::MissingURL)?
            .url;

        let data_get_response = reqwest::Client::new().get(download_url).send().await?;

        if let reqwest::StatusCode::OK = data_get_response.status() {
            let json = data_get_response.json::<GEMetadata>().await?;
            Ok(json)
        } else {
            Err(ArunaProviderError::MissingArunaMetaData)
        }
    }

    /// Creates a result descriptor for vector data
    fn create_single_vector_file_result_descriptor(
        crs: SpatialReferenceOption,
        info: &VectorInfo,
    ) -> VectorResultDescriptor {
        let columns = info
            .attributes
            .iter()
            .map(|a| {
                (
                    a.name.clone(),
                    VectorColumnInfo {
                        data_type: a.r#type,
                        measurement: Measurement::Unitless, // TODO: get measurement
                    },
                )
            })
            .collect::<HashMap<String, VectorColumnInfo>>();

        VectorResultDescriptor {
            data_type: info.vector_type,
            spatial_reference: crs,
            columns,
            time: info.time,
            bbox: info.bbox,
        }
    }

    /// Creates a result descriptor for raster data
    fn create_single_raster_file_result_descriptor(
        crs: SpatialReferenceOption,
        info: &RasterInfo,
    ) -> geoengine_operators::util::Result<RasterResultDescriptor> {
        Ok(RasterResultDescriptor {
            data_type: info.data_type,
            spatial_reference: crs,

            time: Some(info.time_interval),
            bbox: Some(
                info.geo_transform
                    .spatial_partition(info.width, info.height),
            ),
            resolution: Some(SpatialResolution::try_from((
                info.geo_transform.x_pixel_size,
                info.geo_transform.y_pixel_size,
            ))?),
            bands: RasterBandDescriptors::new(vec![RasterBandDescriptor::new(
                "band".into(),
                info.measurement
                    .as_ref()
                    .map_or(Measurement::Unitless, Clone::clone),
            )])
            .unwrap(),
        })
    }

    /// Retrieves a file-object from the aruna object storage. It assumes, that the dataset consists
    /// only of a single object (the file).
    async fn get_single_file_object(&self, aruna_dataset_ids: &ArunaDatasetIds) -> Result<Object> {
        let mut object_stub = self.object_stub.clone();

        object_stub
            .get_object_by_id(GetObjectByIdRequest {
                collection_id: aruna_dataset_ids.collection.clone(),
                object_id: aruna_dataset_ids.data_object.clone(),
                with_url: false,
            })
            .await?
            .into_inner()
            .object
            .ok_or(ArunaProviderError::MissingDataObject)
            .map(|x| x.object)?
            .ok_or(ArunaProviderError::MissingDataObject)
    }

    /// Creates the loading template for vector files. This is basically a loading
    /// info with a placeholder for the download-url. It will be replaced with
    /// a concrete url on every call to `MetaData.loading_info()`.
    /// This is required, since download links from the core-storage are only valid
    /// for 15 minutes.
    fn vector_loading_template(
        vi: &VectorInfo,
        rd: &VectorResultDescriptor,
        cache_ttl: CacheTtlSeconds,
    ) -> OgrSourceDataset {
        let data_type = match rd.data_type {
            VectorDataType::Data => None,
            x => Some(x),
        };

        // Map column definition
        let mut int = vec![];
        let mut float = vec![];
        let mut text = vec![];
        let mut bool = vec![];
        let mut datetime = vec![];

        for (k, v) in rd.columns.iter().map(|(name, info)| (name, info.data_type)) {
            match v {
                FeatureDataType::Category | FeatureDataType::Int => int.push(k.to_string()),
                FeatureDataType::Float => float.push(k.to_string()),
                FeatureDataType::Text => text.push(k.to_string()),
                FeatureDataType::Bool => bool.push(k.to_string()),
                FeatureDataType::DateTime => datetime.push(k.to_string()),
            }
        }

        let link = format!("/vsicurl_streaming/{URL_REPLACEMENT}");

        let column_spec = OgrSourceColumnSpec {
            format_specifics: None,
            x: String::new(),
            y: None,
            int,
            float,
            text,
            bool,
            datetime,
            rename: None,
        };

        let time = match &vi.temporal_extend {
            Some(metadata::TemporalExtend::Instant { attribute }) => {
                OgrSourceDatasetTimeType::Start {
                    start_field: attribute.clone(),
                    start_format: OgrSourceTimeFormat::Auto,
                    duration: OgrSourceDurationSpec::Zero,
                }
            }
            Some(metadata::TemporalExtend::Interval {
                attribute_start,
                attribute_end,
            }) => OgrSourceDatasetTimeType::StartEnd {
                start_field: attribute_start.clone(),
                start_format: OgrSourceTimeFormat::Auto,
                end_field: attribute_end.clone(),
                end_format: OgrSourceTimeFormat::Auto,
            },
            Some(metadata::TemporalExtend::Duration {
                attribute_start,
                attribute_duration,
                unit: _,
            }) => OgrSourceDatasetTimeType::StartDuration {
                start_field: attribute_start.clone(),
                start_format: OgrSourceTimeFormat::Auto,
                duration_field: attribute_duration.clone(),
            },
            None => OgrSourceDatasetTimeType::None,
        };

        OgrSourceDataset {
            file_name: PathBuf::from(link),
            layer_name: vi.layer_name.clone(),
            data_type,
            time,
            default_geometry: None,
            columns: Some(column_spec),
            force_ogr_time_filter: false,
            force_ogr_spatial_filter: false,
            on_error: OgrSourceErrorSpec::Abort,
            sql_query: None,
            attribute_query: None,
            cache_ttl,
        }
    }

    /// Creates the loading template for raster files. This is basically a loading
    /// info with a placeholder for the download-url. It will be replaced with
    /// a concrete url on every call to `MetaData.loading_info()`.
    /// This is required, since download links from the core-storage are only valid
    /// for 15 minutes.
    fn raster_loading_template(info: &RasterInfo, cache_ttl: CacheTtlSeconds) -> GdalLoadingInfo {
        let part = GdalLoadingInfoTemporalSlice {
            time: info.time_interval,
            params: Some(GdalDatasetParameters {
                file_path: PathBuf::from(format!("/vsicurl_streaming/{URL_REPLACEMENT}")),
                rasterband_channel: info.rasterband_channel,
                geo_transform: info.geo_transform,
                width: info.width,
                height: info.height,
                file_not_found_handling: FileNotFoundHandling::NoData,
                no_data_value: None,
                properties_mapping: None,
                gdal_open_options: None,
                gdal_config_options: None,
                allow_alphaband_as_mask: true,
                retry: None,
            }),
            cache_ttl,
        };

        GdalLoadingInfo {
            info: GdalLoadingInfoTemporalSliceIterator::Static {
                parts: vec![part].into_iter(),
            },
        }
    }
}

#[async_trait::async_trait]
impl
    MetaDataProvider<MockDatasetDataSourceLoadingInfo, VectorResultDescriptor, VectorQueryRectangle>
    for ArunaDataProvider
{
    async fn meta_data(
        &self,
        _id: &geoengine_datatypes::dataset::DataId,
    ) -> geoengine_operators::util::Result<
        Box<
            dyn MetaData<
                MockDatasetDataSourceLoadingInfo,
                VectorResultDescriptor,
                VectorQueryRectangle,
            >,
        >,
    > {
        Err(geoengine_operators::error::Error::NotYetImplemented)
    }
}

#[async_trait::async_trait]
impl MetaDataProvider<OgrSourceDataset, VectorResultDescriptor, VectorQueryRectangle>
    for ArunaDataProvider
{
    async fn meta_data(
        &self,
        id: &geoengine_datatypes::dataset::DataId,
    ) -> geoengine_operators::util::Result<
        Box<dyn MetaData<OgrSourceDataset, VectorResultDescriptor, VectorQueryRectangle>>,
    > {
        let id: DataId = id.clone();

        let aruna_dataset_ids = self.get_dataset_info(&id).await.map_err(|e| {
            geoengine_operators::error::Error::DatasetMetaData {
                source: Box::new(e),
            }
        })?;

        let meta_data = self.get_metadata(&aruna_dataset_ids).await.map_err(|e| {
            geoengine_operators::error::Error::DatasetMetaData {
                source: Box::new(e),
            }
        })?;

        let aruna_data_object = self
            .get_single_file_object(&aruna_dataset_ids)
            .await
            .map_err(|e| geoengine_operators::error::Error::DatasetMetaData {
                source: Box::new(e),
            })?;

        match meta_data.data_type {
            DataType::SingleVectorFile(info) => {
                let result_descriptor =
                    Self::create_single_vector_file_result_descriptor(meta_data.crs.into(), &info);
                let template =
                    Self::vector_loading_template(&info, &result_descriptor, self.cache_ttl);

                let res = ArunaMetaData {
                    collection_id: aruna_dataset_ids.collection,
                    object_id: aruna_data_object.id,
                    template,
                    result_descriptor,
                    _phantom: Default::default(),
                    object_stub: self.object_stub.clone(),
                };
                Ok(Box::new(res))
            }
            DataType::SingleRasterFile(_) => Err(geoengine_operators::error::Error::InvalidType {
                found: meta_data.data_type.to_string(),
                expected: "SingleVectorFile".to_string(),
            }),
        }
    }
}

#[async_trait::async_trait]
impl MetaDataProvider<GdalLoadingInfo, RasterResultDescriptor, RasterQueryRectangle>
    for ArunaDataProvider
{
    async fn meta_data(
        &self,
        id: &geoengine_datatypes::dataset::DataId,
    ) -> geoengine_operators::util::Result<
        Box<dyn MetaData<GdalLoadingInfo, RasterResultDescriptor, RasterQueryRectangle>>,
    > {
        let id: DataId = id.clone();

        let aruna_dataset_ids = self.get_dataset_info(&id).await.map_err(|e| {
            geoengine_operators::error::Error::DatasetMetaData {
                source: Box::new(e),
            }
        })?;

        let meta_data = self.get_metadata(&aruna_dataset_ids).await.map_err(|e| {
            geoengine_operators::error::Error::DatasetMetaData {
                source: Box::new(e),
            }
        })?;

        let aruna_data_object = self
            .get_single_file_object(&aruna_dataset_ids)
            .await
            .map_err(|e| geoengine_operators::error::Error::DatasetMetaData {
                source: Box::new(e),
            })?;

        match &meta_data.data_type {
            DataType::SingleRasterFile(info) => {
                let result_descriptor =
                    Self::create_single_raster_file_result_descriptor(meta_data.crs.into(), info)?;
                let template = Self::raster_loading_template(info, self.cache_ttl);

                let res = ArunaMetaData {
                    collection_id: aruna_dataset_ids.collection,
                    object_id: aruna_data_object.id,
                    template,
                    result_descriptor,
                    _phantom: Default::default(),
                    object_stub: self.object_stub.clone(),
                };
                Ok(Box::new(res))
            }
            DataType::SingleVectorFile(_) => Err(geoengine_operators::error::Error::InvalidType {
                found: meta_data.data_type.to_string(),
                expected: "SingleRasterFile".to_string(),
            }),
        }
    }
}

#[async_trait::async_trait]
impl DataProvider for ArunaDataProvider {
    async fn provenance(&self, id: &DataId) -> crate::error::Result<ProvenanceOutput> {
        let aruna_dataset_ids = self.get_dataset_info(id).await?;
        let metadata = self.get_metadata(&aruna_dataset_ids).await?;

        Ok(ProvenanceOutput {
            data: id.clone(),
            provenance: metadata.provenance,
        })
    }
}

#[async_trait::async_trait]
impl LayerCollectionProvider for ArunaDataProvider {
    async fn load_layer_collection(
        &self,
        collection: &LayerCollectionId,
        _options: LayerCollectionListOptions,
    ) -> crate::error::Result<LayerCollection> {
        ensure!(
            *collection == self.get_root_layer_collection_id().await?,
            crate::error::UnknownLayerCollectionId {
                id: collection.clone()
            }
        );

        let mut collection_stub = self.collection_stub.clone();

        let items = collection_stub
            .get_collections(GetCollectionsRequest {
                project_id: self.project_id.to_string(),
                label_or_id_filter: self.label_filter.clone(),
                page_request: None,
            })
            .await
            .map_err(|source| ArunaProviderError::TonicStatus { source })?
            .into_inner()
            .collections
            .ok_or(ArunaProviderError::MissingCollection)?
            .collection_overviews
            .into_iter()
            .map(|col| {
                CollectionItem::Layer(LayerListing {
                    id: ProviderLayerId {
                        provider_id: self.id,
                        layer_id: LayerId(col.id),
                    },
                    name: col.name,
                    description: col.description,
                    properties: vec![],
                })
            })
            .collect();

        Ok(LayerCollection {
            id: ProviderLayerCollectionId {
                provider_id: self.id,
                collection_id: collection.clone(),
            },
            name: self.name.clone(),
            description: "NFDI".to_string(),
            items,
            entry_label: None,
            properties: vec![],
        })
    }

    async fn get_root_layer_collection_id(&self) -> crate::error::Result<LayerCollectionId> {
        Ok(LayerCollectionId("root".to_string()))
    }

    async fn load_layer(&self, id: &LayerId) -> crate::error::Result<Layer> {
        let aruna_dataset_ids = self.get_dataset_info_from_layer(id).await?;

        let dataset = self.get_collection_overview(&aruna_dataset_ids).await?;
        let meta_data = self.get_metadata(&aruna_dataset_ids).await?;

        let operator = match meta_data.data_type {
            DataType::SingleVectorFile(_) => TypedOperator::Vector(
                OgrSource {
                    params: OgrSourceParameters {
                        data: geoengine_datatypes::dataset::NamedData::with_system_provider(
                            self.id.to_string(),
                            id.to_string(),
                        ),
                        attribute_projection: None,
                        attribute_filters: None,
                    },
                }
                .boxed(),
            ),
            DataType::SingleRasterFile(_) => TypedOperator::Raster(
                GdalSource {
                    params: GdalSourceParameters {
                        data: geoengine_datatypes::dataset::NamedData::with_system_provider(
                            self.id.to_string(),
                            id.to_string(),
                        ),
                    },
                }
                .boxed(),
            ),
        };

        Ok(Layer {
            id: ProviderLayerId {
                provider_id: self.id,
                layer_id: id.clone(),
            },
            name: dataset.name,
            description: dataset.description,
            workflow: Workflow { operator },
            symbology: None,
            properties: vec![],
            metadata: HashMap::new(),
        })
    }
}

/*
 * Internal structures
 */

/// This trait models expiring download links as used in the core storage.
trait ExpiringDownloadLink {
    /// This function instantiates the implementor with the given fresh download link.
    fn new_link(&self, url: String) -> std::result::Result<Self, geoengine_operators::error::Error>
    where
        Self: Sized;
}

impl ExpiringDownloadLink for OgrSourceDataset {
    fn new_link(
        &self,
        url: String,
    ) -> std::result::Result<Self, geoengine_operators::error::Error> {
        let path = self.file_name.to_str().ok_or_else(|| {
            std::io::Error::new(
                std::io::ErrorKind::InvalidInput,
                format!(
                    "Could not parse original path as string {:?}",
                    &self.file_name
                ),
            )
        })?;
        let new_path = PathBuf::from(path.replace(URL_REPLACEMENT, url.as_str()));

        Ok(Self {
            file_name: new_path,
            layer_name: self.layer_name.clone(),
            data_type: self.data_type,
            time: self.time.clone(),
            default_geometry: self.default_geometry.clone(),
            columns: self.columns.clone(),
            force_ogr_time_filter: self.force_ogr_time_filter,
            force_ogr_spatial_filter: self.force_ogr_spatial_filter,
            on_error: self.on_error,
            sql_query: self.sql_query.clone(),
            attribute_query: self.attribute_query.clone(),
            cache_ttl: self.cache_ttl,
        })
    }
}

impl ExpiringDownloadLink for GdalLoadingInfo {
    #[allow(clippy::needless_collect)]
    fn new_link(
        &self,
        url: String,
    ) -> std::prelude::rust_2015::Result<Self, geoengine_operators::error::Error>
    where
        Self: Sized,
    {
        match &self.info {
            GdalLoadingInfoTemporalSliceIterator::Static { parts }
                if parts.as_slice().len() == 1 =>
            {
                let new_parts = parts
                    .as_slice()
                    .iter()
                    .map(|part| {
                        let mut new_part = part.clone();
                        if let Some(params) = new_part.params.as_mut() {
                            params.file_path = PathBuf::from(
                                params
                                    .file_path
                                    .to_string_lossy()
                                    .as_ref()
                                    .replace(URL_REPLACEMENT, url.as_str()),
                            );
                        };
                        new_part
                    })
                    .collect::<std::vec::Vec<_>>();

                Ok(Self {
                    info: GdalLoadingInfoTemporalSliceIterator::Static {
                        parts: new_parts.into_iter(),
                    },
                })
            }
            _ => Err(geoengine_operators::error::Error::InvalidType {
                found: "GdalLoadingInfoPartIterator::Dynamic".to_string(),
                expected: "GdalLoadingInfoPartIterator::Static".to_string(),
            }),
        }
    }
}

/// This is the metadata for datasets retrieved from the core-storage.
/// It stores an object-id, for which to generate new download links each
/// time the `load_info()` function is called.
#[derive(Clone, Debug)]
struct ArunaMetaData<L, R, Q>
where
    L: Debug + Clone + Send + Sync + ExpiringDownloadLink + 'static,
    R: Debug + Send + Sync + 'static + ResultDescriptor,
    Q: Debug + Clone + Send + Sync + 'static,
{
    result_descriptor: R,
    collection_id: String,
    object_id: String,
    template: L,
    object_stub: ObjectServiceClient<InterceptedService<Channel, APITokenInterceptor>>,
    _phantom: PhantomData<Q>,
}

#[async_trait::async_trait]
impl<L, R, Q> MetaData<L, R, Q> for ArunaMetaData<L, R, Q>
where
    L: Debug + Clone + Send + Sync + ExpiringDownloadLink + 'static,
    R: Debug + Send + Sync + 'static + ResultDescriptor,
    Q: Debug + Clone + Send + Sync + 'static,
{
    async fn loading_info(&self, _query: Q) -> geoengine_operators::util::Result<L> {
        let mut object_stub = self.object_stub.clone();
        let url = object_stub
            .get_download_url(GetDownloadUrlRequest {
                collection_id: self.collection_id.clone(),
                object_id: self.object_id.clone(),
            })
            .await
            .map_err(|source| ArunaProviderError::TonicStatus { source })
            .map_err(|source| geoengine_operators::error::Error::LoadingInfo {
                source: Box::new(source),
            })?
            .into_inner()
            .url
            .ok_or(ArunaProviderError::MissingURL)
            .map_err(|source| geoengine_operators::error::Error::LoadingInfo {
                source: Box::new(source),
            })?;
        self.template.new_link(url.url)
    }

    async fn result_descriptor(&self) -> geoengine_operators::util::Result<R> {
        Ok(self.result_descriptor.clone())
    }

    fn box_clone(&self) -> Box<dyn MetaData<L, R, Q>> {
        Box::new(self.clone())
    }
}

#[cfg(test)]
mod tests {
    use crate::datasets::external::aruna::metadata::GEMetadata;
    use crate::datasets::external::aruna::mock_grpc_server::MockGRPCServer;
    use crate::datasets::external::aruna::mock_grpc_server::{
        InfallibleHttpResponseFuture, MapResponseService,
    };
    use crate::datasets::external::aruna::{
        ArunaDataProvider, ArunaDataProviderDefinition, ArunaDatasetIds, ArunaProviderError,
        ExpiringDownloadLink,
    };
    use crate::layers::external::DataProvider;
    use crate::layers::layer::LayerCollectionListOptions;
    use crate::layers::listing::LayerCollectionProvider;
    use aruna_rust_api::api::storage::models::v1::{
        CollectionOverview, CollectionOverviews, KeyValue, Object, ObjectGroupOverview,
        ObjectGroupOverviews,
    };
    use aruna_rust_api::api::storage::services::v1::{
        GetCollectionByIdRequest, GetCollectionByIdResponse, GetCollectionsRequest,
        GetCollectionsResponse, GetDownloadUrlRequest, GetDownloadUrlResponse,
        GetObjectByIdRequest, GetObjectByIdResponse, GetObjectGroupObjectsRequest,
        GetObjectGroupObjectsResponse, GetObjectGroupsRequest, GetObjectGroupsResponse,
        ObjectGroupObject, ObjectWithUrl, Url,
    };
    use futures::StreamExt;
    use geoengine_datatypes::collections::{FeatureCollectionInfos, MultiPointCollection};
    use geoengine_datatypes::dataset::{DataId, DataProviderId, ExternalDataId, LayerId};
    use geoengine_datatypes::primitives::{
        BoundingBox2D, CacheTtlSeconds, ColumnSelection, SpatialResolution, TimeInterval,
        VectorQueryRectangle,
    };
    use geoengine_datatypes::util::test::TestDefault;
    use geoengine_operators::engine::{
        MetaData, MetaDataProvider, MockExecutionContext, MockQueryContext, QueryProcessor,
        TypedVectorQueryProcessor, VectorOperator, VectorResultDescriptor, WorkflowOperatorPath,
    };
    use geoengine_operators::source::{OgrSource, OgrSourceDataset, OgrSourceParameters};
    use httptest::responders::status_code;
    use httptest::{responders, Expectation, Server};
    use serde_json::{json, Value};
    use std::collections::HashMap;
    use std::convert::Infallible;
    use std::str::FromStr;
    use std::task::Poll;
    use tokio::fs::File;
    use tokio::io::AsyncReadExt;
    use tonic::codegen::http::Request;
    use tonic::codegen::{http, Body, Service};
    use tonic::transport::server::Router;
    use tonic::Code;

    generate_mapping_grpc_service!(
        "aruna.api.storage.services.v1.ObjectService",
        MockMapObjectService,
        "/aruna.api.storage.services.v1.ObjectService/GetDownloadURL",
        GetDownloadUrlRequest,
        GetDownloadUrlResponse,
        download_map,
        F,
        String,
        id_extractor_1,
        "/aruna.api.storage.services.v1.ObjectService/GetObjectByID",
        GetObjectByIdRequest,
        GetObjectByIdResponse,
        id_map,
        G,
        String,
        id_extractor_2,
    );

    generate_mapping_grpc_service!(
        "aruna.api.storage.services.v1.ObjectGroupService",
        MockObjectGroupMapService,
        "/aruna.api.storage.services.v1.ObjectGroupService/GetObjectGroups",
        GetObjectGroupsRequest,
        GetObjectGroupsResponse,
        object_groups,
        F,
        String,
        collection_id_extractor,
        "/aruna.api.storage.services.v1.ObjectGroupService/GetObjectGroupObjects",
        GetObjectGroupObjectsRequest,
        GetObjectGroupObjectsResponse,
        object_group_objects,
        G,
        String,
        group_id_extractor,
    );

    generate_mapping_grpc_service!(
        "aruna.api.storage.services.v1.CollectionService",
        MockCollectionMapService,
        "/aruna.api.storage.services.v1.CollectionService/GetCollections",
        GetCollectionsRequest,
        GetCollectionsResponse,
        collection_overview,
        F,
        String,
        project_extractor,
        "/aruna.api.storage.services.v1.CollectionService/GetCollectionByID",
        GetCollectionByIdRequest,
        GetCollectionByIdResponse,
        id_collection_overview,
        G,
        String,
        id_extractor,
    );

    const PROVIDER_ID: &str = "86a7f7ce-1bab-4ce9-a32b-172c0f958ee0";
    const TOKEN: &str = "DUMMY_TOKEN";

    const PROJECT_ID: &str = "PROJECT_ID";

    const COLLECTION_ID: &str = "COLLECTION_ID";
    const COLLECTION_NAME: &str = "COLLECTION_NAME";
    const COLLECTION_DESCRIPTION: &str = "COLLECTION_DESCRIPTION";

    const OBJECT_GROUP_ID: &str = "OBJECT_GROUP_ID";
    const OBJECT_GROUP_NAME: &str = "OBJECT_GROUP_NAME";

    const META_OBJECT_ID: &str = "META_ID";
    const META_OBJECT_NAME: &str = "META.json";

    const DATA_OBJECT_ID: &str = "DATA_ID";
    const DATA_OBJECT_NAME: &str = "DATA.fgb";

    const FILTER_LABEL: &str = "geoengine";

    async fn new_provider_with_url(url: String) -> ArunaDataProvider {
        let def = ArunaDataProviderDefinition {
            id: DataProviderId::from_str(PROVIDER_ID).unwrap(),
            api_token: TOKEN.to_string(),
            api_url: url,
            project_id: PROJECT_ID.to_string(),
            name: "NFDI".to_string(),
            filter_label: FILTER_LABEL.to_string(),
            cache_ttl: Default::default(),
        };
        ArunaDataProvider::new(Box::new(def)).await.unwrap()
    }

    pub(crate) fn vector_meta_data() -> Value {
        serde_json::json!({
            "crs":"EPSG:4326",
            "dataType":{
                "singleVectorFile":{
                    "vectorType":"MultiPoint",
                    "layerName":"points",
                        "attributes":[{
                            "name":"num",
                            "type":"int"
                        },{
                            "name":"txt",
                            "type":"text"
                        }],
                    "temporalExtend":null
                }
            },
            "provenance": [
                {
                    "citation":"Test",
                    "license":"MIT",
                    "uri":"http://geoengine.io"
                }
            ]
        })
    }

    pub(crate) fn raster_meta_data() -> Value {
        serde_json::json!({
            "crs":"EPSG:4326",
            "dataType":{
                "singleRasterFile":{
                    "dataType":"U8",
                    "noDataValue":0.0,
                    "rasterbandChannel":1,
                    "width":3600,
                    "height":1800,
                    "geoTransform":{
                        "originCoordinate":{
                            "x":-180.0,
                            "y":90.0
                        },
                        "xPixelSize":0.1,
                        "yPixelSize":-0.1
                    }
                }
            },
            "provenance": [
                {
                    "citation":"Test",
                    "license":"MIT",
                    "uri":"http://geoengine.io"
                }
            ]
        })
    }

    struct ArunaMockServer {
        _download_server: Option<Server>,
        _grpc_server: MockGRPCServer,
        provider: ArunaDataProvider,
        dataset_ids: ArunaDatasetIds,
    }

    #[derive(Clone)]
    enum ObjectType {
        Json,
        Csv,
    }

    #[derive(Clone)]
    struct DownloadObject {
        id: String,
        filename: String,
        object_type: ObjectType,
        content: Vec<u8>,
        content_length: usize,
        url: Option<String>,
    }

    impl DownloadObject {
        fn set_url(&mut self, server_path: &str) {
            self.url = Some(format!("{server_path}/{}", self.filename));
        }
    }

    fn json_meta_object(value: &Value) -> DownloadObject {
        let vector_data = value.to_string().into_bytes();
        let vector_length = vector_data.len();
        DownloadObject {
            id: META_OBJECT_ID.to_string(),
            filename: META_OBJECT_NAME.to_string(),
            object_type: ObjectType::Json,
            content: vector_data,
            content_length: vector_length,
            url: None,
        }
    }

    async fn raster_data_object() -> DownloadObject {
        let mut data = vec![];
        let mut file = File::open(geoengine_datatypes::test_data!("vector/data/points.fgb"))
            .await
            .unwrap();
        let file_size = file.read_to_end(&mut data).await.unwrap();
        DownloadObject {
            id: DATA_OBJECT_ID.to_string(),
            filename: DATA_OBJECT_NAME.to_string(),
            object_type: ObjectType::Csv,
            content: data,
            content_length: file_size,
            url: None,
        }
    }

    fn create_object(id: String, filename: String) -> Object {
        Object {
            id,
            filename,
            labels: vec![],
            hooks: vec![],
            created: None,
            content_len: 0,
            status: 0,
            origin: None,
            data_class: 0,
            rev_number: 0,
            source: None,
            latest: true,
            auto_update: false,
            hashes: vec![],
        }
    }

    fn default_object_groups() -> HashMap<String, GetObjectGroupsResponse> {
        let mut groups = HashMap::new();
        groups.insert(
            COLLECTION_ID.to_string(),
            GetObjectGroupsResponse {
                object_groups: Some(ObjectGroupOverviews {
                    object_group_overviews: vec![ObjectGroupOverview {
                        id: OBJECT_GROUP_ID.to_string(),
                        name: OBJECT_GROUP_NAME.to_string(),
                        description: String::new(),
                        labels: vec![KeyValue {
                            key: FILTER_LABEL.to_string(),
                            value: String::new(),
                        }],
                        hooks: vec![],
                        stats: None,
                        rev_number: 0,
                    }],
                }),
            },
        );
        groups
    }

    fn default_object_group_objects() -> HashMap<String, GetObjectGroupObjectsResponse> {
        let mut group_objects = HashMap::new();
        group_objects.insert(
            OBJECT_GROUP_ID.to_string(),
            GetObjectGroupObjectsResponse {
                object_group_objects: vec![
                    ObjectGroupObject {
                        object: Some(create_object(
                            META_OBJECT_ID.to_string(),
                            META_OBJECT_NAME.to_string(),
                        )),
                        is_metadata: true,
                    },
                    ObjectGroupObject {
                        object: Some(create_object(
                            DATA_OBJECT_ID.to_string(),
                            DATA_OBJECT_NAME.to_string(),
                        )),
                        is_metadata: false,
                    },
                ],
            },
        );
        group_objects
    }

    fn start_download_server_with(download_objects: &mut Vec<DownloadObject>) -> Server {
        let download_server = Server::run();
        for i in download_objects {
            let responder = match i.object_type {
                ObjectType::Json => status_code(200)
                    .append_header("content-Type", "application/json")
                    .body(i.content.clone()),
                ObjectType::Csv => status_code(200)
                    .append_header("content-type", "text/csv")
                    .append_header("content-length", i.content_length)
                    .body(i.content.clone()),
            };
            let object_path = format!("/{}", i.filename);
            download_server.expect(
                Expectation::matching(httptest::matchers::request::path(object_path))
                    .times(1)
                    .respond_with(responder),
            );
            i.set_url(format!("http://{}", download_server.addr()).as_str());
        }
        download_server
    }

    async fn mock_server(
        download_server: Option<Server>,
        download_objects: Vec<DownloadObject>,
        object_groups: HashMap<String, GetObjectGroupsResponse>,
        object_group_objects: HashMap<String, GetObjectGroupObjectsResponse>,
    ) -> ArunaMockServer {
        let mut download_map = HashMap::new();
        let mut id_map = HashMap::new();
        for i in download_objects {
            let url = i.url.unwrap();
            download_map.insert(
                i.id.clone(),
                GetDownloadUrlResponse {
                    url: Some(Url { url: url.clone() }),
                },
            );
            id_map.insert(
                i.id.clone(),
                GetObjectByIdResponse {
                    object: Some(ObjectWithUrl {
                        object: Some(create_object(i.id, i.filename)),
                        url,
                        paths: vec![],
                    }),
                },
            );
        }
        let object_service = MockMapObjectService {
            download_map: MapResponseService::new(download_map, |req: GetDownloadUrlRequest| {
                req.object_id
            }),
            id_map: MapResponseService::new(id_map, |req: GetObjectByIdRequest| req.object_id),
        };

        let collection_overview = CollectionOverview {
            id: COLLECTION_ID.to_string(),
            name: COLLECTION_NAME.to_string(),
            description: COLLECTION_DESCRIPTION.to_string(),
            labels: vec![],
            hooks: vec![],
            label_ontology: None,
            created: None,
            stats: None,
            is_public: false,
            version: None,
        };

        let mut overview_map = HashMap::new();
        overview_map.insert(
            PROJECT_ID.to_string(),
            GetCollectionsResponse {
                collections: Some(CollectionOverviews {
                    collection_overviews: vec![collection_overview.clone()],
                }),
            },
        );
        let mut collection_id_map = HashMap::new();
        collection_id_map.insert(
            COLLECTION_ID.to_string(),
            GetCollectionByIdResponse {
                collection: Some(collection_overview),
            },
        );

        let collection_service = MockCollectionMapService {
            collection_overview: MapResponseService::new(
                overview_map,
                |req: GetCollectionsRequest| req.project_id,
            ),
            id_collection_overview: MapResponseService::new(
                collection_id_map,
                |req: GetCollectionByIdRequest| req.collection_id,
            ),
        };

        let object_group_service = MockObjectGroupMapService {
            object_groups: MapResponseService::new(object_groups, |req: GetObjectGroupsRequest| {
                req.collection_id
            }),
            object_group_objects: MapResponseService::new(
                object_group_objects,
                |req: GetObjectGroupObjectsRequest| req.group_id,
            ),
        };

        let builder: Router = tonic::transport::Server::builder()
            .add_service(collection_service)
            .add_service(object_group_service)
            .add_service(object_service);
        let grpc_server = MockGRPCServer::start_with_router(builder).await.unwrap();
        let grpc_server_address = format!("http://{}", grpc_server.address());

        let dataset_ids = ArunaDatasetIds {
            collection: COLLECTION_ID.to_string(),
            _object_group: OBJECT_GROUP_ID.to_string(),
            meta_object: META_OBJECT_ID.to_string(),
            data_object: DATA_OBJECT_ID.to_string(),
        };

        let provider = new_provider_with_url(grpc_server_address).await;

        ArunaMockServer {
            _download_server: download_server,
            _grpc_server: grpc_server,
            provider,
            dataset_ids,
        }
    }

    #[tokio::test]
    async fn extract_aruna_ids_success() {
        let aruna_mock_server = mock_server(
            None,
            vec![],
            default_object_groups(),
            default_object_group_objects(),
        )
        .await;

        let result = aruna_mock_server
            .provider
            .get_collection_info(COLLECTION_ID.to_string())
            .await
            .unwrap();

        let expected = ArunaDatasetIds {
            collection: COLLECTION_ID.to_string(),
            _object_group: OBJECT_GROUP_ID.to_string(),
            meta_object: META_OBJECT_ID.to_string(),
            data_object: DATA_OBJECT_ID.to_string(),
        };

        assert_eq!(result, expected);
    }

    #[tokio::test]
    async fn extract_aruna_ids_no_group() {
        let aruna_mock_server = mock_server(None, vec![], HashMap::new(), HashMap::new()).await;

        let result = aruna_mock_server
            .provider
            .get_collection_info(COLLECTION_ID.to_string())
            .await;

        assert!(matches!(
            result,
            Err(ArunaProviderError::TonicStatus { source: _ })
        ));
    }

    #[tokio::test]
    async fn extract_aruna_ids_no_meta_object() {
        let mut group_objects = HashMap::new();
        group_objects.insert(
            OBJECT_GROUP_ID.to_string(),
            GetObjectGroupObjectsResponse {
                object_group_objects: vec![ObjectGroupObject {
                    object: Some(create_object(
                        DATA_OBJECT_ID.to_string(),
                        DATA_OBJECT_NAME.to_string(),
                    )),
                    is_metadata: false,
                }],
            },
        );
        let aruna_mock_server =
            mock_server(None, vec![], default_object_groups(), group_objects).await;

        let result = aruna_mock_server
            .provider
            .get_collection_info(COLLECTION_ID.to_string())
            .await;

        assert!(matches!(result, Err(ArunaProviderError::MissingMetaObject)));
    }

    #[tokio::test]
    async fn extract_aruna_ids_no_data_object() {
        let mut group_objects = HashMap::new();
        group_objects.insert(
            OBJECT_GROUP_ID.to_string(),
            GetObjectGroupObjectsResponse {
                object_group_objects: vec![ObjectGroupObject {
                    object: Some(create_object(
                        META_OBJECT_ID.to_string(),
                        META_OBJECT_NAME.to_string(),
                    )),
                    is_metadata: true,
                }],
            },
        );
        let aruna_mock_server =
            mock_server(None, vec![], default_object_groups(), group_objects).await;

        let result = aruna_mock_server
            .provider
            .get_collection_info(COLLECTION_ID.to_string())
            .await;

        assert!(matches!(result, Err(ArunaProviderError::MissingDataObject)));
    }

    #[tokio::test]
    async fn test_extract_meta_data_ok() {
        let mut download_objects = vec![json_meta_object(&vector_meta_data())];
        let aruna_mock_server = mock_server(
            Some(start_download_server_with(&mut download_objects)),
            download_objects,
            HashMap::new(),
            HashMap::new(),
        )
        .await;

        let md = aruna_mock_server
            .provider
            .get_metadata(&aruna_mock_server.dataset_ids)
            .await;
        let des = serde_json::from_value::<GEMetadata>(vector_meta_data()).unwrap();
        assert_eq!(des, md.unwrap());
    }

    #[tokio::test]
    async fn test_extract_meta_data_not_present() {
        let mut object = json_meta_object(&vector_meta_data());

        let download_server = Server::run();
        let object_path = format!("/{}", object.filename);
        download_server.expect(
            Expectation::matching(httptest::matchers::request::path(object_path))
                .times(1)
                .respond_with(responders::cycle![responders::status_code(404)]),
        );

        object.set_url(&format!("http://{}", download_server.addr()));

        let aruna_mock_server = mock_server(
            Some(download_server),
            vec![object],
            HashMap::new(),
            HashMap::new(),
        )
        .await;

        let result = aruna_mock_server
            .provider
            .get_metadata(&aruna_mock_server.dataset_ids)
            .await;

        assert!(matches!(
            result,
            Err(ArunaProviderError::MissingArunaMetaData)
        ));
    }

    #[tokio::test]
    async fn test_extract_meta_data_parse_error() {
        let mut object = json_meta_object(&vector_meta_data());

        let faulty_meta_data = b"{\"foo\": \"bar\"}".to_vec();
        let download_server = Server::run();
        let responder = status_code(200)
            .append_header("Content-Type", "application/json")
            .body(faulty_meta_data);
        let object_path = format!("/{}", object.filename);
        download_server.expect(
            Expectation::matching(httptest::matchers::request::path(object_path))
                .times(1)
                .respond_with(responder),
        );

        object.set_url(format!("http://{}", download_server.addr()).as_str());
        let aruna_mock_server = mock_server(
            Some(download_server),
            vec![object],
            HashMap::new(),
            HashMap::new(),
        )
        .await;

        let result = aruna_mock_server
            .provider
            .get_metadata(&aruna_mock_server.dataset_ids)
            .await;

        assert!(result.is_err());
    }

    #[tokio::test]
    async fn test_map_vector_dataset() {
        let mut download_objects = vec![json_meta_object(&vector_meta_data())];
        let aruna_mock_server = mock_server(
            Some(start_download_server_with(&mut download_objects)),
            download_objects,
            default_object_groups(),
            default_object_group_objects(),
        )
        .await;

        let layer_id = LayerId(COLLECTION_ID.to_string());
        let result = aruna_mock_server
            .provider
            .load_layer(&layer_id)
            .await
            .unwrap();

        assert_eq!(
            json!({
                "type": "Vector",
                "operator": {
                    "type": "OgrSource",
                    "params": {
                        "data": "_:86a7f7ce-1bab-4ce9-a32b-172c0f958ee0:COLLECTION_ID",
                        "attributeProjection": null,
                        "attributeFilters": null
                    }
                }
            }),
            serde_json::to_value(&result.workflow.operator).unwrap()
        );
    }

    #[tokio::test]
    async fn test_map_raster_dataset() {
        let mut download_objects = vec![json_meta_object(&raster_meta_data())];
        let aruna_mock_server = mock_server(
            Some(start_download_server_with(&mut download_objects)),
            download_objects,
            default_object_groups(),
            default_object_group_objects(),
        )
        .await;

        let layer_id = LayerId(COLLECTION_ID.to_string());
        let result = aruna_mock_server
            .provider
            .load_layer(&layer_id)
            .await
            .unwrap();

        assert_eq!(
            json!({
                "type": "Raster",
                "operator": {
                    "type": "GdalSource",
                    "params": {
                        "data": "_:86a7f7ce-1bab-4ce9-a32b-172c0f958ee0:COLLECTION_ID"
                    }
                }
            }),
            serde_json::to_value(&result.workflow.operator).unwrap()
        );
    }

    #[tokio::test]
    async fn test_vector_loading_template() {
        let mut download_objects = vec![json_meta_object(&vector_meta_data())];
        let aruna_mock_server = mock_server(
            Some(start_download_server_with(&mut download_objects)),
            download_objects,
            HashMap::new(),
            HashMap::new(),
        )
        .await;

        let md = aruna_mock_server
            .provider
            .get_metadata(&aruna_mock_server.dataset_ids)
            .await
            .unwrap();
        let vi = match md.data_type {
            super::metadata::DataType::SingleVectorFile(vi) => vi,
            super::metadata::DataType::SingleRasterFile(_) => panic!("Expected vector description"),
        };

        let rd = ArunaDataProvider::create_single_vector_file_result_descriptor(md.crs.into(), &vi);

        let template =
            ArunaDataProvider::vector_loading_template(&vi, &rd, CacheTtlSeconds::default());

        let url = template
            .new_link("test".to_string())
            .unwrap()
            .file_name
            .to_string_lossy()
            .to_string();

        assert_eq!("/vsicurl_streaming/test", url.as_str());
    }

    #[tokio::test]
    async fn test_raster_loading_template() {
        let mut download_objects = vec![json_meta_object(&raster_meta_data())];
        let aruna_mock_server = mock_server(
            Some(start_download_server_with(&mut download_objects)),
            download_objects,
            HashMap::new(),
            HashMap::new(),
        )
        .await;

        let md = aruna_mock_server
            .provider
            .get_metadata(&aruna_mock_server.dataset_ids)
            .await
            .unwrap();
        let ri = match md.data_type {
            super::metadata::DataType::SingleRasterFile(ri) => ri,
            super::metadata::DataType::SingleVectorFile(_) => panic!("Expected raster description"),
        };

        let template = ArunaDataProvider::raster_loading_template(&ri, CacheTtlSeconds::default());

        let url = template
            .new_link("test".to_string())
            .unwrap()
            .info
            .next()
            .unwrap()
            .unwrap()
            .params
            .unwrap()
            .file_path
            .to_string_lossy()
            .to_string();

        assert_eq!("/vsicurl_streaming/test", url.as_str());
    }

    #[tokio::test]
    async fn it_lists() {
        let aruna_mock_server = mock_server(None, vec![], HashMap::new(), HashMap::new()).await;
        let root = aruna_mock_server
            .provider
            .get_root_layer_collection_id()
            .await
            .unwrap();

        let opts = LayerCollectionListOptions {
            limit: 100,
            offset: 0,
        };

        let res = aruna_mock_server
            .provider
            .load_layer_collection(&root, opts)
            .await;

        assert!(res.is_ok());
        let res = res.unwrap();
        assert_eq!(1, res.items.len());
    }

    #[tokio::test]
    async fn it_loads_provenance() {
        let mut download_objects = vec![json_meta_object(&raster_meta_data())];
        let aruna_mock_server = mock_server(
            Some(start_download_server_with(&mut download_objects)),
            download_objects,
            default_object_groups(),
            default_object_group_objects(),
        )
        .await;

        let id = DataId::External(ExternalDataId {
            provider_id: DataProviderId::from_str(PROVIDER_ID).unwrap(),
            layer_id: LayerId(COLLECTION_ID.to_string()),
        });

        let res = aruna_mock_server.provider.provenance(&id).await;

        assert!(res.is_ok());

        let res = res.unwrap();

        assert!(res.provenance.is_some());
    }

    #[tokio::test]
    async fn it_loads_meta_data() {
        let mut download_objects = vec![json_meta_object(&vector_meta_data())];
        let server = start_download_server_with(&mut download_objects);

        let mut raster_object = raster_data_object().await;
        raster_object.set_url(format!("http://{}", server.addr()).as_str());
        download_objects.push(raster_object);

        let aruna_mock_server = mock_server(
            Some(server),
            download_objects,
            default_object_groups(),
            default_object_group_objects(),
        )
        .await;

        let id = DataId::External(ExternalDataId {
            provider_id: DataProviderId::from_str(PROVIDER_ID).unwrap(),
            layer_id: LayerId(COLLECTION_ID.to_string()),
        });

        let res: geoengine_operators::util::Result<
            Box<dyn MetaData<OgrSourceDataset, VectorResultDescriptor, VectorQueryRectangle>>,
        > = aruna_mock_server.provider.meta_data(&id).await;

        assert!(res.is_ok());
    }

    #[tokio::test]
    #[allow(clippy::too_many_lines)]
    async fn it_executes_loads() {
        let mut download_objects = vec![
            json_meta_object(&vector_meta_data()),
            raster_data_object().await,
        ];
        let aruna_mock_server = mock_server(
            Some(start_download_server_with(&mut download_objects)),
            download_objects,
            default_object_groups(),
            default_object_group_objects(),
        )
        .await;

        let id = DataId::External(ExternalDataId {
            provider_id: DataProviderId::from_str(PROVIDER_ID).unwrap(),
            layer_id: LayerId(COLLECTION_ID.to_string()),
        });
        let name = geoengine_datatypes::dataset::NamedData::with_system_provider(
            PROVIDER_ID.to_string(),
            COLLECTION_ID.to_string(),
        );

        let meta: Box<
            dyn MetaData<OgrSourceDataset, VectorResultDescriptor, VectorQueryRectangle>,
        > = aruna_mock_server
            .provider
            .meta_data(&id.clone())
            .await
            .unwrap();

        let mut context = MockExecutionContext::test_default();
        context.add_meta_data(id.clone(), name.clone(), meta);

        let src = OgrSource {
            params: OgrSourceParameters {
                data: name,
                attribute_projection: None,
                attribute_filters: None,
            },
        }
        .boxed();

        let initialized_op = src
            .initialize(WorkflowOperatorPath::initialize_root(), &context)
            .await
            .unwrap();

        let proc = initialized_op.query_processor().unwrap();
        let TypedVectorQueryProcessor::MultiPoint(proc) = proc else {
            panic!("Expected MultiPoint QueryProcessor");
        };

        let ctx = MockQueryContext::test_default();

<<<<<<< HEAD
        let qr = VectorQueryRectangle::with_bounds_and_resolution(
            BoundingBox2D::new((-180., -90.).into(), (180., 90.).into()).unwrap(),
            TimeInterval::default(),
            SpatialResolution::zero_point_one(),
        );
=======
        let qr = VectorQueryRectangle {
            spatial_bounds: BoundingBox2D::new((-180., -90.).into(), (180., 90.).into()).unwrap(),
            time_interval: TimeInterval::default(),
            spatial_resolution: SpatialResolution::zero_point_one(),
            attributes: ColumnSelection::all(),
        };
>>>>>>> 9ebde23d

        let result: Vec<MultiPointCollection> = proc
            .query(qr, &ctx)
            .await
            .unwrap()
            .map(Result::unwrap)
            .collect()
            .await;

        let element_count: usize = result.iter().map(MultiPointCollection::len).sum();
        assert_eq!(2, element_count);
    }
}<|MERGE_RESOLUTION|>--- conflicted
+++ resolved
@@ -22,8 +22,9 @@
 use geoengine_datatypes::dataset::{DataId, DataProviderId, LayerId};
 use geoengine_datatypes::primitives::CacheTtlSeconds;
 use geoengine_datatypes::primitives::{
-    FeatureDataType, Measurement, RasterQueryRectangle, SpatialResolution, VectorQueryRectangle,
+    FeatureDataType, Measurement, RasterQueryRectangle, VectorQueryRectangle,
 };
+use geoengine_datatypes::raster::{GeoTransform, GridBoundingBox2D};
 use geoengine_datatypes::spatial_reference::SpatialReferenceOption;
 use geoengine_operators::engine::{
     MetaData, MetaDataProvider, RasterBandDescriptor, RasterBandDescriptors, RasterOperator,
@@ -349,16 +350,16 @@
         Ok(RasterResultDescriptor {
             data_type: info.data_type,
             spatial_reference: crs,
-
             time: Some(info.time_interval),
-            bbox: Some(
-                info.geo_transform
-                    .spatial_partition(info.width, info.height),
-            ),
-            resolution: Some(SpatialResolution::try_from((
-                info.geo_transform.x_pixel_size,
-                info.geo_transform.y_pixel_size,
-            ))?),
+            geo_transform: GeoTransform::try_from(info.geo_transform)
+                .expect("GeoTransform should be valid"), // TODO: check if that can be false
+            pixel_bounds: GridBoundingBox2D::new_min_max(
+                0,
+                0,
+                info.width as isize,
+                info.height as isize,
+            )
+            .unwrap(),
             bands: RasterBandDescriptors::new(vec![RasterBandDescriptor::new(
                 "band".into(),
                 info.measurement
@@ -1820,20 +1821,12 @@
 
         let ctx = MockQueryContext::test_default();
 
-<<<<<<< HEAD
         let qr = VectorQueryRectangle::with_bounds_and_resolution(
             BoundingBox2D::new((-180., -90.).into(), (180., 90.).into()).unwrap(),
             TimeInterval::default(),
             SpatialResolution::zero_point_one(),
+            ColumnSelection::all(),
         );
-=======
-        let qr = VectorQueryRectangle {
-            spatial_bounds: BoundingBox2D::new((-180., -90.).into(), (180., 90.).into()).unwrap(),
-            time_interval: TimeInterval::default(),
-            spatial_resolution: SpatialResolution::zero_point_one(),
-            attributes: ColumnSelection::all(),
-        };
->>>>>>> 9ebde23d
 
         let result: Vec<MultiPointCollection> = proc
             .query(qr, &ctx)
