--- conflicted
+++ resolved
@@ -1787,44 +1787,21 @@
                 if meta_result.is_err() {
                     server.verify_and_clear();
                 }
-
                 meta_result.unwrap()
             };
 
-<<<<<<< HEAD
-        let loading_info_parts = meta
-            .loading_info(RasterQueryRectangle::new_with_grid_bounds(
-                GridBoundingBox2D::new([0, 0], [361, 720]).unwrap(),
-                TimeInterval::new_unchecked(1_692_144_000_000, 1_692_500_400_000),
-                BandSelection::first(),
-            ))
-            .await
-            .unwrap()
-            .info
-            .map(Result::unwrap)
-            .collect::<Vec<_>>();
-        assert_eq!(
-=======
             let loading_info_parts = meta
-                .loading_info(RasterQueryRectangle {
-                    spatial_bounds: SpatialPartition2D::new_unchecked(
-                        (0., 90.).into(),
-                        (360., -90.).into(),
-                    ),
-                    time_interval: TimeInterval::new_unchecked(
-                        1_692_144_000_000,
-                        1_692_500_400_000,
-                    ),
-                    spatial_resolution: SpatialResolution::new_unchecked(1., 1.),
-                    attributes: BandSelection::first(),
-                })
+                .loading_info(RasterQueryRectangle::new_with_grid_bounds(
+                    GridBoundingBox2D::new([0, 0], [361, 720]).unwrap(),
+                    TimeInterval::new_unchecked(1_692_144_000_000, 1_692_500_400_000),
+                    BandSelection::first(),
+                ))
                 .await
                 .unwrap()
                 .info
                 .map(Result::unwrap)
                 .collect::<Vec<_>>();
             assert_eq!(
->>>>>>> 1076a616
             loading_info_parts,
             vec![
                 GdalLoadingInfoTemporalSlice {
@@ -1890,29 +1867,6 @@
             ]
         );
 
-<<<<<<< HEAD
-        let result_descriptor = meta.result_descriptor().await.unwrap();
-        assert_eq!(
-            result_descriptor,
-            RasterResultDescriptor {
-                data_type: RasterDataType::U8,
-                spatial_reference: SpatialReference::epsg_4326().into(),
-                time: Some(TimeInterval::new_unchecked(
-                    1_692_144_000_000,
-                    1_692_500_400_000
-                )),
-                spatial_grid: SpatialGridDescriptor::source_from_parts(
-                    GeoTransform::new(
-                        (0., 90.).into(),
-                        0.499_305_555_555_555_6,
-                        -0.498_614_958_448_753_5
-                    ),
-                    GridBoundingBox2D::new_min_max(0, 360, 0, 719).unwrap(),
-                ),
-                bands: RasterBandDescriptors::new_single_band(),
-            }
-        );
-=======
             let result_descriptor = meta.result_descriptor().await.unwrap();
             assert_eq!(
                 result_descriptor,
@@ -1923,11 +1877,14 @@
                         1_692_144_000_000,
                         1_692_500_400_000
                     )),
-                    bbox: Some(SpatialPartition2D::new_unchecked(
-                        (0., 90.).into(),
-                        (359.500_000_000_000_06, -90.).into()
-                    )),
-                    resolution: None,
+                    spatial_grid: SpatialGridDescriptor::source_from_parts(
+                        GeoTransform::new(
+                            (0., 90.).into(),
+                            0.499_305_555_555_555_6,
+                            -0.498_614_958_448_753_5
+                        ),
+                        GridBoundingBox2D::new_min_max(0, 360, 0, 719).unwrap(),
+                    ),
                     bands: RasterBandDescriptors::new_single_band(),
                 }
             );
@@ -1947,6 +1904,5 @@
             let path_to_module = module_path!();
             eprintln!("Error in {path_to_module}::generate_gdal_metadata: {err:?}");
         }
->>>>>>> 1076a616
     }
 }