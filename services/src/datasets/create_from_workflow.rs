--- conflicted
+++ resolved
@@ -6,11 +6,8 @@
 use crate::datasets::upload::{UploadId, UploadRootPath};
 use crate::error;
 use crate::tasks::{Task, TaskId, TaskManager, TaskStatusInfo};
-<<<<<<< HEAD
+use crate::workflows::workflow::WorkflowId;
 use float_cmp::approx_eq;
-=======
-use crate::workflows::workflow::{Workflow, WorkflowId};
->>>>>>> 22fe2f6b
 use geoengine_datatypes::error::ErrorSource;
 use geoengine_datatypes::primitives::{BandSelection, TimeInterval};
 use geoengine_datatypes::raster::TilingSpecification;
@@ -129,12 +126,8 @@
 
 pub struct RasterDatasetFromWorkflowTask<C: SessionContext, R: InitializedRasterOperator> {
     pub source_name: String,
-<<<<<<< HEAD
     pub initialized_operator: R,
-=======
     pub workflow_id: WorkflowId,
-    pub workflow: Workflow,
->>>>>>> 22fe2f6b
     pub ctx: Arc<C>,
     pub info: RasterDatasetFromWorkflowParams,
     pub upload: UploadId,
@@ -155,22 +148,7 @@
             BandSelection,
         > = &self.info.query;
 
-<<<<<<< HEAD
-        let query_ctx = self.ctx.query_context()?;
-=======
-        let workflow_operator_path_root = WorkflowOperatorPath::initialize_root();
-
-        let initialized = operator
-            .initialize(workflow_operator_path_root, &execution_context)
-            .await?;
-
-        let result_descriptor = initialized.result_descriptor();
-
-        let processor = initialized.query_processor()?;
-
-        let query_rect = self.info.query;
         let query_ctx = self.ctx.query_context(self.workflow_id.0, Uuid::new_v4())?;
->>>>>>> 22fe2f6b
         let request_spatial_ref =
             Option::<SpatialReference>::from(result_descriptor.spatial_reference)
                 .ok_or(crate::error::Error::MissingSpatialReference)?;
@@ -267,12 +245,8 @@
     R: InitializedRasterOperator + 'static,
 >(
     source_name: String,
-<<<<<<< HEAD
     initialized_operator: R,
-=======
     workflow_id: WorkflowId,
-    workflow: Workflow,
->>>>>>> 22fe2f6b
     ctx: Arc<C>,
     info: RasterDatasetFromWorkflowParams,
     compression_num_threads: GdalCompressionNumThreads,
@@ -301,12 +275,8 @@
 
     let task = RasterDatasetFromWorkflowTask {
         source_name,
-<<<<<<< HEAD
         initialized_operator,
-=======
         workflow_id,
-        workflow,
->>>>>>> 22fe2f6b
         ctx: ctx.clone(),
         info,
         upload,
