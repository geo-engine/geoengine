<<<<<<< HEAD
use crate::api::model::datatypes::{DatasetName, RasterQueryRectangle};
use crate::api::model::responses::datasets::DatasetIdAndName;
use crate::api::model::services::AddDataset;
=======
use crate::api::model::datatypes::RasterQueryRectangle;
>>>>>>> 9ebde23d
use crate::contexts::SessionContext;
use crate::datasets::listing::DatasetProvider;
use crate::datasets::storage::{DatasetDefinition, DatasetStore, MetaDataDefinition};
use crate::datasets::upload::{UploadId, UploadRootPath};
use crate::datasets::AddDataset;
use crate::error;
use crate::tasks::{Task, TaskId, TaskManager, TaskStatusInfo};
use crate::workflows::workflow::Workflow;
use geoengine_datatypes::error::ErrorSource;
<<<<<<< HEAD
use geoengine_datatypes::primitives::{SpatialPartitioned, TimeInterval};
=======
use geoengine_datatypes::primitives::TimeInterval;
>>>>>>> 9ebde23d
use geoengine_datatypes::spatial_reference::SpatialReference;
use geoengine_datatypes::util::Identifier;
use geoengine_operators::call_on_generic_raster_processor_gdal_types;
use geoengine_operators::engine::{
    ExecutionContext, InitializedRasterOperator, RasterResultDescriptor, WorkflowOperatorPath,
};
use geoengine_operators::source::{
    GdalLoadingInfoTemporalSlice, GdalMetaDataList, GdalMetaDataStatic,
};
use geoengine_operators::util::raster_stream_to_geotiff::{
    raster_stream_to_geotiff, GdalCompressionNumThreads, GdalGeoTiffDatasetMetadata,
    GdalGeoTiffOptions,
};
use serde::{Deserialize, Serialize};
use snafu::{ensure, ResultExt};
use std::path::PathBuf;
use std::sync::Arc;
use tokio::fs;
use utoipa::ToSchema;

use super::{DatasetIdAndName, DatasetName};

/// parameter for the dataset from workflow handler (body)
#[derive(Clone, Debug, Deserialize, Serialize, ToSchema)]
#[schema(example = json!({"name": "foo", "displayName": "a new dataset", "description": null, "query": {"spatialBounds": {"upperLeftCoordinate": {"x": -10.0, "y": 80.0}, "lowerRightCoordinate": {"x": 50.0, "y": 20.0}}, "timeInterval": {"start": 1_388_534_400_000_i64, "end": 1_388_534_401_000_i64}, "spatialResolution": {"x": 0.1, "y": 0.1}}}))]
#[serde(rename_all = "camelCase")]
pub struct RasterDatasetFromWorkflow {
    pub name: Option<DatasetName>,
    pub display_name: String,
    pub description: Option<String>,
    pub query: RasterQueryRectangle,
    #[schema(default = default_as_cog)]
    #[serde(default = "default_as_cog")]
    pub as_cog: bool,
}

/// By default, we set [`RasterDatasetFromWorkflow::as_cog`] to true to produce cloud-optmized `GeoTiff`s.
#[inline]
const fn default_as_cog() -> bool {
    true
}

/// response of the dataset from workflow handler
#[derive(Clone, Debug, Deserialize, Serialize, ToSchema)]
pub struct RasterDatasetFromWorkflowResult {
    pub dataset: DatasetName,
    pub upload: UploadId,
}

impl TaskStatusInfo for RasterDatasetFromWorkflowResult {}

pub struct RasterDatasetFromWorkflowTask<C: SessionContext> {
    pub source_name: String,
    pub workflow: Workflow,
    pub ctx: Arc<C>,
    pub info: RasterDatasetFromWorkflow,
    pub upload: UploadId,
    pub file_path: PathBuf,
    pub compression_num_threads: GdalCompressionNumThreads,
}

impl<C: SessionContext> RasterDatasetFromWorkflowTask<C> {
    async fn process(&self) -> error::Result<RasterDatasetFromWorkflowResult> {
        let operator = self.workflow.operator.clone();

        let operator = operator.get_raster().context(crate::error::Operator)?;

        let execution_context = self.ctx.execution_context()?;

        let workflow_operator_path_root = WorkflowOperatorPath::initialize_root();

        let initialized = operator
            .initialize(workflow_operator_path_root, &execution_context)
            .await
            .context(crate::error::Operator)?;

        let result_descriptor = initialized.result_descriptor();

        let processor = initialized
            .query_processor()
            .context(crate::error::Operator)?;

        let api_query_rect = self.info.query;
        let query_rect = geoengine_datatypes::primitives::RasterQueryRectangle::with_partition_and_resolution_and_origin(
            api_query_rect.spatial_bounds.into(),
            api_query_rect.spatial_resolution.into(),
            execution_context.tiling_specification().origin_coordinate,
            api_query_rect.time_interval.into(),
        );

        let query_ctx = self.ctx.query_context()?;
        let request_spatial_ref =
            Option::<SpatialReference>::from(result_descriptor.spatial_reference)
                .ok_or(crate::error::Error::MissingSpatialReference)?;
        let tile_limit = None; // TODO: set a reasonable limit or make configurable?

        // build the geotiff
        let res =
            call_on_generic_raster_processor_gdal_types!(processor, p => raster_stream_to_geotiff(
            &self.file_path,
            p,
            query_rect.into(),
            query_ctx,
            GdalGeoTiffDatasetMetadata {
                no_data_value: Default::default(), // TODO: decide how to handle the no data here
                spatial_reference: request_spatial_ref,
            },
            GdalGeoTiffOptions {
                compression_num_threads: self.compression_num_threads,
                as_cog: self.info.as_cog,
                force_big_tiff: false,
            },
            tile_limit,
            Box::pin(futures::future::pending()), // datasets shall continue to be built in the background and not cancelled
            execution_context.tiling_specification(),
        ).await)?
            .map_err(crate::error::Error::from)?;

        // create the dataset
        let dataset = create_dataset(
            self.info.clone(),
            res,
            result_descriptor,
            query_rect,
            self.ctx.as_ref(),
        )
        .await?;

        Ok(RasterDatasetFromWorkflowResult {
            dataset: dataset.name,
            upload: self.upload,
        })
    }
}

#[async_trait::async_trait]
impl<C: SessionContext> Task<C::TaskContext> for RasterDatasetFromWorkflowTask<C> {
    async fn run(
        &self,
        _ctx: C::TaskContext,
    ) -> error::Result<Box<dyn crate::tasks::TaskStatusInfo>, Box<dyn ErrorSource>> {
        let response = self.process().await;

        response
            .map(TaskStatusInfo::boxed)
            .map_err(ErrorSource::boxed)
    }

    async fn cleanup_on_error(
        &self,
        _ctx: C::TaskContext,
    ) -> error::Result<(), Box<dyn ErrorSource>> {
        fs::remove_dir_all(&self.file_path)
            .await
            .context(crate::error::Io)
            .map_err(ErrorSource::boxed)?;

        //TODO: Dataset might already be in the database, if task was already close to finishing.

        Ok(())
    }

    fn task_type(&self) -> &'static str {
        "create-dataset"
    }

    fn task_unique_id(&self) -> Option<String> {
        Some(self.upload.to_string())
    }

    fn task_description(&self) -> String {
        format!(
            "Creating dataset {} from {}",
            self.info.display_name, self.source_name
        )
    }
}

pub async fn schedule_raster_dataset_from_workflow_task<C: SessionContext>(
    source_name: String,
    workflow: Workflow,
    ctx: Arc<C>,
    info: RasterDatasetFromWorkflow,
    compression_num_threads: GdalCompressionNumThreads,
) -> error::Result<TaskId> {
    if let Some(dataset_name) = &info.name {
        let db = ctx.db();

        // try to resolve the dataset name to an id
        let potential_id_result = db.resolve_dataset_name_to_id(dataset_name).await?;

        // handle the case where the dataset name is already taken
        if let Some(dataset_id) = potential_id_result {
            return Err(error::Error::DatasetNameAlreadyExists {
                dataset_name: dataset_name.to_string(),
                dataset_id: dataset_id.into(),
            });
        }
    }

    let upload = UploadId::new();
    let upload_path = upload.root_path()?;
    fs::create_dir_all(&upload_path)
        .await
        .context(crate::error::Io)?;
    let file_path = upload_path.clone();

    let task = RasterDatasetFromWorkflowTask {
        source_name,
        workflow,
        ctx: ctx.clone(),
        info,
        upload,
        file_path,
        compression_num_threads,
    }
    .boxed();

    let task_id = ctx.tasks().schedule_task(task, None).await?;

    Ok(task_id)
}

async fn create_dataset<C: SessionContext>(
    info: RasterDatasetFromWorkflow,
    mut slice_info: Vec<GdalLoadingInfoTemporalSlice>,
    origin_result_descriptor: &RasterResultDescriptor,
    query_rectangle: geoengine_datatypes::primitives::RasterQueryRectangle,
    ctx: &C,
) -> error::Result<DatasetIdAndName> {
    ensure!(!slice_info.is_empty(), error::EmptyDatasetCannotBeImported);

    let first_start = slice_info
        .first()
        .expect("slice_info should have at least one element")
        .time
        .start();
    let last_end = slice_info
        .last()
        .expect("slice_info should have at least one element")
        .time
        .end();
    let result_time_interval = TimeInterval::new(first_start, last_end)?;

    let result_descriptor = RasterResultDescriptor {
        data_type: origin_result_descriptor.data_type,
        spatial_reference: origin_result_descriptor.spatial_reference,
        time: Some(result_time_interval),
<<<<<<< HEAD
        bbox: Some(query_rectangle.spatial_query().spatial_partition()),
        resolution: Some(query_rectangle.spatial_query().spatial_resolution()),
=======
        bbox: Some(query_rectangle.spatial_bounds.into()),
        resolution: Some(query_rectangle.spatial_resolution.into()),
        bands: origin_result_descriptor.bands.clone(),
>>>>>>> 9ebde23d
    };
    //TODO: Recognize MetaDataDefinition::GdalMetaDataRegular
    let meta_data = if slice_info.len() == 1 {
        let loading_info_slice = slice_info.pop().expect("slice_info has len one");
        let time = Some(loading_info_slice.time);
        let params = loading_info_slice
            .params
            .expect("datasets with exactly one timestep should have data");
        let cache_ttl = loading_info_slice.cache_ttl;
        MetaDataDefinition::GdalStatic(GdalMetaDataStatic {
            time,
            params,
            result_descriptor,
            cache_ttl,
        })
    } else {
        MetaDataDefinition::GdalMetaDataList(GdalMetaDataList {
            result_descriptor,
            params: slice_info,
        })
    };

    let dataset_definition = DatasetDefinition {
        properties: AddDataset {
            name: info.name,
            display_name: info.display_name,
            description: info.description.unwrap_or_default(),
            source_operator: "GdalSource".to_owned(),
            symbology: None,  // TODO add symbology?
            provenance: None, // TODO add provenance that references the workflow
            tags: Some(vec!["workflow".to_owned()]),
        },
        meta_data,
    };

    let db = ctx.db();
    let meta = db.wrap_meta_data(dataset_definition.meta_data);
    let result = db.add_dataset(dataset_definition.properties, meta).await?;

    Ok(result)
}<|MERGE_RESOLUTION|>--- conflicted
+++ resolved
@@ -1,24 +1,16 @@
-<<<<<<< HEAD
-use crate::api::model::datatypes::{DatasetName, RasterQueryRectangle};
-use crate::api::model::responses::datasets::DatasetIdAndName;
+use crate::api::model::datatypes::RasterQueryRectangle;
 use crate::api::model::services::AddDataset;
-=======
-use crate::api::model::datatypes::RasterQueryRectangle;
->>>>>>> 9ebde23d
 use crate::contexts::SessionContext;
 use crate::datasets::listing::DatasetProvider;
 use crate::datasets::storage::{DatasetDefinition, DatasetStore, MetaDataDefinition};
 use crate::datasets::upload::{UploadId, UploadRootPath};
-use crate::datasets::AddDataset;
 use crate::error;
 use crate::tasks::{Task, TaskId, TaskManager, TaskStatusInfo};
 use crate::workflows::workflow::Workflow;
+use float_cmp::approx_eq;
 use geoengine_datatypes::error::ErrorSource;
-<<<<<<< HEAD
-use geoengine_datatypes::primitives::{SpatialPartitioned, TimeInterval};
-=======
-use geoengine_datatypes::primitives::TimeInterval;
->>>>>>> 9ebde23d
+use geoengine_datatypes::primitives::{BandSelection, TimeInterval};
+use geoengine_datatypes::raster::{GridBoundingBox2D, GridIntersection};
 use geoengine_datatypes::spatial_reference::SpatialReference;
 use geoengine_datatypes::util::Identifier;
 use geoengine_operators::call_on_generic_raster_processor_gdal_types;
@@ -55,6 +47,58 @@
     pub as_cog: bool,
 }
 
+pub struct RasterDatasetFromWorkflowParams {
+    pub name: Option<DatasetName>,
+    pub display_name: String,
+    pub description: Option<String>,
+    pub query: geoengine_datatypes::primitives::RasterQueryRectangle,
+    pub as_cog: bool,
+}
+
+impl RasterDatasetFromWorkflowParams {
+    pub fn from_request_and_result_descriptor(
+        request: RasterDatasetFromWorkflow,
+        result_descriptor: &RasterResultDescriptor,
+    ) -> error::Result<Self> {
+        let query = request.query;
+
+        // FIXME: handle resolutions
+        ensure!(
+            approx_eq!(
+                f64,
+                result_descriptor.geo_transform.x_pixel_size(),
+                query.spatial_resolution.x
+            ) && approx_eq!(
+                f64,
+                result_descriptor.geo_transform.y_pixel_size(),
+                query.spatial_resolution.y
+            ),
+            error::ResolutionMissmatch,
+        );
+
+        let grid_bounds = result_descriptor
+            .geo_transform
+            .spatial_to_grid_bounds(&query.spatial_bounds.into()); // TODO: somehow clean up api and inner structs
+
+        let raster_query = geoengine_datatypes::primitives::RasterQueryRectangle {
+            spatial_query: geoengine_datatypes::primitives::SpatialGridQueryRectangle {
+                grid_bounds,
+                geo_transform: result_descriptor.geo_transform,
+            },
+            time_interval: query.time_interval.into(),
+            attributes: BandSelection::first_n(result_descriptor.bands.len() as u32 + 1), // FIXME: what to do here?
+        };
+
+        Ok(Self {
+            name: request.name,
+            display_name: request.display_name,
+            description: request.description,
+            query: raster_query,
+            as_cog: request.as_cog,
+        })
+    }
+}
+
 /// By default, we set [`RasterDatasetFromWorkflow::as_cog`] to true to produce cloud-optmized `GeoTiff`s.
 #[inline]
 const fn default_as_cog() -> bool {
@@ -74,7 +118,7 @@
     pub source_name: String,
     pub workflow: Workflow,
     pub ctx: Arc<C>,
-    pub info: RasterDatasetFromWorkflow,
+    pub info: RasterDatasetFromWorkflowParams,
     pub upload: UploadId,
     pub file_path: PathBuf,
     pub compression_num_threads: GdalCompressionNumThreads,
@@ -101,13 +145,10 @@
             .query_processor()
             .context(crate::error::Operator)?;
 
-        let api_query_rect = self.info.query;
-        let query_rect = geoengine_datatypes::primitives::RasterQueryRectangle::with_partition_and_resolution_and_origin(
-            api_query_rect.spatial_bounds.into(),
-            api_query_rect.spatial_resolution.into(),
-            execution_context.tiling_specification().origin_coordinate,
-            api_query_rect.time_interval.into(),
-        );
+        let query_rect: &geoengine_datatypes::primitives::QueryRectangle<
+            geoengine_datatypes::primitives::SpatialGridQueryRectangle,
+            BandSelection,
+        > = &self.info.query;
 
         let query_ctx = self.ctx.query_context()?;
         let request_spatial_ref =
@@ -120,7 +161,7 @@
             call_on_generic_raster_processor_gdal_types!(processor, p => raster_stream_to_geotiff(
             &self.file_path,
             p,
-            query_rect.into(),
+            query_rect.clone().into(), // FIXME: unnecessary clone
             query_ctx,
             GdalGeoTiffDatasetMetadata {
                 no_data_value: Default::default(), // TODO: decide how to handle the no data here
@@ -139,7 +180,7 @@
 
         // create the dataset
         let dataset = create_dataset(
-            self.info.clone(),
+            &self.info,
             res,
             result_descriptor,
             query_rect,
@@ -201,7 +242,7 @@
     source_name: String,
     workflow: Workflow,
     ctx: Arc<C>,
-    info: RasterDatasetFromWorkflow,
+    info: RasterDatasetFromWorkflowParams,
     compression_num_threads: GdalCompressionNumThreads,
 ) -> error::Result<TaskId> {
     if let Some(dataset_name) = &info.name {
@@ -243,10 +284,10 @@
 }
 
 async fn create_dataset<C: SessionContext>(
-    info: RasterDatasetFromWorkflow,
+    info: &RasterDatasetFromWorkflowParams,
     mut slice_info: Vec<GdalLoadingInfoTemporalSlice>,
     origin_result_descriptor: &RasterResultDescriptor,
-    query_rectangle: geoengine_datatypes::primitives::RasterQueryRectangle,
+    query_rectangle: &geoengine_datatypes::primitives::RasterQueryRectangle,
     ctx: &C,
 ) -> error::Result<DatasetIdAndName> {
     ensure!(!slice_info.is_empty(), error::EmptyDatasetCannotBeImported);
@@ -267,14 +308,14 @@
         data_type: origin_result_descriptor.data_type,
         spatial_reference: origin_result_descriptor.spatial_reference,
         time: Some(result_time_interval),
-<<<<<<< HEAD
-        bbox: Some(query_rectangle.spatial_query().spatial_partition()),
-        resolution: Some(query_rectangle.spatial_query().spatial_resolution()),
-=======
-        bbox: Some(query_rectangle.spatial_bounds.into()),
-        resolution: Some(query_rectangle.spatial_resolution.into()),
+        geo_transform: origin_result_descriptor.geo_transform,
+        pixel_bounds: origin_result_descriptor
+            .pixel_bounds
+            .intersection(&query_rectangle.spatial_query.grid_bounds)
+            .unwrap_or(
+                GridBoundingBox2D::new_min_max(0, 0, 1, 1).expect("is a valid static value"),
+            ), // FIXME: to something if intersection is empty
         bands: origin_result_descriptor.bands.clone(),
->>>>>>> 9ebde23d
     };
     //TODO: Recognize MetaDataDefinition::GdalMetaDataRegular
     let meta_data = if slice_info.len() == 1 {
@@ -299,14 +340,15 @@
 
     let dataset_definition = DatasetDefinition {
         properties: AddDataset {
-            name: info.name,
-            display_name: info.display_name,
-            description: info.description.unwrap_or_default(),
+            name: info.name.clone(),
+            display_name: info.display_name.clone(),
+            description: info.description.clone().unwrap_or_default(),
             source_operator: "GdalSource".to_owned(),
             symbology: None,  // TODO add symbology?
             provenance: None, // TODO add provenance that references the workflow
             tags: Some(vec!["workflow".to_owned()]),
-        },
+        }
+        .into(),
         meta_data,
     };
 
