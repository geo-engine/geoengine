use crate::api::model::datatypes::{DatasetId, RasterQueryRectangle};
use crate::api::model::services::AddDataset;
use crate::contexts::SessionContext;
use crate::datasets::storage::{DatasetDefinition, DatasetStore, MetaDataDefinition};
use crate::datasets::upload::{UploadId, UploadRootPath};
use crate::error;
use crate::tasks::{Task, TaskId, TaskManager, TaskStatusInfo};
use crate::workflows::workflow::Workflow;
use geoengine_datatypes::error::ErrorSource;
use geoengine_datatypes::primitives::{SpatialPartitioned, SpatialQuery, TimeInterval};
use geoengine_datatypes::spatial_reference::SpatialReference;
use geoengine_datatypes::util::Identifier;
use geoengine_operators::call_on_generic_raster_processor_gdal_types;
use geoengine_operators::engine::{
    ExecutionContext, InitializedRasterOperator, RasterResultDescriptor, WorkflowOperatorPath,
};
use geoengine_operators::source::{
    GdalLoadingInfoTemporalSlice, GdalMetaDataList, GdalMetaDataStatic,
};
use geoengine_operators::util::raster_stream_to_geotiff::{
    raster_stream_to_geotiff, GdalCompressionNumThreads, GdalGeoTiffDatasetMetadata,
    GdalGeoTiffOptions,
};
use serde::{Deserialize, Serialize};
use snafu::{ensure, ResultExt};
use std::path::PathBuf;
use std::sync::Arc;
use tokio::fs;
use utoipa::ToSchema;

/// parameter for the dataset from workflow handler (body)
#[derive(Clone, Debug, Deserialize, Serialize, ToSchema)]
#[schema(example = json!({"name": "foo", "description": null, "query": {"spatialBounds": {"upperLeftCoordinate": {"x": -10.0, "y": 80.0}, "lowerRightCoordinate": {"x": 50.0, "y": 20.0}}, "timeInterval": {"start": 1_388_534_400_000_i64, "end": 1_388_534_401_000_i64}, "spatialResolution": {"x": 0.1, "y": 0.1}}}))]
pub struct RasterDatasetFromWorkflow {
    pub name: String,
    pub description: Option<String>,
    pub query: RasterQueryRectangle,
    #[schema(default = default_as_cog)]
    #[serde(default = "default_as_cog")]
    pub as_cog: bool,
}

/// By default, we set [`RasterDatasetFromWorkflow::as_cog`] to true to produce cloud-optmized `GeoTiff`s.
#[inline]
const fn default_as_cog() -> bool {
    true
}

/// response of the dataset from workflow handler
#[derive(Clone, Debug, Deserialize, Serialize, ToSchema)]
pub struct RasterDatasetFromWorkflowResult {
    pub dataset: DatasetId,
    pub upload: UploadId,
}

impl TaskStatusInfo for RasterDatasetFromWorkflowResult {}

pub struct RasterDatasetFromWorkflowTask<C: SessionContext> {
    pub workflow: Workflow,
    pub ctx: Arc<C>,
    pub info: RasterDatasetFromWorkflow,
    pub upload: UploadId,
    pub file_path: PathBuf,
    pub compression_num_threads: GdalCompressionNumThreads,
}

impl<C: SessionContext> RasterDatasetFromWorkflowTask<C> {
    async fn process(&self) -> error::Result<RasterDatasetFromWorkflowResult> {
        let operator = self.workflow.operator.clone();

        let operator = operator.get_raster().context(crate::error::Operator)?;

        let execution_context = self.ctx.execution_context()?;

        let workflow_operator_path_root = WorkflowOperatorPath::initialize_root();

        let initialized = operator
            .initialize(workflow_operator_path_root, &execution_context)
            .await
            .context(crate::error::Operator)?;

        let result_descriptor = initialized.result_descriptor();

        let processor = initialized
            .query_processor()
            .context(crate::error::Operator)?;

<<<<<<< HEAD
        let api_query_rect = self.info.query;
        let query_rect = geoengine_datatypes::primitives::RasterQueryRectangle::with_partition_and_resolution_and_origin(
            api_query_rect.spatial_bounds.into(),
            api_query_rect.spatial_resolution.into(),
            execution_context.tiling_specification().origin_coordinate,
            api_query_rect.time_interval.into(),
        );

        let query_ctx = self.ctx.query_context(self.session.clone())?;
=======
        let query_rect = self.info.query;
        let query_ctx = self.ctx.query_context()?;
>>>>>>> c02380b4
        let request_spatial_ref =
            Option::<SpatialReference>::from(result_descriptor.spatial_reference)
                .ok_or(crate::error::Error::MissingSpatialReference)?;
        let tile_limit = None; // TODO: set a reasonable limit or make configurable?

        // build the geotiff
        let res =
            call_on_generic_raster_processor_gdal_types!(processor, p => raster_stream_to_geotiff(
            &self.file_path,
            p,
            query_rect,
            query_ctx,
            GdalGeoTiffDatasetMetadata {
                no_data_value: Default::default(), // TODO: decide how to handle the no data here
                spatial_reference: request_spatial_ref,
            },
            GdalGeoTiffOptions {
                compression_num_threads: self.compression_num_threads,
                as_cog: self.info.as_cog,
                force_big_tiff: false,
            },
            tile_limit,
            Box::pin(futures::future::pending()), // datasets shall continue to be built in the background and not cancelled
            execution_context.tiling_specification(),
        ).await)?
            .map_err(crate::error::Error::from)?;

        // create the dataset
        let dataset = create_dataset(
            self.info.clone(),
            res,
            result_descriptor,
            query_rect,
            self.ctx.as_ref(),
        )
        .await?;

        Ok(RasterDatasetFromWorkflowResult {
            dataset,
            upload: self.upload,
        })
    }
}

#[async_trait::async_trait]
impl<C: SessionContext> Task<C::TaskContext> for RasterDatasetFromWorkflowTask<C> {
    async fn run(
        &self,
        _ctx: C::TaskContext,
    ) -> error::Result<Box<dyn crate::tasks::TaskStatusInfo>, Box<dyn ErrorSource>> {
        let response = self.process().await;

        response
            .map(TaskStatusInfo::boxed)
            .map_err(ErrorSource::boxed)
    }

    async fn cleanup_on_error(
        &self,
        _ctx: C::TaskContext,
    ) -> error::Result<(), Box<dyn ErrorSource>> {
        fs::remove_dir_all(&self.file_path)
            .await
            .context(crate::error::Io)
            .map_err(ErrorSource::boxed)?;

        //TODO: Dataset might already be in the database, if task was already close to finishing.

        Ok(())
    }

    fn task_type(&self) -> &'static str {
        "create-dataset"
    }

    fn task_unique_id(&self) -> Option<String> {
        Some(self.upload.to_string())
    }
}

pub async fn schedule_raster_dataset_from_workflow_task<C: SessionContext>(
    workflow: Workflow,
    ctx: Arc<C>,
    info: RasterDatasetFromWorkflow,
    compression_num_threads: GdalCompressionNumThreads,
) -> error::Result<TaskId> {
    let upload = UploadId::new();
    let upload_path = upload.root_path()?;
    fs::create_dir_all(&upload_path)
        .await
        .context(crate::error::Io)?;
    let file_path = upload_path.clone();

    let task = RasterDatasetFromWorkflowTask {
        workflow,
        ctx: ctx.clone(),
        info,
        upload,
        file_path,
        compression_num_threads,
    }
    .boxed();

    let task_id = ctx.tasks().schedule_task(task, None).await?;

    Ok(task_id)
}

async fn create_dataset<C: SessionContext>(
    info: RasterDatasetFromWorkflow,
    mut slice_info: Vec<GdalLoadingInfoTemporalSlice>,
    origin_result_descriptor: &RasterResultDescriptor,
    query_rectangle: geoengine_datatypes::primitives::RasterQueryRectangle,
    ctx: &C,
) -> error::Result<DatasetId> {
    ensure!(!slice_info.is_empty(), error::EmptyDatasetCannotBeImported);

    let dataset_id = DatasetId::new();
    let first_start = slice_info
        .first()
        .expect("slice_info should have at least one element")
        .time
        .start();
    let last_end = slice_info
        .last()
        .expect("slice_info should have at least one element")
        .time
        .end();
    let result_time_interval = TimeInterval::new(first_start, last_end)?;

    let result_descriptor = RasterResultDescriptor {
        data_type: origin_result_descriptor.data_type,
        spatial_reference: origin_result_descriptor.spatial_reference,
        measurement: origin_result_descriptor.measurement.clone(),
        time: Some(result_time_interval),
        bbox: Some(query_rectangle.spatial_query().spatial_partition()),
        resolution: Some(query_rectangle.spatial_query().spatial_resolution()),
    };
    //TODO: Recognize MetaDataDefinition::GdalMetaDataRegular
    let meta_data = if slice_info.len() == 1 {
        let loading_info_slice = slice_info.pop().expect("slice_info has len one");
        let time = Some(loading_info_slice.time);
        let params = loading_info_slice
            .params
            .expect("datasets with exactly one timestep should have data");
        MetaDataDefinition::GdalStatic(GdalMetaDataStatic {
            time,
            params,
            result_descriptor,
        })
    } else {
        MetaDataDefinition::GdalMetaDataList(GdalMetaDataList {
            result_descriptor,
            params: slice_info,
        })
    };

    let dataset_definition = DatasetDefinition {
        properties: AddDataset {
            id: Some(dataset_id),
            name: info.name,
            description: info.description.unwrap_or_default(),
            source_operator: "GdalSource".to_owned(),
            symbology: None,  // TODO add symbology?
            provenance: None, // TODO add provenance that references the workflow
        },
        meta_data,
    };

    let db = ctx.db();
    let meta = db.wrap_meta_data(dataset_definition.meta_data);
    let dataset = db.add_dataset(dataset_definition.properties, meta).await?;

    Ok(dataset)
}<|MERGE_RESOLUTION|>--- conflicted
+++ resolved
@@ -85,7 +85,6 @@
             .query_processor()
             .context(crate::error::Operator)?;
 
-<<<<<<< HEAD
         let api_query_rect = self.info.query;
         let query_rect = geoengine_datatypes::primitives::RasterQueryRectangle::with_partition_and_resolution_and_origin(
             api_query_rect.spatial_bounds.into(),
@@ -94,11 +93,7 @@
             api_query_rect.time_interval.into(),
         );
 
-        let query_ctx = self.ctx.query_context(self.session.clone())?;
-=======
-        let query_rect = self.info.query;
         let query_ctx = self.ctx.query_context()?;
->>>>>>> c02380b4
         let request_spatial_ref =
             Option::<SpatialReference>::from(result_descriptor.spatial_reference)
                 .ok_or(crate::error::Error::MissingSpatialReference)?;
