--- conflicted
+++ resolved
@@ -19,14 +19,10 @@
 use serde::{Deserialize, Serialize};
 use snafu::ResultExt;
 use std::fmt::Debug;
-<<<<<<< HEAD
 use std::str::FromStr;
 use strum_macros;
 use strum_macros::{Display, EnumString};
-use utoipa::{IntoParams, ToSchema};
-=======
 use utoipa::ToSchema;
->>>>>>> a0f6f20d
 use uuid::Uuid;
 use validator::{Validate, ValidationError};
 
@@ -128,7 +124,6 @@
     Ok(())
 }
 
-<<<<<<< HEAD
 pub fn check_reserved_tags(tags: &Option<Vec<String>>) {
     if let Some(tags) = tags {
         for tag in tags {
@@ -143,10 +138,7 @@
     }
 }
 
-#[derive(Deserialize, Serialize, Debug, Clone, IntoParams)]
-=======
 #[derive(Deserialize, Serialize, Debug, Clone, ToSchema)]
->>>>>>> a0f6f20d
 #[serde(rename_all = "camelCase")]
 pub struct SuggestMetaData {
     pub data_path: DataPath,
