[workspace]
members = ["datatypes", "expression", "macros", "operators", "services"]
exclude = [
    "expression/deps-workspace", # Buggy, cf. https://github.com/rust-lang/cargo/issues/6745
    ".scripts",
]
# Edition 2021 defaults to resolver 2, but virtual workspaces default to resolver 1, so we need to set it explicitly.
resolver = "2"

[workspace.package]
version = "0.8.0"
authors = [
    "Christian Beilschmidt <beilschmidt@mathematik.uni-marburg.de>",
    "Johannes Drönner <droenner@mathematik.uni-marburg.de>",
    "Michael Mattig <mattig@mathematik.uni-marburg.de>",
]
edition = "2024"
publish = false
license-file = "LICENSE"
documentation = "https://docs.geoengine.io"
repository = "https://github.com/geo-engine/geoengine"

# Rust does not inline across crates if link-time optimization (LTO) is off, which it is by default.
# TODO: Maybe https://rust-lang.github.io/rust-clippy/stable/index.html#missing_inline_in_public_items is more suitable
[profile.release]
lto = true

[profile.ci]
inherits = "test"
strip = "debuginfo"

[workspace.lints.clippy]
# configure default clippy lints
complexity = { level = "warn", priority = 0 }
style = { level = "warn", priority = 0 }
perf = { level = "warn", priority = 0 }
pedantic = { level = "warn", priority = 0 }
correctness = "deny"

# disable some pedantic lints
result_large_err = { level = "allow", priority = 1 }          # TODO: investigate this
cast_possible_truncation = { level = "allow", priority = 1 }
cast_possible_wrap = { level = "allow", priority = 1 }
cast_precision_loss = { level = "allow", priority = 1 }
cast_sign_loss = { level = "allow", priority = 1 }
default_trait_access = { level = "allow", priority = 1 }
missing_errors_doc = { level = "allow", priority = 1 }
module_name_repetitions = { level = "allow", priority = 1 }
must_use_candidate = { level = "allow", priority = 1 }
non_ascii_literal = { level = "allow", priority = 1 }
option_if_let_else = { level = "allow", priority = 1 }
similar_names = { level = "allow", priority = 1 }
single_match_else = { level = "allow", priority = 1 }
type_repetition_in_bounds = { level = "allow", priority = 1 }
wildcard_imports = { level = "allow", priority = 1 }

# enable some restriction lints
dbg_macro = { level = "warn", priority = 1 }
print_stderr = { level = "warn", priority = 1 }
print_stdout = { level = "warn", priority = 1 }
unimplemented = { level = "warn", priority = 1 }
unwrap_used = { level = "warn", priority = 1 }

[workspace.dependencies]
actix = { version = "0.13", default-features = false }
actix-files = "0.6"
actix-http = { version = "3.11", features = ["ws"] }
actix-multipart = "0.7"
actix-rt = "2.9"
actix-web = "4.11"
<<<<<<< HEAD
=======
actix-web-actors = "4.3"
>>>>>>> 116e0526
actix-web-httpauth = "0.8"
actix-ws = "0.3"
aes-gcm = "0.10.3"
anyhow = "1.0"
approx = "0.5"
arrow = { version = "55.2", features = ["ipc_compression"] }
arrow-array = "55.2"
arrow-ord = "55.2"
arrow-schema = { version = "55.2", features = ["serde"] }
aruna-rust-api = "2.0.0-beta.12"
assert_cmd = "2.0"
async-stream = "0.3"
async-trait = "0.1"
base64 = "0.22"
bb8-postgres = { version = "0.9", features = [
    "with-uuid-1",
    "with-chrono-0_4",
    "with-serde_json-1",
] }
bytes = "1.10" # for postgres-types impls
chrono = { version = "0.4", features = ["serde"] }
clap = { version = "4.5", features = ["derive"] }
clap_derive = "4.5"
config = "0.15"
convert_case = "0.8"
criterion = "0.6"
csv = "1.3"
erased-serde = "0.4"
fallible-iterator = "0.2" # only for postgres-protocol
flexi_logger = { version = "0.31", features = ["trc"] }
float-cmp = "0.10"
futures = "0.3"
futures-util = "0.3"
gdal = "0.18"
gdal-sys = "0.11"
# when changing geo version also adapt the Cargo.toml in the expression "deps-workspace"!
geo = "0.30.0"
geo-rand = { git = "https://github.com/lelongg/geo-rand.git", branch = "dependabot/cargo/geo-0.30.0"} # TODO: revert back to "0.5" when it is released
geo-types = "0.7.16"                                                       # important for compatibility when linking expressions
geojson = { version = "0.24", features = ["geo-types"] }
httptest = "0.16"
image = "0.25"
itertools = "0.14"
libloading = "0.8"
<<<<<<< HEAD
log = "0.4"
lru = "0.15"
=======
lru = "0.16"
>>>>>>> 116e0526
lz4_flex = "0.11"
mime = "0.3"
ndarray = { version = "0.16", features = ["approx"] }                      # has to match with `ort`
num = "0.4"
num-traits = "0.2"
oauth2 = "5.0"
openidconnect = "4.0"
ordered-float = { version = "5.0", features = ["serde"] }
# `opentelemetry` version has to be compatible with `tracing-opentelemetry` & `opentelemetry-*`
opentelemetry = { version = "0.30", default-features = false, features = [
    "trace",
] }
opentelemetry_sdk = { version = "0.30", features = ["rt-tokio"] }
opentelemetry-otlp = { version = "0.30", features = ["grpc-tonic"] }
ort = { version = "2.0.0-rc.10", features = ["ndarray"] }
ouroboros = "0.18"
paste = "1.0"
pbkdf2 = "0.12.2"
pest = "2.8"
pest_derive = "2.8"
pin-project = "1.1"
postgres-protocol = "0.6"
postgres-types = { version = "0.2", features = [
    "array-impls",
    "derive",
    "with-chrono-0_4",
    "with-uuid-1",
] }
pretty_assertions = "1.4"
prettyplease = "0.2"
proc-macro2 = "1.0"
proj = "0.28" # needs to stay fixed to use fixed proj version
proj-sys = "0.25" # needs to stay fixed to use fixed proj version
prost = "0.12" # must be compatible with `aruna-rust-api`
pwhash = "1.0"
quote = "1.0"
rand = "0.9"
rayon = "1.8"
reqwest = { version = "0.12", features = [
    "json",
    "multipart",
    "stream",
] } # has to match with `oauth`
rustc-hash = { version = "2.1", default-features = false }
serde = { version = "1.0", features = ["derive", "rc"] }
serde_json = "1.0"
serde_urlencoded = "0.7"
serde_with = "3.14"
serial_test = "3.0"
sha2 = "0.10"
snafu = "0.8"
stac = "0.12"
stream-cancel = "0.8"
strum = { version = "0.27", features = ["derive"] }
strum_macros = "0.27"
syn = { version = "2.0", features = ["full", "extra-traits"] }
tempfile = "3.18"
time = "0.3"
tokio = { version = "1.46", features = [
    "fs",
    "macros",
    "signal",
    "sync",
    "rt-multi-thread",
    "time",
] }
tokio-postgres = "0.7"
toml = { version = "0.9", features = ["parse"] }
tonic = { version = "0.11", features = [
    "tls",
    "tls-roots",
] } # must be compatible with `aruna-rust-api`
tracing = {version="0.1", features = ["release_max_level_debug"]}
tracing-actix-web = "0.7"
tracing-opentelemetry = "0.31" # As of 0.26, tracing-opentelemetry is one version ahead of the opentelemetry crates
tracing-subscriber = { version = "0.3", features = [
    "local-time",
    "ansi",
    "tracing-log",
] }
tracing-appender = "0.2.3"
typetag = "0.2"
url = { version = "2.5", features = ["serde"] }
utoipa = { version = "5.4", features = [
    "actix_extras",
    "chrono",
    "debug",
    "url",
    "uuid",
] }
utoipa-swagger-ui = { version = "9", features = ["actix-web"] }
uuid = { version = "1.17", features = [
    "serde",
    "v4",
    "v5",
] } # must be compatible with `bb8-postgres`
validator = { version = "0.20", features = ["derive"] }
vergen = "9.0"
vergen-gitcl = "1.0"
walkdir = "2.4"
wkt = "0.14"
xml-rs = "0.8"
zip = "4.2"<|MERGE_RESOLUTION|>--- conflicted
+++ resolved
@@ -68,10 +68,6 @@
 actix-multipart = "0.7"
 actix-rt = "2.9"
 actix-web = "4.11"
-<<<<<<< HEAD
-=======
-actix-web-actors = "4.3"
->>>>>>> 116e0526
 actix-web-httpauth = "0.8"
 actix-ws = "0.3"
 aes-gcm = "0.10.3"
@@ -116,12 +112,7 @@
 image = "0.25"
 itertools = "0.14"
 libloading = "0.8"
-<<<<<<< HEAD
-log = "0.4"
-lru = "0.15"
-=======
 lru = "0.16"
->>>>>>> 116e0526
 lz4_flex = "0.11"
 mime = "0.3"
 ndarray = { version = "0.16", features = ["approx"] }                      # has to match with `ort`
