[workspace]
members = ["datatypes", "expression", "macros", "operators", "services"]
exclude = [
    "expression/deps-workspace", # Buggy, cf. https://github.com/rust-lang/cargo/issues/6745
    ".scripts",
]
# Edition 2021 defaults to resolver 2, but virtual workspaces default to resolver 1, so we need to set it explicitly.
resolver = "2"

[workspace.package]
version = "0.8.0"
authors = [
    "Christian Beilschmidt <beilschmidt@mathematik.uni-marburg.de>",
    "Johannes Drönner <droenner@mathematik.uni-marburg.de>",
    "Michael Mattig <mattig@mathematik.uni-marburg.de>",
]
edition = "2024"
publish = false
license-file = "LICENSE"
documentation = "https://docs.geoengine.io"
repository = "https://github.com/geo-engine/geoengine"

# Rust does not inline across crates if link-time optimization (LTO) is off, which it is by default.
# TODO: Maybe https://rust-lang.github.io/rust-clippy/stable/index.html#missing_inline_in_public_items is more suitable
[profile.release]
lto = true

[profile.ci]
inherits = "test"
strip = "debuginfo"

[workspace.lints.clippy]
# configure default clippy lints
complexity = { level = "warn", priority = 0 }
style = { level = "warn", priority = 0 }
perf = { level = "warn", priority = 0 }
pedantic = { level = "warn", priority = 0 }
correctness = "deny"

# disable some pedantic lints
result_large_err = { level = "allow", priority = 1 }          # TODO: investigate this
cast_possible_truncation = { level = "allow", priority = 1 }
cast_possible_wrap = { level = "allow", priority = 1 }
cast_precision_loss = { level = "allow", priority = 1 }
cast_sign_loss = { level = "allow", priority = 1 }
default_trait_access = { level = "allow", priority = 1 }
missing_errors_doc = { level = "allow", priority = 1 }
module_name_repetitions = { level = "allow", priority = 1 }
must_use_candidate = { level = "allow", priority = 1 }
non_ascii_literal = { level = "allow", priority = 1 }
option_if_let_else = { level = "allow", priority = 1 }
similar_names = { level = "allow", priority = 1 }
single_match_else = { level = "allow", priority = 1 }
type_repetition_in_bounds = { level = "allow", priority = 1 }
wildcard_imports = { level = "allow", priority = 1 }

# enable some restriction lints
dbg_macro = { level = "warn", priority = 1 }
print_stderr = { level = "warn", priority = 1 }
print_stdout = { level = "warn", priority = 1 }
unimplemented = { level = "warn", priority = 1 }
unwrap_used = { level = "warn", priority = 1 }

[workspace.dependencies]
actix = { version = "0.13", default-features = false }
actix-files = "0.6"
actix-http = { version = "3.6", features = ["ws"] }
actix-multipart = "0.7"
actix-rt = "2.9"
actix-web = "4.5"
actix-web-actors = "4.3"
actix-web-httpauth = "0.8"
aes-gcm = "0.10.3"
anyhow = "1.0"
approx = "0.5"
arrow = { version = "55.0", features = ["ipc_compression"] }
arrow-array = "55.0"
arrow-ord = "55.0"
arrow-schema = { version = "55.0", features = ["serde"] }
aruna-rust-api = "2.0.0-beta.12"
assert_cmd = "2.0"
async-stream = "0.3"
async-trait = "0.1"
base64 = "0.22"
bb8-postgres = { version = "0.9", features = [
    "with-uuid-1",
    "with-chrono-0_4",
    "with-serde_json-1",
] }
bytes = "1.10" # for postgres-types impls
chrono = { version = "0.4", features = ["serde"] }
clap = { version = "4.5", features = ["derive"] }
clap_derive = "4.5"
config = "0.15"
convert_case = "0.8"
criterion = "0.5"
csv = "1.3"
erased-serde = "0.4"
fallible-iterator = "0.2" # only for postgres-protocol
flexi_logger = { version = "0.30", features = ["trc"] }
float-cmp = "0.10"
futures = "0.3"
futures-util = "0.3"
gdal = "0.18"
<<<<<<< HEAD
gdal-sys = { version = "0.11", features = ["bundled"] }
gdal-src = { version = "0.2.0+3.10.2", features = ["driver_gpkg"] }

=======
gdal-sys = "0.11"
>>>>>>> 10fd4d02
# when changing geo version also adapt the Cargo.toml in the expression "deps-workspace"!
geo = "0.30.0"
geo-rand = { git = "https://github.com/lelongg/geo-rand.git", branch = "dependabot/cargo/geo-0.30.0"} # TODO: revert back to "0.5" when it is released
geo-types = "0.7.16"                                                       # important for compatibility when linking expressions
geojson = { version = "0.24", features = ["geo-types"] }
httptest = "0.16"
image = "0.25"
itertools = "0.14"
libloading = "0.8"
log = "0.4"
lru = "0.14"
lz4_flex = "0.11"
mime = "0.3"
ndarray = { version = "0.16", features = ["approx"] }                      # has to match with `ort`
num = "0.4"
num-traits = "0.2"
oauth2 = "5.0"
openidconnect = "4.0"
ordered-float = { version = "5.0", features = ["serde"] }
# `opentelemetry` version has to be compatible with `tracing-opentelemetry` & `opentelemetry-*`
opentelemetry = { version = "0.29", default-features = false, features = [
    "trace",
] }
opentelemetry_sdk = { version = "0.29", features = ["rt-tokio"] }
opentelemetry-otlp = { version = "0.29", features = ["grpc-tonic"] }
ort = "2.0.0-rc.9"
ouroboros = "0.18"
paste = "1.0"
pbkdf2 = "0.12.2"
pest = "2.7"
pest_derive = "2.7"
pin-project = "1.1"
postgres-protocol = "0.6"
postgres-types = { version = "0.2", features = [
    "array-impls",
    "derive",
    "with-chrono-0_4",
    "with-uuid-1",
] }
pretty_assertions = "1.4"
prettyplease = "0.2"
proc-macro2 = "1.0"
proj = "0.28" # needs to stay fixed to use fixed proj version
proj-sys = "0.25" # needs to stay fixed to use fixed proj version
prost = "0.12" # must be compatible with `aruna-rust-api`
pwhash = "1.0"
quote = "1.0"
rand = "0.9"
rayon = "1.8"
reqwest = { version = "0.12", features = [
    "json",
    "multipart",
    "stream",
] } # has to match with `oauth`
rustc-hash = { version = "2.1", default-features = false }
serde = { version = "1.0", features = ["derive", "rc"] }
serde_json = "1.0"
serde_urlencoded = "0.7"
serde_with = "3.12"
serial_test = "3.0"
sha2 = "0.10.8"
snafu = "0.8"
stac = "0.12"
stream-cancel = "0.8"
strum = { version = "0.27", features = ["derive"] }
strum_macros = "0.27"
syn = { version = "2.0", features = ["full", "extra-traits"] }
tempfile = "3.18"
time = "0.3"
tokio = { version = "1.43", features = [
    "fs",
    "macros",
    "signal",
    "sync",
    "rt-multi-thread",
    "time",
] }
tokio-postgres = "0.7"
toml = { version = "0.8", features = ["parse"] }
tonic = { version = "0.11", features = [
    "tls",
    "tls-roots",
] } # must be compatible with `aruna-rust-api`
tracing = "0.1"
tracing-actix-web = "0.7"
tracing-opentelemetry = "0.30" # As of 0.26, tracing-opentelemetry is one version ahead of the opentelemetry crates
tracing-subscriber = { version = "0.3", features = [
    "local-time",
    "ansi",
    "tracing-log",
] }
typetag = "0.2"
url = { version = "2.5", features = ["serde"] }
utoipa = { version = "5.3", features = [
    "actix_extras",
    "chrono",
    "debug",
    "url",
    "uuid",
] }
utoipa-swagger-ui = { version = "9", features = ["actix-web"] }
uuid = { version = "1.12", features = [
    "serde",
    "v4",
    "v5",
] } # must be compatible with `bb8-postgres`
validator = { version = "0.20", features = ["derive"] }
vergen = "9.0"
vergen-gitcl = "1.0"
walkdir = "2.4"
wkt = "0.12"
xml-rs = "0.8"
zip = "2.2"<|MERGE_RESOLUTION|>--- conflicted
+++ resolved
@@ -102,13 +102,9 @@
 futures = "0.3"
 futures-util = "0.3"
 gdal = "0.18"
-<<<<<<< HEAD
 gdal-sys = { version = "0.11", features = ["bundled"] }
 gdal-src = { version = "0.2.0+3.10.2", features = ["driver_gpkg"] }
 
-=======
-gdal-sys = "0.11"
->>>>>>> 10fd4d02
 # when changing geo version also adapt the Cargo.toml in the expression "deps-workspace"!
 geo = "0.30.0"
 geo-rand = { git = "https://github.com/lelongg/geo-rand.git", branch = "dependabot/cargo/geo-0.30.0"} # TODO: revert back to "0.5" when it is released
